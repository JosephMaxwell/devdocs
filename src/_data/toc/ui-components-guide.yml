--- conflicted
+++ resolved
@@ -38,17 +38,16 @@
         - label: Columns component
           url: /ui_comp_guide/components/ui-columns.html
 
-<<<<<<< HEAD
         - label: ColumnsEditor component
           url: /ui_comp_guide/components/ui-columns-editor.html
-=======
+          exclude_versions: ["2.2"]
+
         - label: ColumnsEditingBulk component
           url: /ui_comp_guide/components/ui-columns-editing-bulk.html
           exclude_versions: ["2.2"]
 
         - label: ColumnsEditingClient component
           url: /ui_comp_guide/components/ui-columns-editing-client.html
->>>>>>> d85f0643
           exclude_versions: ["2.2"]
 
         - label: ColumnsControls component
