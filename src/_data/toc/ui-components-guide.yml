label: UI Components Guide
pages:
    - label: Overview of UI components
      url: /ui_comp_guide/bk-ui_comps.html

    - label: Components
      children:

        - label: ActionDelete component
          include_versions: ["2.2","2.3"]
          url: /ui_comp_guide/components/ui-actiondelete.html

        - label: ActionsColumn component
          url: /ui_comp_guide/components/ui-actionscolumn.html

        - label: Bookmarks component
          url: /ui_comp_guide/components/ui-bookmarks.html

        - label: Button component
          url: /ui_comp_guide/components/ui-button.html

        - label: Checkbox component
          url: /ui_comp_guide/components/ui-checkbox.html

        - label: CheckboxToggleNotice component
          url: /ui_comp_guide/components/ui-checkbox-toggle-notice.html

        - label: Checkboxset component
          url: /ui_comp_guide/components/ui-checkboxset.html

        - label: ColorPicker component
          include_versions: ["2.3"]
          url: /ui_comp_guide/components/ui-colorpicker.html

        - label: Column component
          url: /ui_comp_guide/components/ui-column.html

        - label: Columns component
          url: /ui_comp_guide/components/ui-columns.html

<<<<<<< HEAD
        - label: ColumnsEditingBulk component
          url: /ui_comp_guide/components/ui-columns-editing-bulk.html
=======
        - label: ColumnsEditingClient component
          url: /ui_comp_guide/components/ui-columns-editing-client.html
>>>>>>> 1a098707
          exclude_versions: ["2.2"]

        - label: ColumnsControls component
          url: /ui_comp_guide/components/ui-columnscontrols.html

        - label: Date component
          url: /ui_comp_guide/components/ui-date.html

        - label: DateColumn component
          url: /ui_comp_guide/components/ui-datecolumn.html

        - label: DragAndDrop component
          url: /ui_comp_guide/components/ui-draganddrop.html

        - label: DynamicRows component
          url: /ui_comp_guide/components/ui-dynamicrows.html

        - label: DynamicRowsDragAndDrop component
          url: /ui_comp_guide/components/ui-dynamicrows-dnd.html

        - label: DynamicRowsRecord component
          url: /ui_comp_guide/components/ui-dynamicrows-record.html

        - label: Email component
          url: /ui_comp_guide/components/ui-email.html

        - label: Expandable column component
          include_versions: ["2.2","2.3"]
          url: /ui_comp_guide/components/ui-expandable-column.html

        - label: ExportButton component
          url: /ui_comp_guide/components/ui-exportbutton.html

        - label: Fieldset component
          url: /ui_comp_guide/components/ui-fieldset.html

        - label: File component
          url: /ui_comp_guide/components/ui-file.html

        - label: FileUploader component
          url: /ui_comp_guide/components/ui-fileuploader.html

        - label: Filters component
          url: /ui_comp_guide/components/ui-filters.html

        - label: FiltersChips component
          url: /ui_comp_guide/components/ui-filterschips.html

        - label: Form component
          url: /ui_comp_guide/components/ui-form.html

        - label: Hidden component
          url: /ui_comp_guide/components/ui-hidden.html

        - label: HtmlContent component
          url: /ui_comp_guide/components/ui-htmlcontent.html

        - label: ImagePreview component
          include_versions: ["2.3"]
          url: /ui_comp_guide/components/ui-image-preview.html

        - label: ImageUploader component
          include_versions: ["2.3"]
          url: /ui_comp_guide/components/image-uploader/

        - label: Input component
          url: /ui_comp_guide/components/ui-input.html

        - label: InsertForm component
          url: /ui_comp_guide/components/ui-insertform.html

        - label: InsertListing component
          url: /ui_comp_guide/components/ui-insertlisting.html

        - label: LinkColumn component
          include_versions: ["2.2","2.3"]
          url: /ui_comp_guide/components/ui-linkcolumn.html

        - label: Listing (grid) component
          url: /ui_comp_guide/components/ui-listing-grid.html

        - label: Masonry (grid) component
          include_versions: ["2.3"]
          url: /ui_comp_guide/components/ui-masonry.html

        - label: MassActions component
          url: /ui_comp_guide/components/ui-massactions.html

        - label: Modal component
          url: /ui_comp_guide/components/ui-modal.html

        - label: Multiline component
          url: /ui_comp_guide/components/ui-multiline.html

        - label: Multiselect component
          url: /ui_comp_guide/components/ui-multiselect.html

        - label: MultiselectColumn component
          url: /ui_comp_guide/components/ui-multiselectcolumn.html

        - label: Nav component
          url: /ui_comp_guide/components/ui-nav.html

        - label: OnOffColumn component
          url: /ui_comp_guide/components/ui-onoffcolumn.html

        - label: Paging component
          url: /ui_comp_guide/components/ui-paging.html

        - label: Radioset component
          url: /ui_comp_guide/components/ui-radioset.html

        - label: Range component
          url: /ui_comp_guide/components/ui-range.html

        - label: Search component
          url: /ui_comp_guide/components/ui-search.html

        - label: Select component
          url: /ui_comp_guide/components/ui-select.html

        - label: SelectColumn component
          url: /ui_comp_guide/components/ui-selectcolumn.html

        - label: Sizes component
          url: /ui_comp_guide/components/ui-sizes.html

        - label: Tab component
          url: /ui_comp_guide/components/ui-tab.html

        - label: Text component
          url: /ui_comp_guide/components/ui-text.html

        - label: Textarea component
          url: /ui_comp_guide/components/ui-textarea.html

        - label: ThumbnailColumn component
          url: /ui_comp_guide/components/ui-thumbnailcolumn.html

        - label: ListingToolbar component
          url: /ui_comp_guide/components/ui-toolbar.html

        - label: TreeMassActions component
          url: /ui_comp_guide/components/ui-treemassactions.html

        - label: UrlInput component
          include_versions: ["2.3"]
          url: /ui_comp_guide/components/ui-urlinput.html

        - label: UI-select component
          include_versions: ["2.3"]
          url: /ui_comp_guide/components/ui-secondary-uiselect.html

        - label: WYSIWYG component
          include_versions: ["2.0","2.1","2.2"]
          url: /ui_comp_guide/components/ui-wysiwyg.html

        - label: WYSIWYG component
          include_versions: ["2.3"]
          url: /ui_comp_guide/components/ui-wysiwyg.html
          children:

            - label: Add Custom Editor
              url: /ui_comp_guide/components/wysiwyg/add-custom-editor/

            - label: Configure the TinyMCE editor
              url: /ui_comp_guide/components/wysiwyg/configure-tinymce-editor.html

            - label: Extension Points
              url: /ui_comp_guide/components/wysiwyg/extension-points/

    - label: Concepts
      children:

        - label: Configuration flow of UI components
          url: /ui_comp_guide/concepts/ui_comp_config_flow_concept.html

        - label: About XML configuration of UI components
          url: /ui_comp_guide/concepts/ui_comp_xmldeclaration_concept.html

        - label: Providing Data to UI Components
          url: /ui_comp_guide/concepts/ui_comp_data_source.html

        - label: About PHP modifiers in UI components
          url: /ui_comp_guide/concepts/ui_comp_modifier_concept.html

        - label: Template Literals
          url: /ui_comp_guide/concepts/ui_comp_template_literals.html

        - label: Magento custom Knockout.js bindings
          url: /ui_comp_guide/concepts/knockout-bindings.html

        - label: Magento binding syntax
          include_versions: ["2.2","2.3"]
          url: /ui_comp_guide/concepts/magento-bindings.html

        - label: About the uiClass library
          url: /ui_comp_guide/concepts/ui_comp_uiclass_concept.html

        - label: About the uiElement class
          url: /ui_comp_guide/concepts/ui_comp_uielement_concept.html

        - label: About the uiCollection class
          url: /ui_comp_guide/concepts/ui_comp_uicollection_concept.html

        - label: The uiLayout service object
          url: /ui_comp_guide/concepts/ui_comp_uilayout_concept.html

        - label: Linking properties of UI components
          url: /ui_comp_guide/concepts/ui_comp_linking_concept.html

        - label: uiRegistry
          url: /ui_comp_guide/concepts/ui_comp_uiregistry.html

    - label: How Tos
      children:

        - label: Create and display a category attribute with UI components
          url: /ui_comp_guide/howto/add_category_attribute.html

        - label: Update the page URL type
          include_versions: ["2.3"]
          url: /ui_comp_guide/howto/update-url-type.html

    - label: Troubleshoot
      children:

        - label: Debug UI components JavaScript
          url: /ui_comp_guide/troubleshoot/ui_comp_troubleshoot_js.html<|MERGE_RESOLUTION|>--- conflicted
+++ resolved
@@ -38,13 +38,12 @@
         - label: Columns component
           url: /ui_comp_guide/components/ui-columns.html
 
-<<<<<<< HEAD
         - label: ColumnsEditingBulk component
           url: /ui_comp_guide/components/ui-columns-editing-bulk.html
-=======
+          exclude_versions: ["2.2"]
+
         - label: ColumnsEditingClient component
           url: /ui_comp_guide/components/ui-columns-editing-client.html
->>>>>>> 1a098707
           exclude_versions: ["2.2"]
 
         - label: ColumnsControls component
