--- conflicted
+++ resolved
@@ -25,11 +25,7 @@
    composer require magento/product-recommendations
    ```
 
-<<<<<<< HEAD
    The `magento/product-recommendations` module installs the following dependencies:
-=======
-   The `product-recommendations` module requires the following dependencies:
->>>>>>> 58cb676c
 
     -  **module-data-services** — This module enables behavioral data collection by tracking [user events on the page]({{ page.baseurl }}/recommendations/events.html). This type of data is required by Adobe Sensei to compute product affinities based on production shopper behavior like product views, adds-to-cart, and checkouts. Magento does not collect personally identifiable information. Adobe Sensei then uses this information to create and train machine learning models for each website and storeview. This unlocks recommendation types like "Customers who viewed this, also viewed...", which automatically adjusts with shopper behavior over time.
 
