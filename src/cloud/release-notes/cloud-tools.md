--- conflicted
+++ resolved
@@ -13,13 +13,8 @@
 
 | Release notes | Version | Description | Package source |
 | --- | --- | --- | --- |
-<<<<<<< HEAD
-| [`{{site.data.var.ct}}` release notes] | 2002.1.0 | A set of scripts and tools designed to manage and deploy Cloud projects | [{{site.data.var.ct}}][ece package] |
-| [`{{site.data.var.mcp-prod}}` release notes] | 1.0.1 | A set of patches which improve the integration of all Magento versions with Cloud environments. This package includes Magento patches and available hot fixes that are applied when you use `{{site.data.var.ct}}` to deploy | [{{site.data.var.mcp}}][Patches package] |
-=======
 | [`{{site.data.var.ct}}` release notes] | 2002.1.0<br/>2002.0.23| A set of scripts and tools designed to manage and deploy Cloud projects | [{{site.data.var.ct}}][ece package] |
 | [`{{site.data.var.mcp-prod}}` release notes] | 1.0.2 | A set of patches which improve the integration of all Magento versions with Cloud environments. This package includes Magento patches and available hot fixes that are applied when you use `{{site.data.var.ct}}` to deploy | [{{site.data.var.mcp}}][Patches package] |
->>>>>>> 710de241
 | [`{{site.data.var.mcd-prod}}` release notes] | 1.0.0 | Functionality and configuration files for Docker images to deploy Magento Commerce to a local Cloud environment | [{{site.data.var.mcd}}][Docker package] |
 | [`{{site.data.var.mcc-prod}}` release notes] | 1.0.3 | Extended Magento Commerce core functionality for sites deployed on the Cloud platform | [{{site.data.var.mcc}}][Components package] |
 
