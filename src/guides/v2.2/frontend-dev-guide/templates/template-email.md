---
group: frontend-developer-guide
title: Email templates
functional_areas:
  - Frontend
---

## Customize email templates {#customize-email-templates}

Email templates are stored in the `<module_dir>/view/<area>/email` directory of their respective modules. For example, the template for the new order transactional email for the Sales module is located in [`<Magento_Sales_module_dir>/view/frontend/email/order_new.html`]({{ site.mage2bloburl }}/{{ page.guide_version }}/app/code/Magento/Sales/view/frontend/email/order_new.html).

We strongly recommend you not change the default Magento files. If you want to customize the default templates, you should create your custom templates and configure Magento to use them instead of the default templates.

You can add custom templates as physical files in your custom [theme](https://glossary.magento.com/theme) or create them using the [Magento Admin](https://glossary.magento.com/magento-admin). Both approaches are described in the following sections.

### Customize email templates using a theme {#customize-email-theme}

Override email templates by creating templates in a new directory in your custom theme, using this pattern: `<theme_dir>/<ModuleVendorName>_<ModuleName>/email`. For example, to override the New Order email template, create a template named `order_new.html` in the `<theme_dir>/Magento_Sales/email` directory.

[Template fallback]({{ page.baseurl }}/frontend-dev-guide/themes/theme-inherit.html#theme-inherit-templates) is supported for email templates, so parent themes of your current theme are searched for templates.

### Customize email templates using the Magento Admin {#customize-email-admin}

Any templates configured in the Magento [Admin](https://glossary.magento.com/admin) take precedence over default or theme-based templates.

1. In the Magento Admin, navigate to **MARKETING** > Communications > **Email Templates**
1. Click **Add New Template**.
1. If you want to use a default template as a starting point, in the **Load default template** section, choose the template and click **Load Template**. The path to the configuration settings for each default template displays in the **Currently Used For** field in the Template Information section.

   Make note of this path because you will need it later when you configure this new template to be used instead of the default template.

   ![New template creation page with loaded default template]({{ site.baseurl }}/common/images/email_create_template21.png){:width="70%"}{:height="70%"}

1. In **Template Name**, enter a name to identify the template in the Magento Admin.
1. In **Template Subject**, add plain text to use as the Subject of the emails sent using the template you create. This field can contain system variables.
1. Customize template content. For details, see [the section on customizing content](#customize-content).
1. In **Template Styles**, optionally add CSS styles for the template. These styles are added inside of a `<style>` tag in the `<head>` of the email. Typically, you'll use the [Less files](#email-styles) to make style changes to emails because some email clients don't support styles in `<style>` tags.
1. Click **Save Template**.
1. Now that you have created a template, you must configure that template to be used:

   1. If you haven't done so already, log in to the Magento Admin as an administrator.
   1. Click **STORES** > Settings > **Configuration** > SALES > **Sales Emails**.
   1. In the left pane, locate the section that contains the template you want to override. This is the section referenced by **Currently Used For** in your new template. (See step 3 earlier in this section.)

      For example, if you created a "New Order" template, the configuration section is **Order** as the following figure shows.

      ![Choosing a custom template]({{ site.baseurl }}/common/images/email_choose-template21.png){:width="70%"}{:height="70%"}

   1. Select your newly created template from the list.
   1. Click **Save Config**.

### Customize header and footer templates {#customize-header-footer}

Every frontend email template includes a header and footer template using these two directives: `{% raw %}{{template config_path="design/email/header_template"}}{% endraw %}` and `{% raw %}{{template config_path="design/email/footer_template"}}{% endraw %}`. By default, those two directives load contents from these files:

*  [`<Magento_Email_module_dir>/view/frontend/email/header.html`]({{ site.mage2bloburl }}/{{ page.guide_version }}/app/code/Magento/Email/view/frontend/email/header.html)
*  [`<Magento_Email_module_dir>/view/frontend/email/footer.html`]({{ site.mage2bloburl }}/{{ page.guide_version }}/app/code/Magento/Email/view/frontend/email/footer.html)

You can customize header and footer templates using either the [theme](#customize-email-theme) or [admin](#customize-email-admin) customization methods discussed previously.

### Customize email content {#customize-content}

To add the store and sales related information to a template, use system variables.

System variables are placeholders which are replaced by particular values when the actual email is generated. For example, the Store Hours (`{% raw %}{{config path="general/store_information/hours"}}{% endraw %}`) variable is replaced by the value set in the **STORES** > Settings > **Configuration** > GENERAL > **General** > **Store Information** section.

<<<<<<< HEAD
=======
Here is a list of the most commonly used email template variables that are available:

*  Email Footer Template: `{% raw %}{{template config_path="design/email/footer_template"}}{% endraw %}`
*  Email Header Template: `{% raw %}{{template config_path="design/email/header_template"}}{% endraw %}`
*  Email Logo Image Alt: `{% raw %}{{var logo_alt}}{% endraw %}`
*  Email Logo Image URL: `{% raw %}{{var logo_url}}{% endraw %}`
*  Email Logo Image Height: `{% raw %}{{var logo_height}}{% endraw %}`
*  Email Logo Image Width: `{% raw %}{{var logo_width}}{% endraw %}`
*  Template CSS: `{% raw %}{{var template_styles|raw}}{% endraw %}`
*  Base Unsecure URL: `{% raw %}{{config path="web/unsecure/base_url"}}{% endraw %}`
*  Base Secure URL: `{% raw %}{{config path="web/secure/base_url"}}{% endraw %}`
*  General Contact Name: `{% raw %}{{config path="trans_email/ident_general/name"}}{% endraw %}`
*  Sales Representative Contact Name: `{% raw %}{{config path="trans_email/ident_sales/name"}}{% endraw %}`
*  Sales Representative Contact Email: `{% raw %}{{config path="trans_email/ident_sales/email"}}{% endraw %}`
*  Custom1 Contact Name: `{% raw %}{{config path="trans_email/ident_custom1/name"}}{% endraw %}`
*  Custom1 Contact Email: `{% raw %}{{config path="trans_email/ident_custom1/email"}}{% endraw %}`
*  Custom2 Contact Name: `{% raw %}{{config path="trans_email/ident_custom2/name"}}{% endraw %}`
*  Custom2 Contact Email: `{% raw %}{{config path="trans_email/ident_custom2/email"}}{% endraw %}`
*  Store Name: `{% raw %}{{config path="general/store_information/name"}}{% endraw %}`
*  Store Phone Number: `{% raw %}{{config path="general/store_information/phone"}}{% endraw %}`
*  Store Hours: `{% raw %}{{config path="general/store_information/hours"}}{% endraw %}`
*  Country: `{% raw %}{{config path="general/store_information/country_id"}}{% endraw %}`
*  Region/State: `{% raw %}{{config path="general/store_information/region_id"}}{% endraw %}`
*  Zip/Postal Code: `{% raw %}{{config path="general/store_information/postcode"}}{% endraw %}`
*  City: `{% raw %}{{config path="general/store_information/city"}}{% endraw %}`
*  Street Address 1: `{% raw %}{{config path="general/store_information/street_line1"}}{% endraw %}`
*  Street Address 2: `{% raw %}{{config path="general/store_information/street_line2"}}{% endraw %}`
*  Store Contact Address: `{% raw %}{{config path="general/store_information/address"}}{% endraw %}`
*  Customer Account URL: `{% raw %}{{var this.getUrl($store, 'customer/account/')}}{% endraw %}`
*  Customer Email: `{% raw %}{{var customer.email}}{% endraw %}`
*  Customer Name: `{% raw %}{{var customer.name}}{% endraw %}`
*  Billing Address: `{% raw %}{{var formattedBillingAddress|raw}}{% endraw %}`
*  Email Order Note: `{% raw %}{{var order.getEmailCustomerNote()}}{% endraw %}`
*  Order ID: `{% raw %}{{var order.increment_id}}{% endraw %}`
*  Order Items Grid: `{% raw %}{{layout handle="sales_email_order_items" order=$order area="frontend"}}{% endraw %}`
*  Payment Details: `{% raw %}{{var payment_html|raw}}{% endraw %}`
*  Shipping Address: `{% raw %}{{var formattedShippingAddress|raw}}{% endraw %}`
*  Shipping Description: `{% raw %}{{var order.getShippingDescription()}}{% endraw %}`

>>>>>>> 97ccd9ea
{:.bs-callout-info}
You can also create your own custom variables and set their values in the Admin, under **SYSTEM** > **Custom Variables**.

To add a variable to your template content:

1. In the Magento Admin, navigate to **MARKETING** > Communications > **Email Templates**
1. Create a new template or edit an existing template.
1. Click to place the cursor in the text in which to insert the variable.
1. Click **Insert Variable**. A pop-up containing a list of variables opens, including custom variables. The variables in the **Store Contact Information** are available in all email templates whereas the variables in the **Template Variables** section are specific to the template you are editing and the extensions you may have installed. The following figure shows an example:

   ![The list of available variables]({{ site.baseurl }}/common/images/email_insert_variable21.png){:width="70%"}{:height="70%"}

1. Click the name of the required variable. <br> The variable code is inserted in the template content.

{:.bs-callout-info}
The selection of available variables depends on which template you use as a basis. The template-specific variables are contained in a `<!--@vars @-->` comment at the top of each template on the file system. (For example, look at [app/code/Magento/Customer/view/frontend/email/account_new.html]({{ site.mage2bloburl }}/{{ page.guide_version }}/app/code/Magento/Customer/view/frontend/email/account_new.html#L8).

## Styles for email templates {#email-styles}

Some email clients (for example, Gmail) support only CSS styles that have been applied as "inline" styles on the `style` attribute of HTML tags. Because of this, the majority of email styles are applied as inline styles. Inline styling is provided by the [Emogrifier](https://github.com/jjriv/emogrifier)Emogrifier library, which takes the HTML and CSS and adds all of the CSS styles to `style` attributes of the HTML tags.

### Inline styles {#inline-styles}

The `<Magento_Email_module_dir>/view/frontend/email/header.html` file contains an `inlinecss` directive:

    {% raw %}{{inlinecss file="css/email-inline.css"}}{% endraw %}

The `inlinecss` directive tells Magento which files to apply as inline styles on the email template.

For example, say an email is being sent from a store configured with the Magento Luma theme. The `inlinecss` directive first looks for a `email-inline.less` file in `<Magento_Luma_theme_dir>/web/css/email-inline.less`. However because that file does not exist, it will fall back to the `<Magento_Blank_theme_dir>/web/css/email-inline.less` file. The contents of that file will then be compiled and its contents are applied as inline styles to the email template.

Refer to the [Emogrifier README](https://github.com/jjriv/emogrifier#supported-css-selectors) to see what CSS selectors are supported.

### Non-inline styles {#non-inline-styles}

Non-inline styles for emails come from global and template-specific styles, as described in the following sections.

#### Global non-inline styles {#global-non-inline-styles}

While the majority of styles should be applied inline, there are certain CSS styles that cannot be applied inline, such as media queries or `:hover` pseudo styles. These styles must be in a `<style type="text/css"></style>` tag for them to work.

The `<Magento_Email_module_dir>/view/frontend/email/header.html` file contains a `css` directive inside of a `<style>` tag:

```html
<style type="text/css">
    {% raw %}{{var template_styles|raw}}{% endraw %}

    {% raw %}{{css file="css/email.css"}}{% endraw %}
</style>
```

The `css` directive compiles the contents of the provided file and outputs it.

For example, say an email is being sent from a store configured with the Magento Luma theme. The `css` directive first looks for an `email.less` file in `<Magento_Luma_theme_dir>/web/css`. However, because the file does not exist there, it falls back to `<Magento_Blank_theme_dir>/web/css/email.less`. The contents of that file are compiled and its contents output in the `<style>` tag.

#### Template-specific non-inline styles {#template-specific-non-inline-styles}

As mentioned in the preceding section, the `header.html` file outputs the `{% raw %}{{var template_styles|raw}}{% endraw %}` variable.

The value of that variable comes from any of the following:

*  Any styles you add to any `html` email template inside a comment block, like in the following example, are included in the `template_styles` variable:

```html
      <!--@styles
      .example-style { color: green; }
      @-->
```

*  If you customize transactional emails using the Magento Admin, you can add CSS styles to the **Template Styles** field to include those styles in the `template_styles` variable.

### How email styles are organized {#organization-email-styles}

The styles for emails are split into several different files.

<table>
  <tbody>
    <tr>
      <th>
        File
      </th>
      <th>
        Description
      </th>
    </tr>
    <tr>
      <td>
          <p><code>&lt;Magento_Blank_theme_dir&gt;/web/css/email.less</code></p>
      </td>
      <td>
          <p>Imports necessary files and then outputs styles to be included in <code>&lt;style&gt;</code> tag</p>
      </td>
    </tr>
    <tr>
      <td>
          <p><code>&lt;Magento_Blank_theme_dir&gt;/web/css/email-fonts.less</code></p>
      </td>
      <td>
        <p>
          Contains <code>@font-face</code> declarations for custom
          fonts. This file is imported by the
          <code>_email-extend.less</code> file using an
          <code>@import</code> rule.
        </p>
      </td>
    </tr>
    <tr>
      <td>
          <p><code>&lt;Magento_Blank_theme_dir&gt;/web/css/email-inline.less</code></p>
      </td>
      <td>
        <p>
          Imports necessary files and then outputs styles to be
          inlined
        </p>
      </td>
    </tr>
    <tr>
      <td>
          <p><code>&lt;Magento_Blank_theme_dir&gt;/web/css/source/_email-base.less</code></p>
      </td>
      <td>
        <p>
          Contains majority of styles for emails, including resets,
          layout, typography, and so on. Review the comments at the
          top of this file to understand how the styles in this
          file are split between the <code>email.less</code> and
          <code>email-inline.less</code> files.
        </p>
      </td>
    </tr>
    <tr>
      <td>
          <p><code>&lt;Magento_Blank_theme_dir&gt;/web/css/source/_email-extend.less</code></p>
      </td>
      <td>
          <p>This file is intended to be copied into your custom themes and edited directly. You can add new email styles or override existing ones. This should prevent having to copy the <code>_email-base.less</code> file into your custom theme. See the <code>&lt;Magento_Luma_theme_dir&gt;/web/css/source/_email-extend.less</code> file for example usage.</p>
      </td>
    </tr>
    <tr>
      <td>
          <p><code>&lt;Magento_Blank_theme_dir&gt;/web/css/source/_email-variables.less</code></p>
      </td>
      <td>
          <p>The <code>_email-base.less</code> file uses a number mixins from the Magento UI library. If you want to change any of the styles output by those mixins, you can set the value of any of the variables those mixins uses in this file. See the <code>&lt;Magento_Luma_theme_dir&gt;/web/css/source/_email-variables.less</code> file for example usage.</p>
      </td>
    </tr>
    <tr>
      <td>
          <p><code>&lt;Namespace&gt;_&lt;Module&gt;/web/css/source/_email.less</code></p>
      </td>
      <td>
        <p>
          Styles that are specific to modules are stored in these
          files. This mechanism also allows third-party extensions
          to include styles that will get included in the
          inline/non-inline output.
        </p>
      </td>
    </tr>
    <tr>
      <td>
        <p>
          <code>lib/web/css/source/_email-variables.less</code>
        </p>
      </td>
      <td>
          <p>Same as <code>&lt;Magento_Blank_theme_dir&gt;/web/css/source/_email-variables.less</code></p>
      </td>
    </tr>
    <tr>
      <td>
        <p>
          <code>lib/web/css/source/lib/variables/_email.less</code>
        </p>
      </td>
      <td>
        <p>
          Contains new email-specific variables that can be
          overridden in a theme-specific
          <code>_email-variables.less</code> file.
        </p>
      </td>
    </tr>
  </tbody>
</table>
When implementing a custom theme, you should be able to fully customize email templates by copying the `<Magento_Blank_theme_dir>/web/css/source/_email-extend.less` and `<Magento_Blank_theme_dir>/web/css/source/_email-variables.less` files to your custom theme and editing those files.

### Custom fonts {#custom-fonts}

Emails inherit the custom fonts that are defined by the frontend theme. The Magento Blank theme uses the **Open Sans** font. Because **Open Sans** is not a standard system font, `@font-face` rules are used to include web fonts.

Here is an overview of how the font structure for emails works:

*  [`<Magento_Blank_theme_dir>/web/css/source/_email-extend.less`]({{ site.mage2bloburl }}/{{ page.guide_version }}/app/design/frontend/Magento/blank/web/css/source/_email-extend.less) contains the `@import` directive that requests the `email-fonts.css` file.

   The reason the contents of `email-fonts.css` are loaded using `@import` rather than being output directly into a `<style>` tag in the `<head>` of an email is that if a user is reading their email offline, some email clients don't render the text because the web fonts can't be loaded.

*  The `<Magento_Blank_theme_dir>/web/css/email-fonts.less` file imports `source/_variables.less` and `source/_typography.less` files:

   *  [app/design/frontend/Magento/blank/web/css/source/_variables.less]({{ site.mage2bloburl }}/{{ page.guide_version }}/app/design/frontend/Magento/blank/web/css/source/_variables.less) defines which font is used in the `@font-family-name__base` variable.
   *  [app/design/frontend/Magento/blank/web/css/source/_typography.less]({{ site.mage2bloburl }}/{{ page.guide_version }}/app/design/frontend/Magento/blank/web/css/source/_typography.less) generates the `@font-face` rules which import the custom fonts.

If you want to change the font used for emails, do the following:

1. Refer to the documentation on [using fonts]({{ page.baseurl }}/frontend-dev-guide/css-topics/using-fonts.html) for details on how to add a new font.
1. After you've added a new font and have updated the `source/_variables.less` and `source/_typography.less` files for your custom theme to refer to the new font, the emails should automatically use the specified font.

## Email logo {#email-logo}

You can add a logo to emails by adding it to your theme or by uploading it in the Magento Admin.

Because email clients do not support vector-based formats such as Scalable Vector Graphics (SVG), you must prepare a logo in a standard web format: JPG, GIF, or PNG. There is a maximum file size of 2 MB, but this can be changed by an admin. Because emails are viewed on devices with a broad range of pixel densities, you should use a logo that is 3&times; the size that you actually want it to display. For example, let's say your email has a 200px &times; 100px area for the logo. The logo image should be 600px &times; 300px.

If you do not have access to a high-resolution version of your logo, you can upload a normal-resolution image. For example, if your logo image is 200px &times; 100px, specify `200` for the width and `100` for the height.

### Customize the email logo using a theme {#customize-logo-theme}

To customize your logo using a theme:

1. Add a file named `logo_email.png` to a `Magento_Email/web` directory in your custom theme.

   For example, if the OrangeCo vendor wants to add a logo for their custom Orange, they must add a file in the `app/design/frontend/OrangeCo/orange/Magento_Email/web` directory.

1. Copy the `<Magento_Email_module_dir>/view/frontend/email/header.html` file into a `Magento_Email/email` directory in your theme.

   For example, the OrangeCo vendor would copy the file to this location: `app/design/frontend/OrangeCo/orange/Magento_Email/email/header.html`

   Edit the `width` and `height` attributes of the `<img>` tag to reflect the area in which you want your logo to display (for example, 200 &times; 100).

   Example:

   ```html
   {% raw %}
   {{if logo_width}}
       width="{{var logo_width}}"
   {{else}}
       width="200"
   {{/if}}

   {{if logo_height}}
       height="{{var logo_height}}"
   {{else}}
       height="100"
   {{/if}}
   {% endraw %}
   ```

   You should leave the if/else conditional statement in place in case you ever want to override these values using the Admin.

### Customize the email logo using the Admin {#customize-logo-admin}

1. In the Magento Admin, navigate to **CONTENT** > Design > **Configuration**. A Design Configuration page opens. It contains a grid with the available configuration scopes.
1. In the configuration record corresponding to your store view, click **Edit**.
1. Under **Transactional Emails** in the **Logo Image** field upload your logo and specify the alternative text for it.

   ![System configuration]({{ site.baseurl }}/common/images/email_templ_logo21.png)

1. Enter values for **Logo Width** and **Logo Height**. Based on the preceding example, you would enter `200` and `100`, respectively.

1. Click the **Save Configuration** button.

## Use contact information in emails {#contact-information-emails}

Emails can output your store name, store email address, store phone number, and store hours of operation if those values are configured in the Admin.

To set those values:

1. To set the store name, phone number, and hours of operation:
   1. In the Magento Admin, navigate to **STORES** > Settings > **Configuration** > GENERAL > **General** > **Store Information**
   1. Input values into the **Store Name**, **Store Phone Number**, and **Store Hours of Operation** fields.
   1. Note: The **Store Phone Number** and **Store Hours of Operation** fields are optional.
   1. Click the **Save Config** button.
1. To set the store email:
   1. In the Magento Admin, navigate to **STORES** > Settings > **Configuration** > GENERAL > **General** > **Store Email Addresses** > **General Contact**
   1. Input values into the **Sender Name** and **Sender Email** fields.
   1. Click the **Save Config** button.

The sales emails are configured to display all of the above values, if they're configured in the admin. If you want to add those values to other email templates, you can use the following variables:

    {% raw %}{{var store.getFrontendName()}}{% endraw %}
    {% raw %}{{var store_email}}{% endraw %}
    {% raw %}{{var store_phone}}{% endraw %}
    {% raw %}{{var store_hours}}{% endraw %}

## Localization {#localization}

In order to support the translation of content, all strings in emails are output using the `trans` directive. Example:

```html
{% raw %}{{trans "Thank you for your order from %store_name." store_name=$store.getFrontendName()}}{% endraw %}
{% raw %}{{trans "Once your package ships we will send you a tracking number."}}{% endraw %}
```

The `trans` directive will translate strings into whatever locale is configured for the store from which the email is being sent. For example, if an email is being sent from a store view that is configured to use the `fr_FR` locale, the emails are translated to French.

The directive supports multiple named parameters, separated by spaces. For example:

```html
{% raw %}{{trans "Dear %first_name %last_name," first_name=$first_name last_name=$last_name}}{% endraw %}
```

Please note, that variable assignment must not contain spaces.

Correct:

```html
{% raw %}{{trans "Thank you for your order from %store_name." store_name=$store.getFrontendName()}}{% endraw %}
```

Incorrect:

```html
{% raw %}{{trans "Thank you for your order from %store_name." store_name = $store.getFrontendName()}}{% endraw %}
```

{:.bs-callout-info}
Exception: argument value can contain spaces if it is enclosed in brackets.

## Supported email clients and devices {#supported-clients}

We tested responsive emails using a combination of real devices and [Litmus](http://litmus.com/). Due to the greatly varied level of support among email clients for modern web technologies, not all email clients rendered the emails perfectly. However, all of the following clients should render the emails in a manner that allows them to be easily read without obvious issues.

*  Supported Desktop Clients
   *  Apple Mail 7 (OS X 10.9)
   *  Apple Mail 8 (OS X 10.10)
   *  Outlook 2003 (Windows 7)
   *  Outlook 2007 (Windows 7)
   *  Outlook 2010 (Windows 7)
   *  Outlook 2013 (Windows 7)
   *  Outlook 2016 (OS X 10.10)
*  Supported Mobile Clients
   *  Native email app (Android 2.3)
   *  Native email app (Android 4.2)
   *  Gmail app (Android 4.2)
   *  Native email app (Blackberry 5 OS)
   *  iOS 7 (iPhone 5s)
   *  iOS 8 (iPad Retina)
   *  iOS 8 (iPad Mini)
   *  iOS 8 (iPhone 6)
   *  iOS 8 (iPhone 6 Plus)
   *  Windows Phone 8
*  Supported Web Clients (tested in combination of Firefox, Chrome, and Internet Explorer)
   *  AOL Mail
   *  Gmail
   *  Office 365
   *  Outlook.com
   *  Yahoo! Mail

## Newsletter templates {#newsletter-templates}

The focus of this article is on transactional emails but the same techniques can be used with newsletter templates as well, including:

*  Import the header and footer using `{% raw %}{{template config_path="design/email/header_template"}}{% endraw %}` and `{% raw %}{{template config_path="design/email/footer_template"}}{% endraw %}`
*  Apply inline styles using `{% raw %}{{inlinecss file="css/email-inline.css"}}{% endraw %}`
*  Include non-inline styles using `{% raw %}{{css file="css/email.css"}}{% endraw %}`<|MERGE_RESOLUTION|>--- conflicted
+++ resolved
@@ -64,48 +64,6 @@
 
 System variables are placeholders which are replaced by particular values when the actual email is generated. For example, the Store Hours (`{% raw %}{{config path="general/store_information/hours"}}{% endraw %}`) variable is replaced by the value set in the **STORES** > Settings > **Configuration** > GENERAL > **General** > **Store Information** section.
 
-<<<<<<< HEAD
-=======
-Here is a list of the most commonly used email template variables that are available:
-
-*  Email Footer Template: `{% raw %}{{template config_path="design/email/footer_template"}}{% endraw %}`
-*  Email Header Template: `{% raw %}{{template config_path="design/email/header_template"}}{% endraw %}`
-*  Email Logo Image Alt: `{% raw %}{{var logo_alt}}{% endraw %}`
-*  Email Logo Image URL: `{% raw %}{{var logo_url}}{% endraw %}`
-*  Email Logo Image Height: `{% raw %}{{var logo_height}}{% endraw %}`
-*  Email Logo Image Width: `{% raw %}{{var logo_width}}{% endraw %}`
-*  Template CSS: `{% raw %}{{var template_styles|raw}}{% endraw %}`
-*  Base Unsecure URL: `{% raw %}{{config path="web/unsecure/base_url"}}{% endraw %}`
-*  Base Secure URL: `{% raw %}{{config path="web/secure/base_url"}}{% endraw %}`
-*  General Contact Name: `{% raw %}{{config path="trans_email/ident_general/name"}}{% endraw %}`
-*  Sales Representative Contact Name: `{% raw %}{{config path="trans_email/ident_sales/name"}}{% endraw %}`
-*  Sales Representative Contact Email: `{% raw %}{{config path="trans_email/ident_sales/email"}}{% endraw %}`
-*  Custom1 Contact Name: `{% raw %}{{config path="trans_email/ident_custom1/name"}}{% endraw %}`
-*  Custom1 Contact Email: `{% raw %}{{config path="trans_email/ident_custom1/email"}}{% endraw %}`
-*  Custom2 Contact Name: `{% raw %}{{config path="trans_email/ident_custom2/name"}}{% endraw %}`
-*  Custom2 Contact Email: `{% raw %}{{config path="trans_email/ident_custom2/email"}}{% endraw %}`
-*  Store Name: `{% raw %}{{config path="general/store_information/name"}}{% endraw %}`
-*  Store Phone Number: `{% raw %}{{config path="general/store_information/phone"}}{% endraw %}`
-*  Store Hours: `{% raw %}{{config path="general/store_information/hours"}}{% endraw %}`
-*  Country: `{% raw %}{{config path="general/store_information/country_id"}}{% endraw %}`
-*  Region/State: `{% raw %}{{config path="general/store_information/region_id"}}{% endraw %}`
-*  Zip/Postal Code: `{% raw %}{{config path="general/store_information/postcode"}}{% endraw %}`
-*  City: `{% raw %}{{config path="general/store_information/city"}}{% endraw %}`
-*  Street Address 1: `{% raw %}{{config path="general/store_information/street_line1"}}{% endraw %}`
-*  Street Address 2: `{% raw %}{{config path="general/store_information/street_line2"}}{% endraw %}`
-*  Store Contact Address: `{% raw %}{{config path="general/store_information/address"}}{% endraw %}`
-*  Customer Account URL: `{% raw %}{{var this.getUrl($store, 'customer/account/')}}{% endraw %}`
-*  Customer Email: `{% raw %}{{var customer.email}}{% endraw %}`
-*  Customer Name: `{% raw %}{{var customer.name}}{% endraw %}`
-*  Billing Address: `{% raw %}{{var formattedBillingAddress|raw}}{% endraw %}`
-*  Email Order Note: `{% raw %}{{var order.getEmailCustomerNote()}}{% endraw %}`
-*  Order ID: `{% raw %}{{var order.increment_id}}{% endraw %}`
-*  Order Items Grid: `{% raw %}{{layout handle="sales_email_order_items" order=$order area="frontend"}}{% endraw %}`
-*  Payment Details: `{% raw %}{{var payment_html|raw}}{% endraw %}`
-*  Shipping Address: `{% raw %}{{var formattedShippingAddress|raw}}{% endraw %}`
-*  Shipping Description: `{% raw %}{{var order.getShippingDescription()}}{% endraw %}`
-
->>>>>>> 97ccd9ea
 {:.bs-callout-info}
 You can also create your own custom variables and set their values in the Admin, under **SYSTEM** > **Custom Variables**.
 
