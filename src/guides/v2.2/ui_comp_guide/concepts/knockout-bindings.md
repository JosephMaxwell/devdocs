---
group: ui-components-guide
subgroup: concepts
title: Magento custom Knockout.js bindings
menu_title: Magento custom Knockout.js bindings
menu_order: 60
---

This topic lists the custom [Knockout.js](http://knockoutjs.com/) bindings used in the core Magento files. These bindings can also be used by third-party developers.

## General concepts

### Aliases

The standard way to reference a knockout.js binding is using the `data-bind` attribute: `[data-bind="%binding_name%: %value%"]`. In Magento implementation, you can also use aliases to declare bindings. Some bindings may be defined as attributes (`[%binding_alias%="%value%"]`) or nodes (`%binding_alias% args="%value%">`).

### Binding values

Apart from the value type specified for each binding, every value may be wrapped in Knockout's observable.

## Custom Magento bindings

### `afterRender`

The `afterRender` binding notifies its subscriber when an associated element is inserted into the DOM.

**Source**: `<Magento_Ui_module_dir>/view/base/web/js/lib/knockout/bindings/after-render.js`. [See on GitHub]({{ site.mage2bloburl }}/{{ page.guide_version }}/app/code/Magento/Ui/view/base/web/js/lib/knockout/bindings/after-render.js).

**Value type**: `(element: Element, viewModel: Object) => void`.
Function that is invoked after the element is rendered.

**Aliases**: `[afterRender]`

**Usage example**:

```html
<div afterRender="function (target, viewModel) {
    console.log('Rendered element:', target);
    console.log('Associated view model:', viewModel);
    console.log(this === viewModel);
}"></div>
```

### `autoselect`
The `autoselect` binding automatically highlights the text in an input element, when it gets focus.

**Source**: `<Magento_Ui_module_dir>/view/base/web/js/lib/knockout/bindings/autoselect.js`. [See on GitHub]({{ site.mage2bloburl }}/{{ page.guide_version }}/app/code/Magento/Ui/view/base/web/js/lib/knockout/bindings/autoselect.js).
**Value type**: Boolean

Defines whether the binding is enabled (`true`) or disabled (`false`).

**Aliases**: `[autoselect]`

**Usage example**:
```html
<!-- as an attribute -->
<input type="text" autoselect/>

<!-- in a standard KO form -->
<input type="text" data-bind="autoselect: true"/>
```

### `bindHtml`
The `bindHtml` binding renders the provided string, as a collection of HTML elements, inside of the associated node.

It also instantiates all bindings defined for the rendered elements in the scope of the current [view model](http://knockoutjs.com/documentation/observables.html).

**Source**: `<Magento_Ui_module_dir>/view/base/web/js/lib/knockout/bindings/bind-html.js`. [See on GitHub]({{ site.mage2bloburl }}/{{ page.guide_version }}/app/code/Magento/Ui/view/base/web/js/lib/knockout/bindings/bind-html.js).

**Value type**: String

**Aliases**: `[bindHtml]`

**Usage example**:

```html
<div bindHtml="
    <div data-bind='text: \'String from the text binding\''></div>
"></div>
```

### `collapsible`
The `collapsible` binding provides methods and properties required for implementing collapsible panels. It can automatically collapse panel when clicking outside of the associated node, toggle optional CSS class when node changes its visibility. It has additional helper bindings: `toggleCollapsible`, `openCollapsible` and `closeCollapsible`.

**Source**: `<Magento_Ui_module_dir>/view/base/web/js/lib/knockout/bindings/collapsible.js`. [See on GitHub]({{ site.mage2bloburl }}/{{ page.guide_version }}/app/code/Magento/Ui/view/base/web/js/lib/knockout/bindings/collapsible.js).

**Value type**: Object

Binding's configuration that may include the following properties:

<table>
  <tr>
    <th>
      Property
    </th>
    <th>
      Description
    </th>
    <th>
      Type
    </th>
    <th>
      Default value
    </th>
  </tr>
  <tr>
    <td>
      <code>as</code>
    </td>
    <td>
      A key for accessing the binding in the current scope.
    </td>
    <td>
      String
    </td>
    <td>
      <code>$collapsible</code>
    </td>
  </tr>
  <tr>
    <td>
      <code>closeOnOuter</code>
    </td>
    <td>
      Whether the panel needs to be closed on outside boundaries
      click.
    </td>
    <td>
      Boolean
    </td>
    <td>
      <code>true</code>
    </td>
  </tr>
  <tr>
    <td>
      <code>onTarget</code>
    </td>
    <td>
      Toggles panel's visibility on the target node click.
    </td>
    <td>
      Boolean
    </td>
    <td>
      <code>false</code>
    </td>
  </tr>
  <tr>
    <td>
      <code>openClass</code>
    </td>
    <td>
      CSS class that is added to or removed from the target node,
      when the panel changes visibility. If the option values is
      left empty, then the binding does not modify the element's
      classes.
    </td>
    <td>
      String
    </td>
    <td>
      <code>_active</code>
    </td>
  </tr>
</table>

**Aliases**: `[collapsible]`

**Usage example**:

```html
<div data-mage-init='{"collapsible":{"openedState": "active", "saveState": true}}'>
    <div data-role="title">
        Title
    </div>
    <div data-role="content">
        Collapsible content
    </div>
</div>
```

### `colorPicker`

The `colorPicker` binding is a part of the [ColorPicker]({{ page.baseurl }}/ui_comp_guide/components/ui-colorpicker.html) component.

**Source**: `<Magento_Ui_module_dir>/view/base/web/js/lib/knockout/bindings/color-picker.js`. [See on GitHub]({{ site.mage2bloburl }}/{{ page.guide_version }}/app/code/Magento/Ui/view/base/web/js/lib/knockout/bindings/color-picker.js)

**Value type**: Object

**Aliases**: [colorPicker]

**Usage example**:
```html
<input type="hidden" data-bind="colorPicker: config">

<input type="hidden" colorPicker="config">
```

### `datepicker`

The `datepicker` binding is an adapter for the [mage/calendar.js]({{ page.baseurl }}/javascript-dev-guide/widgets/widget_calendar.html) widget.

**Source**: `<Magento_Ui_module_dir>/view/base/web/js/lib/knockout/bindings/datepicker.js`. [See on GitHub]({{ site.mage2bloburl }}/{{ page.guide_version }}/app/code/Magento/Ui/view/base/web/js/lib/knockout/bindings/datepicker.js)

**Value type**: String\|Object

**Aliases**: -

**Usage example**:
```html
<input type="text" data-bind="datepicker: value"/>
```

### `fadeVisible`
The `fadeVisible` binding performs the gradual change of the element's visibility  (with an animation effect).

**Source**: `<Magento_Ui_module_dir>/view/base/web/js/lib/knockout/bindings/fadeVisible.js`. [See on GitHub]({{ site.mage2bloburl }}/{{ page.guide_version }}/app/code/Magento/Ui/view/base/web/js/lib/knockout/bindings/fadeVisible.js).

**Value type**: Boolean

Defines whether the element is visible (`true`) or hidden (`false`).

**Aliases**: -

**Usage example**:
```html
<div data-bind="fadeVisible: isVisible">Foo Bar</div>
<button click="function () { isVisible(!isVisible()); }">Toggle</button>
```

### `i18n`

The `i18n` binding is used to translate a string according to the currently enabled locale. Additionally, it creates the necessary elements for the TranslateInline jQuery widget, if it's enabled on the page.

**Source**: `<Magento_Ui_module_dir>/view/base/web/js/lib/knockout/bindings/i18n.js`. [See on GitHub]({{ site.mage2bloburl }}/{{ page.guide_version }}/app/code/Magento/Ui/view/base/web/js/lib/knockout/bindings/i18n.js).

**Value type**: `string`

**Aliases**: `[translate]`, `<translate>`

**Usage example**:

```html
<!-- ko i18n: 'Translate using the virtual element' --><!-- /ko -->

<div data-bind="i18n: 'Translate using the standard knockout binding'"></div>

<div translate="'Translate using the attribute'"></div>

<translate args="'Translate using the tag'"></translate>
```

### `keyboard`

The keyboard binding allows setting up listeners for the `keypress` event of a specific key.

**Source**: `<Magento_Ui_module_dir>/view/base/web/js/lib/knockout/bindings/keyboard.js`. [See on GitHub]({{ site.mage2bloburl }}/{{ page.guide_version }}/app/code/Magento/Ui/view/base/web/js/lib/knockout/bindings/keyboard.js).

**Value type**:`[name: number]: (e: KeyboardEvent) => void`

A collection in which keys represent keyboard keys codes and values are callback functions invoked when the associated key is pressed.

**Aliases**: `[keyboard]`

**Usage example**:

```html
<input type="text" keyboard="{
    13: function (e) {
        console.log('Enter key has been pressed!');
    }
}"/>
```

### `mageInit`

The `mageInit` binding is an adapter for the `[data-mage-init]` attribute that is used to initialize jQuery widgets on the associated element.

**Source**: `<Magento_Ui_module_dir>/view/base/web/js/lib/knockout/bindings/mage-init.js`. [See on GitHub]({{ site.mage2bloburl }}/{{ page.guide_version }}/app/code/Magento/Ui/view/base/web/js/lib/knockout/bindings/mage-init.js).

**Value type**: `[path: string]:` Object

**Aliases**: -

**Usage example**: creating modal window

```html
<div mageInit="{
    'Magento_Ui/js/modal/modal': {
        autoOpen: true,
        buttons: false,
        modalClass: 'modal-system-messages',
        title: 'Hello world!'
    }
}"></div>
```

### `optgroup`

The `optgroup` binding is a decorator for the standard Knockout's options binding which adds the support of nested options, and renders them as the `<optgroup>` element.

**Source**: `<Magento_Ui_module_dir>/view/base/web/js/lib/knockout/bindings/optgroup.js`. [See on GitHub]({{ site.mage2bloburl }}/{{ page.guide_version }}/app/code/Magento/Ui/view/base/web/js/lib/knockout/bindings/optgroup.js).

**Value type**: `Array<string>` \| `Array<Object>`

**Aliases**: -

**Usage example**:

```html
<select data-bind="
    optionsValue: 'value',
    optionsText: 'label',
    optgroup: [{
        label: 'Swedish Cars',
        value: [{
            label: 'Volvo',
            value: 'volvo'
        }, {
            label: 'Saab',
            value: 'saab'
        }]
    }, {
        label: 'German Cars',
        value: [{
            label: 'Mercedes',
            value: 'mercedes'
        }]
    }]"></select>
```

### `outerClick`

The `outerClick` binding allows to subscribe for the "click" event that happens outside of the boundaries of the associated element.

**Source**: `<Magento_Ui_module_dir>/view/base/web/js/lib/knockout/bindings/outer_click.js`. [See on GitHub]({{ site.mage2bloburl }}/{{ page.guide_version }}/app/code/Magento/Ui/view/base/web/js/lib/knockout/bindings/outer_click.js).

**Value type**: Function.

Callback that is invoked when user clicks outside of the element.

**Aliases**: `[outerClick]`

**Usage example**:

```html
<div id="target" outerClick="function () {
    console.log('Clicked outside of the "target" node.');
    }">
</div>
```

### `range`

The `range` binding is an adapter for the [jQuery UI Slider widget](https://jqueryui.com/slider/). It also implements necessary handlers to work with mobile devices.

**Source**: `<Magento_Ui_module_dir>/view/base/web/js/lib/knockout/bindings/range.js`. [See on GitHub]({{ site.mage2bloburl }}/{{ page.guide_version }}/app/code/Magento/Ui/view/base/web/js/lib/knockout/bindings/range.js).

**Value type**: Object.

Configuration that is passed to the Slider widget.

**Aliases**: `[range]`

**Usage example**:

```html
<div
    class="data-slider"
    range="{
        value: scale,
        min: 1,
        max: 200,
        step: 1
}"></div>
```

### `resizable`

The `resizable` binding is an adapter for the [jQuery UI Resizable](http://api.jqueryui.com/resizable/) widget.

**Source:** `<Magento_Ui_module_dir>/view/base/web/js/lib/knockout/bindings/resizable.js`. [See on GitHub]({{ site.mage2bloburl }}/{{ page.guide_version }}/app/code/Magento/Ui/view/base/web/js/lib/knockout/bindings/resizable.js).

**Value type:** Object.

Configuration for the Resizable widget.

**Aliases:** `[resizable]`

**Usage example**:

```html
<div data-bind="resizable: {maxHeight: 200}"></div>
```

### `scope`

A binding that allows evaluating descendant nodes in the scope of an object found in the UiRegistry by provided string.

**Source**: `<Magento_Ui_module_dir>/view/base/web/js/lib/knockout/bindings/scope.js`. [See on Github]({{ site.mage2bloburl }}/{{ page.guide_version }}/app/code/Magento/Ui/view/base/web/js/lib/knockout/bindings/scope.js).

**Value type**: String.

Component's name by which to perform a lookup in the registry.

**Aliases**: `[ko-scope]`, `<scope>`

**Usage example**:

```html
<!-- as an attribute -->
<div ko-scope="'name.of.component'"></div>

<!-- in a standard KO form -->
<div data-bind="scope: 'name.of.component'"></div>

<!-- without an extra container node -->
<<<<<<< HEAD
<!-- ko scope: 'name.of.component' --><!-- /ko -->
=======
<scope args="'name.of.component'"></scope>

<!-- as a virtual element -->
<!-- ko scope: name.of.component --><!-- /ko -->
>>>>>>> 9017e657
```

### `staticChecked`

The `staticChecked` binding implements the behavior similar to the standard [`checked`](http://knockoutjs.com/documentation/checked-binding.html) binding. The difference is that `staticChecked` doesn't change the array of the already selected elements if the value of the associated DOM element changes.

**Source**: `<Magento_Ui_module_dir>/view/base/web/js/lib/knockout/bindings/staticChecked.js`. [See on Github]({{ site.mage2bloburl }}/{{ page.guide_version }}/app/code/Magento/Ui/view/base/web/js/lib/knockout/bindings/staticChecked.js).

**Value type:** Boolean \| String \| Number \| Array<String\|Number\|Number>

**Aliases:** `[staticChecked]`

```html
<input type="checkbox" data-bind="staticChecked: observable"/>
```

### `template`

Magento `template` binding is a customization of the existing Knockout [`template` binding](http://knockoutjs.com/documentation/template-binding.html). It is used to render a template inside of the associated element. The original Knockout's  implementation was overridden to support asynchronous loading of templates by the provided path, instead of searching for them on the page.

**Source:** `<Magento_Ui_module_dir>/view/base/web/js/lib/knockout/template/engine.js`. [See on Github]({{ site.mage2bloburl }}/{{ page.guide_version }}/app/code/Magento/Ui/view/base/web/js/lib/knockout/template/engine.js).

**Value type:** String \| Object

Configuration for the `template` binding. If the provided value is a string, it is processed as a path to `.html` file.

**Aliases:** `[render]`, `<render>`

**Usage example**:

```html
<div data-bind="template: 'path/to/the/template'"></div>

<!-- ko template: getTemplate() --><!-- /ko -->

<render args="template" />

<div each="getRegion('displayArea')" render=""/>
```

### `tooltip`

Magento custom knockout binding for displaying a tooltip.

**Source:** `<Magento_Ui_module_dir>/view/base/web/js/lib/knockout/bindings/tooltip.js`. [See on Github]({{ site.mage2bloburl }}/{{ page.guide_version }}/app/code/Magento/Ui/view/base/web/js/lib/knockout/bindings/tooltip.js).

**Value type:** Object

Binding's configuration that may include the following options:

<table>
  <tr>
    <th>Option</th>
    <th>Description</th>
    <th>Type</th>
    <th>Default value</th>
  </tr>
  <tr>
    <td><code>action</code></td>
    <td>An action that triggers displaying a tooltip.</td>
    <td>String ('click'|'hover')</td>
    <td>'click'</td>
  </tr>
  <tr>
    <td><code>center</code></td>
    <td>Center the tooltip relatively to the element it is bound to.</td>
    <td>Boolean</td>
    <td><code>false</code></td>
  </tr>
  <tr>
    <td><code>closeButton</code></td>
    <td>Whether the tooltip has a Close button.</td>
    <td>Boolean</td>
    <td><code>false</code></td>
  </tr>
  <tr>
    <td><code>closeOnScroll</code></td>
    <td>Whether the tooltip closes automatically when user scrolls the page.</td>
    <td>Boolean</td>
    <td><code>true</code></td>
  </tr>
  <tr>
    <td><code>delay</code></td>
    <td>A delay before displaying the tooltip, in seconds.</td>
    <td>Number</td>
    <td>0</td>
  </tr>
  <tr>
    <td><code>position</code></td>
    <td>The priority position for the tooltip.</td>
    <td>String (<code>'top'/'right'/'left'/'bottom'</code>)</td>
    <td><code>'top'</code></td>
  </tr>
  <tr>
    <td><code>track</code></td>
    <td>Whether the tooltip moves together with the pointer</td>
    <td>Boolean</td>
    <td><code>false</code></td>
  </tr>
  <tr>
    <td><code>trigger</code></td>
    <td>The selector's action that triggers displaying a tooltip.</td>
    <td>String</td>
    <td>''</td>
  </tr>
</table>

**Aliases:** `[tooltip]`

**Usage example**:

Adding the tooltip binding as an attribute:

```html
<div tooltip="
     trigger: '[data-tooltip-trigger=trigger]',
     action: 'click',
     delay: 300,
     track: true,
     position: 'top'
 "> Tooltip data </div>

<div data-tooltip-trigger="trigger"/>
```

Adding the tooltip binding as a node:

```html
<div data-bind="
    tooltip: {
        trigger: '[data-tooltip-trigger=trigger]',
        action: 'click',
        delay: 300,
        track: true,
        position: 'top'
    }
"> Tooltip data </div>

<div data-tooltip-trigger="trigger"/>
```<|MERGE_RESOLUTION|>--- conflicted
+++ resolved
@@ -416,14 +416,10 @@
 <div data-bind="scope: 'name.of.component'"></div>
 
 <!-- without an extra container node -->
-<<<<<<< HEAD
-<!-- ko scope: 'name.of.component' --><!-- /ko -->
-=======
 <scope args="'name.of.component'"></scope>
 
 <!-- as a virtual element -->
 <!-- ko scope: name.of.component --><!-- /ko -->
->>>>>>> 9017e657
 ```
 
 ### `staticChecked`
