--- conflicted
+++ resolved
@@ -29,11 +29,6 @@
 | [Troubleshoot OPcache-related error]({{ page.baseurl }}install-gde/trouble/php/tshoot_opcache.html)  |  2.x  |  New  |Nov 4 |
 |[UI components linking properties]({{ site.gdeurl21 }}ui_comp_guide/concepts/ui_comp_linking_concept.html){:target="_blank"}  |  2.1.x  |  New  | Nov 4 |
 
-<<<<<<< HEAD
-
-
-=======
->>>>>>> 6bcaddd8
 
 {% collapsibleh2 October 2016 %}
 
