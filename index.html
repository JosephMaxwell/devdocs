--- conflicted
+++ resolved
@@ -28,12 +28,8 @@
       <img src="{{ site.baseurl }}i/icons/install.svg" alt="" />
       <h2 class="title">Installation</h2>
       <ul>
-<<<<<<< HEAD
-        <li><a href="1241">System Requirements</a></li>
-=======
         <li><a href="{{ site.baseurl }}magento-system-requirements.html">System Requirements</a></li>
         <!-- <li><a href="wsa">Developer Toolkit</a></li> -->
->>>>>>> 23474488
         <li><a href="{{page.baseurl}}install-gde/bk-install-guide.html">Installation Guide</a></li>
       </ul>
     </div>
@@ -64,11 +60,7 @@
       <h2 class="title">Magento APIs</h2>
       <ul>
         <li><a href="{{page.baseurl}}get-started/bk-get-started-api.html">Get Started with Magento APIs</a></li>
-<<<<<<< HEAD
-        <li><a href="{{site.baseurl}}swagger/index.html">REST API Reference (Static)</a></li>
-=======
         <li><a href="{{page.baseurl}}rest/bk-rest.html">REST API Reference (Static)</a></li>
->>>>>>> 23474488
         <li><a href="{{page.baseurl}}rest/generate-local.html">REST API Reference (Local)</a></li>
       </ul>
     </div>
@@ -80,12 +72,7 @@
         <li><a href="{{site.baseurl}}magento-devdocs-whatsnew.html">What's New</a></li>
         <li><a href="{{page.baseurl}}release-notes/bk-release-notes.html">Release Notes</a></li>
         <li><a href="{{site.baseurl}}guides/v2.1/release-notes/backward-incompatible-changes-2.1.html">Backward Incompatible Changes</a></li>
-<<<<<<< HEAD
-        <li><a href="{{site.baseurl}}magento-techbull.html ">Technical Bulletins</a></li>
-        <li><a href="{{site.baseurl}}magento-devdocs-whatsnew.html">What's new on DevDocs?</a>
-=======
         <li><a href="{{ site.baseurl }}magento-techbull.html">Technical Bulletins</a></li>
->>>>>>> 23474488
       </ul>
     </div>
 
