--- conflicted
+++ resolved
@@ -18,15 +18,11 @@
 			<div class="col-md-4">
 			<h4>Front-end developers</h4>
 			<p>Everything you need to rebrand or reskin a Magento store using cutting edge responsive web design principles</p>
-<<<<<<< HEAD
+
 			
 			</div>
 			
-=======
-			
-			</div>
-			
->>>>>>> d832b3f0
+
 			<div class="col-md-4">
 			<h4>System integrators</h4>
 			<p>Leverage your CRM, OM, and XYZ applications with the tools and documentation that you need to integrate quickly.</p>
@@ -39,11 +35,7 @@
     <div class="container">
 		<div class="row">
 			<div class="col-md-4">
-<<<<<<< HEAD
-<<<<<<< HEAD
-<<<<<<< HEAD
-=======
->>>>>>> d832b3f0
+
 			 <p><a class="btn btn-primary btn-lg button" role="button" href="{{ site.baseurl }}guides/apiref/v1.0.0.0/index.html">Details &raquo;</a></p>	
 			   </div>	
 			<div class="col-md-4">
@@ -51,25 +43,17 @@
 			</div>	
 			<div class="col-md-4">
 			<p><a class="btn btn-primary btn-lg button" role="button" href="{{ site.baseurl }}guides/m2devgde/v1.0.0.0/index.html">Details &raquo;</a></p>
-<<<<<<< HEAD
-=======
-			 <p><a class="btn btn-primary btn-lg" role="button" href="{{ site.baseurl }}guides/apiref/v1.0.0.0/index.html">Details &raquo;</a></p>	
-=======
+
 			 <p><a class="btn btn-primary btn-lg button" role="button" href="{{ site.baseurl }}guides/apiref/v1.0.0.0/index.html">Details &raquo;</a></p>	
->>>>>>> updates for api-ref pages
+
 			   </div>	
 			<div class="col-md-4">
 			<p><a class="btn btn-primary btn-lg button" role="button" href="{{ site.baseurl }}guides/m2fedg/v1.0.0.0/fedg-overview.html">Details &raquo;</a></p>
 			</div>	
 			<div class="col-md-4">
-<<<<<<< HEAD
-			<p><a class="btn btn-primary btn-lg" role="button" href="{{ site.baseurl }}guides/m2devgde/v1.0.0.0/index.html">Details &raquo;</a></p>
->>>>>>> Update gh-pages branch
-=======
+
 			<p><a class="btn btn-primary btn-lg button" role="button" href="{{ site.baseurl }}guides/m2devgde/v1.0.0.0/index.html">Details &raquo;</a></p>
->>>>>>> updates for api-ref pages
-=======
->>>>>>> d832b3f0
+
 			</div>   
           </ul>
         </div><!--/.nav-collapse -->
