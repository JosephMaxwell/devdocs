<!DOCTYPE html>
<html>
<head>
  <meta charset="UTF-8">
  <title>Magento REST API documentation</title>

  <link rel="icon" type="image/png" href="images/magento.png" />
 
  <!--
  <link rel="icon" type="image/png" href="images/favicon-32x32.png" sizes="32x32" />
  <link rel="icon" type="image/png" href="images/favicon-16x16.png" sizes="16x16" /> -->

  <link href='css/typography.css' media='screen' rel='stylesheet' type='text/css'/>
  <link href='css/reset.css' media='screen' rel='stylesheet' type='text/css'/>
  <link href='css/screen.css' media='screen' rel='stylesheet' type='text/css'/>
  <link href='css/reset.css' media='print' rel='stylesheet' type='text/css'/>
  <link href='css/print.css' media='print' rel='stylesheet' type='text/css'/>
  <script src='lib/jquery-1.8.0.min.js' type='text/javascript'></script>
  <script src='lib/jquery.slideto.min.js' type='text/javascript'></script>
  <script src='lib/jquery.wiggle.min.js' type='text/javascript'></script>
  <script src='lib/jquery.ba-bbq.min.js' type='text/javascript'></script>
  <script src='lib/handlebars-2.0.0.js' type='text/javascript'></script>
  <script src='lib/underscore-min.js' type='text/javascript'></script>
  <script src='lib/backbone-min.js' type='text/javascript'></script>
  <script src='swagger-ui.js' type='text/javascript'></script>
  <script src='lib/highlight.7.3.pack.js' type='text/javascript'></script>
  <script src='lib/marked.js' type='text/javascript'></script>
  <script src='lib/swagger-oauth.js' type='text/javascript'></script>

  <!-- Some basic translations -->
  <!-- <script src='lang/translator.js' type='text/javascript'></script> -->
  <!-- <script src='lang/ru.js' type='text/javascript'></script> -->
  <!-- <script src='lang/en.js' type='text/javascript'></script> -->

  <script type="text/javascript">
    $(function () {
      var url = window.location.search.match(/url=([^&]+)/);
      if (url && url.length > 1) {
        url = decodeURIComponent(url[1]);
      } else {
<<<<<<< HEAD
        url = "http://pestore.swagger.io/v2/swagger.json";
=======
        url = "http://devdocs.magento.com/swagger/schemas/latest.json";
>>>>>>> ac2fb303
      }

      // Pre load translate...
      if(window.SwaggerTranslator) {
        window.SwaggerTranslator.translate();
      }
      window.swaggerUi = new SwaggerUi({
        url: url,
        dom_id: "swagger-ui-container",
        supportedSubmitMethods: ['get', 'post', 'put', 'delete', 'patch'],
        onComplete: function(swaggerApi, swaggerUi){
          if(typeof initOAuth == "function") {
            initOAuth({
              clientId: "your-client-id",
              clientSecret: "your-client-secret",
              realm: "your-realms",
              appName: "your-app-name", 
              scopeSeparator: ","
            });
          }

          if(window.SwaggerTranslator) {
            window.SwaggerTranslator.translate();
          }

          $('pre code').each(function(i, e) {
            hljs.highlightBlock(e)
          });

          addApiKeyAuthorization();
        },
        onFailure: function(data) {
          log("Unable to Load SwaggerUI");
        },
        docExpansion: "none",
        apisSorter: "alpha",
        showRequestHeaders: false
      });

      function addApiKeyAuthorization(){
        var key = encodeURIComponent($('#input_apiKey')[0].value);
        if(key && key.trim() != "") {
            var apiKeyAuth = new SwaggerClient.ApiKeyAuthorization("api_key", key, "query");
            window.swaggerUi.api.clientAuthorizations.add("api_key", apiKeyAuth);
            log("added key " + key);
        }
      }

      $('#input_apiKey').change(addApiKeyAuthorization);

      // if you have an apiKey you would like to pre-populate on the page for demonstration purposes...
      /*
        var apiKey = "myApiKeyXXXX123456789";
        $('#input_apiKey').val(apiKey);
      */

      window.swaggerUi.load();

      function log() {
        if ('console' in window) {
          console.log.apply(console, arguments);
        }
      }
  });
  </script>
</head>

<body class="swagger-section">
<div id='header'>
  <div class="swagger-ui-wrap">
    <a id="logo" href="http://devdocs.magento.com/guides/v2.0/rest/bk-rest.html">&nbsp;&nbsp;&nbsp;&nbsp;&nbsp;&nbsp;&nbsp;&nbsp;REST APIs</a>
    <!--  <form id='api_selector'>
      <div class='input'><input placeholder="http://devdocs.magento.com/swagger/schemas/latest.json" id="input_baseUrl" name="baseUrl" type="text"/></div>
    <div class='input'><input placeholder="api_key" id="input_apiKey" name="apiKey" type="text"/></div> 
      <div class='input'><a id="explore" href="#" data-sw-translate>Load a schema</a></div> 
    </form> -->
  </div>
</div>

<div id="message-bar" class="swagger-ui-wrap" data-sw-translate>&nbsp;</div>
<div id="swagger-ui-container" class="swagger-ui-wrap"></div>
</body>
</html><|MERGE_RESOLUTION|>--- conflicted
+++ resolved
@@ -38,11 +38,7 @@
       if (url && url.length > 1) {
         url = decodeURIComponent(url[1]);
       } else {
-<<<<<<< HEAD
-        url = "http://pestore.swagger.io/v2/swagger.json";
-=======
         url = "http://devdocs.magento.com/swagger/schemas/latest.json";
->>>>>>> ac2fb303
       }
 
       // Pre load translate...
