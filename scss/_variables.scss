$body-font-family: 'Open Sans', 'Helvetica', 'Arial', sans-serif;




$header-height: 56px;

// Font sizes

$line-height: 1.3;
$font-size-sm: 12px;
$font-size-base: 14px;



// Breakpoints
$small-screen: 'max-width: 768px';
$medium-screen: 'max-width: 1023px';
$large-screen: 'min-width: 1500px';


// Colors
$brand-color: #F26322;
$secondary-color: #35ACB2;
$body-font-color: #333;

$light-gray-color: #F1F1F1;
$dark-gray-color: #888;
$beige-color: #CAC3B4;

$footer-color: #A6ABB0;
$footer-link-color: #D8D9DA;
$footer-background-color: #31302B;


$link-color: #1572D0;
$link-hover-color: #cc0000;
$link-active-color: #EC632E;
$link-visited-color: #609;

$outline-color: #7FDCE1;


// buttons
$btn-color: $body-font-color;
$btn-bg-color: #ccc;

$btn-primary-color: #fff;
$btn-primary-bg-color: $brand-color;

$btn-secondary-color: $brand-color;
$btn-secondary-bg-color: #fff;


// Misc
$border-radius: 2px;
$transition-duration: .3s;


// Dropdown

$dropdown-bg: #fff;
$dropdown-border-color: #ccc;
$dropdown-border-width: 1px;
$dropdown-divider-bg: #e5e5e5;

$dropdown-link-color: $body-font-color;
$dropdown-link-hover-color: darken($body-font-color, 5%);
$dropdown-link-hover-bg: #DFF6FF;

$dropdown-link-active-color: $link-color;
$dropdown-link-active-bg: $link-color;

$dropdown-link-disabled-color: #ccc;
$dropdown-header-color: #ccc;

$caret-width: 4px;
$caret-width-lg: $caret-width;
<<<<<<< HEAD
$zindex-dropdown: 9999;
=======
$zindex-dropdown: 9999;
$border-radius: 0;
$line-height: 1.3;
>>>>>>> e14f16f8
<|MERGE_RESOLUTION|>--- conflicted
+++ resolved
@@ -4,14 +4,6 @@
 
 
 $header-height: 56px;
-
-// Font sizes
-
-$line-height: 1.3;
-$font-size-sm: 12px;
-$font-size-base: 14px;
-
-
 
 // Breakpoints
 $small-screen: 'max-width: 768px';
@@ -21,7 +13,6 @@
 
 // Colors
 $brand-color: #F26322;
-$secondary-color: #35ACB2;
 $body-font-color: #333;
 
 $light-gray-color: #F1F1F1;
@@ -38,8 +29,6 @@
 $link-active-color: #EC632E;
 $link-visited-color: #609;
 
-$outline-color: #7FDCE1;
-
 
 // buttons
 $btn-color: $body-font-color;
@@ -48,13 +37,9 @@
 $btn-primary-color: #fff;
 $btn-primary-bg-color: $brand-color;
 
-$btn-secondary-color: $brand-color;
-$btn-secondary-bg-color: #fff;
 
 
-// Misc
-$border-radius: 2px;
-$transition-duration: .3s;
+
 
 
 // Dropdown
@@ -74,12 +59,8 @@
 $dropdown-link-disabled-color: #ccc;
 $dropdown-header-color: #ccc;
 
-$caret-width: 4px;
+$caret-width: .3em;
 $caret-width-lg: $caret-width;
-<<<<<<< HEAD
-$zindex-dropdown: 9999;
-=======
 $zindex-dropdown: 9999;
 $border-radius: 0;
-$line-height: 1.3;
->>>>>>> e14f16f8
+$line-height: 1.3;