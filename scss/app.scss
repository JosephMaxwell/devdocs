--- conflicted
+++ resolved
@@ -33,16 +33,11 @@
 @import 'partials/tabs';
 @import 'partials/breadcrumbs';
 @import 'partials/toc';
-<<<<<<< HEAD
-@import 'partials/ee-only';
-@import 'partials/tutorial';
-=======
 @import 'partials/videos';
 @import 'partials/progress-bar';
- 
 
 
->>>>>>> e14f16f8
+
 
 .hide {
   display: none;
