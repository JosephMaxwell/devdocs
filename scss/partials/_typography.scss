body {
  color: $body-font-color;
  font-family: $body-font-family;
  line-height: 1.4;
}

h1, h2, h3, h4, h5, h6 {
  text-rendering: optimizelegibility;
}

h1 small, h2 small, h3 small, h4 small, h5 small, h6 small {
  font-weight: normal;
  line-height: 1;
  color: #999;
}

h1 {
  font-size: 38px;
  line-height: 1.3;
  margin: 0 0 20px 0;
  font-weight: normal;
}

h1.page-subtitle {
  font-size: 22px;
  color: #6E6E70;
  margin: 8px 0 0 0;
}

h2 {
  font-size: 1.625em;
  line-height: 1.3;
  font-weight: normal;
  letter-spacing: 0;
  margin: 1.3em 0 0.5em 0;
  padding: 0

}

h3 {
  font-size: 1.375em;
  line-height: 1.3;
  font-weight: 700;
  letter-spacing: 0;
  margin: 1.5em 0 0.5em 0;
  padding: 0;
}

h4 {
  font-size: 1em;
  line-height: 1.3;
  font-weight: bold;
  margin: 1.5em 0 0.5em 0;
}

h5,.h5 {
  font-size: 1em;
}

h6 {
  font-size: 14px;
  font-weight: bold;
  letter-spacing: 0.04em;
  margin: 0;
  text-transform: uppercase;
}



h1 small {
  font-size: 24.5px;
}
h2 small {
  font-size: 17.5px;
}
h3 small {
  font-size: 14px;
}
h4 small {
  font-size: 14px;
}


p {
  line-height: 1.4;
<<<<<<< HEAD
  margin: 0 0 15px;
=======
  margin: 0 0 0.625em;
>>>>>>> 4fdf434c
}



a {
  color: $link-color;
  text-decoration: none;
}
a:visited {
  color: $link-visited-color;
}
a:hover {
  color: $link-hover-color;
  text-decoration: underline;
}
a:active {
  color: $link-active-color;
  text-decoration: none;
}

// Style the external URL (only in content area)
.content-wrap a[href^='http://']:not([href*='magento.com']),
.content-wrap a[href^='https://']:not([href*='magento.com']){

  &:after {
    content: '';
    margin: -10px 0 0 -1px;
    display: inline-block;
    vertical-align: middle;
    width: 16px;
    height: 16px;
    background: url(../i/icons/external-link.png) no-repeat center;
  }

  &:hover:after {
    filter: hue-rotate(160deg);
  }



}


.main-container h2:first-child {
  margin-top: 0;
}







.lead {
  margin-bottom: 20px;
  font-size: 21px;
  font-weight: 200;
  line-height: 30px;
}

small {
  font-size: 85%;
}

strong,
.bold {
  font-weight: bold;
}

em {
  font-style: italic;
}

cite {
  font-style: normal;
}

.text-left {
  text-align: left;
}
.text-right {
  text-align: right;
}
.text-center {
  text-align: center;
}





ul, ol {
  padding: 0;
  margin: 0 0 .625em 1.56em;
}
ul ul, ul ol, ol ol, ol ul {
  margin-bottom: 0;
}
li {
  margin-bottom: 10px;
}
ul.unstyled, ol.unstyled {
  margin-left: 0;
  list-style: none;
}
ul.inline, ol.inline {
  margin-left: 0;
  list-style: none;
}
ul.inline>li, ol.inline>li {
  display: inline-block;
  padding-left: .31em; //5px
  padding-right: .31em;
}

dl {
  font-size: 1em;
  margin-bottom: 1.25em;
}

dl dt {
  font-weight: 700;
  margin: 1em 0 0.5em 0;
}

dl dd {
  margin: 0;
}


hr {
  margin: 1.25em 0;
  border: 0;
  border-top: 1px solid #eeeeee;
  border-bottom: 1px solid #ffffff;
}

abbr[title], abbr[data-original-title] {
  cursor: help;
  border-bottom: 1px dotted #999999;
}
abbr.initialism {
  font-size: 90%;
  text-transform: uppercase;
}



blockquote cite {
  display: block;
  font-style: italic;
  margin: 0.5em 0 0 0;
}



blockquote {
  padding: 0 0 0 1em;
  margin: 0 0 1.25em;
  border-left: 5px solid #eeeeee;
  margin: 2em 0 1em 0;
}
blockquote p {
  margin-bottom: 0;
  font-size: 1em;
  font-weight: 300;
  line-height: 1.3;
}
blockquote small {
  display: block;
  color: #999999;
}
blockquote small:before {
  content: '\2014 \00A0'
}


q:before, q:after, blockquote:before, blockquote:after {
  content: ""
}
address {
  display: block;
  margin-bottom: 1.25em;
  font-style: normal;
}








/* SRJ - reviewer question */

p.q {
	font-size: 1em;
	color: red;
	/* display: none; */
}



@media ( $small-screen ) {
  h1 {
    font-size: 1.875em;
  }
  h2 {
    font-size: 1.5em;
  }
}<|MERGE_RESOLUTION|>--- conflicted
+++ resolved
@@ -83,11 +83,7 @@
 
 p {
   line-height: 1.4;
-<<<<<<< HEAD
-  margin: 0 0 15px;
-=======
   margin: 0 0 0.625em;
->>>>>>> 4fdf434c
 }
 
 
