/* allow images/media to gracefully resize according to their enclosing tag */

img, 
embed,
object,
video  {
    max-width: 100%;    
} 




/* SRJ - code/pre overrides so text and background colors match */

pre {
    background-color: #f8f8f8;
    border: 1px solid #ddd;
    font-size: 13px;
    line-height: 19px;
    overflow: auto;
    padding: 6px 10px;
    border-radius: 3px;
}

code {
	margin: 0;
	border: 1px solid #ddd;
	background-color: #f8f8f8;
	border-radius: 3px;
	padding: 3px;
	color: #000;
    word-wrap: break-word;
    white-space: inherit;
    font-size: .9em;
}


a code {
    color: inherit;
    font-size: .9em;
}


/* TDD code format in headers */


H1 CODE, H2 CODE, H3 CODE, H4 CODE, H5 CODE {
    padding: 2px 4px; 
     color: #000; 
     background-color: transparent;
     border: 0px solid #e1e1e8; 
     white-space: nowrap;
     font-size: 1em;
}

.main-container a {
    font-size: inherit;
}

.main-container p {
    font-size: inherit;
}

/*reset font size */
.main-container {
    font-size: 16px;
}

/* SRJ - reviewer question */

p.q 	{
	font-size: 15pt;
	color: red;
	/* display: none; */
	}

/* SRJ - fix Firefox bug */
.main-container {
	clear: both;
}

/* SRJ - align horz line */
#divcentered {
	align: center;
	padding-left: 60px;
}

/* TDD - Alternate menu appearance */

.nav-main #subnav-wrap #subnav ul li a {
    font: 1em 'Open Sans',sans-serif;
    font-weight: 600;
    text-transform: none;
    padding: 11px 15px;
    outline: 0;
    background: none repeat scroll 0 0 #31302b;
}


/* TDD- Add permanent left-hand margin*/

.content {
    width: 69%;
    padding-right: 7%
}


.container {
    padding-left: 66px
}

.copyright .container {
    padding-left: 0px
} 

/*.sidebar {
    margin-left: 66px
}

.page-intro {
    padding-left: 66px;
}*/

.home-section {
    padding: 40px 0 0 0;
}

/*Give "Edit page on Github a little space on the right"  */
.page-intro .improve-page {
  right: 10%;
    
}

@media (min-width: 1130px){
    .nav-main #global-nav {
    padding-left: 66px;
    }

 .nav-main #subnav-wrap #subnav {
    padding-left: 66px;
    }
}

.nav-main #subnav-wrap #subnav {
    height: 42px;
}


/*FIX for table font sizes TDD*/


.main-container TABLE a, .main-container TABLE p, .main-container TABLE LI, .main-container TABLE OL, .main-container TABLE UL, .main-container TABLE PRE 
	{font-size: 1em;
	}

tr td {vertical-align: initial;
	font-size: .9em;
	}


td code, td pre {font-size: .9em}

/* FIX for table line breaks TDD*/

.main-container TABLE TR, .main-container TABLE TD, .main-container TABLE TD TT, .main-container TABLE TD CODE, .main-container TABLE TD PRE
	{word-wrap:break-word;
	}

/* FIX for table width TDD*/

TABLE {
    table-layout: fixed;
    max-width: 99%;
    width: 99%;
}


/* Add style for TOC Header in sidebar.html include */
.main-container DIV.sidebar-wrapper H4 {

    margin: 1.5em 10px 0.5em 14px;
    color: rgba(97, 57, 42, 0.99);
    text-transform: capitalize;
    
<<<<<<< HEAD
}


/*Search styling */


#subnav DIV.search {
background-color: rgb(49, 48, 43);
    float: right;
    top: 0px;
    height: 41px;
    width: 300px;
}



#subnav DIV.search SVG.searchImage {
position: relative;
    top: 0px;
    left: 5px;
    width: 23px;
  
    
}


#subnav DIV.search FORM#searchbox INPUT {
   
 
    
    background-color: transparent;
    font-style: normal;
    border: 0px solid gray;
    width: 100%;
    height: 35px;
    color: white;
    font-size: 1em;
    font-weight: normal;
    padding: 0px 0 0 35px;
    margin: 0 0 0 0;
   /* border: 1px solid white;*/
}




#subnav DIV.search FORM#searchbox INPUT:focus{
outline:none
}

#subnav DIV.search FORM#searchbox{
  border: 0px solid gray;
    position: relative;
    top: -42px;
    left: 0px;
    padding: 0 0 0 0;
    margin: 0 0 0 0;
  /*position: relative;
  left: 326px;
  top: -15px;
  width: 60%;*/
}

#searchResultsBox {
    display: none;
 overflow: auto;
 position: absolute;
 top: 4%;
 left: 6%;
 right: 6%;
 bottom: 2%;
 padding-top: 20px;
 padding-right: 4%;
 padding-bottom: 4%;
 z-index: 1001;
    }


DIV.searchResultsBoxClose {
    float: right;
    width: 64px;
    margin-top: 69px;
    position: relative;
    z-index: 5000;
    margin: 1% 1% 1% 1%;
    padding: .3%;
    cursor: hand;
    cursor: pointer;
    font-size: .8rem;
}

#test {
    position: absolute;
    top: 170px;
    z-index: 1001;
   
    }



.searchResultsBack {
display: none;
position: fixed;
top: 0;
left: 0;
width: 100%;
min-width: 100%;
min-height: 100%;
height: 100%;
opacity: .75;
z-index: 1000;
background-color:#CACACA;;
cursor: hand; cursor: pointer;

}






=======
}
>>>>>>> c22b5e34
<|MERGE_RESOLUTION|>--- conflicted
+++ resolved
@@ -182,9 +182,7 @@
     color: rgba(97, 57, 42, 0.99);
     text-transform: capitalize;
     
-<<<<<<< HEAD
-}
-
+}
 
 /*Search styling */
 
@@ -195,6 +193,7 @@
     top: 0px;
     height: 41px;
     width: 300px;
+    margin-right: 10px;
 }
 
 
@@ -297,13 +296,4 @@
 background-color:#CACACA;;
 cursor: hand; cursor: pointer;
 
-}
-
-
-
-
-
-
-=======
-}
->>>>>>> c22b5e34
+}