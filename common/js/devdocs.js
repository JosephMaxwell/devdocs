--- conflicted
+++ resolved
@@ -26,7 +26,6 @@
 
 	function showSearchBox () {
 
-<<<<<<< HEAD
 		$('#searchResultsBox').fadeIn(300, function () {
 			// Callback function that focuses on input
 			$('input.gsc-input').focus();
@@ -50,11 +49,6 @@
 
 	}
 
-});
-=======
-
-
-
 
 // ** Menu **
 var menustate ="";
@@ -76,10 +70,6 @@
 			$('.' + dog).slideDown(200);
 		}
 return false;
-});
+});});
 
-
-
-
-}   //end devdocs
->>>>>>> a58b707c
+}   //end devdocs