--- conflicted
+++ resolved
@@ -27,13 +27,7 @@
    
 });
 
-<<<<<<< HEAD
-=======
 
-
-
-
->>>>>>> a58b707c
 // ** Menu **
 var menustate ="";
 if ( $('LI.level3Child').is("LI.active")) {
@@ -42,6 +36,8 @@
 	$('#' + menustate).removeClass('caretRight').addClass('caretDown') //submenu open indication
 	$('.' + menustate).show(); //show submenu
 }
+
+// **optional third tier open/close **
 
 var dog = "";
 $('.level3Parent').click(function(){
@@ -56,32 +52,4 @@
 return false;
 });
 
-
-
-
-<<<<<<< HEAD
-
-
-
-
-
-
-
-
-
-
-
-
-
-
-
-
-
-
-
-
-
-
-=======
->>>>>>> a58b707c
 }   //end devdocs