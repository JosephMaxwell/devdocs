--- conflicted
+++ resolved
@@ -1,10 +1,6 @@
 # Magento Developer Documentation
 
-<<<<<<< HEAD
-Welcome! This site contains the latest Magento developer documentation for ongoing Magento 2.x releases. For additional information, see our [Contributions Guide](https://github.com/magento/devdocs/blob/develop/.github/CONTRIBUTING.md).
-=======
 Welcome! This site contains the latest Magento developer documentation for ongoing Magento 2.x releases. For additional information, see our [Contribution Guide](https://github.com/magento/devdocs/blob/develop/.github/CONTRIBUTING.md).
->>>>>>> 168052f6
 
 ## Contributors
 
@@ -64,7 +60,6 @@
 ```
 
 Once you have completed preparing your environment, you can build locally and review the site in your browser.
-<<<<<<< HEAD
 
 ### To build locally:
 
@@ -72,15 +67,6 @@
 
 [rake](https://github.com/ruby/rake) is a native Ruby tool that helps to automate tasks.
 
-=======
-
-### To build locally:
-
-#### Using rake
-
-[rake](https://github.com/ruby/rake) is a native Ruby tool that helps to automate tasks.
-
->>>>>>> 168052f6
 1. Run the rake task that installs all required dependencies and starts the [Jekyll](https://jekyllrb.com/) server:
 
    ```
@@ -94,19 +80,11 @@
 #### Using jekyll
 
 1. The first time you are at the `devdocs` directory or when you need to pick up changes in `Gemfile.lock` dependencies (for example, theme changes), run:
-<<<<<<< HEAD
 
    ```
    $ bundle install
    ```
 
-=======
-
-   ```
-   $ bundle install
-   ```
-
->>>>>>> 168052f6
 1. To generate the local preview, run:
 
    ```
@@ -168,28 +146,7 @@
 If you don't have the `_config.local.yml` file at the root of your `devdocs/` directory, the rake will generate all versions of the documentation.
 
 ## Build using Docker
-This repository comes with the necessary configuration files for building a local copy of the Magento DevDocs with [Docker](https://docs.docker.com/), using [Docker Compose](https://docs.docker.com/compose/overview/).
 
-To use Docker and Docker Compose, first download and install Docker for the appropriate operating system, and then install Docker Compose to execute the `docker-compose.yml` configuration file.
-
-### Docker for Mac
-- Refer [here](https://docs.docker.com/docker-for-mac/install/) for the official installation instructions.
-
-### Docker for Windows
-- Refer [here](https://docs.docker.com/docker-for-windows/install/) for the official installation instructions.
-
-### Docker Compose
-- Refer [here](https://docs.docker.com/compose/install/) for the official installation instructions.
-
-### Execution Steps
-1. Using [git](https://git-scm.com/), [clone](https://help.github.com/articles/cloning-a-repository/) this repository.
-2. Navigate to the resulting directory.
-3. Run `docker-compose up` to initialize the build process. Refer [here](https://docs.docker.com/compose/gettingstarted/#step-build-and-run-your-app-with-compose) for more details on the use of `docker-compose`.
-4. Visit `http://localhost:4000/` in a web browser, and you should be presented with a local copy of the Magento DevDocs. The configuration for the local port (`4000` by default) is found in the [docker-compose.yml](https://github.com/magento/devdocs/blob/develop/docker-compose.yml) file. If another port is desired, please refer [here](https://docs.docker.com/compose/compose-file/compose-file-v2/#ports) for further details regarding Docker Compose port mapping.
-
-<<<<<<< HEAD
-### Addressing Problems With Docker Build
-=======
 This repository comes with the necessary configuration files for building a local copy of the Magento DevDocs with [Docker](https://docs.docker.com/), using [Docker Compose](https://docs.docker.com/compose/overview/).
 
 To use Docker and Docker Compose, first download and install Docker for the appropriate operating system, and then install Docker Compose to execute the `docker-compose.yml` configuration file.
@@ -215,7 +172,6 @@
 
 ### Addressing Problems With Docker Build
 
->>>>>>> 168052f6
 1. Verify that the Docker engine is installed for the appropriate operating system.
 2. Verify that Docker Compose is installed.
 3. Verify that this repository has been cloned.
