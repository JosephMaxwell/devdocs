--- conflicted
+++ resolved
@@ -15,11 +15,7 @@
 | **{{site.data.var.ee}} 2.3.3-p1** (security only) | January 2020                                                                      | [Composer]({{ site.baseurl }}/guides/v2.3/install-gde/composer.html)                              |
 | **{{site.data.var.ece}} Tools (aka ECE-Tools)**   | Available now                                                                     | [Composer]({{ site.baseurl }}/guides/v2.3/cloud/project/ece-tools-update.html)                    |
 | **PWA Studio**                                    | Available now                                                                     | [Documentation](http://pwastudio.io) and [GitHub](https://github.com/magento-research/pwa-studio) |
-<<<<<<< HEAD
-| **Amazon Sales Channel 3.0.0**                    | Available now for {{site.data.var.ece}} 2.2.4+ and 2.3.x (US, Canada, Mexico, UK) | [Magento Marketplace](https://marketplace.magento.com/magento-module-amazon.html)                 |
-=======
 | **Amazon Sales Channel 3.0.1**                    | Available now for {{site.data.var.ece}} 2.2.4+ and 2.3.x (US, Canada, Mexico, UK) | [Magento Marketplace](https://marketplace.magento.com/magento-module-amazon.html)                 |
->>>>>>> 382a501a
 | **Google Shopping ads Channel 3.0.1**             | Available now for {{site.data.var.ece}} 2.2.4+ and 2.3.x                          | [Magento Marketplace](http://marketplace.magento.com/magento-google-shopping-ads.html)            |
 
 ## Patch schedule
