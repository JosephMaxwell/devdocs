--- conflicted
+++ resolved
@@ -23,58 +23,6 @@
     contributing.html
   ].freeze
 
-<<<<<<< HEAD
-    # Configure htmlproofer parameters:
-    def options
-        options = {
-            log_level: :info,
-            only_4xx: true,
-            # external_only: true, # Check external links only
-            checks_to_ignore: ["ScriptCheck", "ImageCheck"],
-            allow_hash_ref: true,
-            alt_ignore: [/.*/],
-            file_ignore: [/videos/, /swagger/, /guides\/m1x/, /search.html/, /404.html/, /codelinks/, /magento-third-party.html/, /magento-techbull.html/, /magento-release-notes.html/, /index.html/, /template.html/, /magento-devdocs-whatsnew.html/, /action-groups.html/, /css-preprocess.html/, /es-overview.html/, /cloud-fastly.html/, /theme_dictionary.html/, /contributing.html/],
-            url_ignore: [/guides\/v2.0/, /architecture/, /advanced-erpoting/, /coding-standards/, /comp-mgr/, /config-guide/, /contributor-guide/, /design-styleguide/, /ext-best-practices/, /extension-dev-guide/, /frontend-dev-guide/, /get-started/, /graphql/, /howdoi/, /inventory/, /javascript-dev-guide/, /marketplace/, /magento-functional-testing-framework/, /migration/, /modules/, /mrg/, /mtf/, /pattern-library/, /payments-integrations/, /release-notes/, /rest/, /soap/, /test/, /ui-components/, /ui_comp_guide/, /pwa/, /msi/, /mftf/, /github.com/, /www.thegeekstuff.com/, /account.magento.com/, /yatil.net/, /ui-library/, /security/, /navigation/, /community/, /docs.magento.com/, /mariadb.com/],
-            error_sort: :desc, # Sort by invalid link instead of affected file path (default). This makes it easier to see how many files the broken link affects.
-            parallel: { :in_processes => 3 },
-            typhoeus: { :followlocation => true, :connecttimeout => 10, :timeout => 30 },
-            hydra: { :max_concurrency => 50 },
-            # cache: { :timeframe => '30d' }
-        }
-    end
-
-    # Count the number of lines in the given file
-    def size_in_lines(filepath)
-        f = File.new(filepath)
-        f.readlines[-1]
-        count = f.lineno.to_s
-        puts "#{count} lines in the #{File.basename(filepath)} file.".blue
-    end
-
-    # Read the current Git branch
-    def current_branch
-        `git symbolic-ref --short HEAD`.strip
-    end
-
-    # Name the directory for the link checker reports
-    def dir_name
-        'tmp/.htmlproofer/'
-    end
-
-    # Name the file for the link checker report
-    def file_name
-        "broken-links-in-#{current_branch}"
-    end
-
-    # Relative path for the link checker report
-    def file_path
-        dir_name + file_name
-    end
-
-    def md_report_path
-        file_path + '.md'
-    end
-=======
   URL_IGNORE = %w[
     guides/v2.0
     architecture
@@ -100,7 +48,6 @@
     mtf
     pattern-library
     payments-integrations
-    performance-best-practices
     release-notes
     rest
     soap
@@ -179,5 +126,4 @@
   def md_report_path
     file_path + '.md'
   end
->>>>>>> 46f1bb0c
 end