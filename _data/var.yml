# Prior to Q3 2017, we weren't using variables for Magento product names. When Magento leadership announced
# a product renaming initiative, the Devdocs team decided to replace plain text instances of old product
# names with variables that would automatically pull in the new product name.

# Here's a reference of old-to-new Magento product names for future reference:

# Community Edition (CE)          ---> Open Source
# Enterprise Edition (EE)         ---> Commerce
# Enterprise Cloud Edition (ECE)  ---> Commerce Cloud
# Enterprise Edition for B2B      ---> Commerce for B2B

#NOTE: The new product name variables use the old product name abbreviations (e.g., ce, ee, ece, b2b). 

# Product Name variables

ce: Magento Open Source
ee: Magento Commerce
b2b: Magento Commerce for B2B
<<<<<<< HEAD
ece: Magento Commerce (Cloud)
mbi: Magento Business Intelligence

=======
mbi: Magento Business Intelligence

# Cloud product name variables
ece: Magento Commerce Cloud
ct: ece-tools
>>>>>>> 168052f6

# TIP: Use the following syntax to use a variable in the documentation source: {{site.data.var.xx}} where xx
# is the variable value.<|MERGE_RESOLUTION|>--- conflicted
+++ resolved
@@ -16,17 +16,11 @@
 ce: Magento Open Source
 ee: Magento Commerce
 b2b: Magento Commerce for B2B
-<<<<<<< HEAD
-ece: Magento Commerce (Cloud)
-mbi: Magento Business Intelligence
-
-=======
 mbi: Magento Business Intelligence
 
 # Cloud product name variables
 ece: Magento Commerce Cloud
 ct: ece-tools
->>>>>>> 168052f6
 
 # TIP: Use the following syntax to use a variable in the documentation source: {{site.data.var.xx}} where xx
 # is the variable value.