label: Release Information
pages:
    - label: Introduction
      url: /release-notes/bk-release-notes.html

    - label: 2.3 Release Notes
      include_versions: ["2.3"]
      children:
        - label: 2.3.0 Installation Guide
          url: /release-notes/2.3.0-install.html

        - label: Component Status
          url: /release-notes/component-status.html

        - label: Magento Open Source 2.3.0 Beta Release Notes
          url: /release-notes/ReleaseNotes2.3.0OpenSource.html

        - label: Magento Commerce 2.3.0 Beta Release Notes
          url: /release-notes/ReleaseNotes2.3.0Commerce.html

    - label: 2.2 Release Notes
      include_versions: ["2.2"]
      children:

        - label: Magento Open Source 2.2.6 Release Notes
          url: /release-notes/ReleaseNotes2.2.6CE.html

        - label: Magento Commerce 2.2.6 Release Notes
          url: /release-notes/ReleaseNotes2.2.6EE.html

        - label: Magento Open Source 2.2.5 Release Notes
          url: /release-notes/ReleaseNotes2.2.5CE.html

        - label: Magento Commerce 2.2.5 Release Notes
          url: /release-notes/ReleaseNotes2.2.5EE.html

        - label: Magento Open Source 2.2.4 Release Notes
          url: /release-notes/ReleaseNotes2.2.4CE.html

        - label: Magento Commerce 2.2.4 Release Notes
          url: /release-notes/ReleaseNotes2.2.4EE.html

        - label: Magento Open Source 2.2.3 Release Notes
          url: /release-notes/ReleaseNotes2.2.3CE.html

        - label: Magento Commerce 2.2.3 Release Notes
          url: /release-notes/ReleaseNotes2.2.3EE.html

        - label: Magento Open Source 2.2.2 Release Notes
          url: /release-notes/ReleaseNotes2.2.2CE.html

        - label: Magento Commerce 2.2.2 Release Notes
          url: /release-notes/ReleaseNotes2.2.2EE.html

        - label: Magento Open Source 2.2.1 Release Notes
          url: /release-notes/ReleaseNotes2.2.1CE.html

        - label: Magento Commerce 2.2.1 Release Notes
          url: /release-notes/ReleaseNotes2.2.1EE.html

        - label: Magento Open Source 2.2.0 Release Notes
          url: /release-notes/ReleaseNotes2.2.0CE.html

        - label: Magento Commerce 2.2.0 Release Notes
          url: /release-notes/ReleaseNotes2.2.0EE.html

        - label: Magento Commerce (Cloud) 2.2.0 Release Notes
          url: /cloud/release-notes/CloudReleaseNotes2.2.html

        - label: Component Status
          url: /release-notes/release-candidate/component-status.html

    - label: Magento 2.1 Release Notes
      include_versions: ["2.1"]
      children:

        - label: Magento Open Source 2.1.x Release Notes
          children:

            - label: Magento Open Source 2.1.16 Release Notes
              url: /release-notes/ReleaseNotes2.1.16CE.html

            - label: Magento Open Source 2.1.15 Release Notes
              url: /release-notes/ReleaseNotes2.1.15CE.html

            - label: Magento Open Source 2.1.14 Release Notes
              url: /release-notes/ReleaseNotes2.1.14CE.html

            - label: Magento Open Source 2.1.13 Release Notes
              url: /release-notes/ReleaseNotes2.1.13CE.html

            - label: Magento Open Source 2.1.12 Release Notes
              url: /release-notes/ReleaseNotes2.1.12CE.html

            - label: Magento Open Source 2.1.11 Release Notes
              url: /release-notes/ReleaseNotes2.1.11CE.html

            - label: Magento Open Source 2.1.10 Release Notes
              url: /release-notes/ReleaseNotes2.1.10CE.html

            - label: Magento Open Source 2.1.9 Release Notes
              url: /release-notes/ReleaseNotes2.1.9CE.html

            - label: Magento Open Source 2.1.8 Release Notes
              url: /release-notes/ReleaseNotes2.1.8CE.html

            - label: Magento Open Source 2.1.7 Release Notes
              url: /release-notes/ReleaseNotes2.1.7CE.html

            - label: Magento Open Source 2.1.6 Release Notes
              url: /release-notes/ReleaseNotes2.1.6CE.html

            - label: Magento Open Source 2.1.5 Release Notes
              url: /release-notes/ReleaseNotes2.1.5CE.html

            - label: Magento Open Source 2.1.4 Release Notes
              url: /release-notes/ReleaseNotes2.1.4CE.html

            - label: Magento Open Source 2.1.3 Release Notes
              url: /release-notes/ReleaseNotes2.1.3CE.html

            - label: Magento Open Source 2.1.2 Release Notes
              url: /release-notes/ReleaseNotes2.1.2CE.html

            - label: Magento Open Source 2.1.1 Release Notes
              url: /release-notes/ReleaseNotes2.1.1CE.html

            - label: Magento Open Source 2.1.0  Release Notes
              url: /release-notes/ReleaseNotes2.1.0CE.html

        - label: Magento Commerce 2.1.x Release Notes
          children:

            - label: Magento Commerce 2.1.16 Release Notes
              url: /release-notes/ReleaseNotes2.1.16EE.html

            - label: Magento Commerce 2.1.15 Release Notes
              url: /release-notes/ReleaseNotes2.1.15EE.html

            - label: Magento Commerce 2.1.14 Release Notes
              url: /release-notes/ReleaseNotes2.1.14EE.html

            - label: Magento Commerce 2.1.13 Release Notes
              url: /release-notes/ReleaseNotes2.1.13EE.html

            - label: Magento Commerce 2.1.12 Release Notes
              url: /release-notes/ReleaseNotes2.1.12EE.html

            - label: Magento Commerce 2.1.11 Release Notes
              url: /release-notes/ReleaseNotes2.1.11EE.html

            - label: Magento Commerce 2.1.10 Release Notes
              url: /release-notes/ReleaseNotes2.1.10EE.html

            - label: Magento Commerce 2.1.9 Release Notes
              url: /release-notes/ReleaseNotes2.1.9EE.html

            - label: Magento Commerce 2.1.8 Release Notes
              url: /release-notes/ReleaseNotes2.1.8EE.html

            - label: Magento Commerce 2.1.7 Release Notes
              url: /release-notes/ReleaseNotes2.1.7EE.html

            - label: Magento Commerce 2.1.6 Release Notes
              url: /release-notes/ReleaseNotes2.1.6EE.html

            - label: Magento Commerce 2.1.5 Release Notes
              url: /release-notes/ReleaseNotes2.1.5EE.html

            - label: Magento Commerce 2.1.4 Release Notes
              url: /release-notes/ReleaseNotes2.1.4EE.html

            - label: Magento Commerce 2.1.3 Release Notes
              url: /release-notes/ReleaseNotes2.1.3EE.html

            - label: Magento Commerce 2.1.2 Release Notes
              url: /release-notes/ReleaseNotes2.1.2EE.html

            - label: Magento Commerce 2.1.1 Release Notes
              url: /release-notes/ReleaseNotes2.1.1EE.html

            - label: Magento Commerce 2.1.0 Release Notes
              url: /release-notes/ReleaseNotes2.1.0EE.html

        - label: Magento Commerce (Cloud) 2.1.x Release Notes
          children:

            - label: magento-cloud-configuration release 101.9.x Release Notes
              url: /cloud/release-notes/CloudReleaseNotes101.9.html

            - label: magento-cloud-configuration release 101.8.x Release Notes
              url: /cloud/release-notes/CloudReleaseNotes101.8.html

            - label: magento-cloud-configuration release 101.7.x Release Notes
              url: /cloud/release-notes/CloudReleaseNotes101.7.html

            - label: magento-cloud-configuration release 101.6.x Release Notes
              url: /cloud/release-notes/CloudReleaseNotes101.6.html

            - label: magento-cloud-configuration release 101.5.x Release Notes
              url: /cloud/release-notes/CloudReleaseNotes101.5.html

            - label: magento-cloud-configuration release 101.4.x Release Notes
              url: /cloud/release-notes/CloudReleaseNotes101.4.html

            - label: Magento Commerce (Cloud) versions 2.1.6 through 2.1.11 Release Notes
              url: /cloud/release-notes/CloudReleaseNotes2.1.6-2.1.11.html

            - label: Magento Commerce (Cloud) version 2.1.5 and 2.0.13 Release Notes
              url: /cloud/release-notes/CloudReleaseNotes2.1.5.html

            - label: Magento Commerce (Cloud) version 2.1.4 and 2.0.12
              url: /cloud/release-notes/CloudReleaseNotes2.1.4.html

            - label: Magento Commerce (Cloud) version 2.1.3 and 2.0.11
              url: /cloud/release-notes/CloudReleaseNotes2.1.3.html

            - label: Magento Commerce (Cloud) version 2.1.2 and 2.0.10
              url: /cloud/release-notes/CloudReleaseNotes2.1.2.html

    

        - label: Magento Release Candidate Notes
          children:

            - label: Magento Open Source 2.1 Release Candidate 3 (RC3) Release Notes
              url: /release-notes/ReleaseNotes2.1_RC3CE.html

            - label: Magento Commerce 2.1 Release Candidate 3 (RC3) Release Notes
              url: /release-notes/ReleaseNotes2.1_RC3EE.html

            - label: Magento Open Source 2.1 Release Candidate 2 (RC2) Release Notes
              url: /release-notes/ReleaseNotes2.1_RC2CE.html

            - label: Magento Commerce 2.1 Release Candidate 2 (RC2) Release Notes
              url: /release-notes/ReleaseNotes2.1_RC2EE.html

            - label: Magento Open Source 2.1 Release Candidate 1 (RC1) Release Notes
              url: /release-notes/ReleaseNotes2.1_RC1CE.html

            - label: Magento Commerce 2.1 Release Candidate 1 (RC1) Release Notes
              url: /release-notes/ReleaseNotes2.1_RC1EE.html

<<<<<<< HEAD


        - label: Third-party extension contact information
          children:
=======
    - label: Third-party extension contact information
      include_versions: ["2.2"]
      children:
>>>>>>> 86fb8100

            - label: Contact Information for Third-Party Extensions
              url: /release-notes/cbe-support-info.html

    - label: Backward incompatible changes
      url: /release-notes/backward-incompatible-changes/index.html
      children:

        - label: Magento Open Source changes
          url: /release-notes/backward-incompatible-changes/open-source.html

        - label: Magento Commerce changes
          url: /release-notes/backward-incompatible-changes/commerce.html

        - label: Magento Commerce for B2B changes
          url: /release-notes/changes/b2b_changes.html
          include_versions: ["2.2"]

    - label: Third-party licenses
      children:

        - label: Magento Open Source third-party licenses
          url: /release-notes/thirdparty_ce.html

        - label: Magento Commerce third-party licenses
          url: /release-notes/thirdparty_ee.html

        - label: Magento Commerce (Cloud) third-party licenses
          url: /release-notes/thirdparty-mccloud.html<|MERGE_RESOLUTION|>--- conflicted
+++ resolved
@@ -241,16 +241,8 @@
             - label: Magento Commerce 2.1 Release Candidate 1 (RC1) Release Notes
               url: /release-notes/ReleaseNotes2.1_RC1EE.html
 
-<<<<<<< HEAD
-
-
         - label: Third-party extension contact information
           children:
-=======
-    - label: Third-party extension contact information
-      include_versions: ["2.2"]
-      children:
->>>>>>> 86fb8100
 
             - label: Contact Information for Third-Party Extensions
               url: /release-notes/cbe-support-info.html
