label: UI Components Guide
pages:
    - label: Overview of UI components
      url: /ui_comp_guide/bk-ui_comps.html

    - label: A list of Magento UI components
      url: /ui_comp_guide/ui_comp_list_concept.html

    - label: UI Components Guide outline (proposed)
      url: /ui_comp_guide/ui_comp_outline_proposed.html

    - label: Components
      children:

        - label: ActionsColumn component
          url: /ui_comp_guide/components/ui-actionscolumn.html

        - label: Bookmarks component
          url: /ui_comp_guide/components/ui-bookmarks.html

        - label: Button component
          url: /ui_comp_guide/components/ui-button.html

        - label: Checkbox component
          url: /ui_comp_guide/components/ui-checkbox.html

        - label: Checkboxset component
          url: /ui_comp_guide/components/ui-checkboxset.html

        - label: Column component
          url: /ui_comp_guide/components/ui-column.html

        - label: Columns component
          url: /ui_comp_guide/components/ui-columns.html

        - label: ColumnsControls component
          url: /ui_comp_guide/components/ui-columnscontrols.html

        - label: Date component
          url: /ui_comp_guide/components/ui-date.html

        - label: DateColumn component
          url: /ui_comp_guide/components/ui-datecolumn.html

        - label: DragAndDrop component
          url: /ui_comp_guide/components/ui-draganddrop.html

        - label: DynamicRows component
          url: /ui_comp_guide/components/ui-dynamicrows.html

        - label: Email component
          url: /ui_comp_guide/components/ui-email.html

        - label: ExportButton component
          url: /ui_comp_guide/components/ui-exportbutton.html

        - label: Fieldset component
          url: /ui_comp_guide/components/ui-fieldset.html

        - label: File component
          url: /ui_comp_guide/components/ui-file.html

        - label: FileUploader component
          url: /ui_comp_guide/components/ui-fileuploader.html

        - label: Filters component
          url: /ui_comp_guide/components/ui-filters.html

        - label: FiltersChips component
          url: /ui_comp_guide/components/ui-filterschips.html

        - label: Form component
          url: /ui_comp_guide/components/ui-form.html

        - label: Hidden component
          url: /ui_comp_guide/components/ui-hidden.html

        - label: HtmlContent component
          url: /ui_comp_guide/components/ui-htmlcontent.html

        - label: ImageUploader component
          versions: ["2.3"]
          url: ui_comp_guide/components/image-uploader/

        - label: Input component
          url: /ui_comp_guide/components/ui-input.html

        - label: InsertForm component
          url: /ui_comp_guide/components/ui-insertform.html

        - label: InsertListing component
          url: /ui_comp_guide/components/ui-insertlisting.html

        - label: Listing (grid) component
          url: /ui_comp_guide/components/ui-listing-grid.html

        - label: MassActions component
          url: /ui_comp_guide/components/ui-massactions.html

        - label: Modal component
          url: /ui_comp_guide/components/ui-modal.html

        - label: Multiline component
          url: /ui_comp_guide/components/ui-multiline.html

        - label: Multiselect component
          url: /ui_comp_guide/components/ui-multiselect.html

        - label: MultiselectColumn component
          url: /ui_comp_guide/components/ui-multiselectcolumn.html

        - label: Nav component
          url: /ui_comp_guide/components/ui-nav.html

        - label: OnOffColumn component
          url: /ui_comp_guide/components/ui-onoffcolumn.html

        - label: Paging component
          url: /ui_comp_guide/components/ui-paging.html

        - label: Radioset component
          url: /ui_comp_guide/components/ui-radioset.html

        - label: Range component
          url: /ui_comp_guide/components/ui-range.html

        - label: Search component
          url: /ui_comp_guide/components/ui-search.html

        - label: Select component
          url: /ui_comp_guide/components/ui-select.html

        - label: SelectColumn component
          url: /ui_comp_guide/components/ui-selectcolumn.html

        - label: Sizes component
          url: /ui_comp_guide/components/ui-sizes.html

        - label: Tab component
          url: /ui_comp_guide/components/ui-tab.html

        - label: Text component
          url: /ui_comp_guide/components/ui-text.html

        - label: Textarea component
          url: /ui_comp_guide/components/ui-textarea.html

        - label: ThumbnailColumn component
          url: /ui_comp_guide/components/ui-thumbnailcolumn.html

        - label: Toolbar component
          url: /ui_comp_guide/components/ui-toolbar.html

        - label: TreeMassActions component
          url: /ui_comp_guide/components/ui-treemassactions.html

        - label: UrlInput component
          url: ui_comp_guide/components/ui-urlinput.html

        - label: UI-select component
          url: ui_comp_guide/components/ui-secondary-uiselect.html

        - label: WYSIWYG component
          versions: ["2.0","2.1","2.2"]
          url: ui_comp_guide/components/ui-wysiwyg.html
 
        - label: WYSIWYG component
<<<<<<< HEAD
          versions: "2.3"
          url: ui_comp_guide/components/ui-wysiwyg.html
          children:

            - label: Extension Points
              url: ui_comp_guide/components/wysiwyg/extension-points/

            - label: Add Custom Editor
              url: ui_comp_guide/components/wysiwyg/add-custom-editor/
=======
          url: /ui_comp_guide/components/ui-wysiwyg.html
>>>>>>> a4c2ae30

    - label: Concepts
      children:

        - label: Configuration flow of UI components
          url: /ui_comp_guide/concepts/ui_comp_config_flow_concept.html

        - label: About XML сonfiguration of UI сomponents
          url: /ui_comp_guide/concepts/ui_comp_xmldeclaration_concept.html

        - label: Providing Data to UI Components
          url: /ui_comp_guide/concepts/ui_comp_data_source.html

        - label: About PHP modifiers in UI components
          url: /ui_comp_guide/concepts/ui_comp_modifier_concept.html

        - label: Template Literals
          url: /ui_comp_guide/concepts/ui_comp_template_literals.html

        - label: Magento custom Knockout.js bindings
          url: /ui_comp_guide/concepts/knockout-bindings.html

        - label: About the uiClass library
          url: /ui_comp_guide/concepts/ui_comp_uiclass_concept.html

        - label: About the uiElement class
          url: /ui_comp_guide/concepts/ui_comp_uielement_concept.html

        - label: About the uiCollection class
          url: /ui_comp_guide/concepts/ui_comp_uicollection_concept.html

        - label: The uiLayout service object
          url: /ui_comp_guide/concepts/ui_comp_uilayout_concept.html

        - label: Linking properties of UI components
          url: /ui_comp_guide/concepts/ui_comp_linking_concept.html

        - label: uiRegistry
          url: /ui_comp_guide/concepts/ui_comp_uiregistry.html

    - label: How Tos
      children:

<<<<<<< HEAD
        - label: Create and display a category attribute with UI components
          url: ui_comp_guide/howto/add_category_attribute.html
=======
        - label: Creating and displaying a category attribute with UI Components
          url: /ui_comp_guide/howto/add_category_attribute.html
>>>>>>> a4c2ae30

        - label: Update the page URL type
          url: ui_comp_guide/howto/update-url-type.html

    - label: Troubleshoot
      children:

        - label: Debug UI components JavaScript
          url: /ui_comp_guide/troubleshoot/ui_comp_troubleshoot_js.html<|MERGE_RESOLUTION|>--- conflicted
+++ resolved
@@ -163,21 +163,17 @@
         - label: WYSIWYG component
           versions: ["2.0","2.1","2.2"]
           url: ui_comp_guide/components/ui-wysiwyg.html
- 
+
         - label: WYSIWYG component
-<<<<<<< HEAD
           versions: "2.3"
-          url: ui_comp_guide/components/ui-wysiwyg.html
+          url: /ui_comp_guide/components/ui-wysiwyg.html
           children:
 
             - label: Extension Points
-              url: ui_comp_guide/components/wysiwyg/extension-points/
+              url: /ui_comp_guide/components/wysiwyg/extension-points/
 
             - label: Add Custom Editor
-              url: ui_comp_guide/components/wysiwyg/add-custom-editor/
-=======
-          url: /ui_comp_guide/components/ui-wysiwyg.html
->>>>>>> a4c2ae30
+              url: /ui_comp_guide/components/wysiwyg/add-custom-editor/
 
     - label: Concepts
       children:
@@ -221,16 +217,11 @@
     - label: How Tos
       children:
 
-<<<<<<< HEAD
         - label: Create and display a category attribute with UI components
-          url: ui_comp_guide/howto/add_category_attribute.html
-=======
-        - label: Creating and displaying a category attribute with UI Components
           url: /ui_comp_guide/howto/add_category_attribute.html
->>>>>>> a4c2ae30
 
         - label: Update the page URL type
-          url: ui_comp_guide/howto/update-url-type.html
+          url: /ui_comp_guide/howto/update-url-type.html
 
     - label: Troubleshoot
       children:
