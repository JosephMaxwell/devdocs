label: UI Components Guide
pages:
    - label: Overview of UI components
      url: /ui_comp_guide/bk-ui_comps.html

    - label: A list of Magento UI components
      url: /ui_comp_guide/ui_comp_list_concept.html

    - label: UI Components Guide outline (proposed)
      url: /ui_comp_guide/ui_comp_outline_proposed.html

    - label: Components
      children:

        - label: ActionsColumn component
          url: /ui_comp_guide/components/ui-actionscolumn.html

        - label: Bookmarks component
          url: /ui_comp_guide/components/ui-bookmarks.html

        - label: Button component
          url: /ui_comp_guide/components/ui-button.html

        - label: Checkbox component
          url: /ui_comp_guide/components/ui-checkbox.html

        - label: Checkboxset component
          url: /ui_comp_guide/components/ui-checkboxset.html

        - label: Column component
          url: /ui_comp_guide/components/ui-column.html

        - label: Columns component
          url: /ui_comp_guide/components/ui-columns.html

        - label: ColumnsControls component
          url: /ui_comp_guide/components/ui-columnscontrols.html

        - label: Date component
          url: /ui_comp_guide/components/ui-date.html

        - label: DateColumn component
          url: /ui_comp_guide/components/ui-datecolumn.html

        - label: DragAndDrop component
          url: /ui_comp_guide/components/ui-draganddrop.html

        - label: DynamicRows component
          url: /ui_comp_guide/components/ui-dynamicrows.html

        - label: Email component
          url: /ui_comp_guide/components/ui-email.html

        - label: ExportButton component
          url: /ui_comp_guide/components/ui-exportbutton.html

        - label: Fieldset component
          url: /ui_comp_guide/components/ui-fieldset.html

        - label: File component
          url: /ui_comp_guide/components/ui-file.html

        - label: FileUploader component
          url: /ui_comp_guide/components/ui-fileuploader.html

        - label: Filters component
          url: /ui_comp_guide/components/ui-filters.html

        - label: FiltersChips component
          url: /ui_comp_guide/components/ui-filterschips.html

        - label: Form component
          url: /ui_comp_guide/components/ui-form.html

        - label: Hidden component
          url: /ui_comp_guide/components/ui-hidden.html

        - label: HtmlContent component
          url: /ui_comp_guide/components/ui-htmlcontent.html

        - label: ImageUploader component
          versions: ["2.3"]
          url: ui_comp_guide/components/image-uploader/

        - label: Input component
          url: /ui_comp_guide/components/ui-input.html

        - label: InsertForm component
          url: /ui_comp_guide/components/ui-insertform.html

        - label: InsertListing component
          url: /ui_comp_guide/components/ui-insertlisting.html

        - label: Listing (grid) component
          url: /ui_comp_guide/components/ui-listing-grid.html

        - label: MassActions component
          url: /ui_comp_guide/components/ui-massactions.html

        - label: Modal component
          url: /ui_comp_guide/components/ui-modal.html

        - label: Multiline component
          url: /ui_comp_guide/components/ui-multiline.html

        - label: Multiselect component
          url: /ui_comp_guide/components/ui-multiselect.html

        - label: MultiselectColumn component
          url: /ui_comp_guide/components/ui-multiselectcolumn.html

        - label: Nav component
          url: /ui_comp_guide/components/ui-nav.html

        - label: OnOffColumn component
          url: /ui_comp_guide/components/ui-onoffcolumn.html

        - label: Paging component
          url: /ui_comp_guide/components/ui-paging.html

        - label: Radioset component
          url: /ui_comp_guide/components/ui-radioset.html

        - label: Range component
          url: /ui_comp_guide/components/ui-range.html

        - label: Search component
          url: /ui_comp_guide/components/ui-search.html

        - label: Select component
          url: /ui_comp_guide/components/ui-select.html

        - label: SelectColumn component
          url: /ui_comp_guide/components/ui-selectcolumn.html

        - label: Sizes component
          url: /ui_comp_guide/components/ui-sizes.html

        - label: Tab component
          url: /ui_comp_guide/components/ui-tab.html

        - label: Text component
          url: /ui_comp_guide/components/ui-text.html

        - label: Textarea component
          url: /ui_comp_guide/components/ui-textarea.html

        - label: ThumbnailColumn component
          url: /ui_comp_guide/components/ui-thumbnailcolumn.html

        - label: Toolbar component
          url: /ui_comp_guide/components/ui-toolbar.html

        - label: TreeMassActions component
          url: /ui_comp_guide/components/ui-treemassactions.html

        - label: UrlInput component
          url: ui_comp_guide/components/ui-urlinput.html

        - label: UI-select component
          url: ui_comp_guide/components/ui-secondary-uiselect.html

        - label: WYSIWYG component
          versions: ["2.0","2.1","2.2"]
          url: ui_comp_guide/components/ui-wysiwyg.html

        - label: WYSIWYG component
          versions: "2.3"
          url: /ui_comp_guide/components/ui-wysiwyg.html
          children:

<<<<<<< HEAD
            - label: Extension Points
              url: /ui_comp_guide/components/wysiwyg/extension-points/

=======
>>>>>>> f1b31d48
            - label: Add Custom Editor
              url: /ui_comp_guide/components/wysiwyg/add-custom-editor/

            - label: Configure the TinyMCE editor
              url: ui_comp_guide/components/wysiwyg/configure-tinymce-editor.html

            - label: Extension Points
              url: ui_comp_guide/components/wysiwyg/extension-points/

    - label: Concepts
      children:

        - label: Configuration flow of UI components
          url: /ui_comp_guide/concepts/ui_comp_config_flow_concept.html

        - label: About XML сonfiguration of UI сomponents
          url: /ui_comp_guide/concepts/ui_comp_xmldeclaration_concept.html

        - label: Providing Data to UI Components
          url: /ui_comp_guide/concepts/ui_comp_data_source.html

        - label: About PHP modifiers in UI components
          url: /ui_comp_guide/concepts/ui_comp_modifier_concept.html

        - label: Template Literals
          url: /ui_comp_guide/concepts/ui_comp_template_literals.html

        - label: Magento custom Knockout.js bindings
          url: /ui_comp_guide/concepts/knockout-bindings.html

        - label: About the uiClass library
          url: /ui_comp_guide/concepts/ui_comp_uiclass_concept.html

        - label: About the uiElement class
          url: /ui_comp_guide/concepts/ui_comp_uielement_concept.html

        - label: About the uiCollection class
          url: /ui_comp_guide/concepts/ui_comp_uicollection_concept.html

        - label: The uiLayout service object
          url: /ui_comp_guide/concepts/ui_comp_uilayout_concept.html

        - label: Linking properties of UI components
          url: /ui_comp_guide/concepts/ui_comp_linking_concept.html

        - label: uiRegistry
          url: /ui_comp_guide/concepts/ui_comp_uiregistry.html

    - label: How Tos
      children:

        - label: Create and display a category attribute with UI components
          url: /ui_comp_guide/howto/add_category_attribute.html

        - label: Update the page URL type
          url: /ui_comp_guide/howto/update-url-type.html

    - label: Troubleshoot
      children:

        - label: Debug UI components JavaScript
          url: /ui_comp_guide/troubleshoot/ui_comp_troubleshoot_js.html<|MERGE_RESOLUTION|>--- conflicted
+++ resolved
@@ -169,12 +169,6 @@
           url: /ui_comp_guide/components/ui-wysiwyg.html
           children:
 
-<<<<<<< HEAD
-            - label: Extension Points
-              url: /ui_comp_guide/components/wysiwyg/extension-points/
-
-=======
->>>>>>> f1b31d48
             - label: Add Custom Editor
               url: /ui_comp_guide/components/wysiwyg/add-custom-editor/
 
