--- conflicted
+++ resolved
@@ -83,19 +83,11 @@
             - label: PHP
               versions: ["2.1", "2.2"]
               children:
-<<<<<<< HEAD
 
                 - label: PHP for Centos
                   url: /install-gde/prereq/php-centos.html
                   versions: ["2.1", "2.2"]
 
-=======
-
-                - label: PHP for Centos
-                  url: /install-gde/prereq/php-centos.html
-                  versions: ["2.1", "2.2"]
-
->>>>>>> 168052f6
                 - label: PHP for Ubuntu
                   url: /install-gde/prereq/php-ubuntu.html
                   versions: ["2.1", "2.2"]
@@ -136,30 +128,19 @@
 
         - label: Get the Magento software
           url: /install-gde/install/get-software.html
-<<<<<<< HEAD
-=======
 
         - label: Install Magento using Composer
           url: /install-gde/composer.html
           versions: ["2.1","2.2","2.3"]
->>>>>>> 168052f6
 
         - label: (Easy) Install the Magento archive on your server
           url: /install-gde/prereq/zip_install.html
 
         - label: (Integrator) Integrator installation
           url: /install-gde/prereq/integrator_install.html
-<<<<<<< HEAD
-          children:
-
-            - label: Install Composer
-              url: /install-gde/prereq/integrator_install_composer.html
-
-=======
           versions: ["2.0"]
           children:
 
->>>>>>> 168052f6
             - label: Get the Magento Open Source metapackage
               url: /install-gde/prereq/integrator_install_ce.html
 
