label: Getting Started with Web APIs
pages:
    - label: Introduction
      url: /get-started/bk-get-started-api.html

    - label: Use REST APIs
      url: /get-started/rest_front.html
      children:

        - label: Construct a request
          url: /get-started/gs-web-api-request.html

        - label: Use cURL to run the request
          url: /get-started/gs-curl.html

        - label: Status codes and responses
          url: /get-started/gs-web-api-response.html
<<<<<<< HEAD

        - label: Order Processing with REST APIs Tutorial
          class: tutorial
          url: /get-started/order-tutorial/order-intro.html
          versions: ["2.1", "2.2", "2.3"]
=======
>>>>>>> 168052f6


    - label: Use SOAP Services
      url: /get-started/soap/soap-web-api-calls.html

    - label: Authentication
      url: /get-started/authentication/gs-authentication.html
      children:

        - label: Token-based authentication
          url: /get-started/authentication/gs-authentication-token.html

        - label: OAuth-based authentication
          url: /get-started/authentication/gs-authentication-oauth.html

        - label: OAuth error codes
          url: /get-started/authentication/oauth-errors.html

        - label: Session-based authentication
          url: /get-started/authentication/gs-authentication-session.html

    - label: Create an integration
      url: /get-started/create-integration.html

    - label: Web API functional testing
      url: /get-started/web-api-functional-testing.html<|MERGE_RESOLUTION|>--- conflicted
+++ resolved
@@ -15,14 +15,6 @@
 
         - label: Status codes and responses
           url: /get-started/gs-web-api-response.html
-<<<<<<< HEAD
-
-        - label: Order Processing with REST APIs Tutorial
-          class: tutorial
-          url: /get-started/order-tutorial/order-intro.html
-          versions: ["2.1", "2.2", "2.3"]
-=======
->>>>>>> 168052f6
 
 
     - label: Use SOAP Services
