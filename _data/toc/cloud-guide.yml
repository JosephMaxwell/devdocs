--- conflicted
+++ resolved
@@ -74,11 +74,8 @@
 
         - label: Import an existing Magento project
           children:
-<<<<<<< HEAD
-            - label: First steps for importing Magento
-=======
+
             - label: First steps for importing Magento Commerce
->>>>>>> 94bd152d
               url: cloud/access-acct/first-time-setup_import-first-steps.html
 
             - label: Find the information you need for your import
