project-webint-basiclabel: Magento Commerce Cloud Guide
pages:
    - label: Magento Commerce Cloud guide
      url: /cloud/bk-cloud.html
      children:
        - label: Onboarding tasks
          url: /cloud/onboarding/onboarding-tasks.html
          exclude_versions: ["2.0"]

    - label: Architecture
      url: /cloud/architecture/cloud-architecture.html
      children:
        - label: Starter architecture
          url: /cloud/basic-information/starter-architecture.html

        - label: Starter develop and deploy workflow
          url: /cloud/basic-information/starter-develop-deploy-workflow.html

        - label: Pro architecture
          url: /cloud/architecture/pro-architecture.html

        - label: Pro develop and deploy workflow
          url: /cloud/architecture/pro-develop-deploy-workflow.html

        - label: Pro architecture (legacy)
          url: /cloud/architecture/pro-architecture-legacy.html

        - label: Add Staging and Production to Pro projects UI
          url: /cloud/trouble/pro-env-management.html

    - label: Technologies and requirements
      url: /cloud/requirements/cloud-requirements.html
      children:
        - label: Composer
          url: /cloud/reference/cloud-composer.html

        - label: Magento Cloud CLI
          url: /cloud/reference/cli-ref-topic.html

        - label: Git
          url: /cloud/reference/git-integration.html

        - label: Bitbucket integration
          url: /cloud/project/bitbucket-integration.html
          include_versions: ["2.0"]

        - label: GitHub integration
          url: /cloud/project/project-integrate-github.html
          include_versions: ["2.0"]

        - label: SSH and sFTP
          url: /cloud/env/environments-ssh.html

        - label: New Relic APM
          url: /cloud/project/new-relic.html

        - label: Blackfire.io
          url: /cloud/project/project-integrate-blackfire.html

        - label: SendGrid
          url: /cloud/project/sendgrid.html
          exclude_versions: ["2.0"]

    - label: Integrations
      url: /cloud/integrations/cloud-integrations.html
      exclude_versions: ["2.0"]
      children:
        - label: Bitbucket integration
          url: /cloud/integrations/bitbucket-integration.html

        - label: GitHub integration
          url: /cloud/integrations/github-integration.html

<<<<<<< HEAD
    - label: Local development
      url: /cloud/access-acct/first-time-setup.html
=======
    - label: Local environment setup
      url: /cloud/setup/first-time-setup.html
>>>>>>> 152594fa
      children:
        - label: Docker development
          url: /cloud/docker/docker-development.html
          exclude_versions: ["2.0"]
          children:
            - label: Launch Docker
              url: /cloud/docker/docker-config.html

        - label: Prepare for manual setup
          url: /cloud/before/before-workspace.html
          children:
            - label: Install Magento prerequisites
              url: /cloud/before/before-workspace-magento-prereqs.html

            - label: Enable SSH keys
              url: /cloud/before/before-workspace-ssh.html

            - label: Set up the Magento file system owner
              url: /cloud/before/before-workspace-file-sys-owner.html

            - label: Clone and branch the project
              url: /cloud/before/before-setup-env-2_clone.html

            - label: Install Magento
              url: /cloud/before/before-setup-env-install.html

        - label: First time deployment
          url: /cloud/setup/first-time-deploy.html

        - label: Optional - Install sample data
          url: /cloud/howtos/sample-data.html

        - label: Optional - Configure Xdebug
          url: /cloud/howtos/debug.html

    - label: Import existing code into a project
<<<<<<< HEAD
      url: /cloud/setup/first-time-setup_import-first-steps.html
      children:
        - label: Prepare your existing Magento Commerce system
          url: /cloud/setup/first-time-setup_import-prepare.html

        - label: Import Magento Commerce into Magento Commerce (Cloud)
          url: /cloud/setup/first-time-setup_import-import.html
=======
      url: /cloud/setup/first-time-setup-import-first-steps.html
      children:
        - label: Prepare your existing Magento Commerce system
          url: /cloud/setup/first-time-setup-import-prepare.html

        - label: Import Magento Commerce into Magento Commerce (Cloud)
          url: /cloud/setup/first-time-setup-import-import.html
>>>>>>> 152594fa

    - label: Configure your store
      url: /cloud/configure/configuration-overview.html
      children:
        - label: Best practices for store configuration
          url: /cloud/configure/configure-best-practices.html

        - label: Set up PayPal
          url: /cloud/live/paypal-onboarding.html
          include_versions: ["2.1","2.2","2.3"]

        - label: Set up Magento B2B
          url: /cloud/configure/setup-b2b.html
          include_versions: ["2.2","2.3"]

        - label: Set up cron jobs
          url: /cloud/configure/setup-cron-jobs.html

        - label: Set up multiple Cloud websites or stores
          url: /cloud/project/project-multi-sites.html

        - label: Install, manage, and upgrade modules
          url: /cloud/howtos/install-components.html

        - label: Install a theme
          url: /cloud/howtos/custom-theme.html

        - label: Import URL Rewrites
          url: /cloud/configure/import-url-rewrites.html
          include_versions: ["2.2"]

    - label: Configure Fastly
      url: /cloud/cdn/cloud-fastly.html
      children:
        - label: Set up Fastly
          url: /cloud/cdn/configure-fastly.html

        - label: Fastly Image Optimization
          url: /cloud/cdn/fastly-image-optimization.html
          include_versions: ["2.1","2.2","2.3"]

        - label: Custom Fastly VCL snippets
          url: /cloud/cdn/cloud-vcl-custom-snippets.html

        - label: Custom whitelist VCL
          url: /cloud/cdn/fastly-vcl-whitelist.html

        - label: Custom blacklist VCL
          url: /cloud/cdn/fastly-vcl-blacklist.html

        - label: Custom redirect to WordPress VCL
          url: /cloud/cdn/fastly-vcl-wordpress.html

        - label: Custom block bad referer VCL
          url: /cloud/cdn/fastly-vcl-badreferer.html

        - label: Fastly troubleshooting
          url: /cloud/cdn/trouble-fastly.html

    - label: Configure environments
      url: /cloud/env/environments.html
      children:
        - label: Application
          url: /cloud/project/project-conf-files_magento-app.html

        - label: Build and deploy
          url: /cloud/project/magento-env-yaml.html
          exclude_versions: ["2.0"]
          children:
            - label: Set up notifications
              url: /cloud/env/setup-notifications.html

            - label: Logging handlers
              url: /cloud/env/log-handlers.html

            - label: Smart wizards
              url: /cloud/env/smart-wizards.html

        - label: Environment variables
          url: /cloud/env/variables-intro.html
          children:
            - label: ADMIN variables
              url: /cloud/env/environment-vars_magento.html

            - label: Build variables
              url: /cloud/env/variables-build.html
              exclude_versions: ["2.0"]

            - label: Cloud variables
              url: /cloud/env/variables-cloud.html
              include_versions: ["2.1","2.2","2.3"]

            - label: Deploy variables
              url: /cloud/env/variables-deploy.html
              exclude_versions: ["2.0"]

            - label: Post-deploy variables
              url: /cloud/env/variables-post-deploy.html
              exclude_versions: ["2.0"]

            - label: Working with variables
              url: /cloud/env/working-with-variables.html
              exclude_versions: ["2.0"]

        - label: Routes
          url: /cloud/project/project-conf-files_routes.html
          children:
            - label: Caching
              url: /cloud/project/project-routes-more-cache.html

            - label: Redirects
              url: /cloud/project/project-routes-more-redir.html

            - label: Server side includes
              url: /cloud/project/project-routes-more-ssi.html

        - label: Services
          url: /cloud/project/project-conf-files_services.html
          children:
            - label: Set up MySQL service
              url: /cloud/project/project-conf-files_services-mysql.html

            - label: Set up Redis service
              url: /cloud/project/project-conf-files_services-redis.html

            - label: Set up Solr service
              url: /cloud/project/project-conf-files_services-solr.html
              include_versions: ["2.0"]

            - label: Set up Elasticsearch service
              url: /cloud/project/project-conf-files_services-elastic.html
              include_versions: ["2.1","2.2","2.3"]

            - label: Set up RabbitMQ service
              url: /cloud/project/project-conf-files_services-rabbit.html

    - label: Configuration management for store settings
      url: /cloud/live/sens-data-over.html
      include_versions: ["2.1","2.2","2.3"]
      children:
        - label: Example of managing system-specific settings
          url: /cloud/live/sens-data-initial.html

    - label: Manage your project
      url: /cloud/project/projects.html
      children:

        - label: Configure your project
          url: /cloud/project/project-webint-basic.html

        - label: Project structure
          url: /cloud/project/project-start.html

        - label: Create and manage users
          url: /cloud/project/user-admin.html

        - label: Manage branches with the Interface
          url: /cloud/project/project-webint-branch.html

        - label: Manage branches with the CLI
          url: /cloud/env/environments-start.html

        - label: Snapshots and backup management
          url: /cloud/project/project-webint-snap.html

    - label: Deploy your store
      url: /cloud/live/stage-prod-live.html
      children:
        - label: Deployment process
          url: /cloud/reference/discover-deploy.html

        - label: Continuous deployment
          url: /cloud/deploy/continuous-deployment.html

        - label: Protective block
          url: /cloud/live/live-prot.html

        - label: Build and deploy on local
          url: /cloud/live/live-sanity-check.html

        - label: Prepare to deploy to Staging and Production
          url: /cloud/live/stage-prod-migrate-prereq.html

        - label: Deploy code and migrate static files and data
          url: /cloud/live/stage-prod-migrate.html

        - label: Test deployment
          url: /cloud/live/stage-prod-test.html

    - label: Go live and launch
      url: /cloud/live/live.html
      children:
        - label: Go live checklist
          url: /cloud/live/go-live-checklist.html

        - label: Launch steps
          url: /cloud/live/launch-steps.html

    - label: Troubleshooting
      url: /cloud/trouble/trouble.html
      children:
        - label: Troubleshoot deployment
<<<<<<< HEAD
          url: /cloud/setup/trouble.html
=======
          url: /cloud/trouble/troubleshoot-deployment.html
>>>>>>> 152594fa

        - label: View logs for troubleshooting
          url: /cloud/trouble/environments-logs.html

        - label: Incorrect credentials
          url: /cloud/trouble/trouble_ce-creds.html

        - label: Resolve issues with a new project
          url: /cloud/trouble/trouble_proj-startover.html

        - label: Component deployment failure
          url: /cloud/trouble/trouble_comp-deploy-fail.html

        - label: Redis troubleshooting
          url: /cloud/trouble/redis-troubleshooting.html

        - label: Reset cron jobs
          url: /cloud/trouble/reset-cron-jobs.html
          include_versions: ["2.1","2.2","2.3"]

        - label: Resolve issues with encryption key
          url: /cloud/trouble/trouble-crypt-key-variable.html

        - label: Resolve issues with HTML minification
          url: /cloud/trouble/trouble-error-html-minification.html

        - label: Resolve issues with Google Analytics during deployment
          url: /cloud/trouble/trouble-google-analytics-deploy.html

        - label: Restore configuration files
          url: /cloud/trouble/restore-configuration-files.html
          include_versions: ["2.1","2.2","2.3"]

        - label: Site availability
          url: /cloud/trouble/site-availability.html

        - label: Add site map and search engine robots
          url: /cloud/trouble/robots-sitemap.html

        - label: Theme troubleshooting
          url: /cloud/trouble/theme-troubleshooting.html

        - label: Message queues
          url: /cloud/trouble/message-queues.html
          include_versions: ["2.1","2.2","2.3"]

    - label: Upgrades and patches
      url: /cloud/project/project-upgrade-parent.html
      children:
        - label: Release notes for ece-tools
          url: /cloud/release-notes/cloud-tools.html
          exclude_versions: ["2.0"]

        - label: Upgrade to use ece-tools
          url: /cloud/project/ece-tools-upgrade-project.html
          exclude_versions: ["2.0"]

        - label: Update ece-tools version
          url: /cloud/project/ece-tools-update.html
          exclude_versions: ["2.0"]

        - label: Apply custom patches
          url: /cloud/project/project-patch.html

        - label: Upgrade Magento version
          url: /cloud/project/project-upgrade.html

        - label: Upgrade from 2.0.4 (Cloud)
          include_versions: ["2.0"]
<|MERGE_RESOLUTION|>--- conflicted
+++ resolved
@@ -71,13 +71,8 @@
         - label: GitHub integration
           url: /cloud/integrations/github-integration.html
 
-<<<<<<< HEAD
-    - label: Local development
-      url: /cloud/access-acct/first-time-setup.html
-=======
     - label: Local environment setup
       url: /cloud/setup/first-time-setup.html
->>>>>>> 152594fa
       children:
         - label: Docker development
           url: /cloud/docker/docker-development.html
@@ -114,15 +109,6 @@
           url: /cloud/howtos/debug.html
 
     - label: Import existing code into a project
-<<<<<<< HEAD
-      url: /cloud/setup/first-time-setup_import-first-steps.html
-      children:
-        - label: Prepare your existing Magento Commerce system
-          url: /cloud/setup/first-time-setup_import-prepare.html
-
-        - label: Import Magento Commerce into Magento Commerce (Cloud)
-          url: /cloud/setup/first-time-setup_import-import.html
-=======
       url: /cloud/setup/first-time-setup-import-first-steps.html
       children:
         - label: Prepare your existing Magento Commerce system
@@ -130,7 +116,6 @@
 
         - label: Import Magento Commerce into Magento Commerce (Cloud)
           url: /cloud/setup/first-time-setup-import-import.html
->>>>>>> 152594fa
 
     - label: Configure your store
       url: /cloud/configure/configuration-overview.html
@@ -333,11 +318,7 @@
       url: /cloud/trouble/trouble.html
       children:
         - label: Troubleshoot deployment
-<<<<<<< HEAD
-          url: /cloud/setup/trouble.html
-=======
           url: /cloud/trouble/troubleshoot-deployment.html
->>>>>>> 152594fa
 
         - label: View logs for troubleshooting
           url: /cloud/trouble/environments-logs.html
