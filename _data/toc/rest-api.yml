--- conflicted
+++ resolved
@@ -2,11 +2,8 @@
 pages:
     - label: Overview
       url: /rest/bk-rest.html
-<<<<<<< HEAD
-=======
 
     - label: Quick reference
->>>>>>> 168052f6
       children:
         - label: REST Endpoints (Swagger)
           versions: ["2.0"]
@@ -32,10 +29,6 @@
 
         - label: Generate a local API reference
           url: /rest/generate-local.html
-<<<<<<< HEAD
-
-=======
->>>>>>> 168052f6
 
     - label: Use REST endpoints
       children:
@@ -47,16 +40,6 @@
 
         - label: Restricting access to anonymous web APIs
           url: /rest/anonymous-api-security.html
-<<<<<<< HEAD
-
-        - label: REST usage notes
-          url: /rest/notes.html
-
-    - label: Create configurable products Tutorial
-      class: tutorial
-      url: /rest/tutorials/configurable-product/config-product-intro.html
-      versions: ["2.2", "2.3"]
-=======
 
         - label: Bulk operation status searches
           url: /rest/operation-status-search.html
@@ -90,7 +73,6 @@
         class: tutorial
         url: /rest/tutorials/configurable-product/config-product-intro.html
         versions: ["2.2", "2.3"]
->>>>>>> 168052f6
 
     - label: Modules
       children:
