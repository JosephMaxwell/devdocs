--- conflicted
+++ resolved
@@ -10,13 +10,11 @@
     - label: Software recommendations
       url: /performance-best-practices/software.html
 
-<<<<<<< HEAD
     - label: Reference architecture
       url: /performance-best-practices/reference-architecture.html
-=======
+
     - label: Development environment recommendations
       url: /performance-best-practices/development-environment.html
->>>>>>> 99e3867a
 
     - label: Configuration best practices
       url: /performance-best-practices/configuration.html
