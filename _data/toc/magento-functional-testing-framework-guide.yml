label: Magento Functional Testing Framework Guide
pages:

  - label:  MFTF release 2
    url: magento-functional-testing-framework/release-2/introduction.html
    versions: ["2.3"]
    children:

      - label: Getting Started
        url: magento-functional-testing-framework/release-2/getting-started.html

      - label: Test
        url: magento-functional-testing-framework/release-2/test.html
        children:

          - label: Annotations
            url: magento-functional-testing-framework/release-2/test/annotations.html

          - label: Actions
            url: magento-functional-testing-framework/release-2/test/actions.html

          - label: Action groups
            url: magento-functional-testing-framework/release-2/test/action-groups.html

          - label: Assertions
            url: magento-functional-testing-framework/release-2/test/assertions.html

      - label: Page
        url: magento-functional-testing-framework/release-2/page.html

      - label: Section
        url: magento-functional-testing-framework/release-2/section.html
        children:

          - label: Parameterized selectors
            url: magento-functional-testing-framework/release-2/section/parameterized-selectors.html

          - label: Locator Functions
            url: magento-functional-testing-framework/release-2/section/locator-functions.html

      - label: Data
        url: magento-functional-testing-framework/release-2/data.html

      - label: CLI Commands
        children:

          - label: robo
            url: magento-functional-testing-framework/release-2/commands/robo.html
          - label: codecept
            url: magento-functional-testing-framework/release-2/commands/codeception.html

      - label: Update
        url: magento-functional-testing-framework/release-2/update.html

<<<<<<< HEAD
      - label: Troubleshooting
        url: magento-functional-testing-framework/2.1/troubleshooting.html

  - label:  MFTF 2.0
    url: magento-functional-testing-framework/2.0/introduction.html
    versions: ["2.3"]
    children:

      - label: Getting Started
        url: magento-functional-testing-framework/2.0/getting-started.html

      - label: Test
        url: magento-functional-testing-framework/2.0/test.html
        children:

          - label: Annotations
            url: magento-functional-testing-framework/2.0/test/annotations.html

          - label: Actions
            url: magento-functional-testing-framework/2.0/test/actions.html

          - label: Action groups
            url: magento-functional-testing-framework/2.0/test/action-groups.html

          - label: Assertions
            url: magento-functional-testing-framework/2.0/test/assertions.html

      - label: Page
        url: magento-functional-testing-framework/2.0/page.html

      - label: Section
        url: magento-functional-testing-framework/2.0/section.html
        children:

          - label: Parameterized selectors
            url: magento-functional-testing-framework/2.0/section/parameterized-selectors.html

          - label: Locator Functions
            url: magento-functional-testing-framework/2.0/section/locator-functions.html

      - label: Data
        url: magento-functional-testing-framework/2.0/data.html

      - label: Metadata
        url: magento-functional-testing-framework/2.0/metadata.html

      - label: CLI Commands
        children:

          - label: robo
            url: magento-functional-testing-framework/2.0/commands/robo.html
          - label: codecept
            url: magento-functional-testing-framework/2.0/commands/codeception.html

      - label: Update
        url: magento-functional-testing-framework/2.0/update.html
=======
      - label: Tips and tricks
        url: magento-functional-testing-framework/release-2/tips-and-tricks.html
>>>>>>> 9b7ea88f

      - label: Troubleshooting
        url: magento-functional-testing-framework/release-2/troubleshooting.html

  - label: MFTF release 1
    url: magento-functional-testing-framework/release-1/introduction.html
    versions: ["2.2"]
    children:

    - label: Getting Started
      url: magento-functional-testing-framework/release-1/getting-started.html
  
    - label: Cest
      url: magento-functional-testing-framework/release-1/cest.html
      children:
   
        - label: Annotations
          url: magento-functional-testing-framework/release-1/cest/annotations.html
  
        - label: Actions
          url: magento-functional-testing-framework/release-1/cest/actions.html
  
        - label: Action groups
          url: magento-functional-testing-framework/release-1/cest/action-groups.html
  
        - label: Assertions
          url: magento-functional-testing-framework/release-1/cest/assertions.html
  
    - label: Page
      url: magento-functional-testing-framework/release-1/page.html

    - label: Section
      url: magento-functional-testing-framework/release-1/section.html
      children:
  
        - label: Parameterized selectors
          url: magento-functional-testing-framework/release-1/section/parameterized-selectors.html
  
        - label: Locator Functions
          url: magento-functional-testing-framework/release-1/section/locator-functions.html
  
    - label: Data
      url: magento-functional-testing-framework/release-1/data.html
  
    - label: CLI Commands
      children:
  
        - label: robo
          url: magento-functional-testing-framework/release-1/commands/robo.html
        - label: codecept
          url: magento-functional-testing-framework/release-1/commands/codeception.html
  
    - label: Update
      url: magento-functional-testing-framework/release-1/update.html
  
    - label: Troubleshooting
      url: magento-functional-testing-framework/release-1/troubleshooting.html
      
  - label: Contribution Guidelines
    url: magento-functional-testing-framework/contribution-guidelines.html
    versions: ["2.2", "2.3"]

  - label: Changelog
    url: magento-functional-testing-framework/changelog.html
    versions: ["2.2", "2.3"]<|MERGE_RESOLUTION|>--- conflicted
+++ resolved
@@ -52,67 +52,8 @@
       - label: Update
         url: magento-functional-testing-framework/release-2/update.html
 
-<<<<<<< HEAD
-      - label: Troubleshooting
-        url: magento-functional-testing-framework/2.1/troubleshooting.html
-
-  - label:  MFTF 2.0
-    url: magento-functional-testing-framework/2.0/introduction.html
-    versions: ["2.3"]
-    children:
-
-      - label: Getting Started
-        url: magento-functional-testing-framework/2.0/getting-started.html
-
-      - label: Test
-        url: magento-functional-testing-framework/2.0/test.html
-        children:
-
-          - label: Annotations
-            url: magento-functional-testing-framework/2.0/test/annotations.html
-
-          - label: Actions
-            url: magento-functional-testing-framework/2.0/test/actions.html
-
-          - label: Action groups
-            url: magento-functional-testing-framework/2.0/test/action-groups.html
-
-          - label: Assertions
-            url: magento-functional-testing-framework/2.0/test/assertions.html
-
-      - label: Page
-        url: magento-functional-testing-framework/2.0/page.html
-
-      - label: Section
-        url: magento-functional-testing-framework/2.0/section.html
-        children:
-
-          - label: Parameterized selectors
-            url: magento-functional-testing-framework/2.0/section/parameterized-selectors.html
-
-          - label: Locator Functions
-            url: magento-functional-testing-framework/2.0/section/locator-functions.html
-
-      - label: Data
-        url: magento-functional-testing-framework/2.0/data.html
-
-      - label: Metadata
-        url: magento-functional-testing-framework/2.0/metadata.html
-
-      - label: CLI Commands
-        children:
-
-          - label: robo
-            url: magento-functional-testing-framework/2.0/commands/robo.html
-          - label: codecept
-            url: magento-functional-testing-framework/2.0/commands/codeception.html
-
-      - label: Update
-        url: magento-functional-testing-framework/2.0/update.html
-=======
       - label: Tips and tricks
         url: magento-functional-testing-framework/release-2/tips-and-tricks.html
->>>>>>> 9b7ea88f
 
       - label: Troubleshooting
         url: magento-functional-testing-framework/release-2/troubleshooting.html
