label: Magento Functional Testing Framework Guide
versions: ["2.2", "2.3"]
pages:

<<<<<<< HEAD
  - label:  MFTF release 2
    url: /magento-functional-testing-framework/release-2/introduction.html
    versions: ["2.2", "2.3"]
    children:

      - label: Getting started
        url: /magento-functional-testing-framework/release-2/getting-started.html

      - label: Suite
        url: /magento-functional-testing-framework/release-2/suite.html

      - label: Test
        url: /magento-functional-testing-framework/release-2/test.html
        children:

          - label: Annotations
            url: /magento-functional-testing-framework/release-2/test/annotations.html

          - label: Actions
            url: /magento-functional-testing-framework/release-2/test/actions.html

          - label: Action groups
            url: /magento-functional-testing-framework/release-2/test/action-groups.html

          - label: Assertions
            url: /magento-functional-testing-framework/release-2/test/assertions.html

      - label: Page
        url: /magento-functional-testing-framework/release-2/page.html

      - label: Section
        url: /magento-functional-testing-framework/release-2/section.html
        children:

          - label: Parameterized selectors
            url: /magento-functional-testing-framework/release-2/section/parameterized-selectors.html

          - label: Locator functions
            url: /magento-functional-testing-framework/release-2/section/locator-functions.html

      - label: Data
        url: /magento-functional-testing-framework/release-2/data.html

      - label: Metadata
        url: /magento-functional-testing-framework/release-2/metadata.html

      - label: Merging
        url: /magento-functional-testing-framework/release-2/merging.html

      - label: Configuration
        url: /magento-functional-testing-framework/release-2/configuration.html
=======
  - label: Introduction
    url: /magento-functional-testing-framework/release-2/introduction.html

  - label: Getting started
    url: /magento-functional-testing-framework/release-2/getting-started.html

  - label: Suite
    url: /magento-functional-testing-framework/release-2/suite.html

  - label: Test
    url: /magento-functional-testing-framework/release-2/test.html
    children:
>>>>>>> 168052f6

      - label: Annotations
        url: /magento-functional-testing-framework/release-2/test/annotations.html

<<<<<<< HEAD
          - label: robo
            url: /magento-functional-testing-framework/release-2/commands/robo.html
          - label: codecept
            url: /magento-functional-testing-framework/release-2/commands/codeception.html

      - label: Update
        url: /magento-functional-testing-framework/release-2/update.html

      - label: Best practices
        url: /magento-functional-testing-framework/release-2/best-practices.html

      - label: Troubleshooting
        url: /magento-functional-testing-framework/release-2/troubleshooting.html

  - label: MFTF release 1
    url: /magento-functional-testing-framework/release-1/introduction.html
    versions: ["2.2"]
    children:

    - label: Getting Started
      url: /magento-functional-testing-framework/release-1/getting-started.html

    - label: Cest
      url: /magento-functional-testing-framework/release-1/cest.html
      children:

        - label: Annotations
          url: /magento-functional-testing-framework/release-1/cest/annotations.html

        - label: Actions
          url: /magento-functional-testing-framework/release-1/cest/actions.html

        - label: Action groups
          url: /magento-functional-testing-framework/release-1/cest/action-groups.html

        - label: Assertions
          url: /magento-functional-testing-framework/release-1/cest/assertions.html

    - label: Page
      url: /magento-functional-testing-framework/release-1/page.html

    - label: Section
      url: /magento-functional-testing-framework/release-1/section.html
      children:

        - label: Parameterized selectors
          url: /magento-functional-testing-framework/release-1/section/parameterized-selectors.html

        - label: Locator Functions
          url: /magento-functional-testing-framework/release-1/section/locator-functions.html

    - label: Data
      url: /magento-functional-testing-framework/release-1/data.html
=======
      - label: Actions
        url: /magento-functional-testing-framework/release-2/test/actions.html

      - label: Action groups
        url: /magento-functional-testing-framework/release-2/test/action-groups.html

      - label: Assertions
        url: /magento-functional-testing-framework/release-2/test/assertions.html

  - label: Page
    url: /magento-functional-testing-framework/release-2/page.html

  - label: Section
    url: /magento-functional-testing-framework/release-2/section.html
    children:

      - label: Parameterized selectors
        url: /magento-functional-testing-framework/release-2/section/parameterized-selectors.html

      - label: Locator functions
        url: /magento-functional-testing-framework/release-2/section/locator-functions.html

  - label: Data
    url: /magento-functional-testing-framework/release-2/data.html

  - label: Metadata
    url: /magento-functional-testing-framework/release-2/metadata.html

  - label: Merging
    url: /magento-functional-testing-framework/release-2/merging.html

  - label: Extending
    url: /magento-functional-testing-framework/release-2/extending.html

  - label: Configuration
    url: /magento-functional-testing-framework/release-2/configuration.html

  - label: CLI Commands
    children:
>>>>>>> 168052f6

      - label: mftf
        url: /magento-functional-testing-framework/release-2/commands/mftf.html
      - label: codecept
        url: /magento-functional-testing-framework/release-2/commands/codeception.html

<<<<<<< HEAD
        - label: robo
          url: /magento-functional-testing-framework/release-1/commands/robo.html
        - label: codecept
          url: /magento-functional-testing-framework/release-1/commands/codeception.html

    - label: Update
      url: /magento-functional-testing-framework/release-1/update.html

    - label: Troubleshooting
      url: /magento-functional-testing-framework/release-1/troubleshooting.html

  - label: Contribution Guidelines
    url: /magento-functional-testing-framework/contribution-guidelines.html
    versions: ["2.2", "2.3"]

  - label: Changelog
    url: /magento-functional-testing-framework/changelog.html
    versions: ["2.2", "2.3"]
=======
  - label: Update
    url: /magento-functional-testing-framework/release-2/update.html

  - label: Best practices
    url: /magento-functional-testing-framework/release-2/best-practices.html

  - label: Troubleshooting
    url: /magento-functional-testing-framework/release-2/troubleshooting.html

  - label: Contribution Guidelines
    url: /magento-functional-testing-framework/contribution-guidelines.html
#    versions: ["2.2", "2.3"]

  - label: Changelog
    url: /magento-functional-testing-framework/changelog.html
#    versions: ["2.2", "2.3"]
>>>>>>> 168052f6
<|MERGE_RESOLUTION|>--- conflicted
+++ resolved
@@ -2,59 +2,6 @@
 versions: ["2.2", "2.3"]
 pages:
 
-<<<<<<< HEAD
-  - label:  MFTF release 2
-    url: /magento-functional-testing-framework/release-2/introduction.html
-    versions: ["2.2", "2.3"]
-    children:
-
-      - label: Getting started
-        url: /magento-functional-testing-framework/release-2/getting-started.html
-
-      - label: Suite
-        url: /magento-functional-testing-framework/release-2/suite.html
-
-      - label: Test
-        url: /magento-functional-testing-framework/release-2/test.html
-        children:
-
-          - label: Annotations
-            url: /magento-functional-testing-framework/release-2/test/annotations.html
-
-          - label: Actions
-            url: /magento-functional-testing-framework/release-2/test/actions.html
-
-          - label: Action groups
-            url: /magento-functional-testing-framework/release-2/test/action-groups.html
-
-          - label: Assertions
-            url: /magento-functional-testing-framework/release-2/test/assertions.html
-
-      - label: Page
-        url: /magento-functional-testing-framework/release-2/page.html
-
-      - label: Section
-        url: /magento-functional-testing-framework/release-2/section.html
-        children:
-
-          - label: Parameterized selectors
-            url: /magento-functional-testing-framework/release-2/section/parameterized-selectors.html
-
-          - label: Locator functions
-            url: /magento-functional-testing-framework/release-2/section/locator-functions.html
-
-      - label: Data
-        url: /magento-functional-testing-framework/release-2/data.html
-
-      - label: Metadata
-        url: /magento-functional-testing-framework/release-2/metadata.html
-
-      - label: Merging
-        url: /magento-functional-testing-framework/release-2/merging.html
-
-      - label: Configuration
-        url: /magento-functional-testing-framework/release-2/configuration.html
-=======
   - label: Introduction
     url: /magento-functional-testing-framework/release-2/introduction.html
 
@@ -67,66 +14,10 @@
   - label: Test
     url: /magento-functional-testing-framework/release-2/test.html
     children:
->>>>>>> 168052f6
 
       - label: Annotations
         url: /magento-functional-testing-framework/release-2/test/annotations.html
 
-<<<<<<< HEAD
-          - label: robo
-            url: /magento-functional-testing-framework/release-2/commands/robo.html
-          - label: codecept
-            url: /magento-functional-testing-framework/release-2/commands/codeception.html
-
-      - label: Update
-        url: /magento-functional-testing-framework/release-2/update.html
-
-      - label: Best practices
-        url: /magento-functional-testing-framework/release-2/best-practices.html
-
-      - label: Troubleshooting
-        url: /magento-functional-testing-framework/release-2/troubleshooting.html
-
-  - label: MFTF release 1
-    url: /magento-functional-testing-framework/release-1/introduction.html
-    versions: ["2.2"]
-    children:
-
-    - label: Getting Started
-      url: /magento-functional-testing-framework/release-1/getting-started.html
-
-    - label: Cest
-      url: /magento-functional-testing-framework/release-1/cest.html
-      children:
-
-        - label: Annotations
-          url: /magento-functional-testing-framework/release-1/cest/annotations.html
-
-        - label: Actions
-          url: /magento-functional-testing-framework/release-1/cest/actions.html
-
-        - label: Action groups
-          url: /magento-functional-testing-framework/release-1/cest/action-groups.html
-
-        - label: Assertions
-          url: /magento-functional-testing-framework/release-1/cest/assertions.html
-
-    - label: Page
-      url: /magento-functional-testing-framework/release-1/page.html
-
-    - label: Section
-      url: /magento-functional-testing-framework/release-1/section.html
-      children:
-
-        - label: Parameterized selectors
-          url: /magento-functional-testing-framework/release-1/section/parameterized-selectors.html
-
-        - label: Locator Functions
-          url: /magento-functional-testing-framework/release-1/section/locator-functions.html
-
-    - label: Data
-      url: /magento-functional-testing-framework/release-1/data.html
-=======
       - label: Actions
         url: /magento-functional-testing-framework/release-2/test/actions.html
 
@@ -166,33 +57,12 @@
 
   - label: CLI Commands
     children:
->>>>>>> 168052f6
 
       - label: mftf
         url: /magento-functional-testing-framework/release-2/commands/mftf.html
       - label: codecept
         url: /magento-functional-testing-framework/release-2/commands/codeception.html
 
-<<<<<<< HEAD
-        - label: robo
-          url: /magento-functional-testing-framework/release-1/commands/robo.html
-        - label: codecept
-          url: /magento-functional-testing-framework/release-1/commands/codeception.html
-
-    - label: Update
-      url: /magento-functional-testing-framework/release-1/update.html
-
-    - label: Troubleshooting
-      url: /magento-functional-testing-framework/release-1/troubleshooting.html
-
-  - label: Contribution Guidelines
-    url: /magento-functional-testing-framework/contribution-guidelines.html
-    versions: ["2.2", "2.3"]
-
-  - label: Changelog
-    url: /magento-functional-testing-framework/changelog.html
-    versions: ["2.2", "2.3"]
-=======
   - label: Update
     url: /magento-functional-testing-framework/release-2/update.html
 
@@ -208,5 +78,4 @@
 
   - label: Changelog
     url: /magento-functional-testing-framework/changelog.html
-#    versions: ["2.2", "2.3"]
->>>>>>> 168052f6
+#    versions: ["2.2", "2.3"]