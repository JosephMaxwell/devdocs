label: GraphQL Developer Guide
include_versions:  ["2.3"]
pages:

    - label: Overview
      url: /graphql/index.html

    - label: Implementation
      children:
        - label: GraphQL requests
          url: /graphql/send-request.html

        - label: Get customer authorization token
          url: /graphql/get-customer-authorization-token.html

        - label: Queries
          url: /graphql/queries.html

        - label: Mutations
          url: /graphql/mutations.html

        - label: GraphQL Caching
          url: /graphql/caching.html

    - label: Development
      children:
        - label: Define the GraphQL schema for a module
          url: /graphql/develop/create-graphqls-file.html

        - label: Resolvers
          url: /graphql/develop/resolvers.html

        - label: Identity class
          url: /graphql/develop/identity-class.html

        - label: Create a custom urlResolver service
          url: /graphql/develop/create-custom-url-resolver.html

        - label: Debugging GraphQL queries
          url: /graphql/develop/debugging.html

        - label: Exception handling
          url: /graphql/develop/exceptions.html

    - label: Functional testing
      url: /graphql/functional-testing.html

<<<<<<< HEAD
    - label: Mutations
      children:
        - label: applyStoreCreditToCart mutation
          url: /graphql/mutations/apply-store-credit.html

        - label: removeStoreCreditFromCart mutation
          url: /graphql/mutations/remove-store-credit.html

    - label: Reference
=======
    - label: Queries
      children:
        - label: cmsBlock query
          url: /graphql/queries/cms-block.html

        - label: cmsPage query
          url: /graphql/queries/cms-page.html
        
        - label: countries query
          url: /graphql/queries/directory-countries.html
          
        - label: country query
          url: /graphql/queries/directory-country.html
          
        - label: currency query
          url: /graphql/queries/directory-currency.html  
        
    - label: Mutations
>>>>>>> d153f72b
      children:
        - label: applyStoreCreditToCart mutation
          url: /graphql/mutations/apply-store-credit.html

        - label: removeStoreCreditFromCart mutation
          url: /graphql/mutations/remove-store-credit.html
    
    - label: Reference
      children:
            - label: CustomAttributeMetadata endpoint
              url: /graphql/reference/custom-attribute-metadata.html

            - label: Customer endpoint
              url: /graphql/reference/customer.html

            - label: Payflow Link getPayflowLinkToken query
              url: /graphql/reference/paypal-get-payflow-link-token.html

            - label: Payflow Pro createPayflowProToken mutation
              url: /graphql/reference/paypal-create-payflow-pro-token.html

            - label: Payflow Pro handlePayflowProResponse mutation
              url: /graphql/reference/paypal-handle-payflow-pro-response.html

            - label: Paypal endpoint
              url: /graphql/reference/paypal.html

            - label: Payflow Link getPayflowLinkToken query
              url: /graphql/reference/paypal-get-payflow-link-token.html

            - label: Payflow Pro createPayflowProToken mutation
              url: /graphql/reference/paypal-create-payflow-pro-token.html

            - label: Payflow Pro handlePayflowProResponse mutation
              url: /graphql/reference/paypal-handle-payflow-pro-response.html

            - label: Paypal endpoint
              url: /graphql/reference/paypal.html

            - label: Products endpoint
              url: /graphql/reference/products.html
              children:
                - label: Product interface implementations
                  url: /graphql/reference/product-interface-implementations.html

                - label: CustomizableOptionInterface
                  url: /graphql/reference/customizable-option-interface.html

                - label: BundleProduct endpoint
                  url: /graphql/reference/bundle-product.html

                - label: Category endpoint
                  url: /graphql/reference/categories.html

                - label: ConfigurableProduct endpoint
                  url: /graphql/reference/configurable-product.html

                - label: DownloadableProduct endpoint
                  url: /graphql/reference/downloadable-product.html

                - label: GiftCardProduct endpoint
                  url: /graphql/reference/gift-card-product.html

                - label: GroupedProduct endpoint
                  url: /graphql/reference/grouped-product.html

            - label: Quote endpoint (cart query)
              url: /graphql/reference/quote.html
              children:

                - label: addSimpleProductsToCart mutation
                  url: /graphql/reference/quote-add-simple-products.html

                - label: addVirtualProductsToCart mutation
                  url: /graphql/reference/quote-add-virtual-products.html

                - label: applyCouponToCart mutation
                  url: /graphql/reference/quote-apply-coupon.html

                - label: applyGiftCardToCart mutation
                  url: /graphql/reference/quote-apply-giftcard.html

                - label: createEmptyCart mutation
                  url: /graphql/reference/quote-create-cart.html

                - label: giftCardAccount query
                  url: /graphql/reference/quote-giftcard-account.html

                - label: placeOrder mutation
                  url: /graphql/reference/quote-place-order.html

                - label: removeCouponFromCart mutation
                  url: /graphql/reference/quote-remove-coupon.html

                - label: removeGiftCardFromCart mutation
                  url: /graphql/reference/quote-remove-giftcard.html

                - label: removeItemFromCart mutation
                  url: /graphql/reference/quote-remove-item.html

                - label: setBillingAddressesOnCart mutation
                  url: /graphql/reference/quote-set-billing-address.html

                - label: setGuestEmailOnCart mutation
                  url: /graphql/reference/quote-set-guest-email.html

                - label: setPaymentMethodOnCart mutation
                  url: /graphql/reference/quote-payment-method.html

                - label: setPaymentMethodAndPlaceOrder mutation
                  url: /graphql/reference/quote-set-payment-place-order.html

                - label: setShippingAddressesOnCart mutation
                  url: /graphql/reference/quote-set-shipping-address.html

                - label: setShippingMethodsOnCart mutation
                  url: /graphql/reference/quote-shipping-method.html

                - label: updateCartItems mutation
                  url: /graphql/reference/quote-update-cart-items.html

            - label: redeemGiftCardBalanceAsStoreCredit mutation
              url: /graphql/reference/redeem-giftcard-balance.html

            - label: Sales endpoint
              url: /graphql/reference/sales.html

            - label: Store endpoint
              url: /graphql/reference/store-config.html

            - label: UrlRewrite endpoint
              url: /graphql/reference/url-resolver.html

            - label: Vault endpoint
              url: /graphql/reference/vault.html

            - label: Wishlist endpoint
              url: /graphql/reference/wishlist.html

    - label: Payment methods
      children:

        - label: Authorize.Net
          url: /graphql/payment-methods/authorize-net.html
          
        - label: PayPal Payflow Link
          url: /graphql/payment-methods/payflow-link.html
          
        - label: PayPal Payflow Pro
          url: /graphql/payment-methods/payflow-pro.html

        - label: PayPal Payments Advanced
          url: /graphql/payment-methods/payments-advanced.html

    - label: Tutorial
      class: tutorial
      url: /graphql/tutorials/checkout/index.html

    - label: Release Notes
      url: /graphql/release-notes.html<|MERGE_RESOLUTION|>--- conflicted
+++ resolved
@@ -45,17 +45,6 @@
     - label: Functional testing
       url: /graphql/functional-testing.html
 
-<<<<<<< HEAD
-    - label: Mutations
-      children:
-        - label: applyStoreCreditToCart mutation
-          url: /graphql/mutations/apply-store-credit.html
-
-        - label: removeStoreCreditFromCart mutation
-          url: /graphql/mutations/remove-store-credit.html
-
-    - label: Reference
-=======
     - label: Queries
       children:
         - label: cmsBlock query
@@ -74,7 +63,6 @@
           url: /graphql/queries/directory-currency.html  
         
     - label: Mutations
->>>>>>> d153f72b
       children:
         - label: applyStoreCreditToCart mutation
           url: /graphql/mutations/apply-store-credit.html
@@ -89,18 +77,6 @@
 
             - label: Customer endpoint
               url: /graphql/reference/customer.html
-
-            - label: Payflow Link getPayflowLinkToken query
-              url: /graphql/reference/paypal-get-payflow-link-token.html
-
-            - label: Payflow Pro createPayflowProToken mutation
-              url: /graphql/reference/paypal-create-payflow-pro-token.html
-
-            - label: Payflow Pro handlePayflowProResponse mutation
-              url: /graphql/reference/paypal-handle-payflow-pro-response.html
-
-            - label: Paypal endpoint
-              url: /graphql/reference/paypal.html
 
             - label: Payflow Link getPayflowLinkToken query
               url: /graphql/reference/paypal-get-payflow-link-token.html
