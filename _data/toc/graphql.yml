label: GraphQL Developer Guide
include_versions:  ["2.3"]
pages:

    - label: Overview
      url: /graphql/index.html

    - label: Implementation
      children:
        - label: GraphQL requests
          url: /graphql/send-request.html

        - label: Get customer authorization token
          url: /graphql/get-customer-authorization-token.html

        - label: Queries
          url: /graphql/queries.html

        - label: Mutations
          url: /graphql/mutations.html

        - label: GraphQL Caching
          url: /graphql/caching.html

    - label: Development
      children:
        - label: Define the GraphQL schema for a module
          url: /graphql/develop/create-graphqls-file.html

        - label: Resolvers
          url: /graphql/develop/resolvers.html

        - label: Identity class
          url: /graphql/develop/identity-class.html

        - label: Create a custom urlResolver service
          url: /graphql/develop/create-custom-url-resolver.html

        - label: Debugging GraphQL queries
          url: /graphql/develop/debugging.html

        - label: Exception handling
          url: /graphql/develop/exceptions.html

    - label: Functional testing
      url: /graphql/functional-testing.html

    - label: Queries
      children:
        - label: category query
          url: /graphql/queries/category.html

        - label: checkoutAgreements query
          url: /graphql/queries/checkout-agreements.html

        - label: cmsBlock query
          url: /graphql/queries/cms-block.html

        - label: cmsPage query
          url: /graphql/queries/cms-page.html
        
        - label: countries query
          url: /graphql/queries/directory-countries.html
          
        - label: country query
          url: /graphql/queries/directory-country.html
          
        - label: currency query
          url: /graphql/queries/directory-currency.html

        - label: customAttributeMetadata query
          url: /graphql/queries/custom-attribute-metadata.html
          
        - label: customer query
          url: /graphql/queries/customer.html

        - label: customerOrders query
          url: /graphql/queries/customer-orders.html

        - label: customerDownloadableProducts query
          url: /graphql/queries/customer-downloadable-products.html

        - label: customerPaymentTokens query
          url: /graphql/queries/customer-payment-tokens.html

        - label: getHostedProUrl query
          url: /graphql/queries/get-hosted-pro-url.html

        - label: getPayflowLinkToken query
          url: /graphql/queries/get-payflow-link-token.html

<<<<<<< HEAD
        - label: isEmailAvailable query
          url: /graphql/queries/is-email-available.html
=======
        - label: products query
          url: /graphql/queries/products.html
>>>>>>> b29dcf61

        - label: storeConfig query
          url: /graphql/queries/store-config.html

        - label: urlResolver query
          url: /graphql/queries/url-resolver.html

        - label: wishlist query
          url: /graphql/queries/wishlist.html
        
    - label: Mutations
      children:
        - label: addConfigurableProductsToCart mutation
          url: /graphql/mutations/add-configurable-products.html

        - label: applyStoreCreditToCart mutation
          url: /graphql/mutations/apply-store-credit.html

        - label: changeCustomerPassword mutation
          url: /graphql/mutations/change-customer-password.html

        - label: createCustomerAddress mutation
          url: /graphql/mutations/create-customer-address.html

        - label: createCustomer mutation
          url: /graphql/mutations/create-customer.html

        - label: createPayflowProToken mutation
          url: /graphql/mutations/create-payflow-pro-token.html
          
        - label: deleteCustomerAddress mutation
          url: /graphql/mutations/delete-customer-address.html

        - label: deletePaymentToken mutation
          url: /graphql/mutations/delete-payment-token.html

        - label: generateCustomerToken mutation
          url: /graphql/mutations/generate-customer-token.html

        - label: handlePayflowProResponse mutation
          url: /graphql/mutations/handle-payflow-pro-response.html

        - label: redeemGiftCardBalanceAsStoreCredit mutation
          url: /graphql/mutations/redeem-giftcard-balance.html

        - label: removeGiftCardFromCart mutation
          url: /graphql/mutations/remove-giftcard.html

        - label: removeStoreCreditFromCart mutation
          url: /graphql/mutations/remove-store-credit.html

<<<<<<< HEAD
        - label: revokeCustomerToken mutation
          url: /graphql/mutations/revoke-customer-token.html

        - label: updateCustomerAddress mutation
          url: /graphql/mutations/update-customer-address.html

        - label: updateCustomer mutation
          url: /graphql/mutations/update-customer.html
    
    - label: Reference
      children:
            - label: CustomAttributeMetadata endpoint
              url: /graphql/reference/custom-attribute-metadata.html

            - label: Payflow Link getPayflowLinkToken query
              url: /graphql/reference/paypal-get-payflow-link-token.html

            - label: Payflow Pro createPayflowProToken mutation
              url: /graphql/reference/paypal-create-payflow-pro-token.html

            - label: Payflow Pro handlePayflowProResponse mutation
              url: /graphql/reference/paypal-handle-payflow-pro-response.html

            - label: Paypal endpoint
              url: /graphql/reference/paypal.html
              
    - label: Reference
      children:
            - label: Products endpoint
              url: /graphql/reference/products.html
              children:
                - label: Product interface implementations
                  url: /graphql/reference/product-interface-implementations.html
=======
    - label: Product data types and interfaces
      children:
        - label: Product interface implementations
          url: /graphql/product/product-interface-implementations.html
>>>>>>> b29dcf61

        - label: CustomizableOptionInterface
          url: /graphql/product/customizable-option-interface.html

        - label: Bundle product data types
          url: /graphql/product/bundle-product.html

        - label: Configurable product data types
          url: /graphql/product/configurable-product.html

        - label: Downloadable product data types
          url: /graphql/product/downloadable-product.html

        - label: GiftCardProduct data types
          url: /graphql/product/gift-card-product.html

        - label: GroupedProduct data types
          url: /graphql/product/grouped-product.html

    - label: Reference
      children:
            - label: Customer endpoint
              url: /graphql/reference/customer.html

            - label: Quote endpoint (cart query)
              url: /graphql/reference/quote.html
              children:

                - label: addSimpleProductsToCart mutation
                  url: /graphql/reference/quote-add-simple-products.html

                - label: addVirtualProductsToCart mutation
                  url: /graphql/reference/quote-add-virtual-products.html

                - label: applyCouponToCart mutation
                  url: /graphql/reference/quote-apply-coupon.html

                - label: applyGiftCardToCart mutation
                  url: /graphql/reference/quote-apply-giftcard.html

                - label: createEmptyCart mutation
                  url: /graphql/reference/quote-create-cart.html

                - label: giftCardAccount query
                  url: /graphql/reference/quote-giftcard-account.html

                - label: placeOrder mutation
                  url: /graphql/reference/quote-place-order.html

                - label: removeCouponFromCart mutation
                  url: /graphql/reference/quote-remove-coupon.html

                - label: removeItemFromCart mutation
                  url: /graphql/reference/quote-remove-item.html

                - label: setBillingAddressesOnCart mutation
                  url: /graphql/reference/quote-set-billing-address.html

                - label: setGuestEmailOnCart mutation
                  url: /graphql/reference/quote-set-guest-email.html

                - label: setPaymentMethodOnCart mutation
                  url: /graphql/reference/quote-payment-method.html

                - label: setPaymentMethodAndPlaceOrder mutation
                  url: /graphql/reference/quote-set-payment-place-order.html

                - label: setShippingAddressesOnCart mutation
                  url: /graphql/reference/quote-set-shipping-address.html

                - label: setShippingMethodsOnCart mutation
                  url: /graphql/reference/quote-shipping-method.html

                - label: updateCartItems mutation
                  url: /graphql/reference/quote-update-cart-items.html

    - label: Payment methods
      children:

        - label: Authorize.Net
          url: /graphql/payment-methods/authorize-net.html

        - label: Braintree
          url: /graphql/payment-methods/braintree.html

        - label: Braintree Vault
          url: /graphql/payment-methods/braintree-vault.html

        - label: PayPal Express Checkout
          url: /graphql/payment-methods/paypal-express-checkout.html

        - label: Express Checkout for other PayPal solutions
          url: /graphql/payment-methods/payflow-express.html
          
        - label: PayPal Payflow Link
          url: /graphql/payment-methods/payflow-link.html
          
        - label: PayPal Payflow Pro
          url: /graphql/payment-methods/payflow-pro.html

        - label: PayPal Payments Advanced
          url: /graphql/payment-methods/payments-advanced.html

        - label: PayPal Website Payments Pro Hosted Solution
          url: /graphql/payment-methods/hosted-pro.html

    - label: Tutorial
      class: tutorial
      url: /graphql/tutorials/checkout/index.html

    - label: Release Notes
      url: /graphql/release-notes.html<|MERGE_RESOLUTION|>--- conflicted
+++ resolved
@@ -89,13 +89,11 @@
         - label: getPayflowLinkToken query
           url: /graphql/queries/get-payflow-link-token.html
 
-<<<<<<< HEAD
         - label: isEmailAvailable query
           url: /graphql/queries/is-email-available.html
-=======
+
         - label: products query
           url: /graphql/queries/products.html
->>>>>>> b29dcf61
 
         - label: storeConfig query
           url: /graphql/queries/store-config.html
@@ -147,7 +145,6 @@
         - label: removeStoreCreditFromCart mutation
           url: /graphql/mutations/remove-store-credit.html
 
-<<<<<<< HEAD
         - label: revokeCustomerToken mutation
           url: /graphql/mutations/revoke-customer-token.html
 
@@ -181,12 +178,11 @@
               children:
                 - label: Product interface implementations
                   url: /graphql/reference/product-interface-implementations.html
-=======
+
     - label: Product data types and interfaces
       children:
         - label: Product interface implementations
           url: /graphql/product/product-interface-implementations.html
->>>>>>> b29dcf61
 
         - label: CustomizableOptionInterface
           url: /graphql/product/customizable-option-interface.html
