--- conflicted
+++ resolved
@@ -176,11 +176,7 @@
           versions: ["2.3"]
           children:
 
-<<<<<<< HEAD
-            - label: Delcarative schema overview
-=======
             - label: Declarative schema overview
->>>>>>> 168052f6
               url: /extension-dev-guide/declarative-schema/
 
             - label: Migrate install/upgrade scripts to declarative schema
@@ -192,8 +188,6 @@
             - label: Develop data and schema patches
               url: /extension-dev-guide/declarative-schema/data-patches.html
 
-<<<<<<< HEAD
-=======
         - label: Web APIs
           versions: ["2.3"]
           children:
@@ -204,7 +198,6 @@
             - label: Set custom routes
               url: /extension-dev-guide/webapi/custom-routes.html
 
->>>>>>> 168052f6
         - label: Message Queues
           children:
 
@@ -235,10 +228,7 @@
           url: /extension-dev-guide/searching-with-repositories.html
 
         - label: Configure services as web APIs
-<<<<<<< HEAD
-=======
           versions: ["2.0", "2.1", "2.2"]
->>>>>>> 168052f6
           url: /extension-dev-guide/service-contracts/service-to-web-service.html
 
         - label: Clear directories during development
