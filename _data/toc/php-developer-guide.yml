--- conflicted
+++ resolved
@@ -220,14 +220,10 @@
           url: /howdoi/php/php_clear-dirs.html
 
         - label: Adapters
-<<<<<<< HEAD
-          url: extension-dev-guide/adapters.html
-        
+          url: /extension-dev-guide/adapters.html
+
         - label: Variable Pool
           url: extension-dev-guide/variable-pool/
-=======
-          url: /extension-dev-guide/adapters.html
->>>>>>> a4c2ae30
 
     - label: Configuration
       versions: ["2.2", "2.3"]
