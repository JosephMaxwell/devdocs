--- conflicted
+++ resolved
@@ -2,13 +2,7 @@
 encoding: "utf-8"
 title: Magento 2 Developer Documentation
 email: mailto:DL-Magento-Doc-Feedback@ebay.com
-<<<<<<< HEAD
-description: 
- # this means to ignore newlines until "baseurl:"
-
-=======
 description: Magento 2 Developer Guide.
->>>>>>> dd785868
 baseurl: "/"
 # url: "https://github.com/magento/devdocs" # the base hostname & protocol for your site
 # twitter_username: magento
