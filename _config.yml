# Site settings
encoding: "utf-8"
title: Magento 2 Developer Documentation
email: mailto:DL-Magento-Doc-Feedback@magento.com
description: > # this means to ignore newlines until "baseurl:"
  Magento 2 Developer Documentation.
baseurl: "/"
# url: "https://github.com/magento/devdocs" # the base hostname & protocol for your site
# twitter_username: magento
# github_username:  magento

markdown_ext: "markdown,mkdown,mkdn,mkd,md"

# Version Switcher. Version numbers should be STRING
version: "2.1"
versions:
   -
      name: "2.0"
      url: guides/v2.0/
   -
      name: "2.1"
      url: guides/v2.1/
   -
      name: "2.2"
      url: guides/v2.2/

# GitHub variables
github: "https://github.com/magento/devdocs/tree/develop/guides/"

# 2.0.0 variables
gdeurl: "/guides/v2.0/"
githuburl: "https://github.com/magento/devdocs/tree/develop/guides/v2.0/"
mage2000url: "https://github.com/magento/magento2/blob/2.0/"

# 1.x variables
m1xgdeurl: "/guides/m1x/"
m1xgithuburl: "https://github.com/magento/devdocs/blob/develop/"

# 2.1.0 variables
gdeurl21: "/guides/v2.1/"
githuburl21: "https://github.com/magento/devdocs/tree/develop/guides/v2.1/"
mage2100url: "https://github.com/magento/magento2/blob/2.1/"

# 2.2.0 variables
gdeurl22: "/guides/v2.2/"
githuburl22: "https://github.com/magento/devdocs/tree/develop/guides/v2.2/"
mage2200url: "https://github.com/magento/magento2/blob/develop/"

# 2.3.0 variables

gdeurl23: "/guides/v2.3/"
githuburl23: "https://github.com/magento/devdocs/tree/develop/guides/v2.3/"
mage2300url: "https://github.com/magento/magento2/blob/2.3/"

# Other variables
namem2fedg: "Magento 2 Frontend Developer's Guide"
namem2devgde: "Magento 2 Developer's Guide"
namem2apiref: "Magento 2 API Reference"
namem2install: "Magento 2 Installation Guide"


collections:
  videos:
    output: true
    permalink: "/videos/:path/"


defaults:
  -
    scope:
      path: ""
      type: videos
    values:
      layout: video
      guide_version: "2.1"

# toc_baseurl: "https://github.corp.ebay.com/pages/Magento/devdocs_internal"

# Build settings
markdown: kramdown
highlighter: pygments
kramdown:
  toc_levels: 2..3

incremental: false

gems:
  - jekyll-redirect-from



<<<<<<< HEAD
exclude: ['scss', 'bin', 'node_modules', 'vendor', '.git', '.idea', 'guides/v2.2']
=======
exclude: ['scss', 'bin', 'node_modules', 'vendor', '.git', '.idea']
>>>>>>> a42b620f
<|MERGE_RESOLUTION|>--- conflicted
+++ resolved
@@ -87,10 +87,4 @@
 gems:
   - jekyll-redirect-from
 
-
-
-<<<<<<< HEAD
-exclude: ['scss', 'bin', 'node_modules', 'vendor', '.git', '.idea', 'guides/v2.2']
-=======
-exclude: ['scss', 'bin', 'node_modules', 'vendor', '.git', '.idea']
->>>>>>> a42b620f
+exclude: ['scss', 'bin', 'node_modules', 'vendor', '.git', '.idea']