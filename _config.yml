--- conflicted
+++ resolved
@@ -6,11 +6,7 @@
 description: > # this means to ignore newlines until "baseurl:"
   Magento 2 Developer Documentation.
 baseurl: ""
-<<<<<<< HEAD
-# url: "https://github.com/magento/devdocs" # the base hostname & protocol for your site
-=======
 url: "https://devdocs.magento.com" # the base hostname & protocol for your site
->>>>>>> 168052f6
 # twitter_username: magento
 # github_username:  magento
 theme: devdocs
@@ -35,11 +31,7 @@
 
 # GitHub variables
 github_repo: "https://github.com/magento/devdocs/"
-<<<<<<< HEAD
-github_files: "https://github.com/magento/devdocs/blob/develop/"
-=======
 github_files: "https://github.com/magento/devdocs/blob/master/"
->>>>>>> 168052f6
 github_link: true
 feedback_link: true
 
