--- conflicted
+++ resolved
@@ -84,8 +84,5 @@
 gems:
   - jekyll-redirect-from
 
-<<<<<<< HEAD
-exclude: ['scss', 'bin', 'node_modules', 'vendor', '.git', '.idea']
-=======
+
 exclude: ['scss', 'bin', 'node_modules', 'vendor', '.git', '.idea', 'guides/v2.2' ]
->>>>>>> b40720d1
