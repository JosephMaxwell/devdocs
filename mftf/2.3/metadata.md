---
mftf-release: 2.2.0
redirect_from: /guides/v2.3/magento-functional-testing-framework/2.3/metadata.html
---

# Metadata

_This topic was updated due to the {{page.mftf-release}} MFTF release._
{: style="text-align: right"}

In this topic we talk about handling entities that you need in your tests (such as categories, products, wish lists, and similar) using the MFTF.
<<<<<<< HEAD
Using data handling actions like [createData], [deleteData], [updateData], and [getData], you are able to create, delete, update, and read entities for your tests.
=======
Using data handling actions like [`createData`], [`deleteData`], [`updateData`], and [`getData`], you are able to create, delete, update, and read entities for your tests.
>>>>>>> 6d520e11
The framework enables you to send HTTP requests with these statically defined data entities:

- [Sending a REST API request][rest request]
- [Handling a REST API response][rest response]
- [Sending an HTML form encoded in URL][html form]

You have probably noticed that some modules in acceptance functional tests contain a directory, which is called `Metadata` .

Example of a module with _Metadata_:

```tree
Wishlist
├── Data
├── Metadata
├── Page
├── Section
└── Test
```

This directory contains XML files with metadata required to create a valid request to handle an entity defined in `dataType`.
A metadata file contains a list of operations with different types (defined in `type`).
Each [operation] includes:

- The set of adjustments for processing a request in [attributes][operation], and in some cases, a response  (see `successRegex` and `returnRegex` in [reference details][operation]).
- The type of body content encoding in [contentType].
- The body of the request represented as a tree of objects, arrays, and fields.

When a test step requires handling the specified data entity, the MFTF performs the following steps:

- Reads input data (`<data/>`) and the type (the `type` attribute) of the specified [entity].
- Searches the metadata operation for the `dataType` that matches the entity's `type`. For example, `<entity type="product">` matches `<operation dataType="product"`.
- Forms a request of the operation and the input data of the entity according to matching metadata.
- Stores a response and provides access to its data using MFTF variables syntax in XML.

The following diagram demonstrates the XML structure of a metadata file:
{% include_relative img/metadata-dia.svg %}

## Format   {#format}

```xml
<?xml version="1.0" encoding="UTF-8"?>
<operations xmlns:xsi="http://www.w3.org/2001/XMLSchema-instance"
        xsi:noNamespaceSchemaLocation="urn:magento:mftf:DataGenerator/etc/dataOperation.xsd">
    <operation name=""
               dataType=""
               type=""
               auth=""
               url=""
               method="">
        <contentType></contentType>
        <object key="" dataType="">
            <field key="">integer</field>
            <field key="">string</field>
            <field key="">boolean</field>
            <array key="">
                <value>string</value>
            </array>
        </object>
    </operation>
```

## Principles   {#principles}

<<<<<<< HEAD
- The `dataType` value must match the `type` value of the corresponding entity.

- The file name contains data type split with `_` and ends with `-meta`.

Example: `product_attribute-meta.xml`.

- A metadata file may contain different types of operations (`type`) with the same data entity (`dataType`).
=======
1. A `dataType` value must match the `type` value of the corresponding entity.
2. A file name should contain data type split with `_` and must end with `-meta`.
   Example: `product_attribute-meta.xml`.
3. A metadata file may contain different types of operations (`type`) with the same data entity (`dataType`).
>>>>>>> 6d520e11

Example:

  ```xml
  <operations>
      <operation type="create" dataType="category">
          ...
      </operation>
      <operation type="update" dataType="category">
          ...
      </operation>
      <operation type="delete" dataType="category">
          ...
      </operation>
      <operation type="get" dataType="category">
          ...
      </operation>
  </operations>
  ```

## Handling entities using REST API {#handling-with-api}

### Sending a REST API request

The MFTF allows you to handle basic CRUD operations with an object using [Magento REST API][api reference] requests.
To convert a request to the MFTF format, wrap the corresponding REST API request into XML tags according to the [Reference documentation][reference].

{% include note.html
type="info"
content="GET is used for retrieving data from objects.

 POST is used for creating new objects.

 PUT is used for updating objects.

 DELETE is used for deleting objects." %}

This is an example of how to handle a category using REST API operations provided by the `catalogCategoryRepositoryV1` service.

![REST API operations provided by catalogCategoryRepositoryV1][catalogCategoryRepositoryV1 image]

The above screenshot from the [Magento REST API Reference][api reference] demonstrates a list of available operations to:

- Delete a category by its identifier (`method="DELETE"`)
- Get information about a category by its ID (`method="GET"`)
- [Create a new category] (`method="POST"`)
- Update category data by its ID (`method="PUT"`)

We assume that our `.env` file sets `MAGENTO_BASE_URL=https://example.com/` and `MAGENTO_BACKEND_NAME=admin`.

#### Create a simple category {#create-object-as-adminOauth}

Let's see what happens when you create a category:

```xml
<createData entity="_defaultCategory" stepKey="createPreReqCategory"/>
```

The MFTF searches in the _Data_ directory an entity with `<entity name="_defaultCategory">` and reads `type` of the entity.
If there are more than one entity with the same name, all of the entities are merged.

_Catalog/Data/CategoryData.xml_:

```xml
<entity name="_defaultCategory" type="category">
    <data key="name" unique="suffix">simpleCategory</data>
    <data key="name_lwr" unique="suffix">simplecategory</data>
    <data key="is_active">true</data>
</entity>
```

Here, `type` is equal to `"category"`, which instructs the MFTF to search an operation with `dataType="category"`.
Since the action is __to create__ a category, the MFTF will also search for operation with `type="create"` in _Metadata_ for `dataType="category"`.

_Catalog/Metadata/category-meta.xml_:

```xml
<operation name="CreateCategory" dataType="category" type="create" auth="adminOauth" url="/V1/categories" method="POST">
    <contentType>application/json</contentType>
    <object key="category" dataType="category">
        <field key="parent_id">integer</field>
        <field key="name">string</field>
        <field key="is_active">boolean</field>
        <field key="position">integer</field>
        <field key="level">integer</field>
        <field key="children">string</field>
        <field key="created_at">string</field>
        <field key="updated_at">string</field>
        <field key="path">string</field>
        <field key="include_in_menu">boolean</field>
        <array key="available_sort_by">
            <value>string</value>
        </array>
        <field key="extension_attributes">empty_extension_attribute</field>
        <array key="custom_attributes">
            <value>custom_attribute</value>
        </array>
    </object>
</operation>
```

(The corresponding operation is provided by _catalogCategoryRepositoryV1_ in [REST API][api reference].)

The following is encoded in `<operation>`:

- `name="CreateCategory"` defines a descriptive name of the operation, which is used for merging if needed.
- `dataType="category"` defines a relation with data entities with input data for a Category (`<entity type="category">`).
- `auth="adminOauth"` defines OAuth authorization, which is required for the Admin area.
- `url="/V1/categories"` defines a routing URL to the corresponding service class.
  (The request will be sent to `https://example.com/rest/V1/categories` if `MAGENTO_BASE_URL=https://example.com/` and `MAGENTO_BACKEND_NAME=admin` are set in the _acceptance/.env_ configuration file.)
- `method="POST"` defines a POST method of the HTTP request.

`<contentType>application/json</contentType>` defines a content type of the REST API request, which is set as `application/json` here.

The parameter that declares a body of the request is _catalogCategoryRepositoryV1SavePostBody_.
Using the [Reference], we can trace how the JSON request was converted into XML representation.

{% include note.html
type="info"
content="Comments in the example below are used to demonstrate relation between JSON request and MFTF metadata in XML.
JSON does not support comments."%}

Model schema for _catalogCategoryRepositoryV1SavePostBody_ with XML representation of _Catalog/Metadata/category-meta.xml_ in comments:
{:#catalogCategoryRepositoryV1SavePostBody}

```json
{                                           // XML representation in the MFTF metadata format (see 'Catalog/Metadata/category-meta.xml')
  "category": {                             // <object key="category" dataType="category">
    "id": 0,                                // Skipped, because Category ID is not available on UI when you create a new category.
    "parent_id": 0,                         // <field key="parent_id">integer</field>
    "name": "string",                       // <field key="name">string</field>
    "is_active": true,                      // <field key="is_active">boolean</field>
    "position": 0,                          // <field key="position">integer</field>
    "level": 0,                             // <field key="level">integer</field>
    "children": "string",                   // <field key="children">string</field>
    "created_at": "string",                 // <field key="created_at">string</field>
    "updated_at": "string",                 // <field key="updated_at">string</field>
    "path": "string",                       // <field key="path">string</field>
    "available_sort_by": [                  // <array key="available_sort_by">
      "string"                              // <value>string</value>
    ],                                      // </array>
    "include_in_menu": true,                // <field key="include_in_menu">boolean</field>
    "extension_attributes": {},             // <field key="extension_attributes">empty_extension_attribute</field>, where 'empty_extension_attribute' is a reference to operation with 'dataType="empty_extension_attribute"' (see 'Catalog/Metadata/empty_extension_attribute-meta.xml')
    "custom_attributes": [                  // <array key="custom_attributes">
      {                                     // <value>custom_attribute</value>, where 'custom_attribute' is a reference to operation with 'dataType="custom_attribute"' (see 'Catalog/Metadata/custom_attribute-meta.xml')
        "attribute_code": "string",
        "value": "string"
      }
    ]                                       // </array>
  }                                         // </object>
}
```

So, the body of a REST API request that creates a simple category is the following:

```json
{                                             // XML representation of input data used to create a simple category ("Catalog/Data/CategoryData.xml")
  "category": {                               // <entity name="_defaultCategory" type="category">
    "name": "simpleCategory_0986576456",      // <data key="name" unique="suffix">simpleCategory</data>
    "is_active": true                         // <data key="is_active">true</data>
  }                                           // </entity>
}
```

#### Create an object as a guest {#create-object-as-anonymous}

The corresponding test step is:

```xml
<createData entity="guestCart" stepKey="createGuestCart"/>
```

The MFTF searches in the _Data_ directory an entity with `<entity name="guestCart">` and reads `type`.

_Quote/Data/GuestCartData.xml_:

```xml
<entity name="guestCart" type="guestCart">
</entity>
```

`type="guestCart"` points to the operation with `dataType=guestCart"` and `type="create"` in the _Metadata_ directory.

_Catalog/Data/CategoryData.xml_:

```xml
<<<<<<< HEAD
 <operation name="CreateGuestCart" dataType="guestCart" type="create" auth="anonymous" url="/V1/guest-carts" method="POST">
     <contentType>application/json</contentType>
 </operation>
 ```
=======
<operation name="CreateGuestCart" dataType="guestCart" type="create" auth="anonymous" url="/V1/guest-carts" method="POST">
    <contentType>application/json</contentType>
</operation>
```
>>>>>>> 6d520e11

As a result, the MFTF sends an unauthorized POST request with an empty body to the `https://example.com/rest/V1/guest-carts` and stores the single string response that the endpoint returns.

### Handling a REST API response {#rest-response}

There are cases when you need to reuse the data that Magento responded with to your POST request.

Let's see how to handle data after you created a category with custom attributes:

```xml
<createData entity="customizedCategory" stepKey="createPreReqCategory"/>
```

The MFTF receives the corresponding JSON response and enables you to reference its data using a variable of format:

**$** _stepKey_ **.** _JsonKey_ **$**

Example:

```xml
$createPreReqCategory.id$
```

And for a custom attribute:

**$** _stepKey_  **.custom_attributes[** _attribute key_ **]$**

Example:

```xml
$createPreReqCategory.custom_attributes[is_anchor]$
```

The following example of response in JSON demonstrates how to reference data on the root level and as data in custom attributes:

```json
{
    "id": 7,                                          //$createPreReqCategory.id$
    "parent_id": 2,                                   //$createPreReqCategory.parent_id$
    "name": "simpleCategory_0986576456",              //$createPreReqCategory.is_active$
    "is_active": true,
    "position": 5,
    "level": 2,
    "children": "",
    "created_at": "2018-05-08 14:27:18",
    "updated_at": "2018-05-08 14:27:18",
    "path": "1/2/7",
    "available_sort_by": [],
    "include_in_menu": true,
    "custom_attributes": [
        {
            "attribute_code": "is_anchor",
            "value": "1"                              //$createPreReqCategory.custom_attributes[is_anchor]$
        },
        {
            "attribute_code": "path",
            "value": "1/2/7"                          //$createPreReqCategory.custom_attributes[path]$
        },
        {
            "attribute_code": "children_count",
            "value": "0"
        },
        {
            "attribute_code": "url_key",
            "value": "simplecategory5af1b41cd58fb4"   //$createPreReqCategory.custom_attributes[url_key]$
        },
        {
            "attribute_code": "url_path",
            "value": "simplecategory5af1b41cd58fb4"
        }
    ],
}
}
```

## Handling entities using HTML forms {#using-html-forms}

For cases when REST API is not applicable, you may use [HTML forms] (when all object parameters are encoded in a URL as `key=name` attributes).
There are two different attributes to split access to different areas:

- `auth="adminFormKey"` is used for objects in an Admin area.
- `auth="customerFormKey"` is used for objects in a storefront.

You are able to create assurances with `successRegex`, and even return values with `returnRegex`.

### Create an object in Admin {#create-object-as-adminFormKey}

The `CreateStoreGroup` operation is used to persist a store group:

Source file is _Store/Metadata/store_group-meta.xml_:

```xml
<operation name="CreateStoreGroup" dataType="group" type="create" auth="adminFormKey" url="/admin/system_store/save" method="POST" successRegex="/messages-message-success/" >
    <contentType>application/x-www-form-urlencoded</contentType>
    <object dataType="group" key="group">
        <field key="group_id">string</field>
        <field key="name">string</field>
        <field key="code">string</field>
        <field key="root_category_id">integer</field>
        <field key="website_id">integer</field>
    </object>
    <field key="store_action">string</field>
    <field key="store_type">string</field>
</operation>
```

The operation is called when `<createData>` (`type="create"`) points to a data entity of type `"group"` (`dataType="group"`).
It sends a POST request (`method="POST"`) to `http://example.com/admin/system_store/save` (`url="/admin/system_store/save"`) that is authorized for the Admin area (`auth="adminFormKey"`).
The request contains HTML form data encoded in the [application/x-www-form-urlencoded] content type (`<contentType>application/x-www-form-urlencoded</contentType>`).
If the returned HTML code contains the `messages-message-success` string, it is resolved as successful.

The operation enables you to assign the following form fields:

- `group/group_id`
- `group/name`
- `group/code`
- `group/root_category_id`
- `group/website_id`
- `store_action`
- `store_type`

### Create an object in storefront {#create-object-as-customerFormKey}

The MFTF uses the `CreateWishlist` operation to create a wish list on storefront:

Source file is _Wishlist/Metadata/wishlist-meta.xml_

```xml
<operation name="CreateWishlist" dataType="wishlist" type="create" auth="customerFormKey" url="/wishlist/index/add/" method="POST" successRegex="" returnRegex="~\/wishlist_id\/(\d*?)\/~" >
    <contentType>application/x-www-form-urlencoded</contentType>
    <field key="product">integer</field>
    <field key="customer_email">string</field>
    <field key="customer_password">string</field>
</operation>
```

The operation is used when `<createData>` (`type="create"`) points to a data entity of type `"wishlist"` (`dataType="wishlist"`).
It sends a POST request (`method="POST"`) to `http://example.com/wishlist/index/add/` (`url="wishlist/index/add/"`) as a customer (`auth="customerFormKey"`).
The request contains HTML form data encoded in the [application/x-www-form-urlencoded] content type (`<contentType>application/x-www-form-urlencoded</contentType>`).
If the returned HTML code contains a string that matches the regular expression `~\/wishlist_id\/(\d*?)\/~`, it returns the matching value.

The operation assigns three form fields:

- `product`
- `customer_email`
- `customer_password`

## Reference

### operations {#operations-tag}

Root element that points to the corresponding XML Schema.

### operation {#operation-tag}

<<<<<<< HEAD
Attribute|Type|Use|Description
---|---|---|---
`name`|string|optional|Name of the operation.
`dataType`|string|required|Data type of the operation. It refers to a `type` attribute of data entity that will be used as a source of input data.
`type`|Possible values: `create`, `delete`, `update`, `get`.|required|Type of operation.
`url`|string|optional |A routing URL of the operation. Example: `/V1/categories`. The full URL at the end will contain: `ENV.baseUrl` + /rest/ + `url`.
`auth`|Possible values: `adminOath`, `adminFormKey`, `customerFormKey`, `anonymous` |optional|Type of authorization of the operation.
`method`|string|optional|HTTP method of the operation. Possible values: `POST`, `DELETE`, `PUT`, `GET`.
`successRegex`|string|optional|Determines if the operation was successful. Parses the HTML body in response and asserts if the value assigned to the `successRegex` exists.
`returnRegex`|string|optional| Determines if the response contains the matching value to return.
`removeBackend`|boolean|optional|Removes backend name from requested URL. Applicable when `auth="adminFormKey"`.

{% include note.html
type="info"
content="GET is used for retrieving data from objects.<br/>
POST is used for creating new objects.<br/>
PUT is used for updating objects.<br/>
DELETE is used for deleting objects.<br/>" %}

The following is a list with descriptions the `auth` possible values:

- `adminOath` is used for REST API persistence in the Admin area with [OAuth-based authentication][oauth].
- `adminFormKey` is used for HTML form persistence in the Admin area.
- `customerFormKey` is used for HTML form persistence in the Customer area.
- `anonymous` is used for REST API persistence without authorization.
=======
| Attribute       | Type                                                                         | Use      | Description                                                                                                                                  |
|-----------------|------------------------------------------------------------------------------|----------|----------------------------------------------------------------------------------------------------------------------------------------------|
| `name`          | string                                                                       | optional | Name of the operation.                                                                                                                       |
| `dataType`      | string                                                                       | required | Data type of the operation. It refers to a `type` attribute of data entity that will be used as a source of input data.                      |
| `type`          | Possible values: `create`, `delete`, `update`, `get`.                        | required | Type of operation.                                                                                                                           |
| \*`url`         | string                                                                       | optional | A routing URL of the operation. Example value: `"/V1/categories"`.                                                                           |
| \*\*`auth`      | Possible values: `adminOath`, `adminFormKey`, `customerFormKey`, `anonymous` | optional | Type of authorization of the operation.                                                                                                      |
| `method`        | string                                                                       | optional | HTTP method of the operation. Possible values: `POST`, `DELETE`, `PUT`, `GET`.                                                               |
| `successRegex`  | string                                                                       | optional | Determines if the operation was successful. Parses the HTML body in response and asserts if the value assigned to the `successRegex` exists. |
| `returnRegex`   | string                                                                       | optional | Determines if the response contains the matching value to return.                                                                            |
| `removeBackend` | boolean                                                                      | optional | Removes backend name from requested URL. Applicable when `auth="adminFormKey"`.                                                              |
| `filename`      | string                                                                       | optional |                                                                                                                                              |

- \*`url` - full URL is a concatenation of _ENV.baseUrl_ + `/rest/` + _url_.
  To reuse data of a required entity or returned response use a field key wrapped in curly braces such as `{sku}`.
  When the data to reuse is of a different type, declare also the type of data such as `{product.sku}`.
  Example: `"/V1/products/{product.sku}/media/{id}"`.

- \*\*`auth` - available values:

  - `adminOath` is used for REST API persistence in the Admin area with [OAuth-based authentication][oauth].
  - `adminFormKey` is used for HTML form persistence in the Admin area.
  - `customerFormKey` is used for HTML form persistence in the Customer area.
  - `anonymous` is used for REST API persistence without authorization.
>>>>>>> 6d520e11

### contentType {#contentType-tag}

Sets one of the following operation types:

- `application/json` is used for REST API operations.
- `application/x-www-form-urlencoded` is used for HTML form operations.

### object {#object-tag}

Representation of a complex entity that may contain fields, arrays, and objects.
An object must match the [entity] of the same `type`.

| Attribute  | Type    | Use      | Description                                                                                    |
| ---------- | ------- | -------- | ---------------------------------------------------------------------------------------------- |
| `key`      | string  | optional | Name of the object.                                                                            |
| `dataType` | string  | required | Type of the related [entity].                                                                  |
| `required` | boolean | optional | Determines if the object is required or not. It must match the Magento REST API specification. |

### field {#field-tag}

Representation of HTML form or REST API fields.

| Attribute  | Type    | Use      | Description                                                                                   |
| ---------- | ------- | -------- | --------------------------------------------------------------------------------------------- |
| `key`      | string  | required | Name of the field. It must match the field name of the related [entity].                      |
| `type`     | string  | optional | Type of the value. It may contain a primitive type or the type of another operation.          |
| `required` | boolean | optional | Determines if the field is required or not. It must match the Magento REST API specification. |

### array {#array-tag}

Representation of an array.

| Attribute | Type   | Use      | Description        |
| --------- | ------ | -------- | ------------------ |
| `key`     | string | required | Name of the array. |

It contains one or more `value` elements.

### value {#value-tag}

Declares a data type for items within `<array>`.

#### Example of an array with value of a primitive data type

Metadata declaration of the operation schema:

```xml
<array key="tax_rate_ids">
    <value>integer</value>
</array>
```

The value can contain one or more items.

Data entity with the corresponding assignment:

```xml
<array key="tax_rate_ids">
    <item>1</item>
    <item>2</item>
</array>
```

- Resulted JSON request:

```json
"tax_rate_ids":
    [
        "item": 1,
        "item": 2
    ]
```

#### Example of an array containing data entities

```xml
<array key="product_options">
    <value>product_option</value>
</array>
```

The value declares the `product_options` array that contains one or more entities of the `product_option` data type.

#### Example of an array containing a particular data field

```xml
<array key="tax_rate_ids">
    <value>tax_rate.id</value>
</array>
```

The value declares the `tax_rate_ids` array that contains one or more `id` fields of the `tax_rate` data type entity.

### header {#header-tag}

An additional parameter in REST API request.

| Attribute | Type   | Use      | Description                  |
| --------- | ------ | -------- | ---------------------------- |
| `param`   | string | required | A REST API header parameter. |

```xml
<header param="status">available</header>
```

### param {#param-tag}

An additional parameter in URL.

| Attribute | Type   | Use      | Description                |
| --------- | ------ | -------- | -------------------------- |
| `key`     | string | required | Name of the URL parameter. |

Example:

```xml
<param key="status">someValue</param>
```

<!-- LINK DEFINITIONS -->

[actions]: test/actions.html
[api reference]: {{ site.gdeurl23 }}rest/bk-rest.html
[application/x-www-form-urlencoded]: https://www.w3.org/TR/html401/interact/forms.html#h-17.13.4.1
{:target="_blank"}
[catalogCategoryRepositoryV1 image]: img/catalogCategoryRepository-operations.png
[catalogCategoryRepositoryV1SavePostBody]: #catalogCategoryRepositoryV1SavePostBody
[contentType]: #contentType-tag
[Create a new category]: #create-object-as-adminOauth
[createData]: test/actions.html#createdata
[delete a category by its ID]: #delete-object-as-adminOauth
[deleteData]: test/actions.html#deletedata
[entity]: data.html#entity-tag
[get information about a category by its ID]: #get-object-as-adminOauth
[getData]: test/actions.html#getdata
[HTML forms]: https://www.w3.org/TR/html401/interact/forms.html
{:target="_blank"}
[oauth]: {{ site.gdeurl23 }}get-started/authentication/gs-authentication-oauth.html
{:target="_blank"}
[operation]: #operation-tag
[reference]: #reference
[rest request]: #handling-with-api
[html form]: #using-html-forms
[update category data by its ID]: #update-object-as-adminOauth
[updateData]: test/actions.html#updatedata
[rest response]: #rest-response

*[CRUD]: Create Read Update Delete
*[MFTF]: Magento Functional Testing Framework<|MERGE_RESOLUTION|>--- conflicted
+++ resolved
@@ -9,11 +9,7 @@
 {: style="text-align: right"}
 
 In this topic we talk about handling entities that you need in your tests (such as categories, products, wish lists, and similar) using the MFTF.
-<<<<<<< HEAD
-Using data handling actions like [createData], [deleteData], [updateData], and [getData], you are able to create, delete, update, and read entities for your tests.
-=======
 Using data handling actions like [`createData`], [`deleteData`], [`updateData`], and [`getData`], you are able to create, delete, update, and read entities for your tests.
->>>>>>> 6d520e11
 The framework enables you to send HTTP requests with these statically defined data entities:
 
 - [Sending a REST API request][rest request]
@@ -77,20 +73,10 @@
 
 ## Principles   {#principles}
 
-<<<<<<< HEAD
-- The `dataType` value must match the `type` value of the corresponding entity.
-
-- The file name contains data type split with `_` and ends with `-meta`.
-
-Example: `product_attribute-meta.xml`.
-
-- A metadata file may contain different types of operations (`type`) with the same data entity (`dataType`).
-=======
 1. A `dataType` value must match the `type` value of the corresponding entity.
 2. A file name should contain data type split with `_` and must end with `-meta`.
    Example: `product_attribute-meta.xml`.
 3. A metadata file may contain different types of operations (`type`) with the same data entity (`dataType`).
->>>>>>> 6d520e11
 
 Example:
 
@@ -277,17 +263,10 @@
 _Catalog/Data/CategoryData.xml_:
 
 ```xml
-<<<<<<< HEAD
- <operation name="CreateGuestCart" dataType="guestCart" type="create" auth="anonymous" url="/V1/guest-carts" method="POST">
-     <contentType>application/json</contentType>
- </operation>
- ```
-=======
 <operation name="CreateGuestCart" dataType="guestCart" type="create" auth="anonymous" url="/V1/guest-carts" method="POST">
     <contentType>application/json</contentType>
 </operation>
 ```
->>>>>>> 6d520e11
 
 As a result, the MFTF sends an unauthorized POST request with an empty body to the `https://example.com/rest/V1/guest-carts` and stores the single string response that the endpoint returns.
 
@@ -443,33 +422,6 @@
 
 ### operation {#operation-tag}
 
-<<<<<<< HEAD
-Attribute|Type|Use|Description
----|---|---|---
-`name`|string|optional|Name of the operation.
-`dataType`|string|required|Data type of the operation. It refers to a `type` attribute of data entity that will be used as a source of input data.
-`type`|Possible values: `create`, `delete`, `update`, `get`.|required|Type of operation.
-`url`|string|optional |A routing URL of the operation. Example: `/V1/categories`. The full URL at the end will contain: `ENV.baseUrl` + /rest/ + `url`.
-`auth`|Possible values: `adminOath`, `adminFormKey`, `customerFormKey`, `anonymous` |optional|Type of authorization of the operation.
-`method`|string|optional|HTTP method of the operation. Possible values: `POST`, `DELETE`, `PUT`, `GET`.
-`successRegex`|string|optional|Determines if the operation was successful. Parses the HTML body in response and asserts if the value assigned to the `successRegex` exists.
-`returnRegex`|string|optional| Determines if the response contains the matching value to return.
-`removeBackend`|boolean|optional|Removes backend name from requested URL. Applicable when `auth="adminFormKey"`.
-
-{% include note.html
-type="info"
-content="GET is used for retrieving data from objects.<br/>
-POST is used for creating new objects.<br/>
-PUT is used for updating objects.<br/>
-DELETE is used for deleting objects.<br/>" %}
-
-The following is a list with descriptions the `auth` possible values:
-
-- `adminOath` is used for REST API persistence in the Admin area with [OAuth-based authentication][oauth].
-- `adminFormKey` is used for HTML form persistence in the Admin area.
-- `customerFormKey` is used for HTML form persistence in the Customer area.
-- `anonymous` is used for REST API persistence without authorization.
-=======
 | Attribute       | Type                                                                         | Use      | Description                                                                                                                                  |
 |-----------------|------------------------------------------------------------------------------|----------|----------------------------------------------------------------------------------------------------------------------------------------------|
 | `name`          | string                                                                       | optional | Name of the operation.                                                                                                                       |
@@ -494,7 +446,6 @@
   - `adminFormKey` is used for HTML form persistence in the Admin area.
   - `customerFormKey` is used for HTML form persistence in the Customer area.
   - `anonymous` is used for REST API persistence without authorization.
->>>>>>> 6d520e11
 
 ### contentType {#contentType-tag}
 
