---
mftf-release: 2.3.0
redirect_from: /guides/v2.3/magento-functional-testing-framework/2.3/best-practices.html
---

# Best practices

_This topic was updated due to the {{ page.mftf-release }} MFTF release._
{: style="text-align: right"}

Check out our best practices below to ensure you are getting the absolute most out of the Magento Functional Testing Framework.

## Action group

1. [Action group] names should be sufficiently descriptive to inform a test writer of what the action group does and when it should be used.
 Add additional explanation in comments if needed.
2. Provide default values for the arguments that apply to your most common case scenarios.

## `actionGroups` vs `extends`

Use an action group to wraps a set of actions to reuse them multiple times.

Use an [extension] when a test or action group needs to be repeated with the exception of a few steps.

### When to use `extends`

Use `extends` in your new test or action group when at least one of the following conditions is applicable to your case:

1. You want to keep the original test without any modifications.
2. You want to create a new test that follows the same path as the original test.
3. You want a new action group that behaves similarly to the existing action group, but you do not want to change the functionality of the original action group.

### When to avoid `extends`

Do not use `extends` in the following conditions:

1. You want to change the functionality of the test or action group and do not need to run the original version.
2. You plan to merge the base test or action group.

The following pattern is used when merging with `extends`:

1. The original test is merged.
2. The extended test is created from the merged original test.
3. The extended test is merged.

## Annotation

1. Use [annotations] in a test.
2. Update your annotations correspondingly when updating tests.

## Data entity

1. Keep your testing instance clean.
 Remove data after the test if the test required creating any data.
 Use a corresponding [`<deleteData>`] test step in your [`<after>`] block when using a [`<createData>`] action in a [`<before>`] block.
2. Make specific data entries under test to be unique.
 Enable data uniqueness where data values are required to be unique in a database by test design.
 Use `unique=”suffix”` or `unique=”prefix”` to append or prepend a unique value to the [entity] attribute.
 This ensures that tests using the entity can be repeated.
3. Do not modify existing data entity fields or merge additional data fields without complete understanding and verifying the usage of existing data in tests.
 Create a new data entity for your test if you are not sure.

## Naming conventions

### File names

Name files according to the following patterns to make searching in future more easy:

#### Test file name

Format: {_Admin_ or _Storefront_}{Functionality}_Test.xml_, where Functionality briefly describes the testing functionality.

Example: _StorefrontCreateCustomerTest.xml_.

#### Section file name

Format: {_Admin_ or _Storefront_}{UI Description}_Section.xml_, where UI Description briefly describes the testing UI.

Example: _AdminNavbarSection.xml_.

#### Data file name

Format: {Type}_Data.xml_, where Type represents the entity type.

Example: _ProductData.xml_.

### Object names

Use the _Foo.camelCase_ naming convention, which is similar to _Classes_ and _classProperties_ in PHP.

#### Upper case

Use an upper case first letter for:

- File names. Example: _StorefrontCreateCustomerTest.xml_
- Test name attributes. Example: `<test name="TestAllTheThingsTest">`.
- Data entity names. Example: `<entity name="OutOfStockProduct">`.
- Page name. Example: `<page name="AdminLoginPage">`.
- Section name. Example: `<section name="AdminCategorySidebarActionSection">`.
- Action group name. Example: `<actionGroup name="LoginToAdminActionGroup">`.

#### Lower case

Use a lower case first letter for:

- Data keys. Example: `<data key="firstName">`.
- Element names. Examples: `<element name="confirmDeleteButton"/>`.

## Page object

Use [parameterized selectors] for constructing a selector when test specific or runtime generated information is needed.
Do not use them for static elements.

{:style="color:red"}
BAD:

``` xml
<element name="relatedProductSectionText" type="text" selector=".fieldset-wrapper.admin__fieldset-section[data-index='{{productType}}']" parameterized="true"/>
```

{:style="color:green"}
GOOD:

Define these three elements and reference them by name in the tests.

``` xml
<element name="relatedProductSectionText" type="text" selector=".fieldset-wrapper.admin__fieldset-section[data-index='related']"/>
<element name="upSellProductSectionText" type="text" selector=".fieldset-wrapper.admin__fieldset-section[data-index='upsell']"/>
<element name="crossSellProductSectionText" type="text" selector=".fieldset-wrapper.admin__fieldset-section[data-index='crosssell']"/>
```

## Test

1. Use actions such as [`<waitForElementVisible>`], [`<waitForLoadingMaskToDisappear>`], and [`<waitForElement>`] to wait the exact time required for the test step.
 Try to avoid using the [`<wait>`] action, because it forces the test to wait for the time you specify. You may not need to wait so long to proceed.
1. Keep your tests short and granular for target testing, easier reviews, and easier merge conflict resolution.
 It also helps you to identify the cause of test failure.
<<<<<<< HEAD
3. Use comments to keep tests readable and maintainable:
- Keep the inline `<!-- XML comments -->` and [`<comment>`] tags up to date.
  It helps to inform the reader of what you are testing and to yield a more descriptive Allure report.
- Explain in comments unclear or tricky test steps.
4. Refer to [sections] instead of writing selectors.
=======
1. Use comments to keep tests readable and maintainable:
   - Keep the inline `<!-- XML comments -->` and [`<comment>`] tags up to date.
     It helps to inform the reader of what you are testing and to yield a more descriptive Allure report.
   - Explain in comments unclear or tricky test steps.
1. Refer to [sections] instead of writing selectors.
>>>>>>> 6d520e11

## Test step merging order

When setting a [merging] order for a test step, do not depend on steps from Magento modules that could be disabled by an application.

For example, when you write a test step to create a gift card product, set your test step **after** simple product creation and let the MFTF handle the merge order.
Since the configurable product module could be disabled, this approach is more reliable than setting the test step **before** creating a configurable product.

<!-- Link definitions -->

[`<after>`]: test/actions.html#before-and-after
[`<before>`]: test/actions.html#before-and-after
[`<comment>`]: test/actions.html#comment
[`<createData>`]: test/actions.html#createdata
[`<deleteData>`]: test/actions.html#deletedata
[`<wait>`]: test/actions.html#wait
[`<waitForElement>`]: test/actions.html#waitforelement
[`<waitForElementVisible>`]: test/actions.html#waitforelementvisible
[`<waitForLoadingMaskToDisappear>`]: test/actions.html#waitforloadingmasktodisappear
[Action group]: test/action-groups.html
[annotations]: test/annotations.html
[entity]: data.html
[extension]: extending.html
[merging]: merging.html
[parameterized selectors]: section/parameterized-selectors.html
[sections]: section.html<|MERGE_RESOLUTION|>--- conflicted
+++ resolved
@@ -135,19 +135,11 @@
  Try to avoid using the [`<wait>`] action, because it forces the test to wait for the time you specify. You may not need to wait so long to proceed.
 1. Keep your tests short and granular for target testing, easier reviews, and easier merge conflict resolution.
  It also helps you to identify the cause of test failure.
-<<<<<<< HEAD
-3. Use comments to keep tests readable and maintainable:
-- Keep the inline `<!-- XML comments -->` and [`<comment>`] tags up to date.
-  It helps to inform the reader of what you are testing and to yield a more descriptive Allure report.
-- Explain in comments unclear or tricky test steps.
-4. Refer to [sections] instead of writing selectors.
-=======
 1. Use comments to keep tests readable and maintainable:
    - Keep the inline `<!-- XML comments -->` and [`<comment>`] tags up to date.
      It helps to inform the reader of what you are testing and to yield a more descriptive Allure report.
    - Explain in comments unclear or tricky test steps.
 1. Refer to [sections] instead of writing selectors.
->>>>>>> 6d520e11
 
 ## Test step merging order
 
