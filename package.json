{
  "name": "Devdocs",
  "scripts": {
    "start": "gulp"
  },
  "devDependencies": {
<<<<<<< HEAD
=======
    "bootstrap": "latest",
>>>>>>> 92523e08
    "browser-sync": "latest",
    "del": "latest",
    "gulp": "latest",
    "gulp-autoprefixer": "latest",
    "gulp-concat": "latest",
    "gulp-front-matter": "latest",
    "gulp-imagemin": "latest",
    "gulp-include": "latest",
    "gulp-jekyll": "latest",
    "gulp-rename": "latest",
    "gulp-sass": "latest",
    "gulp-sourcemaps": "latest",
    "gulp-uglify": "latest",
    "run-sequence": "latest"
  },
  "dependencies": {
    "gulp-install": "latest",
    "gulp-ruby-sass": "latest",
    "highlight.js": "latest",
    "jquery": "latest",
    "npm": "latest",
    "popper.js": "latest"
  },
  "private": true
}<|MERGE_RESOLUTION|>--- conflicted
+++ resolved
@@ -4,32 +4,31 @@
     "start": "gulp"
   },
   "devDependencies": {
-<<<<<<< HEAD
-=======
-    "bootstrap": "latest",
->>>>>>> 92523e08
     "browser-sync": "latest",
     "del": "latest",
     "gulp": "latest",
     "gulp-autoprefixer": "latest",
+    "gulp-compass": "latest",
     "gulp-concat": "latest",
+    "gulp-consolidate": "latest",
     "gulp-front-matter": "latest",
     "gulp-imagemin": "latest",
     "gulp-include": "latest",
     "gulp-jekyll": "latest",
+    "gulp-minify-css": "latest",
     "gulp-rename": "latest",
     "gulp-sass": "latest",
+    "gulp-shell": "latest",
     "gulp-sourcemaps": "latest",
     "gulp-uglify": "latest",
+    "gulp-util": "latest",
     "run-sequence": "latest"
   },
   "dependencies": {
     "gulp-install": "latest",
     "gulp-ruby-sass": "latest",
     "highlight.js": "latest",
-    "jquery": "latest",
-    "npm": "latest",
-    "popper.js": "latest"
+    "node-sass": "latest"
   },
   "private": true
 }