---
layout: full-width
group: techbull
subgroup: Magento Technical Bulletins
title: Magento Technical Bulletins
menu_title: Magento Technical Bulletins
menu_order: 1
menu_node: parent
version: 2.0
github_link: magento-techbull.md
---

## Magento Technical Bulletins

This page lists technical bulletins for the Magento application.

## Magento 2.0.x and 2.1.x

[USPS Service Name Change (September 7, 2017)]({{ page.baseurl }}/release-notes/tech_bull_USPS-patch-Sept2017.html)
<<<<<<< HEAD

[Transport Layer Security (TLS) 1.1+ requirement for repo.magento.com (June 30, 2016)]({{ page.baseurl }}/release-notes/tech_bull_tls-repo.html)
=======
>>>>>>> 168052f6

[Transport Layer Security (TLS) 1.1+ requirement for repo.magento.com (June 30, 2016)]({{ page.baseurl }}/release-notes/tech_bull_tls-repo.html)

## Magento 2.0.x

*	[Required patch for PHP 5.5.x and Setup Application environments (June 6, 2016)]({{ site.gdeurl }}release-notes/tech_bull_201-upgrade.html)
*	[Magento upgrade issues (Jan. 28, 2016)]({{ site.gdeurl }}release-notes/tech_bull_201-upgrade.html)

## Magento 2.1.x

[MasterCard BIN Range Update (May 19, 2017)]({{ site.gdeurl21 }}release-notes/tech_bull_21x_MasterCard.html)
[Image resize Issue for Magento version 2.1.6 (May 17, 2017)]({{ site.gdeurl21 }}release-notes/tech_bull_216-imageresize.html)

[Upgrade to Magento version 2.1 (June 22, 2016)]({{ site.gdeurl21 }}release-notes/tech_bull_21-upgrade.html)<|MERGE_RESOLUTION|>--- conflicted
+++ resolved
@@ -17,11 +17,6 @@
 ## Magento 2.0.x and 2.1.x
 
 [USPS Service Name Change (September 7, 2017)]({{ page.baseurl }}/release-notes/tech_bull_USPS-patch-Sept2017.html)
-<<<<<<< HEAD
-
-[Transport Layer Security (TLS) 1.1+ requirement for repo.magento.com (June 30, 2016)]({{ page.baseurl }}/release-notes/tech_bull_tls-repo.html)
-=======
->>>>>>> 168052f6
 
 [Transport Layer Security (TLS) 1.1+ requirement for repo.magento.com (June 30, 2016)]({{ page.baseurl }}/release-notes/tech_bull_tls-repo.html)
 
