<div markdown="1">

Before you continue, to avoid errors during your installation or update, make sure you verify *all* of the following:

*	You set up a [Magento file system owner](#magento-owner-group) and shared that owner's group with the web server user group
*	Your [cron jobs](#magento-cron) are set up and running
*	[File system permissions](#perms) are set properly

<div class="bs-callout bs-callout-warning">
    <p>Do not continue without performing these checks. Failure to do so could result in errors.</p>
</div>

### Magento file system owner and group {#magento-owner-group}
<<<<<<< HEAD
The [Magento file system owner]({{ page.baseurl }}/install-gde/prereq/file-sys-perms-over.html) group must have write access to Magento directories and files.

### Cron jobs are running {#magento-cron}
=======

The [Magento file system owner]({{ page.baseurl }}/install-gde/prereq/file-sys-perms-over.html) group must have write access to Magento directories and files.

### Cron jobs are running {#magento-cron}

>>>>>>> 168052f6
Magento requires three cron jobs, all running as the [Magento file system owner]({{ page.baseurl }}/install-gde/prereq/file-sys-perms-over.html).

To verify your cron jobs are set up properly, enter the following command as a user with `root` privileges:

	crontab -u <magento file system owner> -l

For example, if your Magento file system owner is named `magento_user`, enter:

	crontab -u magento_user -l

Results similar to the following should display:

	* * * * * /usr/bin/php /var/www/magento2/bin/magento cron:run | grep -v "Ran jobs by schedule" >> /var/www/magento2/var/log/magento.cron.log
	* * * * * /usr/bin/php /var/www/magento2/update/cron.php >> /var/www/magento2/var/log/update.cron.log
	* * * * * /usr/bin/php /var/www/magento2/bin/magento setup:cron:run >> /var/www/magento2/var/log/setup.cron.log

Another symptom of cron not running is the following error in the Magento Admin:

![cron isn't running]({{ site.baseurl }}/common/images/compman-cron-not-running.png){:width="500px"}

To see the error, you might need to click **System Messages** at the top of the window as follows:

![System Messages]({{ site.baseurl }}/common/images/compman_sys-messages.png)

For details, see [Set up cron]({{ page.baseurl }}/install-gde/install/post-install-config.html#post-install-cron).

### File system permissions {#perms}

For security reasons, Magento requires certain permissions on the file system. Permissions are different from [*ownership*](#magento-owner-group). Ownership determines *who* can perform actions on the file system; permissions determine *what* the user can do.

Directories in the Magento file system must be writable by the [Magento file system owner's]({{ page.baseurl }}/install-gde/prereq/file-sys-perms-over.html) group.

To verify your file system permissions are set properly, either log in to the Magento server or use your hosting provider's file manager application.

For example, enter the following commands on a Linux system if the Magento application is installed in `/var/www/html/magento2`:

	ls -al /var/www/html/magento2

A sample result follows:

{% highlight xml %}
total 1028
drwxrwx---. 12 magento_user apache   4096 Jun  7 07:55 .
drwxr-xr-x.  3 root         root     4096 May 11 14:29 ..
drwxrwx---.  4 magento_user apache   4096 Jun  7 07:53 app
drwxrwx---.  2 magento_user apache   4096 Jun  7 07:53 bin
-rw-rw----.  1 magento_user apache 439792 Apr 27 21:23 CHANGELOG.md
-rw-rw----.  1 magento_user apache   3422 Apr 27 21:23 composer.json
-rw-rw----.  1 magento_user apache 425214 Apr 27 21:27 composer.lock
-rw-rw----.  1 magento_user apache   3425 Apr 27 21:23 CONTRIBUTING.md
-rw-rw----.  1 magento_user apache  10011 Apr 27 21:23 CONTRIBUTOR_LICENSE_AGREEMENT.html
-rw-rw----.  1 magento_user apache    631 Apr 27 21:23 COPYING.txt
drwxrwx---.  4 magento_user apache   4096 Jun  7 07:53 dev
-rw-rw----.  1 magento_user apache   2926 Apr 27 21:23 Gruntfile.js
-rw-rw----.  1 magento_user apache   7592 Apr 27 21:23 .htaccess
-rw-rw----.  1 magento_user apache   6419 Apr 27 21:23 .htaccess.sample
-rw-rw----.  1 magento_user apache   1358 Apr 27 21:23 index.php
drwxrwx---.  4 magento_user apache   4096 Jun  7 07:53 lib
-rw-rw----.  1 magento_user apache  10376 Apr 27 21:23 LICENSE_AFL.txt
-rw-rw----.  1 magento_user apache  30634 Apr 27 21:23 LICENSE_EE.txt
-rw-rw----.  1 magento_user apache  10364 Apr 27 21:23 LICENSE.txt
-rw-rw----.  1 magento_user apache   4108 Apr 27 21:23 nginx.conf.sample
-rw-rw----.  1 magento_user apache   1427 Apr 27 21:23 package.json
-rw-rw----.  1 magento_user apache   1659 Apr 27 21:23 .php_cs
-rw-rw----.  1 magento_user apache    804 Apr 27 21:23 php.ini.sample
drwxrwx---.  2 magento_user apache   4096 Jun  7 07:53 phpserver
drwxrwx---.  6 magento_user apache   4096 Jun  7 07:53 pub
-rw-rw----.  1 magento_user apache   2207 Apr 27 21:23 README_EE.md
drwxrwx---.  7 magento_user apache   4096 Jun  7 07:53 setup
-rw-rw----.  1 magento_user apache   3731 Apr 27 21:23 .travis.yml
drwxrwx---.  7 magento_user apache   4096 Jun  7 07:53 update
drwxrws---. 11 magento_user apache   4096 Jun 13 16:05 var
drwxrws---. 29 magento_user apache   4096 Jun  7 07:53 vendor
{% endhighlight %}

In the preceding example, the Magento file system owner is `magento_user`. Directories in the Magento file system have `drwxrwx---` permissions (775) and files have `-rw-rw-rw-` permissions (664).

To get more detailed information, you can optionally enter the following command:

	ls -al /var/www/html/magento2/pub

Because Magento deploys static file assets to subdirectories of `pub`, it's a good idea to verify permissions and ownership there as well.

For more information, see [File system permissions and ownership]({{ page.baseurl }}/install-gde/prereq/file-sys-perms-over.html).<|MERGE_RESOLUTION|>--- conflicted
+++ resolved
@@ -11,17 +11,11 @@
 </div>
 
 ### Magento file system owner and group {#magento-owner-group}
-<<<<<<< HEAD
-The [Magento file system owner]({{ page.baseurl }}/install-gde/prereq/file-sys-perms-over.html) group must have write access to Magento directories and files.
-
-### Cron jobs are running {#magento-cron}
-=======
 
 The [Magento file system owner]({{ page.baseurl }}/install-gde/prereq/file-sys-perms-over.html) group must have write access to Magento directories and files.
 
 ### Cron jobs are running {#magento-cron}
 
->>>>>>> 168052f6
 Magento requires three cron jobs, all running as the [Magento file system owner]({{ page.baseurl }}/install-gde/prereq/file-sys-perms-over.html).
 
 To verify your cron jobs are set up properly, enter the following command as a user with `root` privileges:
