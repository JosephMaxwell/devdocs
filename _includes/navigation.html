<!-- Main Navigation -->
<div class="nav-main">
  <ul>
    <li class="first">
      <a href="#">Setup and Deployment</a>
        <ul class="menu nav">
            <li><a href="{{page.baseurl}}install-gde/bk-install-guide.html">Installation Guide</a></li>
          {% if page.guide_version == "2.2" %}
          <li class="leaf"><a href="{{page.baseurl}}comp-mgr/bk-compman-upgrade-guide.html">Extension Update and System Upgrade Guide</a></li>
          {% elsif page.guide_version == "2.1" %}
          <li class="leaf"><a href="{{page.baseurl}}comp-mgr/bk-compman-upgrade-guide.html">Component Manager and System Upgrade Guide</a></li>
          {% elsif page.guide_version == "2.0" %}
          <li class="leaf"><a href="{{page.baseurl}}comp-mgr/bk-compman-upgrade-guide.html">Component Manager and System Upgrade Guide</a></li>
          {% endif %}
          <li class="leaf"><a href="{{page.baseurl}}config-guide/bk-config-guide.html">Configuration Guide</a></li>
          <li class="leaf"><a href="{{page.baseurl}}migration/bk-migration-guide.html">Migration Guide</a></li>
          <li class="leaf"><a href="{{page.baseurl}}cloud/bk-cloud.html">Magento Enterprise Cloud Guide</a></li>
          <li class="leaf"><a href="{{site.baseurl}}magento-release-information.html">Release Information</a></li>
        </ul>
    </li>

<<<<<<< HEAD
    <li>
        <a href="#">Development</a>
        <ul class="menu nav">
          <li class="leaf"><a href="{{page.baseurl}}extension-dev-guide/bk-extension-dev-guide.html">PHP Developer Guide</a></li>
          <li class="leaf"><a href="{{page.baseurl}}ext-best-practices/bk-ext-best-practices.html">Extension Developer Best Practices</a></li>
          <li class="leaf"><a href="{{page.baseurl}}architecture/bk-architecture.html">Magento Architecture</a></li>
          <li class="leaf"><a href="{{page.baseurl}}mrg/intro.html">Module Reference Guide</a></li>
          <li class="leaf"><a href="{{page.baseurl}}coding-standards/bk-coding-standards.html">Coding Standards</a></li>
          {% if page.guide_version == "2.1" %}
          <li class="leaf"><a href="{{page.baseurl}}extension-dev-guide/staging.html">Staging</a></li>
          {% endif %}
          <li class="first leaf"><a href="{{page.baseurl}}contributor-guide/contributing.html">Contributor Guide</a></li>
        </ul>
    </li>
=======
            </ul>
         </li>
         <li class="first">
            <a href="#">System Administrator</a>
            <ul class="menu nav">
               <li class="first leaf"><a href="{{page.baseurl}}install-gde/bk-install-guide.html">Installation Guide</a></li>
               {% if page.guide_version == "2.2" %}
               <li class="leaf"><a href="{{page.baseurl}}comp-mgr/bk-compman-upgrade-guide.html">Extension Update and System Upgrade Guide</a></li>
               {% elsif page.guide_version == "2.1" %}
               <li class="leaf"><a href="{{page.baseurl}}comp-mgr/bk-compman-upgrade-guide.html">Component Manager and System Upgrade Guide</a></li>
               {% elsif page.guide_version == "2.0" %}
               <li class="leaf"><a href="{{page.baseurl}}comp-mgr/bk-compman-upgrade-guide.html">Component Manager and System Upgrade Guide</a></li>
               {% endif %}
               <li class="leaf"><a href="{{page.baseurl}}config-guide/bk-config-guide.html">Configuration Guide</a></li>
               <li class="leaf"><a href="{{page.baseurl}}migration/bk-migration-guide.html">Migration Guide</a></li>
               <li class="leaf"><a href="{{page.baseurl}}cloud/bk-cloud.html">Magento Enterprise Cloud Guide</a></li>
            </ul>
         </li>
         <li class="first">
            <a href="#">Developers</a>
            <ul class="menu nav">
               <li class="first leaf"><a href="{{page.baseurl}}frontend-dev-guide/bk-frontend-dev-guide.html">Frontend Developer Guide</a></li>
               {% if page.guide_version == "2.1" %}
               <li class="first leaf"><a href="{{page.baseurl}}ui_comp_guide/bk-ui_comps.html">UI Components Guide</a></li>
               {% elsif page.guide_version == "2.0" %}
               <li class="first leaf"><a href="{{page.baseurl}}ui-components/ui-component.html">UI Components</a></li>
               {% endif %}

               <li class="first leaf"><a href="{{page.baseurl}}javascript-dev-guide/bk-javascript-dev-guide.html">JavaScript Developer Guide</a></li>
               <li class="first leaf"><a href="{{page.baseurl}}extension-dev-guide/bk-extension-dev-guide.html">PHP Developer Guide</a></li>
               <li class="first leaf"><a href="{{page.baseurl}}ext-best-practices/bk-ext-best-practices.html">Extension Developer Best Practices Guide</a></li>
               <li class="leaf"><a href="{{page.baseurl}}get-started/bk-get-started-api.html">Get Started with Magento Web APIs</a></li>
               <li class="leaf"><a href="{{page.baseurl}}rest/bk-rest.html">REST Reference</a></li>
               <li class="leaf"><a href="{{page.baseurl}}soap/bk-soap.html">SOAP Reference</a></li>
               <li class="leaf"><a href="{{page.baseurl}}coding-standards/bk-coding-standards.html">Coding Standards</a></li>
               <li class="leaf"><a href="{{page.baseurl}}mrg/intro.html">Module Reference Guide</a></li>
               <li class="first leaf"><a href="{{page.baseurl}}payments-integrations/bk-payments-integrations.html">Payments Integrations</a></li>
               {% if page.guide_version == "2.1" %}
                   <li class="leaf"><a href="{{page.baseurl}}extension-dev-guide/staging.html">Staging</a></li>
               {% endif %}
            </ul>
         </li>
         <li class="first">
            <a href="#">Designers</a>
            <ul class="menu nav">
               <li class="first leaf"><a href="{{page.baseurl}}pattern-library/bk-pattern.html">Admin Design Pattern Library</a></li>
               <li class="leaf"><a href="{{page.baseurl}}design-styleguide/bk-styleguide.html">Admin Style Guide</a></li>
            </ul>
         </li>
         <li class="first">
            <a href="#">Contributor</a>
            <ul class="menu nav">
               <li class="first leaf"><a href="{{page.baseurl}}contributor-guide/contributing.html">Contributor Guide</a></li>
            </ul>
         </li>
          <li class="first">
              <a href="{{page.baseurl}}test/testing.html">Testing</a>
              <ul class="menu nav">
                  <li class="leaf"><a href="{{page.baseurl}}mtf/mtf_introduction.html">Functional Testing</a></li>
                  <li class="leaf"><a href="{{page.baseurl}}test/integration/integration_test_execution.html">Integration Testing</a></li>
                  <li class="leaf"><a href="{{page.baseurl}}test/js/jasmine.html">JavaScript Unit Testing</a></li>
                  <li class="leaf"><a href="{{page.baseurl}}test/unit/unit_test_execution.html">PHP Unit Testing</a></li>
                  <li class="leaf"><a href="{{page.baseurl}}get-started/web-api-functional-testing.html">Web API Functional Testing</a></li>
              </ul>
          </li>
         <li class="first">
            <a href="{{page.baseurl}}howdoi/bk-how-do-i.html">How Do I...?</a>
         </li>
      </ul>
>>>>>>> 525923fc

    <li>
        <a href="#">Frontend</a>
        <ul class="menu nav">
          <li class="first leaf"><a href="{{page.baseurl}}frontend-dev-guide/bk-frontend-dev-guide.html">Frontend Developer Guide</a></li>
          {% if page.guide_version == "2.1" %}
          <li class="leaf"><a href="{{page.baseurl}}ui_comp_guide/bk-ui_comps.html">UI Components Guide</a></li>
          {% elsif page.guide_version == "2.0" %}
          <li class="leaf"><a href="{{page.baseurl}}ui-components/ui-component.html">UI Components</a></li>
          {% endif %}
          <li class="leaf"><a href="{{page.baseurl}}javascript-dev-guide/bk-javascript-dev-guide.html">JavaScript Developer Guide</a></li>
          <li class="leaf"><a href="{{page.baseurl}}pattern-library/bk-pattern.html">Admin Design Pattern Library</a></li>
          <li class="leaf"><a href="{{page.baseurl}}design-styleguide/bk-styleguide.html">Admin Style Guide</a></li>
        </ul>
    </li>

    <li>
        <a href="#">API</a>
        <ul class="menu nav">
          <li class="leaf"><a href="{{page.baseurl}}get-started/bk-get-started-api.html">Get Started with Magento Web APIs</a></li>
          <li class="leaf"><a href="{{page.baseurl}}rest/bk-rest.html">REST API Reference</a></li>
          <li class="leaf"><a href="{{page.baseurl}}soap/bk-soap.html">SOAP API Reference</a></li>
        </ul>
    </li>

    <li>
        <a href="#">Testing</a>
        <ul class="menu nav">
          <li class="leaf"><a href="{{page.baseurl}}test/testing.html">Magento Testing Guide</a></li>
          <li class="leaf"><a href="{{page.baseurl}}mtf/mtf_introduction.html">Functional Testing</a></li>
          <li class="leaf"><a href="{{page.baseurl}}test/integration/integration_test_execution.html">Integration Testing</a></li>
          <li class="leaf"><a href="{{page.baseurl}}extension-dev-guide/test/test_js-unit.html">JavaScript Unit Testing</a></li>
          <li class="leaf"><a href="{{page.baseurl}}test/unit/unit_test_execution.html">PHP Unit Testing</a></li>
          <li class="leaf"><a href="{{page.baseurl}}get-started/web-api-functional-testing.html">Web API Functional Testing</a></li>
        </ul>
    </li>

    <li>
      <a href="{{page.baseurl}}howdoi/bk-how-do-i.html">How Tos</a>
    </li>
  </ul>
</div><!-- /.nav-main --><|MERGE_RESOLUTION|>--- conflicted
+++ resolved
@@ -19,12 +19,12 @@
         </ul>
     </li>
 
-<<<<<<< HEAD
     <li>
         <a href="#">Development</a>
         <ul class="menu nav">
           <li class="leaf"><a href="{{page.baseurl}}extension-dev-guide/bk-extension-dev-guide.html">PHP Developer Guide</a></li>
           <li class="leaf"><a href="{{page.baseurl}}ext-best-practices/bk-ext-best-practices.html">Extension Developer Best Practices</a></li>
+          <li><a href="{{page.baseurl}}payments-integrations/bk-payments-integrations.html">Payments Integrations</a></li>
           <li class="leaf"><a href="{{page.baseurl}}architecture/bk-architecture.html">Magento Architecture</a></li>
           <li class="leaf"><a href="{{page.baseurl}}mrg/intro.html">Module Reference Guide</a></li>
           <li class="leaf"><a href="{{page.baseurl}}coding-standards/bk-coding-standards.html">Coding Standards</a></li>
@@ -34,77 +34,6 @@
           <li class="first leaf"><a href="{{page.baseurl}}contributor-guide/contributing.html">Contributor Guide</a></li>
         </ul>
     </li>
-=======
-            </ul>
-         </li>
-         <li class="first">
-            <a href="#">System Administrator</a>
-            <ul class="menu nav">
-               <li class="first leaf"><a href="{{page.baseurl}}install-gde/bk-install-guide.html">Installation Guide</a></li>
-               {% if page.guide_version == "2.2" %}
-               <li class="leaf"><a href="{{page.baseurl}}comp-mgr/bk-compman-upgrade-guide.html">Extension Update and System Upgrade Guide</a></li>
-               {% elsif page.guide_version == "2.1" %}
-               <li class="leaf"><a href="{{page.baseurl}}comp-mgr/bk-compman-upgrade-guide.html">Component Manager and System Upgrade Guide</a></li>
-               {% elsif page.guide_version == "2.0" %}
-               <li class="leaf"><a href="{{page.baseurl}}comp-mgr/bk-compman-upgrade-guide.html">Component Manager and System Upgrade Guide</a></li>
-               {% endif %}
-               <li class="leaf"><a href="{{page.baseurl}}config-guide/bk-config-guide.html">Configuration Guide</a></li>
-               <li class="leaf"><a href="{{page.baseurl}}migration/bk-migration-guide.html">Migration Guide</a></li>
-               <li class="leaf"><a href="{{page.baseurl}}cloud/bk-cloud.html">Magento Enterprise Cloud Guide</a></li>
-            </ul>
-         </li>
-         <li class="first">
-            <a href="#">Developers</a>
-            <ul class="menu nav">
-               <li class="first leaf"><a href="{{page.baseurl}}frontend-dev-guide/bk-frontend-dev-guide.html">Frontend Developer Guide</a></li>
-               {% if page.guide_version == "2.1" %}
-               <li class="first leaf"><a href="{{page.baseurl}}ui_comp_guide/bk-ui_comps.html">UI Components Guide</a></li>
-               {% elsif page.guide_version == "2.0" %}
-               <li class="first leaf"><a href="{{page.baseurl}}ui-components/ui-component.html">UI Components</a></li>
-               {% endif %}
-
-               <li class="first leaf"><a href="{{page.baseurl}}javascript-dev-guide/bk-javascript-dev-guide.html">JavaScript Developer Guide</a></li>
-               <li class="first leaf"><a href="{{page.baseurl}}extension-dev-guide/bk-extension-dev-guide.html">PHP Developer Guide</a></li>
-               <li class="first leaf"><a href="{{page.baseurl}}ext-best-practices/bk-ext-best-practices.html">Extension Developer Best Practices Guide</a></li>
-               <li class="leaf"><a href="{{page.baseurl}}get-started/bk-get-started-api.html">Get Started with Magento Web APIs</a></li>
-               <li class="leaf"><a href="{{page.baseurl}}rest/bk-rest.html">REST Reference</a></li>
-               <li class="leaf"><a href="{{page.baseurl}}soap/bk-soap.html">SOAP Reference</a></li>
-               <li class="leaf"><a href="{{page.baseurl}}coding-standards/bk-coding-standards.html">Coding Standards</a></li>
-               <li class="leaf"><a href="{{page.baseurl}}mrg/intro.html">Module Reference Guide</a></li>
-               <li class="first leaf"><a href="{{page.baseurl}}payments-integrations/bk-payments-integrations.html">Payments Integrations</a></li>
-               {% if page.guide_version == "2.1" %}
-                   <li class="leaf"><a href="{{page.baseurl}}extension-dev-guide/staging.html">Staging</a></li>
-               {% endif %}
-            </ul>
-         </li>
-         <li class="first">
-            <a href="#">Designers</a>
-            <ul class="menu nav">
-               <li class="first leaf"><a href="{{page.baseurl}}pattern-library/bk-pattern.html">Admin Design Pattern Library</a></li>
-               <li class="leaf"><a href="{{page.baseurl}}design-styleguide/bk-styleguide.html">Admin Style Guide</a></li>
-            </ul>
-         </li>
-         <li class="first">
-            <a href="#">Contributor</a>
-            <ul class="menu nav">
-               <li class="first leaf"><a href="{{page.baseurl}}contributor-guide/contributing.html">Contributor Guide</a></li>
-            </ul>
-         </li>
-          <li class="first">
-              <a href="{{page.baseurl}}test/testing.html">Testing</a>
-              <ul class="menu nav">
-                  <li class="leaf"><a href="{{page.baseurl}}mtf/mtf_introduction.html">Functional Testing</a></li>
-                  <li class="leaf"><a href="{{page.baseurl}}test/integration/integration_test_execution.html">Integration Testing</a></li>
-                  <li class="leaf"><a href="{{page.baseurl}}test/js/jasmine.html">JavaScript Unit Testing</a></li>
-                  <li class="leaf"><a href="{{page.baseurl}}test/unit/unit_test_execution.html">PHP Unit Testing</a></li>
-                  <li class="leaf"><a href="{{page.baseurl}}get-started/web-api-functional-testing.html">Web API Functional Testing</a></li>
-              </ul>
-          </li>
-         <li class="first">
-            <a href="{{page.baseurl}}howdoi/bk-how-do-i.html">How Do I...?</a>
-         </li>
-      </ul>
->>>>>>> 525923fc
 
     <li>
         <a href="#">Frontend</a>
