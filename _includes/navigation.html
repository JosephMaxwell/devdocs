--- conflicted
+++ resolved
@@ -102,19 +102,11 @@
 
     <div class="nav-popup" role="menu" aria-hidden="true">
       <ul>
-<<<<<<< HEAD
-          {% if page.guide_version == "2.2" %}
-          <li class="leaf"><a href="{{page.baseurl}}/advanced-reporting/overview.html">Advanced Reporting</a></li>
-          {%endif%}
-        {% if page.guide_version == "2.2" %}
-        <li class="leaf"><a href="{{page.baseurl}}/b2b/bk-b2b.html">B2B</a></li>
-=======
           {% if page.guide_version == "2.2" or page.guide_version == "2.3" %}
           <li class="leaf"><a href="{{page.baseurl}}advanced-reporting/overview.html">Advanced Reporting</a></li>
           {%endif%}
         {% if page.guide_version == "2.2" or page.guide_version == "2.3" %}
         <li class="leaf"><a href="{{page.baseurl}}b2b/bk-b2b.html">B2B</a></li>
->>>>>>> 9ad84c31
         {%endif%}
         <li><a href="{{page.baseurl}}/howdoi/checkout/checkout_overview.html">Checkout</a></li>
         <li><a href="{{page.baseurl}}/payments-integrations/bk-payments-integrations.html">Payment Integrations</a></li>
