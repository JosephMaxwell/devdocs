--- conflicted
+++ resolved
@@ -1,4 +1,3 @@
-<<<<<<< HEAD
 <nav class="nav-main" role="menubar">
 
   <div class="nav-main-item" tabindex="0" role="menuitem" aria-haspopup="true">
@@ -6,19 +5,18 @@
 
     <div class="nav-popup" role="menu" aria-hidden="true">
       <ul>
-        <li><a href="https://magento.com/tech-resources/download" target="_blank">Get Started with Magento DevBox Beta</a></li>
-        <li><a href="{{page.baseurl}}install-gde/bk-install-guide.html">Installation Guide</a></li>
-        {% if page.guide_version == "2.2" %}
-        <li><a href="{{page.baseurl}}comp-mgr/bk-compman-upgrade-guide.html">Extension Update and System Upgrade Guide</a></li>
-        {% elsif page.guide_version == "2.1" %}
-        <li><a href="{{page.baseurl}}comp-mgr/bk-compman-upgrade-guide.html">Component Manager and System Upgrade Guide</a></li>
-        {% elsif page.guide_version == "2.0" %}
-        <li><a href="{{page.baseurl}}comp-mgr/bk-compman-upgrade-guide.html">Component Manager and System Upgrade Guide</a></li>
-        {% endif %}
-        <li><a href="{{page.baseurl}}config-guide/bk-config-guide.html">Configuration Guide</a></li>
-        <li><a href="{{page.baseurl}}migration/bk-migration-guide.html">Migration Guide</a></li>
-        <li><a href="{{page.baseurl}}cloud/bk-cloud.html">Enterprise Cloud Edition Guide</a></li>
-        <li><a href="{{site.baseurl}}magento-release-information.html">Release Information</a></li>
+          <li><a href="{{page.baseurl}}install-gde/bk-install-guide.html">Installation Guide</a></li>
+          {% if page.guide_version == "2.2" %}
+          <li><a href="{{page.baseurl}}comp-mgr/bk-compman-upgrade-guide.html">Extension Update and System Upgrade Guide</a></li>
+          {% elsif page.guide_version == "2.1" %}
+          <li><a href="{{page.baseurl}}comp-mgr/bk-compman-upgrade-guide.html">Component Manager and System Upgrade Guide</a></li>
+          {% elsif page.guide_version == "2.0" %}
+          <li><a href="{{page.baseurl}}comp-mgr/bk-compman-upgrade-guide.html">Component Manager and System Upgrade Guide</a></li>
+          {% endif %}
+          <li><a href="{{page.baseurl}}config-guide/bk-config-guide.html">Configuration Guide</a></li>
+          <li><a href="{{page.baseurl}}migration/bk-migration-guide.html">Migration Guide</a></li>
+          <li><a href="{{page.baseurl}}cloud/bk-cloud.html">Magento Commerce (Cloud) Guide</a></li>
+          <li><a href="{{site.baseurl}}magento-release-information.html">Release Information</a></li>
       </ul>
     </div>
 
@@ -29,67 +27,25 @@
     <a href="#" tabindex="-1">Development</a>
 
     <div class="nav-popup" role="menu" aria-hidden="true">
+        
       <div class="nav-section">
         <div class="nav-section-title">Backend</div>
         <ul>
           <li><a href="{{page.baseurl}}architecture/bk-architecture.html">Architecture Guide</a></li>
           <li><a href="{{page.baseurl}}extension-dev-guide/bk-extension-dev-guide.html">PHP Developer Guide</a></li>
           <li><a href="{{page.baseurl}}ext-best-practices/bk-ext-best-practices.html">Extension Developer Best Practices</a></li>
-=======
-<!-- Main Navigation -->
-<div class="nav-main">
-  <ul>
-    <li class="first">
-      <a href="#">Setup and Deployment</a>
-        <ul class="menu nav">
-          <li><a href="{{page.baseurl}}install-gde/bk-install-guide.html">Installation Guide</a></li>
-          {% if page.guide_version == "2.2" %}
-          <li class="leaf"><a href="{{page.baseurl}}comp-mgr/bk-compman-upgrade-guide.html">Extension Update and System Upgrade Guide</a></li>
-          {% elsif page.guide_version == "2.1" %}
-          <li class="leaf"><a href="{{page.baseurl}}comp-mgr/bk-compman-upgrade-guide.html">Component Manager and System Upgrade Guide</a></li>
-          {% elsif page.guide_version == "2.0" %}
-          <li class="leaf"><a href="{{page.baseurl}}comp-mgr/bk-compman-upgrade-guide.html">Component Manager and System Upgrade Guide</a></li>
-          {% endif %}
-          <li class="leaf"><a href="{{page.baseurl}}config-guide/bk-config-guide.html">Configuration Guide</a></li>
-          <li class="leaf"><a href="{{page.baseurl}}migration/bk-migration-guide.html">Migration Guide</a></li>
-          <li class="leaf"><a href="{{page.baseurl}}cloud/bk-cloud.html">Magento Commerce (Cloud) Guide</a></li>
-          <li class="leaf"><a href="{{site.baseurl}}magento-release-information.html">Release Information</a></li>
-        </ul>
-    </li>
-
-    <li>
-        <a href="#">Development</a>
-        <ul class="menu nav">
-          <li class="leaf"><a href="{{page.baseurl}}architecture/bk-architecture.html">Architecture Guide</a></li>
-          <li class="leaf"><a href="{{page.baseurl}}extension-dev-guide/bk-extension-dev-guide.html">PHP Developer Guide</a></li>
-          <li class="leaf"><a href="{{page.baseurl}}ext-best-practices/bk-ext-best-practices.html">Extension Developer Best Practices</a></li>
-          {% if page.guide_version == "2.2" %}
-          <li class="leaf"><a href="{{page.baseurl}}b2b/bk-b2b.html">B2B Developer Guide</a></li>
-          {%endif%}
->>>>>>> 10f31474
-          <li><a href="{{page.baseurl}}payments-integrations/bk-payments-integrations.html">Payments Integrations</a></li>
           <li><a href="{{page.baseurl}}mrg/intro.html">Module Reference Guide</a></li>
           <li><a href="{{page.baseurl}}coding-standards/bk-coding-standards.html">Coding Standards</a></li>
           <li><a href="{{page.baseurl}}contributor-guide/contributing.html">Contributor Guide</a></li>
         </ul>
-<<<<<<< HEAD
       </div>
+      
       <div class="nav-section">
         <div class="nav-section-title">Frontend</div>
         <ul>
           <li class=""><a href="{{page.baseurl}}frontend-dev-guide/bk-frontend-dev-guide.html">Frontend Developer Guide</a></li>
           {% if page.guide_version == "2.1" %}
           <li><a href="{{page.baseurl}}ui_comp_guide/bk-ui_comps.html">UI Components Guide</a></li>
-=======
-    </li>
-
-    <li>
-        <a href="#">Frontend</a>
-        <ul class="menu nav">
-          <li class="first leaf"><a href="{{page.baseurl}}frontend-dev-guide/bk-frontend-dev-guide.html">Frontend Developer Guide</a></li>
-          {% if page.guide_version == "2.1" or page.guide_version == "2.2" %}
-          <li class="leaf"><a href="{{page.baseurl}}ui_comp_guide/bk-ui_comps.html">UI Components Guide</a></li>
->>>>>>> 10f31474
           {% elsif page.guide_version == "2.0" %}
           <li><a href="{{page.baseurl}}ui-components/ui-component.html">UI Components</a></li>
           {% endif %}
@@ -98,6 +54,7 @@
           <li><a href="{{page.baseurl}}design-styleguide/bk-styleguide.html">Admin Style Guide</a></li>
         </ul>
       </div>
+      
       <div class="nav-section">
         <div class="nav-section-title"><abbr>API</abbr></div>
         <ul>
@@ -136,6 +93,9 @@
 
     <div class="nav-popup" role="menu" aria-hidden="true">
       <ul>
+        {% if page.guide_version == "2.2" %}
+        <li class="leaf"><a href="{{page.baseurl}}b2b/bk-b2b.html">B2B</a></li>
+        {%endif%}
         <li><a href="{{page.baseurl}}howdoi/checkout/checkout_overview.html">Checkout</a></li>
         <li><a href="{{page.baseurl}}payments-integrations/bk-payments-integrations.html">Payment Integrations</a></li>
         {% if page.guide_version == "2.1" %}
