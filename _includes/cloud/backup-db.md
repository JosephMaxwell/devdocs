--- conflicted
+++ resolved
@@ -16,11 +16,7 @@
 
     Optionally, you can omit `[--media]` if you have a large number of static files that are already in source control.
 
-<<<<<<< HEAD
-1.  [SSH to the server]({{ page.baseurl }}/cloud/env/environments-ssh.html).
-=======
 #### To back up your Staging or Production environment database before deploying:
->>>>>>> 168052f6
 
 1.  Use SSH to log in to the remote server.
 
