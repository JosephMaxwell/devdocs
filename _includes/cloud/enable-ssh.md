You must create an SSH key pair on every machine and workspace you and your team expect to work with and access {{site.data.var.ece}} and GitHub branches. The SSH keys connect you to GitHub to manage branches and push code without having to constantly supply your username and password. You can add multiple SSH keys to GitHub per each workspace you use.

The SSH keys require the following:

* Set up SSH keys as the [Magento file system owner]({{ page.baseurl }}/cloud/before/before-workspace-file-sys-owner.html).
* Create the keys using the email address used for the GitHub account.

For more information on SSH keys, see the following:

*	[Connecting to GitHub with SSH](https://help.github.com/articles/connecting-to-github-with-ssh/){:target="_blank"}
*	[Manually generating your SSH key in Windows](https://docs.joyent.com/public-cloud/getting-started/ssh-keys/generating-an-ssh-key-manually/manually-generating-your-ssh-key-in-windows){:target="_blank"}
*	[ssh-keygen man page](http://linux.die.net/man/1/ssh-keygen){:target="_blank"}

## Locate an existing SSH key pair {#existing}

An existing SSH key pair is typically located in the `.ssh` subdirectory of the user's home directory. This folder is hidden and may not display in the file manager or finder unless configured to display hidden files and folders.

You can quickly verify if you have SSH keys by entering commands using terminal access.

To check for SSH keys, enter the following command:

	ls ~/.ssh

If you have SSH keys, a directory listing is displayed similar to the following:

	id_rsa  id_rsa.pub  known_hosts

If you don't have SSH keys, you need to generate the keys for adding to your Magento ECE account and GitHub account. See [Create a new SSH key pair](#ssh-create-new-key-pair).

If you already have SSH keys, continue to:
* [Add a public SSH key to your Magento account](#ssh-add-to-account) section
* [Add your SSH key to your GitHub account](https://help.github.com/articles/adding-a-new-ssh-key-to-your-github-account/)

## Create a new SSH key pair {#ssh-create-new-key-pair}

Use the `ssh-keygen` command to create an SSH key pair. `ssh-keygen` is typically installed on Linux systems.

To create an SSH key pair:

1. The command syntax follows, entering the email used for your GitHub account:

		ssh-keygen -t rsa

	GitHub also uses the key length `-b 4096` in the command.
	Follow the prompts to complete the key.

2. When prompted to "Enter a file in which to save the key," press Enter to save the file to the default location. The prompt displays the location.

3. When prompted to enter a secure passphrase, enter a phrase to use like a password. Make note of this passphrase. You may be requested to enter it depending on tasks you complete using a terminal during development.

4. After creating the SSH key pair, start the ssh-agent:

	For Mac or Linux:

		$ eval "$(ssh-agent -s)"
	For Mac, you may also want to edit the  `~/.ssh/config` file to automatically load keys into the ssh-agent and store passphrases in your keychain.

		Host *
			AddKeysToAgent yes
			UseKeychain yes
			IdentityFile ~/.ssh/id_rsa

	For Windows:

		$ eval $(ssh-agent -s)

5. Add the SSH key to the ssh-agent. If you used a different name for the key file name, replace `id_rsa` with that file name.

	For Mac:

		ssh-add -K ~/.ssh/id_rsa

	For Windows or Linux:

		ssh-add ~/.ssh/id_rsa

6. [Add your SSH key to your GitHub account.](https://help.github.com/articles/adding-a-new-ssh-key-to-your-github-account/) The instructions include Mac, Windows, and Linux.

### Test the SSH keys {#test}

After adding the SSH keys, test the SSH connection to GitHub:

1. In the terminal, enter the following command:

		ssh -T git@github.com

2. You may see a warning that the authenticity of the host can't be established followed by an RSA fingerprint. Enter `yes` to continue.

3. If successful, you should receive a success message. If you receive a permission denied error, see [Error: Permission denied (publickey)](https://help.github.com/articles/error-permission-denied-publickey) troubleshooting on GitHub.

## Add a public SSH key to your Magento account {#ssh-add-to-account}

You can add SSH keys to your account in any of the following ways:

*	Using the [{{site.data.var.ece}} CLI](#add-key-cli)
*	Using the [{{site.data.var.ece}} Web Interface](#add-key-web)

### Add a key using the CLI {#add-key-cli}

To add an SSH key using the CLI:

1.	Open a terminal application on your local.
2.	If you haven't done so already, log in (or switch to) the [Magento file system owner]({{ page.baseurl }}/cloud/before/before-workspace-file-sys-owner.html) to the server on which your SSH keys are located.

3.	Log in to your project:

		magento-cloud login

3.	Add the key:

		magento-cloud ssh-key:add ~/.ssh/id_rsa.pub

#### Add a key using the Project Web Interface {#add-key-web}

You will select and add your SSH public key to each environment in your account.

* Starter: Add to Master (Production) and any environments you create by branching from Master
* Pro: Add to Master Integration environment. After your Staging and Production environments are provisioned, you can add the SSH keys to those environments.

To add an SSH key using the Project Web Interface:

1.	Copy your SSH public key to the clipboard.

	If you don't already have SSH keys on that machine, see [GitHub documentation](https://help.github.com/articles/generating-an-ssh-key){:target="_blank"} to create them.
2.	Login and access your project through the [Project Web Interface](https://accounts.magento.cloud){:target="_blank"}.
3.	In your selected branch, an icon displays if you do not have an SSH key added.

	![No SSH key]({{ site.baseurl }}/common/images/cloud_ssh-key-install.png)
4.	Copy and paste the content of your public SSH key in the screen.

	![Add SSH key]({{ site.baseurl }}/common/images/cloud_ssh-key-add.png)
5.	Follow the prompts on your screen to complete the task.

## Set global Git variables

Set required global Git variables on the machine to commit or push to a Git branch. These variables set Git credentials for accessing your GitHub account.

To set variables, enter the following commands on every workspace:

	git config --global user.name "<your name>"
	git config --global user.email <your e-mail address>

<<<<<<< HEAD
For more information, see [First-Time Git Setup](https://git-scm.com/book/en/v2/Getting-Started-First-Time-Git-Setup#_first_time){:target="_blank"}
</div>
=======
For more information, see [First-Time Git Setup](https://git-scm.com/book/en/v2/Getting-Started-First-Time-Git-Setup#_first_time){:target="_blank"}
>>>>>>> 168052f6
<|MERGE_RESOLUTION|>--- conflicted
+++ resolved
@@ -1,148 +1,143 @@
-You must create an SSH key pair on every machine and workspace you and your team expect to work with and access {{site.data.var.ece}} and GitHub branches. The SSH keys connect you to GitHub to manage branches and push code without having to constantly supply your username and password. You can add multiple SSH keys to GitHub per each workspace you use.
-
-The SSH keys require the following:
-
-* Set up SSH keys as the [Magento file system owner]({{ page.baseurl }}/cloud/before/before-workspace-file-sys-owner.html).
-* Create the keys using the email address used for the GitHub account.
-
-For more information on SSH keys, see the following:
-
-*	[Connecting to GitHub with SSH](https://help.github.com/articles/connecting-to-github-with-ssh/){:target="_blank"}
-*	[Manually generating your SSH key in Windows](https://docs.joyent.com/public-cloud/getting-started/ssh-keys/generating-an-ssh-key-manually/manually-generating-your-ssh-key-in-windows){:target="_blank"}
-*	[ssh-keygen man page](http://linux.die.net/man/1/ssh-keygen){:target="_blank"}
-
-## Locate an existing SSH key pair {#existing}
-
-An existing SSH key pair is typically located in the `.ssh` subdirectory of the user's home directory. This folder is hidden and may not display in the file manager or finder unless configured to display hidden files and folders.
-
-You can quickly verify if you have SSH keys by entering commands using terminal access.
-
-To check for SSH keys, enter the following command:
-
-	ls ~/.ssh
-
-If you have SSH keys, a directory listing is displayed similar to the following:
-
-	id_rsa  id_rsa.pub  known_hosts
-
-If you don't have SSH keys, you need to generate the keys for adding to your Magento ECE account and GitHub account. See [Create a new SSH key pair](#ssh-create-new-key-pair).
-
-If you already have SSH keys, continue to:
-* [Add a public SSH key to your Magento account](#ssh-add-to-account) section
-* [Add your SSH key to your GitHub account](https://help.github.com/articles/adding-a-new-ssh-key-to-your-github-account/)
-
-## Create a new SSH key pair {#ssh-create-new-key-pair}
-
-Use the `ssh-keygen` command to create an SSH key pair. `ssh-keygen` is typically installed on Linux systems.
-
-To create an SSH key pair:
-
-1. The command syntax follows, entering the email used for your GitHub account:
-
-		ssh-keygen -t rsa
-
-	GitHub also uses the key length `-b 4096` in the command.
-	Follow the prompts to complete the key.
-
-2. When prompted to "Enter a file in which to save the key," press Enter to save the file to the default location. The prompt displays the location.
-
-3. When prompted to enter a secure passphrase, enter a phrase to use like a password. Make note of this passphrase. You may be requested to enter it depending on tasks you complete using a terminal during development.
-
-4. After creating the SSH key pair, start the ssh-agent:
-
-	For Mac or Linux:
-
-		$ eval "$(ssh-agent -s)"
-	For Mac, you may also want to edit the  `~/.ssh/config` file to automatically load keys into the ssh-agent and store passphrases in your keychain.
-
-		Host *
-			AddKeysToAgent yes
-			UseKeychain yes
-			IdentityFile ~/.ssh/id_rsa
-
-	For Windows:
-
-		$ eval $(ssh-agent -s)
-
-5. Add the SSH key to the ssh-agent. If you used a different name for the key file name, replace `id_rsa` with that file name.
-
-	For Mac:
-
-		ssh-add -K ~/.ssh/id_rsa
-
-	For Windows or Linux:
-
-		ssh-add ~/.ssh/id_rsa
-
-6. [Add your SSH key to your GitHub account.](https://help.github.com/articles/adding-a-new-ssh-key-to-your-github-account/) The instructions include Mac, Windows, and Linux.
-
-### Test the SSH keys {#test}
-
-After adding the SSH keys, test the SSH connection to GitHub:
-
-1. In the terminal, enter the following command:
-
-		ssh -T git@github.com
-
-2. You may see a warning that the authenticity of the host can't be established followed by an RSA fingerprint. Enter `yes` to continue.
-
-3. If successful, you should receive a success message. If you receive a permission denied error, see [Error: Permission denied (publickey)](https://help.github.com/articles/error-permission-denied-publickey) troubleshooting on GitHub.
-
-## Add a public SSH key to your Magento account {#ssh-add-to-account}
-
-You can add SSH keys to your account in any of the following ways:
-
-*	Using the [{{site.data.var.ece}} CLI](#add-key-cli)
-*	Using the [{{site.data.var.ece}} Web Interface](#add-key-web)
-
-### Add a key using the CLI {#add-key-cli}
-
-To add an SSH key using the CLI:
-
-1.	Open a terminal application on your local.
-2.	If you haven't done so already, log in (or switch to) the [Magento file system owner]({{ page.baseurl }}/cloud/before/before-workspace-file-sys-owner.html) to the server on which your SSH keys are located.
-
-3.	Log in to your project:
-
-		magento-cloud login
-
-3.	Add the key:
-
-		magento-cloud ssh-key:add ~/.ssh/id_rsa.pub
-
-#### Add a key using the Project Web Interface {#add-key-web}
-
-You will select and add your SSH public key to each environment in your account.
-
-* Starter: Add to Master (Production) and any environments you create by branching from Master
-* Pro: Add to Master Integration environment. After your Staging and Production environments are provisioned, you can add the SSH keys to those environments.
-
-To add an SSH key using the Project Web Interface:
-
-1.	Copy your SSH public key to the clipboard.
-
-	If you don't already have SSH keys on that machine, see [GitHub documentation](https://help.github.com/articles/generating-an-ssh-key){:target="_blank"} to create them.
-2.	Login and access your project through the [Project Web Interface](https://accounts.magento.cloud){:target="_blank"}.
-3.	In your selected branch, an icon displays if you do not have an SSH key added.
-
-	![No SSH key]({{ site.baseurl }}/common/images/cloud_ssh-key-install.png)
-4.	Copy and paste the content of your public SSH key in the screen.
-
-	![Add SSH key]({{ site.baseurl }}/common/images/cloud_ssh-key-add.png)
-5.	Follow the prompts on your screen to complete the task.
-
-## Set global Git variables
-
-Set required global Git variables on the machine to commit or push to a Git branch. These variables set Git credentials for accessing your GitHub account.
-
-To set variables, enter the following commands on every workspace:
-
-	git config --global user.name "<your name>"
-	git config --global user.email <your e-mail address>
-
-<<<<<<< HEAD
-For more information, see [First-Time Git Setup](https://git-scm.com/book/en/v2/Getting-Started-First-Time-Git-Setup#_first_time){:target="_blank"}
-</div>
-=======
-For more information, see [First-Time Git Setup](https://git-scm.com/book/en/v2/Getting-Started-First-Time-Git-Setup#_first_time){:target="_blank"}
->>>>>>> 168052f6
+You must create an SSH key pair on every machine and workspace you and your team expect to work with and access {{site.data.var.ece}} and GitHub branches. The SSH keys connect you to GitHub to manage branches and push code without having to constantly supply your username and password. You can add multiple SSH keys to GitHub per each workspace you use.
+
+The SSH keys require the following:
+
+* Set up SSH keys as the [Magento file system owner]({{ page.baseurl }}/cloud/before/before-workspace-file-sys-owner.html).
+* Create the keys using the email address used for the GitHub account.
+
+For more information on SSH keys, see the following:
+
+*	[Connecting to GitHub with SSH](https://help.github.com/articles/connecting-to-github-with-ssh/){:target="_blank"}
+*	[Manually generating your SSH key in Windows](https://docs.joyent.com/public-cloud/getting-started/ssh-keys/generating-an-ssh-key-manually/manually-generating-your-ssh-key-in-windows){:target="_blank"}
+*	[ssh-keygen man page](http://linux.die.net/man/1/ssh-keygen){:target="_blank"}
+
+## Locate an existing SSH key pair {#existing}
+
+An existing SSH key pair is typically located in the `.ssh` subdirectory of the user's home directory. This folder is hidden and may not display in the file manager or finder unless configured to display hidden files and folders.
+
+You can quickly verify if you have SSH keys by entering commands using terminal access.
+
+To check for SSH keys, enter the following command:
+
+	ls ~/.ssh
+
+If you have SSH keys, a directory listing is displayed similar to the following:
+
+	id_rsa  id_rsa.pub  known_hosts
+
+If you don't have SSH keys, you need to generate the keys for adding to your Magento ECE account and GitHub account. See [Create a new SSH key pair](#ssh-create-new-key-pair).
+
+If you already have SSH keys, continue to:
+* [Add a public SSH key to your Magento account](#ssh-add-to-account) section
+* [Add your SSH key to your GitHub account](https://help.github.com/articles/adding-a-new-ssh-key-to-your-github-account/)
+
+## Create a new SSH key pair {#ssh-create-new-key-pair}
+
+Use the `ssh-keygen` command to create an SSH key pair. `ssh-keygen` is typically installed on Linux systems.
+
+To create an SSH key pair:
+
+1. The command syntax follows, entering the email used for your GitHub account:
+
+		ssh-keygen -t rsa
+
+	GitHub also uses the key length `-b 4096` in the command.
+	Follow the prompts to complete the key.
+
+2. When prompted to "Enter a file in which to save the key," press Enter to save the file to the default location. The prompt displays the location.
+
+3. When prompted to enter a secure passphrase, enter a phrase to use like a password. Make note of this passphrase. You may be requested to enter it depending on tasks you complete using a terminal during development.
+
+4. After creating the SSH key pair, start the ssh-agent:
+
+	For Mac or Linux:
+
+		$ eval "$(ssh-agent -s)"
+	For Mac, you may also want to edit the  `~/.ssh/config` file to automatically load keys into the ssh-agent and store passphrases in your keychain.
+
+		Host *
+			AddKeysToAgent yes
+			UseKeychain yes
+			IdentityFile ~/.ssh/id_rsa
+
+	For Windows:
+
+		$ eval $(ssh-agent -s)
+
+5. Add the SSH key to the ssh-agent. If you used a different name for the key file name, replace `id_rsa` with that file name.
+
+	For Mac:
+
+		ssh-add -K ~/.ssh/id_rsa
+
+	For Windows or Linux:
+
+		ssh-add ~/.ssh/id_rsa
+
+6. [Add your SSH key to your GitHub account.](https://help.github.com/articles/adding-a-new-ssh-key-to-your-github-account/) The instructions include Mac, Windows, and Linux.
+
+### Test the SSH keys {#test}
+
+After adding the SSH keys, test the SSH connection to GitHub:
+
+1. In the terminal, enter the following command:
+
+		ssh -T git@github.com
+
+2. You may see a warning that the authenticity of the host can't be established followed by an RSA fingerprint. Enter `yes` to continue.
+
+3. If successful, you should receive a success message. If you receive a permission denied error, see [Error: Permission denied (publickey)](https://help.github.com/articles/error-permission-denied-publickey) troubleshooting on GitHub.
+
+## Add a public SSH key to your Magento account {#ssh-add-to-account}
+
+You can add SSH keys to your account in any of the following ways:
+
+*	Using the [{{site.data.var.ece}} CLI](#add-key-cli)
+*	Using the [{{site.data.var.ece}} Web Interface](#add-key-web)
+
+### Add a key using the CLI {#add-key-cli}
+
+To add an SSH key using the CLI:
+
+1.	Open a terminal application on your local.
+2.	If you haven't done so already, log in (or switch to) the [Magento file system owner]({{ page.baseurl }}/cloud/before/before-workspace-file-sys-owner.html) to the server on which your SSH keys are located.
+
+3.	Log in to your project:
+
+		magento-cloud login
+
+3.	Add the key:
+
+		magento-cloud ssh-key:add ~/.ssh/id_rsa.pub
+
+#### Add a key using the Project Web Interface {#add-key-web}
+
+You will select and add your SSH public key to each environment in your account.
+
+* Starter: Add to Master (Production) and any environments you create by branching from Master
+* Pro: Add to Master Integration environment. After your Staging and Production environments are provisioned, you can add the SSH keys to those environments.
+
+To add an SSH key using the Project Web Interface:
+
+1.	Copy your SSH public key to the clipboard.
+
+	If you don't already have SSH keys on that machine, see [GitHub documentation](https://help.github.com/articles/generating-an-ssh-key){:target="_blank"} to create them.
+2.	Login and access your project through the [Project Web Interface](https://accounts.magento.cloud){:target="_blank"}.
+3.	In your selected branch, an icon displays if you do not have an SSH key added.
+
+	![No SSH key]({{ site.baseurl }}/common/images/cloud_ssh-key-install.png)
+4.	Copy and paste the content of your public SSH key in the screen.
+
+	![Add SSH key]({{ site.baseurl }}/common/images/cloud_ssh-key-add.png)
+5.	Follow the prompts on your screen to complete the task.
+
+## Set global Git variables
+
+Set required global Git variables on the machine to commit or push to a Git branch. These variables set Git credentials for accessing your GitHub account.
+
+To set variables, enter the following commands on every workspace:
+
+	git config --global user.name "<your name>"
+	git config --global user.email <your e-mail address>
+
+For more information, see [First-Time Git Setup](https://git-scm.com/book/en/v2/Getting-Started-First-Time-Git-Setup#_first_time){:target="_blank"}