You must create an SSH key pair on every machine and workspace you and your team expect to work with and access {{site.data.var.ece}} and GitHub branches. The SSH keys connect you to GitHub to manage branches and push code without having to constantly supply your username and password. You can add multiple SSH keys to GitHub per each workspace you use.

The SSH keys require the following:

*  Set up SSH keys as the [Magento file system owner]({{ page.baseurl }}/cloud/before/before-workspace-file-sys-owner.html).
*  Create the keys using the email address used for the GitHub account.

For more information on SSH keys, see the following:

*  [Connecting to GitHub with SSH](https://help.github.com/articles/connecting-to-github-with-ssh/)
*  [Manually generating your SSH key in Windows](https://docs.joyent.com/public-cloud/getting-started/ssh-keys/generating-an-ssh-key-manually/manually-generating-your-ssh-key-in-windows)
*  [ssh-keygen man page](http://linux.die.net/man/1/ssh-keygen)

## Locate an existing SSH key pair {#existing}

An existing SSH key pair is typically located in the `.ssh` subdirectory of the user's home directory. This folder is hidden and may not display in the file manager or finder unless configured to display hidden files and folders.

You can quickly verify if you have SSH keys by entering commands using terminal access.

To check for SSH keys, enter the following command:

```bash
ls ~/.ssh
```

If you have SSH keys, a directory listing is displayed similar to the following:

```terminal
id_rsa  id_rsa.pub  known_hosts
```

If you do not have SSH keys, you need to generate the keys for adding to your Magento ECE account and GitHub account. See [Create a new SSH key pair](#ssh-create-new-key-pair).

If you already have SSH keys, continue to:

*  [Add a public SSH key to your Magento account](#ssh-add-to-account) section
*  [Add your SSH key to your GitHub account](https://help.github.com/articles/adding-a-new-ssh-key-to-your-github-account/)

## Create a new SSH key pair {#ssh-create-new-key-pair}

Use the `ssh-keygen` command to create an SSH key pair. `ssh-keygen` is typically installed on Linux systems.

{:.procedure}
To create an SSH key pair:

1. The command syntax follows, entering the email used for your GitHub account:

   ```bash
   ssh-keygen -t rsa
   ```

   GitHub also uses the key length `-b 4096` in the command. Follow the prompts to complete the key.

<<<<<<< HEAD
1. When prompted to "Enter a file in which to save the key," press **Enter**to save the file to the default location. The prompt displays the location.
=======
1. When prompted to "Enter a file in which to save the key," press **Enter** to save the file to the default location. The prompt displays the location.
>>>>>>> 411d266b

1. When prompted to enter a secure passphrase, enter a phrase to use like a password. Make note of this passphrase. You may be requested to enter it depending on tasks you complete using a terminal during development.

1. After creating the SSH key pair, start the ssh-agent:

   For Mac or Linux:

   ```bash
   eval "$(ssh-agent -s)"
   ```

   For Mac, you can edit the  `~/.ssh/config` file to automatically load keys into the ssh-agent and store passphrases in your keychain.

   ```conf
   Host *
       AddKeysToAgent yes
       UseKeychain yes
       IdentityFile ~/.ssh/id_rsa
   ```

    For Windows:

    ```shell
    eval $(ssh-agent -s)
    ```

1. Add the SSH key to the ssh-agent. If you used a different name for the key file name, replace `id_rsa` with that file name.

   For Mac:

   ```bash
   ssh-add -K ~/.ssh/id_rsa
   ```

   For Windows or Linux:

   ```shell
   ssh-add ~/.ssh/id_rsa
   ```

1. [Add your SSH key to your GitHub account.](https://help.github.com/articles/adding-a-new-ssh-key-to-your-github-account/) The instructions include Mac, Windows, and Linux.

### Test the SSH keys {#test}

After adding the SSH keys, test the SSH connection to GitHub:

1. In the terminal, enter the following command:

   ```bash
   ssh -T git@github.com
   ```

1. You may see a warning that the authenticity of the host can't be established followed by an RSA fingerprint. Enter `yes` to continue.

1. If successful, you should receive a success message. If you receive a permission denied error, see [Error: Permission denied (publickey)](https://help.github.com/articles/error-permission-denied-publickey) troubleshooting on GitHub.

## Add a public SSH key to your Magento account {#ssh-add-to-account}

You can add SSH keys to your account in any of the following ways:

*  Using the [{{site.data.var.ece}} CLI](#add-key-cli)
*  Using the [{{site.data.var.ece}} Web Interface](#add-key-web)

### Add a key using the CLI {#add-key-cli}

To add an SSH key using the CLI:

1. Open a terminal application on your local.
1. If you haven't done so already, log in (or switch to) the [Magento file system owner]({{ page.baseurl }}/cloud/before/before-workspace-file-sys-owner.html) to the server on which your SSH keys are located.

1. Log in to your project:

   ```bash
   magento-cloud login
   ```

1. Add the key:

   ```bash
   magento-cloud ssh-key:add ~/.ssh/id_rsa.pub
   ```

#### Add a key using the Project Web Interface {#add-key-web}

You will select and add your SSH public key to each environment in your account.

*  Starter: Add to Master (Production) and any environments you create by branching from Master
*  Pro: Add to Master Integration environment. After your Staging and Production environments are provisioned, you can add the SSH keys to those environments.

To add an SSH key using the Project Web Interface:

1. Copy your SSH public key to the clipboard.

   If you do not already have SSH keys on that machine, see [GitHub documentation](https://help.github.com/articles/generating-an-ssh-key) to create them.

1. Login and access your project through the [Project Web Interface](https://accounts.magento.cloud).
1. In your selected branch, an icon displays if you do not have an SSH key added.

   ![No SSH key]({{ site.baseurl }}/common/images/cloud_ssh-key-install.png)

1. Copy and paste the content of your public SSH key in the screen.

   ![Add SSH key]({{ site.baseurl }}/common/images/cloud_ssh-key-add.png)

1. Follow the prompts on your screen to complete the task.

## Set global Git variables

Set required global Git variables on the machine to commit or push to a Git branch. These variables set Git credentials for accessing your GitHub account.

To set variables, enter the following commands on every workspace:

```bash
git config --global user.name "<your name>"
```

```bash
git config --global user.email <your e-mail address>
```

For more information, see [First-Time Git Setup](https://git-scm.com/book/en/v2/Getting-Started-First-Time-Git-Setup#_first_time)<|MERGE_RESOLUTION|>--- conflicted
+++ resolved
@@ -51,11 +51,7 @@
 
    GitHub also uses the key length `-b 4096` in the command. Follow the prompts to complete the key.
 
-<<<<<<< HEAD
-1. When prompted to "Enter a file in which to save the key," press **Enter**to save the file to the default location. The prompt displays the location.
-=======
 1. When prompted to "Enter a file in which to save the key," press **Enter** to save the file to the default location. The prompt displays the location.
->>>>>>> 411d266b
 
 1. When prompted to enter a secure passphrase, enter a phrase to use like a password. Make note of this passphrase. You may be requested to enter it depending on tasks you complete using a terminal during development.
 
