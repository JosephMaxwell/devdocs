--- conflicted
+++ resolved
@@ -1,59 +1,53 @@
-<div markdown="1">
-
-### Check your existing crontab
-
-This section discusses how to see if cron is currently running and to verify whether it's set up properly.
-
-To verify whether or not your crontab is set up:
-
-1.	Log in to your Magento server as, or switch to, the [Magento file system owner]({{ page.baseurl }}/install-gde/prereq/file-sys-perms-over.html).
-2.	See if the following file exists:
-
-		ls -al <your Magento install dir>/var/.setup_cronjob_status
-
-	If the file exists, cron has run successfully in the past. If the file _does not_ exist, either you haven't yet installed Magento or cron isn't running. In either case, continue with the next step.
-3.	Get more detail about cron.
-
-	As a user with `root` privileges, enter the following command:
-
-		crontab -u <Magento file system owner name> -l
-
-	For example, on CentOS
-
-		crontab -u magento_user -l
-
-	If no crontab has been set up for the user, the following message displays:
-
-		no crontab for magento_user
-
-	Your crontab tells you the following:
-
-	*	What PHP binary you're using (in some cases, you have more than one)
-	*	What Magento cron scripts you're running (in particular, the paths to those scripts)
-	*	Where your cron logs are located
-
-	See one of the following sections for a solution to your issue.
-
-### Solution: crontab not set up
-<<<<<<< HEAD
-=======
-
->>>>>>> 168052f6
-To verify your cron jobs are set up properly, see [Set up cron jobs]({{ page.baseurl }}/install-gde/install/post-install-config.html#post-install-cron).
-
-### Solution: cron running from incorrect PHP binary
-
-If your cron job uses a PHP binary different from the web server plug-in, PHP settings errors might display. To resolve the issue, set identical PHP settings for both the PHP command line and the PHP web server plug-in.
-
-For more information about PHP settings, see [Required PHP settings]({{ page.baseurl }}/install-gde/prereq/php-settings.html).
-
-### Solution: cron running with errors
-<<<<<<< HEAD
-=======
-
->>>>>>> 168052f6
-Try running each command manually because the command might display helpful error messages. See [Set up cron jobs]({{ page.baseurl }}/install-gde/install/post-install-config.html#post-install-cron).
-
-<div class="bs-callout bs-callout-info" id="info">
-	<p>You must run cron at least <em>twice</em> for the job to execute; the first time to queue jobs, the second time to execute the jobs.</p>
-</div>
+<div markdown="1">
+
+### Check your existing crontab
+
+This section discusses how to see if cron is currently running and to verify whether it's set up properly.
+
+To verify whether or not your crontab is set up:
+
+1.	Log in to your Magento server as, or switch to, the [Magento file system owner]({{ page.baseurl }}/install-gde/prereq/file-sys-perms-over.html).
+2.	See if the following file exists:
+
+		ls -al <your Magento install dir>/var/.setup_cronjob_status
+
+	If the file exists, cron has run successfully in the past. If the file _does not_ exist, either you haven't yet installed Magento or cron isn't running. In either case, continue with the next step.
+3.	Get more detail about cron.
+
+	As a user with `root` privileges, enter the following command:
+
+		crontab -u <Magento file system owner name> -l
+
+	For example, on CentOS
+
+		crontab -u magento_user -l
+
+	If no crontab has been set up for the user, the following message displays:
+
+		no crontab for magento_user
+
+	Your crontab tells you the following:
+
+	*	What PHP binary you're using (in some cases, you have more than one)
+	*	What Magento cron scripts you're running (in particular, the paths to those scripts)
+	*	Where your cron logs are located
+
+	See one of the following sections for a solution to your issue.
+
+### Solution: crontab not set up
+
+To verify your cron jobs are set up properly, see [Set up cron jobs]({{ page.baseurl }}/install-gde/install/post-install-config.html#post-install-cron).
+
+### Solution: cron running from incorrect PHP binary
+
+If your cron job uses a PHP binary different from the web server plug-in, PHP settings errors might display. To resolve the issue, set identical PHP settings for both the PHP command line and the PHP web server plug-in.
+
+For more information about PHP settings, see [Required PHP settings]({{ page.baseurl }}/install-gde/prereq/php-settings.html).
+
+### Solution: cron running with errors
+
+Try running each command manually because the command might display helpful error messages. See [Set up cron jobs]({{ page.baseurl }}/install-gde/install/post-install-config.html#post-install-cron).
+
+<div class="bs-callout bs-callout-info" id="info">
+	<p>You must run cron at least <em>twice</em> for the job to execute; the first time to queue jobs, the second time to execute the jobs.</p>
+</div>