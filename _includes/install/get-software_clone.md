--- conflicted
+++ resolved
@@ -1,10 +1,6 @@
 <div markdown="1">
 
-<<<<<<< HEAD
-<h2 id="software-composer-clone">Clone the Magento 2 repository</h2>
-=======
 ## Clone the Magento 2 repository   {#software-composer-clone}
 
->>>>>>> 168052f6
 See <a href="{{ page.baseurl }}/install-gde/install/composer-clone.html">Install Composer and clone the Magento repository</a>
 </div>