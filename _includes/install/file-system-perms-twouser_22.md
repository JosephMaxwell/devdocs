Complete the following tasks in the order shown:

*	[About the shared group](#mage-owner-about-group)
*	[Step 1: Create the Magento file system owner and give the user a strong password](#mage-owner-create-user)
*	[Step 2: Find the web server group](#install-update-depend-user-findgroup)
*	[Step 3: Put the Magento file system owner in the web server's group](#install-update-depend-user-add2group)
*	[Step 4: Get the Magento software](#perms-get-software)
*	[Step 5: Set ownership and permissions for the shared group](#perms-set-two-users)

### About the shared group {#mage-owner-about-group}

To enable the web server to write files and directories in the Magento file system but to also maintain *ownership* by the Magento file system owner, both users must be in the same group. This is necessary so both users can share access to Magento files (including files created using the Magento Admin or other web-based utilities).

This section discusses how to create a new Magento file system owner and put that user in the web server's group. You can use an existing user account if you wish; we recommend the user have a strong password for security reasons.

<div class="bs-callout bs-callout-info">
	Skip to <a href="#install-update-depend-user-findgroup">step 2</a> if you plan on using an existing user account.
</div>

### Step 1: Create the Magento file system owner and give the user a strong password {#mage-owner-create-user}

This section discusses how to create the Magento file system owner. (Magento file system owner is another term for the *command-line user*.)

To create a user on CentOS or Ubuntu, enter the following command as a user with `root` privileges:

	adduser <username>

To give the user a password, enter the following command as a user with `root` privileges:

	passwd <username>

Follow the prompts on your screen to create a password for the user.

<div class="bs-callout bs-callout-warning">
    <p>If you don't have <code>root</code> privileges on your Magento server, you can use another local user account. Make sure the user has a strong password and continue with <a href="#install-update-depend-user-add2group">Put the Magento file system owner in the web server group</a>.</p>
</div>

For example, to create a user named `magento_user` and give the user a password, enter:

	sudo adduser magento_user
	sudo passwd magento_user

<div class="bs-callout bs-callout-warning">
    <p>Because the point of creating this user is to provide added security, make sure you create a <a href="https://en.wikipedia.org/wiki/Password_strength" target="&#95;blank">strong password</a>.</p>
</div>

### Step 2: Find the web server user's group {#install-update-depend-user-findgroup}

To find the web server user's group:

*	CentOS: `egrep -i '^user|^group' /etc/httpd/conf/httpd.conf`

	Typically, the user and group name are both `apache`
*	Ubuntu: `ps aux | grep apache` to find the apache user, then `groups <apache user>` to find the group

	Typically, the username and the group name are both `www-data`

### Step 3: Put the Magento file system owner in the web server's group {#install-update-depend-user-add2group}

To put the Magento file system owner in the web server's primary group (assuming the typical Apache group name for CentOS and Ubuntu), enter the following command as a user with `root` privileges:

*	CentOS: `usermod -a -G apache <username>`
*	Ubuntu: `usermod -a -G www-data <username>`

<div class="bs-callout bs-callout-info" id="info" markdown="1">
The `-a -G` options are important because they add `apache` or `www-data` as a _secondary_ group to the user account, which preserves the user's _primary_ group. Adding a secondary group to a user account helps [restrict file ownership and permissions](#perms-set-two-users) to ensure members of a shared group only have access to certain files.
</div>

For example, to add the user `magento_user` to the `apache` primary group on CentOS:

	sudo usermod -a -G apache magento_user

To confirm your Magento user is a member of the web server group, enter the following command:

	groups magento_user

The following sample result shows the user's primary (`magento`) and secondary (`apache`) groups.

	magento_user : magento_user apache

<div class="bs-callout bs-callout-info" id="info" markdown="1">
Typically, the username and primary group name are the same.
</div>

To complete the task, restart the web server:

*	Ubuntu: `service apache2 restart`
*	CentOS: `service httpd restart`

### Step 4: Get the Magento software {#perms-get-software}

If you haven't done so already, get the Magento software in one of the following ways:

*	[Compressed archive]({{ page.baseurl }}/install-gde/prereq/zip_install.html)
<<<<<<< HEAD
*	[Composer metapackage]({{ page.baseurl }}/install-gde/prereq/integrator_install.html)
=======
*	[Composer metapackage]({{ page.baseurl }}/install-gde/composer.html)
>>>>>>> 168052f6
*	[Clone the repository (contributing developers only)]({{ page.baseurl }}/install-gde/prereq/dev_install.html)

### Step 5: Set ownership and permissions for the shared group {#perms-set-two-users}

To set ownership and permissions before you install the Magento software:

1.	Log in to your Magento server as, or switch to, the Magento file system owner.
2.	Enter the following commands in the order shown:

		cd <your Magento install dir>
		find var generated vendor pub/static pub/media app/etc -type f -exec chmod g+w {} \;
		find var generated vendor pub/static pub/media app/etc -type d -exec chmod g+ws {} \;
		sudo chown -R :<web server group> .
		chmod u+x bin/magento

{% include install/file-system-perms-twouser_cmds-only_22.md %}

### Next step

After you have set file system ownership and permissions, continue with any of the following:

*	[Command-line installation]({{ page.baseurl }}/install-gde/install/cli/install-cli.html)
*	[Setup Wizard installation]({{ page.baseurl }}/install-gde/install/web/install-web.html)<|MERGE_RESOLUTION|>--- conflicted
+++ resolved
@@ -92,11 +92,7 @@
 If you haven't done so already, get the Magento software in one of the following ways:
 
 *	[Compressed archive]({{ page.baseurl }}/install-gde/prereq/zip_install.html)
-<<<<<<< HEAD
-*	[Composer metapackage]({{ page.baseurl }}/install-gde/prereq/integrator_install.html)
-=======
 *	[Composer metapackage]({{ page.baseurl }}/install-gde/composer.html)
->>>>>>> 168052f6
 *	[Clone the repository (contributing developers only)]({{ page.baseurl }}/install-gde/prereq/dev_install.html)
 
 ### Step 5: Set ownership and permissions for the shared group {#perms-set-two-users}
