<div markdown="1">

You can get a {{site.data.var.ee}} patch in any of the following ways:

#### From the {{site.data.var.ee}} merchant portal

To get a patch from the {{site.data.var.ee}} merchant portal:

1.	Go to [www.magento.com](http://www.magento.com){:target="_blank"}.
2.	In the top horizontal navigation bar, click **My Account**.
3.	Log in with your Magento username and password.
4.	In the left navigation bar, click **Downloads**.
5.	Click **Magento Enterprise Edition** > **2.X** > **Magento Enterprise Edition 2.x Release** > **Support Patches**.
6.	Transfer the patch to your development system.

#### From the {{site.data.var.ee}} partner portal
<<<<<<< HEAD
=======

>>>>>>> 168052f6
To get a patch from the {{site.data.var.ee}} partner portal:

1.	Log in to [partners.magento.com](https://partners.magento.com/English/?rdir=/files.aspx){:target="_blank"}.
2.	Click **Magento Enterprise Edition** > **Magento Enterprise Edition 2.X** > **Magento Enterprise Edition 2.x Release** > **Support Patches**.
3.	In the left navigation bar, click **Downloads**.
4.	Follow the instructions on your screen to download the desired patch.
5.	Transfer the patch to your development system.<|MERGE_RESOLUTION|>--- conflicted
+++ resolved
@@ -14,10 +14,7 @@
 6.	Transfer the patch to your development system.
 
 #### From the {{site.data.var.ee}} partner portal
-<<<<<<< HEAD
-=======
 
->>>>>>> 168052f6
 To get a patch from the {{site.data.var.ee}} partner portal:
 
 1.	Log in to [partners.magento.com](https://partners.magento.com/English/?rdir=/files.aspx){:target="_blank"}.
