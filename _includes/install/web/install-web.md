--- conflicted
+++ resolved
@@ -9,11 +9,8 @@
 1.	Your system meets the requirements discussed in <a href="{{ page.baseurl }}/install-gde/system-requirements.html">Magento System Requirements</a>.
 2.	You completed all prerequisite tasks discussed in <a href="{{ page.baseurl }}/install-gde/prereq/prereq-overview.html">Prerequisites</a>.
 4.	After you log in to the Magento server, <a href="{{ page.baseurl }}/install-gde/prereq/file-sys-perms-over.html">switch to the Magento file system owner</a>.
-<<<<<<< HEAD
-=======
 
 ### Enabling and disabling modules   {#instgde-install-web-enable-mod}
->>>>>>> 168052f6
 
 The Setup Wizard enables you to enable or disable modules before you install the Magento software. Before you do so, make sure you understand the following.
 
