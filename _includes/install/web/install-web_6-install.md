<div markdown="1">

## Step 6: Install   {#instgde-install-magento-web-step6}

After completing all preceding steps in the Setup Wizard, click **Install Now**.

You have the following options:

*	To see installation progress or error details, click **Console Log**.
*	In the event of problems, click **Previous** to go back and fix incorrect entries.
*	To try the installation again in the event of failure, click **Try Again**.

### Installation Success   {#instgde-install-magento-web-step5last}

The message `Success` displays to indicate a successful installation.

If the installation failed, click **Previous** to review the information you entered, make sure the Magento server and database host are still reachable.

You can also run the installer again.

### Viewing the installation log   {#instgde-install-magento-web-log}

The Setup Wizard creates a log file, named `install.log`, that you might find useful in debugging issues or in verifying the actions performed by the wizard.

The Setup Wizard uses the <a href="http://php.net/manual/en/function.sys-get-temp-dir.php" target="_blank">sys_get_temp_dir ( void )</a> PHP call to determine where to write the installation log. To locate the log:

1.	Open `php.ini` in a text editor.

	If you don't know where `php.ini` is located:

	1.	Log in as or switch to the <a href="{{ page.baseurl }}/install-gde/prereq/file-sys-perms-over.html">switch to the Magento file system owner</a>.
	2.	Create <a href="{{ page.baseurl }}/install-gde/prereq/optional.html#install-optional-phpinfo">phpinfo.php</a> in the web server's docroot.
	3.	Access `phpinfo.php` in a web browser.

		The location of `php.ini` is typically specified as **Loaded Configuration File** in the displayed results.

2.	Search for `sys_temp_dir`.

The value of `sys_temp_dir` determines where `install.log` is located. If the value is commented out, PHP uses that value as its default. 

A typical default value is `/tmp`. If that's the case, the log is `/tmp/install.log`.

### Next step
<<<<<<< HEAD
=======

>>>>>>> 168052f6
<a href="{{ page.baseurl }}/install-gde/install/verify.html">Verify the installation</a><|MERGE_RESOLUTION|>--- conflicted
+++ resolved
@@ -41,8 +41,5 @@
 A typical default value is `/tmp`. If that's the case, the log is `/tmp/install.log`.
 
 ### Next step
-<<<<<<< HEAD
-=======
 
->>>>>>> 168052f6
 <a href="{{ page.baseurl }}/install-gde/install/verify.html">Verify the installation</a>