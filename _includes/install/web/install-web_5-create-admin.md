<<<<<<< HEAD
<h2 id="instgde-install-magento-web-step5">Step 5: Create Admin Account</h2>
=======
## Step 5: Create Admin Account   {#instgde-install-magento-web-step5}
>>>>>>> 168052f6

1.	Enter the following information:

	<table>
	<tbody>
	<tr>
			<th>Item</th>
			<th>Description</th>
		</tr>
	<tr>
		<td>New Username</td>
		<td>Enter a username with which to log in to the Magento Admin. This user is an administrator and can create other users, including other administrative users.</td>
	</tr>
	<tr>
		<td>New E-Mail</td>
		<td>Enter the Magento administrator's e-mail address.</td>
	</tr>
	<tr>
		<td>New Password</td>
		<td>Enter the administrator's password.</td>
	</tr>
	<tr>
		<td>Confirm Password</td>
		<td>Enter the password again for verification.</td>
	</tr>
	</tbody>
	</table>

2.	Click **Next**.


<|MERGE_RESOLUTION|>--- conflicted
+++ resolved
@@ -1,8 +1,4 @@
-<<<<<<< HEAD
-<h2 id="instgde-install-magento-web-step5">Step 5: Create Admin Account</h2>
-=======
 ## Step 5: Create Admin Account   {#instgde-install-magento-web-step5}
->>>>>>> 168052f6
 
 1.	Enter the following information:
 
