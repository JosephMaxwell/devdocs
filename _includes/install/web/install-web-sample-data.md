--- conflicted
+++ resolved
@@ -6,10 +6,6 @@
   
 {% include install/sample-data.html %}
 
-<<<<<<< HEAD
-<h2 id="sample-next-steps">Next steps</h2>
-=======
 ## Next steps   {#sample-next-steps}
 
->>>>>>> 168052f6
 Install the Magento software using either the <a href="{{ page.baseurl }}/install-gde/install/web/install-web.html">Setup Wizard</a> or <a href="{{ page.baseurl }}/install-gde/install/cli/install-cli.html">command line</a>.