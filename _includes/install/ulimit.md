--- conflicted
+++ resolved
@@ -1,10 +1,7 @@
 <div markdown="1">
 
 ### Why to set ulimit
-<<<<<<< HEAD
-=======
 
->>>>>>> 168052f6
 Rolling back to a previous backup can silently fail, resulting in incomplete data being written to the file system or database. (This includes all types of rollbacks, including using System Upgrade, Component Manager, or the [`magento setup:rollback`]({{ page.baseurl }}/install-gde/install/cli/install-cli-backup.html##instgde-cli-uninst-roll) command.)
 
 In some cases, a very long query string causes the user's allocated memory space to run out of memory because of too many recursive calls. 
