<div markdown="1">

This roadmap provides a reference for the installation process. Refer to this topic at any time to move back and forth through the stages of installation.

This is a list of the most common topics you'll need for installation; the list is not comprehensive, however. You'll find additional information using the table of contents on the left side of the page.

## Precondition: How advanced are you?

Do you know what a "terminal" application is? Do you know what operating system your server runs? Do you know what Apache is? If not, see the <a href="{{ page.baseurl }}/install-gde/bk-install-guide.html">Installation overview</a>.

## Installation part 1: Getting started
{% collapsible Topics include: %}

*	[Choose how to get the Magento software]({{ page.baseurl }}/install-gde/bk-install-guide.html)
*	<a href="{{ page.baseurl }}/install-gde/system-requirements.html">System requirements</a>
*	<a href="{{ page.baseurl }}/install-gde/prereq/prereq-overview.html">Prerequisites</a>
*	<a href="{{ page.baseurl }}/install-gde/prereq/file-sys-perms-over.html">The Magento file system owner</a>
{% endcollapsible %}

## Installation part 2: Installing
{% collapsible Topics include: %}

*	<a href="{{ page.baseurl }}/install-gde/install/cli/install-cli.html">Command line installation</a>
*	<a href="{{ page.baseurl }}/install-gde/install/web/install-web.html">Setup Wizard installation</a>
*	<a href="{{ page.baseurl }}/install-gde/install/web/install-web-sample-data.html">Optional sample data</a>
{% endcollapsible %}

## Installation part 3: Post-installation
{% collapsible Topics include: %}

*	<a href="{{ page.baseurl }}/install-gde/install/verify.html">Verifying</a>
*	<a href="{{ page.baseurl }}/install-gde/install/post-install-config.html">Configuring</a>
*	<a href="{{ page.baseurl }}/install-gde/install/sample-data-after-magento.html">Optional sample data (after installing Magento)</a>
*	[Magento in production]({{page.baseurl}}/howdoi/deploy/deploy-to-prod.html)
{% endcollapsible %}

## Upgrade, update
{% collapsible Topics include: %}

*	<a href="{{ page.baseurl }}/comp-mgr/bk-compman-upgrade-guide.html">Upgrading (or *patching* the Magento application)
*	<a href="{{ page.baseurl }}/comp-mgr/bk-compman-upgrade-guide.html">Updating components (including install, uninstall, update, enable, disable)
*	*Contributing developers only*: <a href="{{ page.baseurl }}/install-gde/install/cli/dev_options.html">Contributing developers&mdash;update, reinstall Magento</a>
{% endcollapsible %}

## Deploy to production
<<<<<<< HEAD
<a href="{{ page.baseurl }}/howdoi/deploy/deploy-to-prod.html">Deploy Magento to production</a>

=======

<a href="{{ page.baseurl }}/howdoi/deploy/deploy-to-prod.html">Deploy Magento to production</a>

>>>>>>> 168052f6
*[Contributing developers]: A developer who contributes code to the Magento 2 CE codebase
</div><|MERGE_RESOLUTION|>--- conflicted
+++ resolved
@@ -43,13 +43,8 @@
 {% endcollapsible %}
 
 ## Deploy to production
-<<<<<<< HEAD
-<a href="{{ page.baseurl }}/howdoi/deploy/deploy-to-prod.html">Deploy Magento to production</a>
-
-=======
 
 <a href="{{ page.baseurl }}/howdoi/deploy/deploy-to-prod.html">Deploy Magento to production</a>
 
->>>>>>> 168052f6
 *[Contributing developers]: A developer who contributes code to the Magento 2 CE codebase
 </div>