--- conflicted
+++ resolved
@@ -1,10 +1,6 @@
 ## Command-line upgrade to Magento {{page.version}} with sample data
 
-<<<<<<< HEAD
-These instructions apply to {{site.data.var.ce}} and {{site.data.var.ee}} users *only* if all of the following are true:
-=======
 These instructions apply to {{site.data.var.ce}} (formerly Community Edition (CE) and {{site.data.var.ce}} (formerly Enterprise Edition (EE) users *only* if all of the following are true:
->>>>>>> 989eaec5
 
 *	You have installed optional sample data
 *	You're upgrading to Magento {{page.version}} (including a Release Candidate) from any earlier version using the command line
