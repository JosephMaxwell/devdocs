--- conflicted
+++ resolved
@@ -64,11 +64,7 @@
 
 For example, to add `apache` as a secondary group to user `magento_user` on CentOS:
 
-<<<<<<< HEAD
-	sudo usermod -g apache magento_user
-=======
-	usermod -a -G apache magento_user
->>>>>>> 8e028d8a
+	sudo usermod -a -G apache magento_user
 
 To confirm your Magento user is a member of the web server group, enter the following command:
 
