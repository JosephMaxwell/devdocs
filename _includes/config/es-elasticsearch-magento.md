<div markdown="1">

This section discusses the minimum settings you must choose to test Elasticsearch with Magento 2. For additional details about configuring Elasticsearch, see the [{{site.data.var.ee}} User Guide](http://docs.magento.com/m2/ee/user_guide/catalog/search-elasticsearch.html){:target="_blank"}.

To configure Magento to use Elasticsearch:

1.	Log in to the Magento Admin as an administrator.
2.	Click **Stores** > Settings > **Configuration** > **Catalog** > **Catalog** > **Catalog Search**.
3.	From the **Search Engine** list, click **Elasticsearch** or **Elasticsearch 5.0+** as the following figure shows. (The **Elasticsearch 5.0+** option is not available for Magento 2.1.)

	<img src="{{ site.baseurl }}/common/images/elastic_choose-in-admin.png" width="650px">
4.	The following table discusses only the configuration options required to test the connection with Magento.

	Unless you changed Elasticsearch server settings, the defaults should work. Skip to the next step.

	<table>
		<tbody>
		<tr><th>Option</th>
		<th>Description</th>
	</tr>
	<tr>
		<td>Elasticsearch Server Hostname</td>
		<td><p>Enter the fully qualified hostname or IP address of the machine running Elasticsearch.</p>
		<p>{{site.data.var.ece}}: <a href="{{ page.baseurl }}/cloud/project/project-conf-files_services-elastic.html#cloud-es-config-mg">Get this value</a> from your integration system.</p> </td>
	</tr>
	<tr>
		<td>Elasticsearch Server Port</td>
		<td><p>Enter the Elasticsearch web server proxy port. In our example, the port is <code>8080</code> but if you're using a secure proxy, it's typically <code>443</code>.</p>
		<p>{{site.data.var.ece}}: <a href="{{ page.baseurl }}/cloud/project/project-conf-files_services-elastic.html#cloud-es-config-mg">Get this value</a> from your integration system.</p></td>
	</tr>
	<tr>
		<td>Elasticsearch Index Prefix</td>
		<td>Enter the Elasticsearch index prefix. If you use a single Elasticsearch instance for more than one Magento installation (Staging and Production environments), you must specify a unique prefix for each installation. Otherwise, you can use the default prefix <code>magento2</code>.</td>
	</tr>
	<tr>
		<td>Enable Elasticsearch HTTP Auth</td>
		<td>Click <strong>Yes</strong> only if you enabled authentication for your Elasticsearch server. If so, provide a username and password in the provided fields.</td>
	</tr>
	</tbody>
	</table>
5.	Click <strong>Test Connection</strong>.

One of the following displays:

<table>
<tbody>
	<tr><th>Result</th>
	<th>Meaning</th>
	</tr>
	<tr>
		<td><img src="{{ site.baseurl }}/common/images/elastic_test-success.png"></td>
		<td>Magento successfully connected to the Elasticsearch server. Continue with <a href="{{ site.gdeurl21 }}config-guide/elasticsearch/es-config-apache.html">Configure Apache and Elasticsearch</a> or <a href="{{ site.gdeurl21 }}config-guide/elasticsearch/es-config-nginx.html">Configure nginx and Elasticsearch</a>.</td>
	</tr>
	<tr>
		<td><img src="{{ site.baseurl }}/common/images/elastic_test-fail.png"></td>
		<td><p>Try the following:</p>
			<ul>
				<li>Make sure the Elasticsearch server is running.</li>
				<li>If the Elasticsearch server is on a different host from Magento, log in to the Magento server and ping the Elasticsearch host. Resolve network connectivity issues and test the connection again.</li>
				<li>Examine the command window in which you started Elasticsearch for stack traces and exceptions. You must resolve those before you continue.<br />
	In particular, make sure you started Elasticsearch as a user with <code>root</code> privileges.</li>
<li>Make sure that <a href="{{ site.gdeurl21 }}config-guide/elasticsearch/es-overview.html#firewall-selinux">UNIX firewall and SELinux</a> are both disabled, or set up rules to enable Elasticsearch and Magento to communicate with each other.</li>
	<li>Verify the value of the <strong>Elasticsearch Server Hostname</strong> field. Make sure the server is available. You can try the server's IP address instead.</li>
	<li>Use the command <code>netstat -an | grep <em>listen-port</em></code> command to verify that the port specified in the <strong>Elasticsearch Server Port</strong> field is not being used by another process.<br />
	For example, to see if Elasticsearch is running on its default port, use the following command:
	<pre>netstat -an | grep 9200</pre>
	If Elasticsearch is running on port 9200, it displays similar to the following:
	<pre>tcp        0      0 :::9200            :::*          LISTEN</pre></li></ul></td>
	</tr>
</tbody>
</table>

### Reindexing catalog search and refreshing the full page cache {#es-reindex}
<<<<<<< HEAD
=======

>>>>>>> 168052f6
After you change Magento's Elasticsearch configuration, you must reindex the catalog search index and refresh the full page cache using the Admin or command line.

To refresh the cache using the Admin:

1.  In the Admin, click <strong>System</strong> > <strong>Cache Management</strong>.
2.  Select the checkbox next to <strong>Page Cache</strong>.
3.  From the <strong>Actions</strong> list in the upper right, click <strong>Refresh</strong>.<br />
		The following figure shows an example.<br />
		<img src="{{ site.baseurl }}/common/images/solr_refresh-cache.png" width="600px">

To clean the cache using the command line, use the <a href="{{ page.baseurl }}/config-guide/cli/config-cli-subcommands-cache.html#config-cli-subcommands-cache-clean">`magento cache:clean`</a> command.

To reindex using the command line:

1.	Log in to your Magento server as, or switch to, the <a href="{{ page.baseurl }}/install-gde/prereq/apache-user.html">Magento file system owner</a>.
2.	Enter any of the following commands:

	Enter the following command to reindex the catalog search index only:

		php <your Magento install dir>/bin magento indexer:reindex catalogsearch_fulltext

	Enter the following command to reindex all indexers:

		php <your Magento install dir>/bin magento indexer:reindex

3.	Wait while the reindexing completes.

<div class="bs-callout bs-callout-info" id="info">
	<p>Unlike the cache, indexers are updated by a cron job. Make sure <a href="{{ page.baseurl }}/config-guide/cli/config-cli-subcommands-cron.html">cron is enabled</a> before you start using Elasticsearch.</p>
</div><|MERGE_RESOLUTION|>--- conflicted
+++ resolved
@@ -71,10 +71,7 @@
 </table>
 
 ### Reindexing catalog search and refreshing the full page cache {#es-reindex}
-<<<<<<< HEAD
-=======
 
->>>>>>> 168052f6
 After you change Magento's Elasticsearch configuration, you must reindex the catalog search index and refresh the full page cache using the Admin or command line.
 
 To refresh the cache using the Admin:
