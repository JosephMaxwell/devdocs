--- conflicted
+++ resolved
@@ -6,36 +6,19 @@
 
 To create the Magento crontab:
 
-<<<<<<< HEAD
-1.	Log in as, or switch to, the [Magento file system owner]({{ page.baseurl }}/install-gde/prereq/file-sys-perms-over.html).
-1.	Change to your Magento installation directory.
-1.	Enter the following command:
+1. Log in as, or switch to, the [Magento file system owner]({{ page.baseurl }}/install-gde/prereq/file-sys-perms-over.html).
+1. Change to your Magento installation directory.
+1. Enter the following command:
 
-    ```bash
-    bin/magento cron:install [--force]
-    ```
+   ```bash
+   bin/magento cron:install [--force]
+   ```
 
 Use `--force` to rewrite an existing Magento crontab.
 
 {: .bs-callout-info }
-*	`magento cron:install` does not rewrite an existing crontab inside `#~ MAGENTO START` and `#~ MAGENTO END` comments in your crontab.
-*	`magento cron:install --force` has no effect on any cron jobs outside the Magento comments.
-=======
-1. Log in as, or switch to, the [Magento file system owner]({{ page.baseurl }}/install-gde/prereq/file-sys-perms-over.html).
-2. Change to your Magento installation directory.
-3. Enter the following command:
-
-   ```bash
-   php bin/magento cron:install [--force]
-   ```
-
-Use `--force` to rewrite an existing Magento crontab.
-
-{:.bs-callout .bs-callout-info}
-
 *  `magento cron:install` does not rewrite an existing crontab inside `#~ MAGENTO START` and `#~ MAGENTO END` comments in your crontab.
 *  `magento cron:install --force` has no effect on any cron jobs outside the Magento comments.
->>>>>>> a15b4fe2
 
 To view the crontab, enter the following command as the Magento file system owner:
 
