<div markdown="1">

### About the Magento crontab

The Magento _crontab_ is the configuration used to run Magento cron jobs.

Magento uses cron for two sets of tasks, and for each, cron can run with a different configuration:

*	PHP command-line configuration: The general cron job that reindexes indexers, generates e-mails, generates the sitemap, and so on.

*	Web server PHP plug-in configuration: Two other cron jobs are used by the [Component Manager and System Upgrade utilities]({{ page.baseurl }}/comp-mgr/bk-compman-upgrade-guide.html).

<div class="bs-callout bs-callout-warning" markdown="1">
*	To avoid issues during installation and upgrade, we strongly recommend you apply the same PHP settings to both the PHP command-line configuration and to the PHP web server plug-in's configuration. 
	For more information, see [Required PHP settings]({{ page.baseurl }}/install-gde/prereq/php-settings.html).
*	In a multi-node system, crontab can run on only one node. 

	This applies to you only if you set up more than one webnode for reasons related to performance or scalability.
</div>

#### Create the Magento crontab

Starting with version 2.2, Magento creates a crontab for you. We add the Magento crontab to any configured crontab for the Magento file system owner. In other words, if you already set up crontabs for other extensions or applications, we add the Magento crontab to it.

To create the Magento crontab, use the following command:

	php bin/magento cron:install [--force]

Use `--force` to rewrite an existing Magento crontab. (Any existing crontab is not affected.)

To view the crontab, switch to the [Magento file system owner]({{ page.baseurl }}/install-gde/prereq/file-sys-perms-over.html) and enter the following command:

	crontab -l

A sample follows:

	#~ MAGENTO START
	* * * * * /usr/bin/php /var/www/html/magento2ce/bin/magento cron:run 2>&1 | grep -v Ran jobs by schedule >> /var/www/html/magento2ce/var/log/magento.cron.log
	* * * * * /usr/bin/php /var/www/html/magento2ce/update/cron.php >> /var/www/html/magento2ce/var/log/update.cron.log
	* * * * * /usr/bin/php /var/www/html/magento2ce/bin/magento setup:cron:run >> /var/www/html/magento2ce/var/log/setup.cron.log
	#~ MAGENTO END

#### Related topic
<<<<<<< HEAD
=======

>>>>>>> 168052f6
To remove the Magento crontab, see []({{ page.baseurl }}/config-guide/cli/config-cli-subcommands-cron.html#config-cron-remove).<|MERGE_RESOLUTION|>--- conflicted
+++ resolved
@@ -41,8 +41,5 @@
 	#~ MAGENTO END
 
 #### Related topic
-<<<<<<< HEAD
-=======
 
->>>>>>> 168052f6
 To remove the Magento crontab, see []({{ page.baseurl }}/config-guide/cli/config-cli-subcommands-cron.html#config-cron-remove).