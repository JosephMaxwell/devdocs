<!DOCTYPE html>
<html lang="en">
<head>
  <meta charset="utf-8">
  <title>{{ page.title }}</title>
  <meta name="viewport" content="width=device-width, initial-scale=1.0">
  <meta name="description" content="{{ site.description }}">
   <link href="{{ site.baseurl }}common/css/bootstrap.min.css" rel="stylesheet">
  <link href="{{ site.baseurl }}common/css/hc.css" rel="stylesheet">
  <link href="{{ site.baseurl }}common/css/main.css" rel="stylesheet">
  <link href="{{ site.baseurl }}common/css/jquery.toc.css" rel="stylesheet">
  <script src="{{ site.baseurl }}common/js/jquery-1.11.0.min.js"></script>
<<<<<<< HEAD
<!--   <script src="{{ site.baseurl }}common/js/test.js"></script>
=======
<!--   <script src="{{ site.baseurl }}/common/js/test.js"></script>
>>>>>>> 5eefb19e
 -->  <script src="{{ site.baseurl }}common/js/jquery.toc.js"></script>


<!--   <link href="//netdna.bootstrapcdn.com/font-awesome/4.0.3/css/font-awesome.css" rel="stylesheet">
 -->  <!-- HTML5 shim, for IE6-8 support of HTML5 elements -->
    <!--[if lt IE 9]>
      <script src="http://html5shim.googlecode.com/svn/trunk/html5.js"></script>
      <![endif] d-->
    </head>
    <body>
<!-- <div class="nav-toggle"><i class="fa fa-bars fa-2x"></i> Herring Cove </div>
 -->      <div id = "wrapper">


<div class="navbar navbar-default" role="navigation">
      <div class="container">
        <div class="navbar-header">
          <button type="button" class="navbar-toggle" data-toggle="collapse" data-target=".navbar-collapse">
            <span class="sr-only">Toggle navigation</span>
            <span class="icon-bar"></span>
            <span class="icon-bar"></span>
            <span class="icon-bar"></span>
          </button>
          <p class="navbar-brand">{{ site.name }}</p>
        </div>
        <div class="navbar-collapse collapse">
          <ul class="nav navbar-nav">
          <!-- <li><a href="{{ site.baseurl }}guides/m2devgde/svc-how-to-use.html">How a Client Uses a Service</a></li>
          <li><a href="{{ site.baseurl }}guides/m2devgde/what-is-svc.html">What is the Magento 2 Service Framework?</a></li> -->
         <!--  <li><a href="{{ site.baseurl }}links.html">Links</a></li>
          <li><a href="{{ site.baseurl }}projects.html">Projects</a></li>
          <li><a href="{{ site.baseurl }}about.html">About</a></li> -->
          </ul>
        </div><!--/.nav-collapse -->
      </div>
    </div>



       <!-- Sidebar -->
	   
	   
       <div id="sidebar-wrapper">
	   <div class="logo">
	   <a href="{{ site.baseurl }}"><img src="{{ site.baseurl }}common/images/magento-logo-m.png"></a></div>
	   <p class="brand">Contents</p>
 	   <div tocfrom="h1, h2, h3" toctemplate="default:nonum:collapsible"/></div>
<<<<<<< HEAD
	   <div class="back"><p class="back"><a href="{{ site.baseurl }}guides/m2devgde/v1.0.0.0/index.html"><img class="prev" src="{{ site.baseurl }}common/images/prev-arrow.png">Back to the Magento 2 Developer's Guide</a></p></div>
=======
	   <div class="back"><p class="back"><a href="{{ site.baseurl }}guides/m2devgde/v1.0.0.0/index.html"><img class="prev" src="{{ site.baseurl }}/common/images/prev-arrow.png">Back to the Magento 2 Developer's Guide</a></p></div>
>>>>>>> 5eefb19e
		</div>


     <div class="container">
<|MERGE_RESOLUTION|>--- conflicted
+++ resolved
@@ -10,12 +10,7 @@
   <link href="{{ site.baseurl }}common/css/main.css" rel="stylesheet">
   <link href="{{ site.baseurl }}common/css/jquery.toc.css" rel="stylesheet">
   <script src="{{ site.baseurl }}common/js/jquery-1.11.0.min.js"></script>
-<<<<<<< HEAD
-<!--   <script src="{{ site.baseurl }}common/js/test.js"></script>
-=======
-<!--   <script src="{{ site.baseurl }}/common/js/test.js"></script>
->>>>>>> 5eefb19e
- -->  <script src="{{ site.baseurl }}common/js/jquery.toc.js"></script>
+  <script src="{{ site.baseurl }}common/js/jquery.toc.js"></script>
 
 
 <!--   <link href="//netdna.bootstrapcdn.com/font-awesome/4.0.3/css/font-awesome.css" rel="stylesheet">
@@ -62,11 +57,8 @@
 	   <a href="{{ site.baseurl }}"><img src="{{ site.baseurl }}common/images/magento-logo-m.png"></a></div>
 	   <p class="brand">Contents</p>
  	   <div tocfrom="h1, h2, h3" toctemplate="default:nonum:collapsible"/></div>
-<<<<<<< HEAD
 	   <div class="back"><p class="back"><a href="{{ site.baseurl }}guides/m2devgde/v1.0.0.0/index.html"><img class="prev" src="{{ site.baseurl }}common/images/prev-arrow.png">Back to the Magento 2 Developer's Guide</a></p></div>
-=======
-	   <div class="back"><p class="back"><a href="{{ site.baseurl }}guides/m2devgde/v1.0.0.0/index.html"><img class="prev" src="{{ site.baseurl }}/common/images/prev-arrow.png">Back to the Magento 2 Developer's Guide</a></p></div>
->>>>>>> 5eefb19e
+
 		</div>
 
 
