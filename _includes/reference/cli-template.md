--- conflicted
+++ resolved
@@ -10,12 +10,8 @@
 This reference contains {{ commands | size }} commands available through the `bin/magento` command-line tool.
 The initial list is auto generated using `bin/magento list` command at the {{ site.data.var.ce }} edition.
 
-<<<<<<< HEAD
 {: .bs-callout-info }
-Magento allows a short command name instead of a full one. For example, `bin/magento setup:upgrade` can be called using `bin/magento s:up`, `bin/magento s:upg`, etc.
-=======
-Please note, Magento CLI allows a short command name instead of a full one. For example, `bin/magento setup:upgrade` can be called via `bin/magento s:up`, `bin/magento s:upg`, etc.
->>>>>>> 79e88dbd
+Magento CLI allows a short command name instead of a full one. For example, `bin/magento setup:upgrade` can be called via `bin/magento s:up`, `bin/magento s:upg`, etc.
 
 {% for command in commands %}
   {% assign arguments = command.definition.arguments %}
