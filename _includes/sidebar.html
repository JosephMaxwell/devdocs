--- conflicted
+++ resolved
@@ -51,15 +51,11 @@
 {% elsif page.group == "install_cli" %}
 <h4>Installation guide<br>Part 2: Installing</h4>
 
-<<<<<<< HEAD
 {% if page.group == "install_newbie" %}
 <h4>Newbie Installation Guide</h4>
 {% endif %}
 
-{% if page.group == "install_pre" %}
-=======
 {% elsif page.group == "install_pre" %}
->>>>>>> c171c13f
 <h4>Installation guide<br>Part 1: Getting started</h4>
 
 {% elsif page.group == "install" %}
