<!-- sidebar -->
<aside class="sidebar">
	<a href="#" data-proofer-ignore class="toc-toggler">Table of Contents</a>
	<div class="sidebar-wrapper">

{% if page.group == "ext-best-practices" %}
    {% assign toc = site.data.toc.extension-best-practices %}

{% elsif page.group == "compman" %}
    {% assign toc = site.data.toc.software-update-guide %}

{% elsif page.group == "coding-standards" %}
    {% assign toc = site.data.toc.coding-standards %}

{% elsif page.group == "rest" %}
    {% assign toc = site.data.toc.rest-api %}

{% elsif page.group == "contributor" %}
    {% assign toc = site.data.toc.contributor-guide %}

{% elsif page.group == "get-started" %}
    {% assign toc = site.data.toc.web-api %}

{% elsif page.group == "pattern" %}
    {% assign toc = site.data.toc.admin-pattern-library %}

{% elsif page.group == "mtf-guide" %}
    {% assign toc = site.data.toc.functional-testing-framework-guide %}

{% elsif page.group == "migration" %}
    {% assign toc = site.data.toc.migration-guide %}

{% elsif page.group == "release-notes" %}
    {% assign toc = site.data.toc.release-notes %}

{% elsif page.group == "extension-dev-guide" %}
    {% assign toc = site.data.toc.php-developer-guide %}

{% elsif page.group == "arch-guide" %}
    {% assign toc = site.data.toc.architecture-guide %}

{% elsif page.group == "fedg" %}
    {% assign toc = site.data.toc.frontend-developer-guide %}

{% elsif page.group == "UI_Components_guide" %}
    {% assign toc = site.data.toc.ui-components-guide %}

{% elsif page.group == "UI Library" %}
    {% assign toc = site.data.toc.ui-library %}

{% elsif page.group == "jsdg" %}
    {% assign toc = site.data.toc.javascript-developer-guide %}

{% elsif page.group == "install2" %}
    {% assign toc = site.data.toc.installation-guide %}

{% elsif page.group == "install_cli" %}
    {% assign toc = site.data.toc.installation-guide %}

{% elsif page.group == "install_hosted" %}
    {% assign toc = site.data.toc.installation-guide %}

{% elsif page.group == "install_pre" %}
    {% assign toc = site.data.toc.installation-guide %}

{% elsif page.group == "install" %}
    {% assign toc = site.data.toc.installation-guide %}

{% elsif page.group == "install_wiz" %}
    {% assign toc = site.data.toc.installation-guide %}

{% elsif page.group == "install_trouble" %}
    {% assign toc = site.data.toc.installation-guide %}

{% elsif page.group == "config-guide" %}
    {% assign toc = site.data.toc.configuration-guide %}

{% elsif page.group == "cloud" %}
    {% assign toc = site.data.toc.cloud-guide %}

{% elsif page.group == "styleguide" %}
    {% assign toc = site.data.toc.admin-style-guide %}

{% elsif page.group == "payments-integrations" %}
    {% assign toc = site.data.toc.payments-integrations %}

{% elsif page.group == "mrg" %}
    {% assign toc = site.data.toc.module-reference-guide %}

{% elsif page.group == "howdoi" %}
    {% assign  toc = site.data.toc.how-do-i %}

{% elsif page.group == "b2b" %}
    {% assign toc = site.data.toc.b2b-developer-guide %}

{% elsif page.group == "graphql" %}
		{% assign toc = site.data.toc.graphql %}

{% elsif page.group == "modules" %}
    {% assign toc = site.data.toc.modules %}

{% elsif "testing, jstf, unit-testing, integration-testing" contains page.group %}
    {% assign toc = site.data.toc.testing %}

<<<<<<< HEAD
{% elsif "reporting" contains page.group %}
    {% assign toc = site.data.toc.advanced-reporting %}
=======
{% elsif "mftf" contains page.group %}
        {% assign toc = site.data.toc.magento-functional-testing-framework-guide %}
>>>>>>> bb47a0c9

{% endif %}

<h4>{{ toc.label }}</h4>
<div class="left-navigation">
    <ul>
    {% for entry in toc.pages %}
    {% include toc-entry.html section=entry%}
    {% endfor %}
    </ul>
</div>

	</div>

</aside>


<!-- /sidebar --><|MERGE_RESOLUTION|>--- conflicted
+++ resolved
@@ -102,13 +102,11 @@
 {% elsif "testing, jstf, unit-testing, integration-testing" contains page.group %}
     {% assign toc = site.data.toc.testing %}
 
-<<<<<<< HEAD
 {% elsif "reporting" contains page.group %}
     {% assign toc = site.data.toc.advanced-reporting %}
-=======
+
 {% elsif "mftf" contains page.group %}
         {% assign toc = site.data.toc.magento-functional-testing-framework-guide %}
->>>>>>> bb47a0c9
 
 {% endif %}
 
