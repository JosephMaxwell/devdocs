--- conflicted
+++ resolved
@@ -6,10 +6,6 @@
 menu_order: 1000
 menu_node: parent
 version: 2.3
-<<<<<<< HEAD
-github_link: extension-dev-guide/versioning/index.md
-=======
->>>>>>> 168052f6
 redirect_from:
   - /guides/v2.0/architecture/versioning.html
   - /guides/v2.1/architecture/versioning.html
@@ -74,10 +70,6 @@
 If Magento is installed from GitHub without using Composer, the `version` is not included. Magento Admin displays the version as `Magento ver. dev-<GitHub-branch-name>`. In addition, Magento modules inside the `require` declaration  list a version of `*`. For example, `"magento/framework": "*"`
 </div>
 
-<<<<<<< HEAD
-
-=======
->>>>>>> 168052f6
 ## Related Topics
 
 [Module version dependencies][version-dependencies] - Information about how your module can depend on the version of other modules.
