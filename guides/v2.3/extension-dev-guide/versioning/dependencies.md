---
group: php-developer-guide
subgroup: Versioning
menu_title: Module version dependencies
menu_order: 1200
redirect_from:
  - /guides/v2.3/extension-dev-guide/backward-compatibility.html
---

<<<<<<< HEAD
{% remote_markdown https://raw.githubusercontent.com/magento-devdocs/architecture/db_docs/docs/versioning-dependencies.md %}
=======
Magento platform clients need notifications about breaking changes for their installed extensions and customizations when they upgrade their Magento installation.

To achieve this, all third-party modules must obey the following rules:

1. You must specify the dependency on all modules listed in the `require` section of your module's `composer.json` file.
2. Do not specify a dependency on meta packages (e.g. `product-community-edition`).
3. Specify a module's MAJOR and/or MINOR version number if you use any of that module's customization points.
4. Specify a module's MAJOR, MINOR, and PATCH versions if you call or customize a module's private code.

## Service Provider Interfaces

A PHP Interface in Magento can be used several ways by the core product and extension developers.

* **As an API**. An interface is called by PHP code.
* **As a Service Provider Interface (SPI)**. An interface can be implemented, allowing code to provide functionality to the platform.
* **As both**. For example, in a service contract, we expect all calls to a [module](https://glossary.magento.com/module) to be done through the Interface (API), but we also have support for third parties to provide alternate implementations (SPI).
APIs and SPIs are not mutually exclusive. Therefore, we do not distinguish them separately. SPIs are annotated the same as APIs.

However, the dependency rules are different:

* If a module uses (calls) an API, it should be dependent on the MAJOR version and the system provides backward compatibility in scope of current major version.

  **API dependency example**

    ```json
    {
      "require": {
      "magento/customer": "~2.0",
      },
    }
    ```

* If a module implements an API/SPI, it should be dependent on the MAJOR+MINOR version, and the system provides backward compatibility in scope of the current minor version.
   **SPI dependency example**

    ```json
    {
      ...
      "require": {
      "magento/customer": "~2.0.0",
      },
      ...
    }

    ```

## Determine module dependency

The following table lists common use cases for API/customization points and the version dependency for each use case.
Use this table to set the appropriate version dependency on a module based on how you use its API/customization points.

| API/Customization Point        | Third-party Use Case      | Version Dependency |
| ---- | --- | --- |
| **PHP Interface** (marked with `@api`)          | Inject in a constructor and/or call methods   | MAJOR  |
|   | Implement the interface   | MINOR  |
|   | Re-define the interface preference in `di.xml`| MINOR  |
|   | Add a plugin to the interface     | MAJOR  |
| ---- | --- | --- |
| **PHP Class** (marked with `@api`)  | Inject in a constructor   | MAJOR  |
|   | Extend from an abstract class     | MAJOR  |
|   | Add a plugin to the class | MAJOR  |
|   | Configure class preference in `di.xml`        | MAJOR  |
|   | Configure constructor argument in `di.xml`    | MAJOR  |
|   | Use class constant        | MAJOR  |
| ---- | --- | --- |
| **PHP Class** (NOT marked with `@api`)          | Inject in a constructor   | PATCH  |
|   | Extend from an abstract class     | PATCH  |
|   | Configure class preference in `di.xml`        | PATCH  |
|   | Configure constructor argument in `di.xml`    | PATCH  |
|   | Use class constant        | PATCH  |
| ---- | --- | --- |
| **JavaScript Interface** (marked with `@api`)   | Inject in a constructor and/or call methods   | MAJOR  |
|   | Implement the interface   | MINOR  |
| ---- | --- | --- |
| **JavaScript class** (marked with `@api`)       | Inject in a constructor   | MAJOR  |
|   | Extend from a class       | MINOR  |
|   | Override a method         | MINOR  |
|   | Subscribe to an event  | MINOR  |
| ---- | --- | --- |
| **Virtual Type**   | Configure a virtual type in the `di.xml` file as a class dependency        | MAJOR  |
| ---- | --- | --- |
| **URL Paths**      | Link to from custom pages | MAJOR  |
| ---- | --- | --- |
| **Console commands and their arguments**        | Called in custom shell scripts    | MAJOR  |
| ---- | --- | --- |
| **Less variables and mixins**  | Use in LESS declarations  | MAJOR  |
| ---- | --- | --- |
| **Message queue topics and data types**         | Consume a topic/message   | MINOR  |
|   | Publish an existing topic | MAJOR  |
| ---- | --- | --- |
| **Layout handles declared by modules**          | Instance blocks added     | MAJOR  |
|   | Blocks and containers moved/removed           | MAJOR  |
| ---- | --- | --- |
| **Static and dynamic events triggered by a component**      | Subscribing to event      | MAJOR  |
| ---- | --- | --- |
| **XML configuration type**     | Provide another configuration to the configuration type        | MAJOR  |
|   | Extend existing XSD       | MINOR  |
| ---- | --- | --- |
| **Structure of System Configuration fields used by module** | Configure module through System Configuration values           | MAJOR  |
|   | Read system configuration using config path   | MAJOR  |
| ---- | --- | --- |
| **Database structure**         | Read/write to a table     | MAJOR  |
|   | Add a column to a table   | MINOR  |
|   | Declare a foreign key on a module table       | MAJOR  |
|   | Declare a trigger on a module table           | MAJOR  |
|   | Read from table or write to table from a temporary table       | PATCH  |
>>>>>>> 720db7a7
<|MERGE_RESOLUTION|>--- conflicted
+++ resolved
@@ -7,9 +7,6 @@
   - /guides/v2.3/extension-dev-guide/backward-compatibility.html
 ---
 
-<<<<<<< HEAD
-{% remote_markdown https://raw.githubusercontent.com/magento-devdocs/architecture/db_docs/docs/versioning-dependencies.md %}
-=======
 Magento platform clients need notifications about breaking changes for their installed extensions and customizations when they upgrade their Magento installation.
 
 To achieve this, all third-party modules must obey the following rules:
@@ -115,5 +112,4 @@
 |   | Add a column to a table   | MINOR  |
 |   | Declare a foreign key on a module table       | MAJOR  |
 |   | Declare a trigger on a module table           | MAJOR  |
-|   | Read from table or write to table from a temporary table       | PATCH  |
->>>>>>> 720db7a7
+|   | Read from table or write to table from a temporary table       | PATCH  |