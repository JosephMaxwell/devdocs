--- conflicted
+++ resolved
@@ -3,10 +3,6 @@
 subgroup: 03_Build
 title: Create your component file structure
 version: 2.3
-<<<<<<< HEAD
-github_link: extension-dev-guide/build/module-file-structure.md
-=======
->>>>>>> 168052f6
 ---
 
 In this section, we go over the different file structures for the component types. The Magento application looks for the files that make up a component *including configuration files* in particular places inside the component file structure. Follow the predefined file structures for the component type you are developing to ensure that it works as expected.
@@ -15,10 +11,7 @@
 {% include php-dev/component-root-2.3.md %}
 
 ### Module file structure
-<<<<<<< HEAD
-=======
 
->>>>>>> 168052f6
 A typical file structure for a Magento 2 {% glossarytooltip c1e4242b-1f1a-44c3-9d72-1d5b1435e142 %}module{% endglossarytooltip %} can look like the following:
 
 ![Module File Structure](../images/pdg-config-file-structure.png){:width="300px"}
@@ -44,10 +37,7 @@
 * `view`: contains view files, including static view files, design templates, email templates, and layout files.
 
 ### Theme file structure
-<<<<<<< HEAD
-=======
 
->>>>>>> 168052f6
 A typical {% glossarytooltip d2093e4a-2b71-48a3-99b7-b32af7158019 %}theme{% endglossarytooltip %} file structure can look like the following:
 
 ~~~
