--- conflicted
+++ resolved
@@ -250,10 +250,6 @@
 The following example adds the `INDEX_SEVERITY` index to the `table_name` table.
 
 ![Add index]({{ page.baseurl }}/extension-dev-guide/declarative-schema/images/add-index.png)
-<<<<<<< HEAD
-
-=======
->>>>>>> 168052f6
 
 ## Other tasks
 
