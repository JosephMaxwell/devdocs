---
group: extension-dev-guide
title: Migrate install/upgrade scripts to declarative schema
version: 2.3
---

Magento provides several commands to help convert your installation and upgrade scripts to declarative schema. These commands also help you test your changes, roll back your changes if anything goes wrong, and help your module maintain backward compatibility.

<div class="bs-callout bs-callout-info" id="info" markdown="1">
Once you start with data patches, you cannot continue to use upgrade scripts.
</div>

## Convert install/upgrade schema scripts to  db_schema.xml files

The **Schema Listener Tool** converts pre-Magento 2.3 migration scripts into declarative schema. To use this tool, you specify an argument when you run the `setup:install` or `setup:upgrade` CLI command. As Magento is installed or upgraded, the system logs all schema changes per module, then persists the changes in a series of `db_schema.xml` files (one per affected module).

<div class="bs-callout bs-callout-info" id="info" markdown="1">
The Schema Listener tool listens for schema changes and attempts to change Magento code, so it should not be run in production mode. It is disabled by default.
</div>

To convert your install or upgrade script, run one of the following commands:

```bash
magento setup:install --convert_old_scripts=1
magento setup:upgrade --convert_old_scripts=1
```

### Troubleshooting

The Schema Listener Tool cannot convert everything that can appear in a pre-Magento 2.3 migration script.

* The tool supports only DDL operations represented in `\Magento\Framework\DB\Adapter\Pdo\Mysql`. As a result, the tool ignores all custom DDL operations.
* The tool ignores all raw SQL in your `InstallSchema` or `UpgradeSchema` scripts.
<<<<<<< HEAD
* Any DDL statements in a `Recurring` file will not be transfered to the new schema, because this file should be designed to run during each installation or upgrade.
=======
* Any DDL statements in a `Recurring` file will not be transferred to the new schema, because this file should be designed to run during each installation or upgrade.
>>>>>>> 168052f6
* See [Configure declarative schema]({{ page.baseurl }}/extension-dev-guide/declarative-schema/db-schema.html) if you need to make manual modifications to your schema.

## Convert install/upgrade data scripts to the data patch format

Old data scripts cannot be converted automatically. The following steps help make the conversion go as smoothly as possible.

1. Generate a patch stub.

    ```bash
    dev:generate:patch [options] <module-name> <patch-name>
    ```
    where `[options]` can be any of the following:

    `--revertable[=true | false]` - Determines whether the patch is revertable. The default value is `false`.

    `--type[=<type>]` - Specifies what type of patch to generate. The default is `data`.

2. All released modules that previously used upgrade scripts must support backward compatibility by implementing
`\Magento\Setup\Model\Patch\PatchVersionInterface` and the `getVersion` method. This method allows you to skip changes that were applied in previous versions and were done by old scripts. The returned value of the `getVersion` method in this case should be equal to the value of a version in `version_compare` function in old scripts. When the `InstallData.php` script does not have any versions to compare, you can specify the first version of your module. See [Develop declarative data and schema patches]({{ page.baseurl }}/extension-dev-guide/declarative-schema/data-patches.html) for more information.

## Dry run mode

It is important that declarative installation/upgrade does not break anything. A useful way to ensure this is use dry run mode to examine all the DDL SQL statements that are generated during the declarative installation process. In dry run mode, the database state does not change. The schemas and data will be the same before and after installation.

To enable dry run mode, run one of the following commands:

```bash
setup:install --dry-run=1
setup:upgrade --dry-run=1
```

As a result of specifying the `--dry-run=1` flag, Magento writes a log file at `<Magento_Root>/var/log/dry-run-installation.log`. This file contains all the DDL SQL statements that are generated during installation. You can use these SQL statements for debugging and optimizing performance processes.

## Safe installation and rollback

The advantage and the main problem of declarative schema is that it can blindly modify the database schema. For example, a developer can make a mistake and potentially remove a structural element from the database, causing data loss.

To help prevent data loss, you can specify command line options that dump all the data that could be lost as a result of an installation. The dumped data can then be restored manually or automatically. These arguments are optional--you do not have to create a manual dump during a system upgrade. _(But please note, that this works only with schema)_

Magento provides options to the `setup:install` and `setup:upgrade` commands that enable safe installations and rollbacks:

`--safe-mode` - Creates a data dump during the installation or upgrade process.

`--data-restore` - (Used with the `setup:upgrade` command only.) Performs a rollback. Before you rollback, you must first check out code to the previous version of Magento. Then run `setup:upgrade  --data-restore`.

Several types of operations have an effect on data dumps and rollbacks.

* *Destructive operations (DO)* - SQL DDL operations that cause data deletion or data corruption. The following operations are destructive:

  - Deleting a table
  - Deleting a column
  - Reducing column length
  - Changing column precision
  - Changing the column type

* *Opposite to destructive operations (ODO)* - In the case of a failed Magento installation, SQL DDL operations that are the opposite of  destructive operations can be used for rollback. For example, changing the column type from CHAR to INT is a destructive operation. The rollback operation changes the type from INT to CHAR.

When safe mode is enabled, Magento creates a CSV file each time a destructive operation for a table or column occurs. You can find these files at the following locations:

* `Magento_root/var/declarative_dumps_csv/{column_name_column_type_other_dimensions}.csv`
* `Magento_root/var/declarative_dumps_csv/{table_name}.csv`

Each CSV file contains a row that defines the column (or other database entity) names as well as rows of values, as shown in the following image:

![Dump Example]({{ page.baseurl }}/extension-dev-guide/declarative-schema/images/dump_example.png)

## Maintain backward compatibility

Backward compatibility must be maintained. Therefore, declarative schema does not automatically delete database tables, columns or keys that are not defined in a `db_schema.xml` file. Declarative schema can't delete these elements because these items can be declared somewhere else, such as in an `Setup/UpgradeSchema.php` file.

The `<module_vendor>/<module_name/etc/db_schema_whitelist.json` file provides a history of all tables, columns, keys added with declarative schema. It can be generated manually or created automatically with the following command:

```bash
magento declaration:generate:whitelist [options]
```
where:

`--module-name[=MODULE-NAME]` specifies which module to generate a whitelist for. If no module name is specified, then the default behavior is to generate a whitelist for all modules. You can also explicitly set `--module-name=all`.

As a best practice, you should generate a new whitelist file for each release. You must generate the whitelist  in any release that contains changes in the `db_schema.xml` file.

<div class="bs-callout bs-callout-info" id="info" markdown="1">
This file is a temporary solution. It will be removed in the future, when upgrade scripts are no longer supported.
</div><|MERGE_RESOLUTION|>--- conflicted
+++ resolved
@@ -31,11 +31,7 @@
 
 * The tool supports only DDL operations represented in `\Magento\Framework\DB\Adapter\Pdo\Mysql`. As a result, the tool ignores all custom DDL operations.
 * The tool ignores all raw SQL in your `InstallSchema` or `UpgradeSchema` scripts.
-<<<<<<< HEAD
-* Any DDL statements in a `Recurring` file will not be transfered to the new schema, because this file should be designed to run during each installation or upgrade.
-=======
 * Any DDL statements in a `Recurring` file will not be transferred to the new schema, because this file should be designed to run during each installation or upgrade.
->>>>>>> 168052f6
 * See [Configure declarative schema]({{ page.baseurl }}/extension-dev-guide/declarative-schema/db-schema.html) if you need to make manual modifications to your schema.
 
 ## Convert install/upgrade data scripts to the data patch format
