--- conflicted
+++ resolved
@@ -165,7 +165,6 @@
 {: .bs-callout .bs-callout-tip }
 Use the [`ActionFactory`] in your router to create an instance of an `Action` class.
 
-<<<<<<< HEAD
 {: .bs-callout .bs-callout-info }
 Action class should return a `result object`.
 
@@ -180,11 +179,7 @@
 `layout` | View result. A generic layout response can be used for rendering any kind of layout. So it comprises a response body from the layout elements it has and sets it to the HTTP response
 `page` | View result. Encapsulates page type, page configuration and imposes certain layout handles. Triggers `layout.xml` rendering into HTML.
 
-
-[`FrontController` class]: {{site.mage2bloburl}}{{ page.guide_version }}/lib/internal/Magento/Framework/App/FrontController.php
-=======
 [`FrontController` class]: {{ site.mage2bloburl }}/{{ page.guide_version }}/lib/internal/Magento/Framework/App/FrontController.php
->>>>>>> 456c94d1
 [FrontController]: #frontcontroller-class
 [Router class]: {{ site.mage2bloburl }}/{{ page.guide_version }}/lib/internal/Magento/Framework/App/RouterInterface.php
 [admin]: {{ site.mage2bloburl }}/{{ page.guide_version }}/app/code/Magento/Backend/App/Router.php
