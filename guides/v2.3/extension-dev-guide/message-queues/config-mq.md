---
group: extension-dev-guide
title: Configure message queues
version: 2.3
<<<<<<< HEAD
github_link: extension-dev-guide/message-queues/config-mq.md
=======
>>>>>>> 168052f6
redirect_from: /guides/v2.3/config-guide/mq/config-mq.html
functional_areas:
  - Configuration
  - System
  - Setup
---

The message queue topology is a {{site.data.var.ce}} feature. It can be included as part of {{site.data.var.ce}} installation, or you can add it existing modules.

### Overview ###
<<<<<<< HEAD
=======

>>>>>>> 168052f6
Configuring the message queue topology involves creating and modifying the following configuration files in the `<module>/etc` directory:

* [`communication.xml`](#communicationxml) - Defines aspects of the message queue system that all communication types have in common.
* [`queue_consumer.xml`](#queueconsumerxml) - Defines the relationship between an existing queue and its consumer.
* [`queue_topology.xml`](#queuetopologyxml) - Defines the message routing rules and declares queues and exchanges.
* [`queue_publisher.xml`](#queuepublisherxml) - Defines the exchange where a topic is published.

### Use Cases ###
<<<<<<< HEAD
=======

>>>>>>> 168052f6
Depending on your needs, you may only need to create and configure `communication.xml` and one or two of these files.

* If you only want to publish to an existing queue created by a 3rd party system, you will only need the `queue_publisher.xml` file.
* If you only want to consume from an existing queue,  you will only need the `queue_consumer.xml` config file.
* In cases where you want to configure the local queue and publish to it for 3rd party systems to consume, you will need the `queue_publisher.xml` and `queue_topology.xml` files.
* When you want to configure the local queue and consume messages published by 3rd party system, you will need the `queue_topology.xml` and `queue_consumer.xml` files.

### `communication.xml` {#communicationxml}

The `<module>/etc/communication.xml` file defines aspects of the message queue system that all communication types have in common. This release supports AMQP and database connections.

### Sample `communication.xml` file
{:.no_toc}

The following sample defines two synchronous topics. The first topic is for RPC calls. The second uses a custom service interface.

{% highlight xml %}
<?xml version="1.0"?>
<config xmlns:xsi="http://www.w3.org/2001/XMLSchema-instance" xsi:noNamespaceSchemaLocation="urn:magento:framework-message-queue:etc/queue.xsd">
  <topic name="synchronous.rpc.test" request="string" response="string">
    <handler name="processRpcRequest" type="Magento\TestModuleSynchronousAmqp\Model\RpcRequestHandler" method="process"/>
  </topic>
  <topic name="magento.testModuleSynchronousAmqp.api.serviceInterface.execute" schema="Magento\TestModuleSynchronousAmqp\Api\ServiceInterface::execute">
    <handler name="processRemoteRequest" type="Magento\TestModuleSynchronousAmqp\Model\RpcRequestHandler" method="process"/>
  </topic>
</config>
{% endhighlight %}

### topic element###
{:.no_toc}
Topic configuration is flexible in that you can switch the transport layer for topics at deployment time. These values can be overwritten in the `env.php` file.

The `name` parameter is required. The topic definition must include either a `request` or a `schema`. Use `schema` if you want to implement a custom service interface.  Otherwise, specify `request`. If `request` is specified, then also specify `response` if the topic is synchronous.

Parameter | Description
--- | ---
name | A string that uniquely identifies the topic. A topic name should be a series of strings that are separated by periods. The leftmost string should be the most general, and each string afterward should narrow the scope. For example, to describe actions for tending to pets, you might create names such as `cat.white.feed` and `dog.retriever.walk`. Wildcards are not supported in the `communication.xml` file.
request | Specifies the data type of the topic.
response | Specifies the format of the response. This parameter is required if you are defining a synchronous topic. Omit this parameter if you are defining an asynchronous topic.
schema | The interface that describes the structure of the message. The format must be  `<module>\Api\<ServiceName>::<methodName>`.

### handler element ###
{:.no_toc}
The `handler` element specifies the class where the logic for handling messages exists and the method it executes.

Parameter | Description
--- | ---
name | A string that uniquely defines the handler. The name can be derived from the topic name if the handler is specific to the topic. If the handler provides more generic capabilities, name the handler so that it describes those capabilities.
type | The class or interface that defines the handler.
method | The method this handler executes.
disabled | Determines whether this handler is disabled. The default value is `false`.

### `queue_consumer.xml` {#queueconsumerxml}
The `queue_consumer.xml` file contains one or more `consumer` elements:

#### Example `queue_consumer` file ####
{:.no_toc}

{% highlight xml %}
<?xml version="1.0"?>
<config xmlns:xsi="http://www.w3.org/2001/XMLSchema-instance" xsi:noNamespaceSchemaLocation="urn:magento:framework-message-queue:etc/queue_consumer.xsd">
    <consumer name="basic.consumer" queue="basic.consumer.queue" handler="LoggerClass::log"/>
    <consumer name="synchronous.rpc.test" queue="synchronous.rpc.test.queue" handler="LoggerClass::log"/>
    <consumer name="rpc.test" queue="queue.for.rpc.test.unused.queue" consumerInstance="Magento\Framework\MessageQueue\BatchConsumer" connection="amqp"/>
</config>
{% endhighlight %}

#### `consumer` element ####
{:.no_toc}

| Attribute        | Description |
| ---------------- | ----------- |
| name (required)  | The name of the consumer.  |
| queue (required) | Defines the queue name to send the message to.  |
| handler          | Specifies the class and method that processes the message. The value must be specified in the format `<Vendor>\Module\<ServiceName>::<methodName>`.|
| consumerInstance | The Magento class name that consumes the message |
| connection       | For AMQP connections, the connection name must match the `connection` attribute in the `queue_topology.xml` file. Otherwise, the connection name must be `db`.  |
| maxMessages     | Specifies the maximum number of messages to consume.|

### `queue_topology.xml` {#queuetopologyxml}

The `queue_topology.xml` file defines the message routing rules and declares queues and exchanges. It contains the following elements:

* `exchange`
* `exchange/binding`(optional)
* `exchange/arguments` (optional)
* `exchange/binding/arguments` (optional)

#### Example `queue_topology.xml` file
{:.no_toc}

{% highlight xml %}
<?xml version="1.0"?>
<config xmlns:xsi="http://www.w3.org/2001/XMLSchema-instance" xsi:noNamespaceSchemaLocation="urn:magento:framework-message-queue:etc/queue_topology.xsd">
  <exchange name="magento-topic-based-exchange1" type="topic" connection="db">
    <binding id="topicBasedRouting2" topic="anotherTopic" destinationType="queue" destination="topic-queue1">
        <arguments>
            <!--Not part of our use case, but will be processed if someone specifies them-->
            <argument name="argument1" xsi:type="string">value</argument>
        </arguments>
    </binding>
    <arguments>
        <argument name="alternate-exchange" xsi:type="string">magento-log-exchange</argument>
    </arguments>
  </exchange>
  <exchange name="magento-topic-based-exchange2" type="topic" connection="db">
    <binding id="topicBasedRouting1" topic="#" destinationType="queue" destination="topic-queue2"/>
    <arguments>
      <argument name="alternate-exchange" xsi:type="string">magento-log-exchange</argument>
    </arguments>
  </exchange>
</config>
{% endhighlight %}

#### `exchange` element ####
{:.no_toc}

| Attribute      | Description |
| -------------- | ----------- |
 name (required) | A unique ID for the exchange.
 type (required) | Specifies the type of exchange. Must be `topic`.
 connection  (required) | For AMQP connections, a string that identifies the connection.  For MySQL connections, the connection name must be `db`.
 durable | Boolean value indicating whether the exchange is persistent. Non-durable exchanges are purged when the server restarts. The default is `true`.
 autoDelete | Boolean value indicating whether the exchange is deleted when all queues have finished using it. The default is `false`.
 internal | Boolean value. If set to true, the exchange may not be used directly by publishers, but only when bound to other exchanges. The default is `false`.

#### `binding` element ####
{:.no_toc}

The `binding` element is a subnode of the `exchange` element.

| Attribute      | Description |
| -------------- | ----------- |
| id (required)  | A unique ID for this binding. |
| topic (required)  | The name of a topic. You can specify an asterisk (*) or pound sign (#) as wildcards. These are described below the table.|
| destinationType (required)  | Must be `queue`. |
| destination (required)  | Identifies the name of a queue. |
| disabled       | Determines whether this binding is disabled. The default value is `false`. |

Example topic names that include wildcards:

| Pattern | Description | Example matching topics | Example non-matching topics
| --- | --- | --- | ---
`*.*.*` | Matches any topic that contains exactly two periods. | `mytopic.createOrder.success`, `mytopic.updatePrice.item1` | `mytopic.createOrder`, `mytopic.createOrder.success.true`
`#`| Matches any topic name.  | `mytopic`, `mytopic.createOrder.success`, `this.is.a.long.topic.name` | Not applicable
`mytopic.#` | Matches any topic name that begins with `mytopic` and has a period afterward. |  `mytopic.success`, `mytopic.createOrder.error` | `new.mytopic.success`,
`*.Order.#` | There must be one string before __.Order__. There can be any number of strings (including 0) after that.  | `mytopic.Order`, `mytopic.Order.Create`, `newtopic.Order.delete.success` |

#### `arguments` element ####
{:.no_toc}

The `arguments` element is an optional element that contains one or more `argument` elements. These arguments define key/value pairs that are passed to the broker for processing.

Each `argument` definition must have the following parameters:

| Attribute      | Description |
| --------------- | ----------- |
| name | The parameter name |
| type | The data type of the value |

The following illustrates an `arguments` block:

{% highlight xml %}
<arguments>
    <argument name="warehouseId" xsi:type="int">1</argument>
    <argument name="carrierName" xsi:type="string">USPS</argument>
</arguments>
{% endhighlight %}


### `queue_publisher.xml` {#queuepublisherxml}

The `queue_publisher.xml` file defines which connection and exchange to use to publish messages for a specific topic. It contains the following elements:

* {% glossarytooltip d5777fe2-f786-45d9-b052-cca8a10120d9 %}publisher{% endglossarytooltip %}
* publisher/connection

#### Example `queue_publisher.xml` file
{:.no_toc}

{% highlight xml %}
<?xml version="1.0"?>
<config xmlns:xsi="http://www.w3.org/2001/XMLSchema-instance" xsi:noNamespaceSchemaLocation="urn:magento:framework-message-queue:etc/queue_publisher.xsd">
    <publisher topic="magento.testModuleSynchronousAmqp.api.serviceInterface.execute" disabled="true" />
    <publisher topic="asynchronous.test">
        <connection name="amqp" exchange="magento" disabled="false"/>
        <connection name="db" exchange="exch1" disabled="true"/>
    </publisher>
</config>
{% endhighlight %}

#### `publisher` element
{:.no_toc}

| Attribute            | Description |
| -------------------- | ----------- |
| topic (required)     | The name of the topic. |
| disabled             | Determines whether this queue is disabled. The default value is `false`. |

#### `connection` element
{:.no_toc}

<<<<<<< HEAD
The `connection` element is a subnode of the `publisher` element. There must not be more than one enabled active connection to a pushlisher defined at a time. If you omit the `connection` element, the default connection of `amqp` and exchange `magento` will be used.
=======
The `connection` element is a subnode of the `publisher` element. There must not be more than one enabled active connection to a publisher defined at a time. If you omit the `connection` element, the default connection of `amqp` and exchange `magento` will be used.
>>>>>>> 168052f6

| Attribute            | Description |
| -------------------- | ----------- |
| name (required)      | For AMQP connections, the connection name must match the `connection` attribute in the `queue_topology.xml` file. Otherwise, the connection name must be `db`. |
| exchange             | The name of the exchange to publish to. The default system exchange name is `magento`. |
| disabled             | Determines whether this queue is disabled. The default value is `false`. |

### Updating `queue.xml` {#updatequeuexml}

See [Migrate message queue configuration]({{page.baseurl}}/extension-dev-guide/message-queues/queue-migration.html) for information about upgrading from Magento 2.0 or 2.1.

### Related Topics
<<<<<<< HEAD
=======

>>>>>>> 168052f6
*	<a href="{{page.baseurl}}/config-guide/mq/rabbitmq-overview.html">Message Queues Overview</a>
*	<a href="{{page.baseurl}}/config-guide/mq/manage-mysql.html">Manage message queues with MySQL</a>
*	<a href="{{page.baseurl}}/install-gde/prereq/install-rabbitmq.html">Install RabbitMQ</a><|MERGE_RESOLUTION|>--- conflicted
+++ resolved
@@ -2,10 +2,6 @@
 group: extension-dev-guide
 title: Configure message queues
 version: 2.3
-<<<<<<< HEAD
-github_link: extension-dev-guide/message-queues/config-mq.md
-=======
->>>>>>> 168052f6
 redirect_from: /guides/v2.3/config-guide/mq/config-mq.html
 functional_areas:
   - Configuration
@@ -16,10 +12,7 @@
 The message queue topology is a {{site.data.var.ce}} feature. It can be included as part of {{site.data.var.ce}} installation, or you can add it existing modules.
 
 ### Overview ###
-<<<<<<< HEAD
-=======
-
->>>>>>> 168052f6
+
 Configuring the message queue topology involves creating and modifying the following configuration files in the `<module>/etc` directory:
 
 * [`communication.xml`](#communicationxml) - Defines aspects of the message queue system that all communication types have in common.
@@ -28,10 +21,7 @@
 * [`queue_publisher.xml`](#queuepublisherxml) - Defines the exchange where a topic is published.
 
 ### Use Cases ###
-<<<<<<< HEAD
-=======
-
->>>>>>> 168052f6
+
 Depending on your needs, you may only need to create and configure `communication.xml` and one or two of these files.
 
 * If you only want to publish to an existing queue created by a 3rd party system, you will only need the `queue_publisher.xml` file.
@@ -234,11 +224,7 @@
 #### `connection` element
 {:.no_toc}
 
-<<<<<<< HEAD
-The `connection` element is a subnode of the `publisher` element. There must not be more than one enabled active connection to a pushlisher defined at a time. If you omit the `connection` element, the default connection of `amqp` and exchange `magento` will be used.
-=======
 The `connection` element is a subnode of the `publisher` element. There must not be more than one enabled active connection to a publisher defined at a time. If you omit the `connection` element, the default connection of `amqp` and exchange `magento` will be used.
->>>>>>> 168052f6
 
 | Attribute            | Description |
 | -------------------- | ----------- |
@@ -251,10 +237,7 @@
 See [Migrate message queue configuration]({{page.baseurl}}/extension-dev-guide/message-queues/queue-migration.html) for information about upgrading from Magento 2.0 or 2.1.
 
 ### Related Topics
-<<<<<<< HEAD
-=======
-
->>>>>>> 168052f6
+
 *	<a href="{{page.baseurl}}/config-guide/mq/rabbitmq-overview.html">Message Queues Overview</a>
 *	<a href="{{page.baseurl}}/config-guide/mq/manage-mysql.html">Manage message queues with MySQL</a>
 *	<a href="{{page.baseurl}}/install-gde/prereq/install-rabbitmq.html">Install RabbitMQ</a>