--- conflicted
+++ resolved
@@ -3,10 +3,6 @@
 title: Migrate message queue configuration
 menu_title: Migrate message queue configuration
 version: 2.3
-<<<<<<< HEAD
-github_link: extension-dev-guide/message-queues/queue-migration.md
-=======
->>>>>>> 168052f6
 redirect_from: /guides/v2.3/config-guide/mq/queue-migration.html
 functional_areas:
   - Configuration
@@ -24,11 +20,7 @@
 
 The existing `queue.xml` file is deprecated.
 
-<<<<<<< HEAD
-For complete details about these files, see [Configure messque queues]({{page.baseurl}}/extension-dev-guide/message-queues/config-mq.html)
-=======
 For complete details about these files, see [Configure message queues]({{page.baseurl}}/extension-dev-guide/message-queues/config-mq.html)
->>>>>>> 168052f6
 
 <div class="bs-callout bs-callout-warning">
     <p>The Magento 2.1 <code>communication.xml</code> file has not changed for Magento 2.2.</p>
@@ -67,10 +59,7 @@
 `<exchange>/<arguments>` and `<exchange>/<binding>/<arguments>` | Not present in 2.1. Omit this element.
 
 #### Create the `queue_publisher.xml` file ####
-<<<<<<< HEAD
-=======
 
->>>>>>> 168052f6
 The first column in the following table lists the all the parameters in the `queue_publisher.xml` file. The second column lists where in the Magento 2.1 `queue.xml` file the equivalent parameters are located.
 
 | 2.2 Attribute  | 2.1 queue.xml source |
@@ -82,10 +71,7 @@
 `<publisher>/<connection>/disabled` | Not present in 2.1. Omit this parameter to accept the default value.
 
 ### Migrate from Magento 2.0 to 2.2 ###
-<<<<<<< HEAD
-=======
 
->>>>>>> 168052f6
 To upgrade from Magento 2.0, you must create the following files in the `<module>/etc` directory for each module that will use the message queue framework.
 
 * `queue_consumer.xml` - Defines the relationship between an existing queue and its consumer.
@@ -94,16 +80,10 @@
 
 The existing `queue.xml` file is deprecated.
 
-<<<<<<< HEAD
-For complete details about these files, see [Configure messque queues]({{page.baseurl}}/extension-dev-guide/message-queues/config-mq.html)
-
-#### Create the `queue_consumer.xml` file ####
-=======
 For complete details about these files, see [Configure message queues]({{page.baseurl}}/extension-dev-guide/message-queues/config-mq.html)
 
 #### Create the `queue_consumer.xml` file ####
 
->>>>>>> 168052f6
 The first column in the following table lists the all the parameters in the `queue_consumer.xml` file. The second column lists where in the Magento 2.0 `queue.xml` file the equivalent parameters are located.
 
 2.2 Attribute        | 2.0 queue.xml Source
@@ -116,10 +96,7 @@
 `<consumer>/maxMessages`     | `<consumer>/max_messages`
 
 #### Create the `queue_topology.xml` file ####
-<<<<<<< HEAD
-=======
 
->>>>>>> 168052f6
 The first column in the following table lists the all the parameters in the `queue_topology.xml` file. The second column lists where in the Magento 2.0 `queue.xml` file the equivalent parameters are located.
 
 | 2.2 Attribute  | 2.0 queue.xml Source |
@@ -138,10 +115,7 @@
 `<arguments>` | Not present in 2.0. Omit this element.
 
 #### Create the `queue_publisher.xml` file ####
-<<<<<<< HEAD
-=======
 
->>>>>>> 168052f6
 The first column in the following table lists the all the parameters in the `queue_publisher.xml` file. The second column lists where in the Magento 2.0 `queue.xml` file the equivalent parameters are located.
 
 | 2.2 Attribute  | 2.0 queue.xml Source |
@@ -153,9 +127,6 @@
 `<publisher>/<connection>/disabled` | Not present in 2.0. Omit this parameter to accept the default value.
 
 #### Related topics
-<<<<<<< HEAD
-=======
 
->>>>>>> 168052f6
 *	<a href="{{page.baseurl}}/config-guide/mq/rabbitmq-overview.html">Message Queues Overview</a>
 *	<a href="{{page.baseurl}}/extension-dev-guide/message-queues/config-mq.html">Configure message queues</a>