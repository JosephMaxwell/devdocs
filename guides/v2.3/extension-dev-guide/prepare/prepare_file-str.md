--- conflicted
+++ resolved
@@ -3,10 +3,6 @@
 subgroup: 02_Prepare
 title: About component file structure
 version: 2.3
-<<<<<<< HEAD
-github_link: extension-dev-guide/prepare/prepare_file-str.md
-=======
->>>>>>> 168052f6
 ---
 
 One of the first things you can do to get started with component development is to understand and set up the file system. Each type of component has a *different file structure*, although all components require certain files.
@@ -16,8 +12,5 @@
 {% include php-dev/component-root-2.3.md %}
 
 #### Related topic
-<<<<<<< HEAD
-=======
 
->>>>>>> 168052f6
 <a href="{{ page.baseurl }}/extension-dev-guide/prepare/dev-summary.html">Roadmap for developing and packaging components</a>