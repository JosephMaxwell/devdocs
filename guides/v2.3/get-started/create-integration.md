--- conflicted
+++ resolved
@@ -5,10 +5,6 @@
 menu_title: Create an integration
 menu_order: 1
 version: 2.3
-<<<<<<< HEAD
-github_link: get-started/create-integration.md
-=======
->>>>>>> 168052f6
 redirect_from: /guides/v2.3/howdoi/webapi/integration.html
 
 ---
@@ -322,10 +318,7 @@
 * Save the access token and other OAuth parameters. The access token and OAuth parameters must be specified in the `Authorization` header in each call to Magento.
 
 ## Related Topics
-<<<<<<< HEAD
-=======
-
->>>>>>> 168052f6
+
 - [Web API authentication]({{ page.baseurl }}/get-started/authentication/gs-authentication.html)
 - [OAuth-based authentication]( {{ page.baseurl }}/get-started/authentication/gs-authentication-oauth.html )
 - [Magento System Requirements]({{ page.baseurl }}/install-gde/system-requirements.html)
