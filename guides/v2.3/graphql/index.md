---
group: graphql
title: Overview
version: 2.3
landing-page: GraphQL Developer's Guide
---

[GraphQL](http://graphql.org/) is a data query language developed internally by Facebook in 2012 before being publicly released in 2015. Magento implements GraphQL to provide an alternative to REST and SOAP web APIs for front-end development.

The Magento DevDocs team are excited that we can provide a preview of GraphQL well before the code is officially released. You can go to the [latest Magento 2.3 build](https://github.com/magento/magento2/blob/{{ page.guide_version }}-develop/app/code/Magento) to explore and try it out for yourself.

## The current state of Magento GraphQL

Most of the development team's work thus far has been devoted to building the GraphQL infrastructure and enhancing the ability to query products. The complexity of the Catalog module made it the ideal candidate for early development. It supports all product types as well as extension, custom, and EAV attributes.

GraphQL allows you to define the structure of the data that you need, and the server returns only the data you request. Each GraphQL-capable module contains a declarative schema that defines the syntax for queries that the module supports, as well as the attributes that can be returned. If you run a REST call such as `GET /V1/products/:sku` on a simple product, the system might fetch more than 100 lines of data. If all you need is the current price, the call has returned significantly more information than you need. With GraphQL, a query against the same SKU could return just the price.

A GraphQL-enabled module handles externally-defined attributes differently than other Magento modules. We used the following techniques to manage product-related attributes, but you are free to use alternate methods:

* **EAV attributes** are explicitly declared in the `schema.graphqls` files.
<<<<<<< HEAD
For example, the [`Catalogschema.graphqlsfile`](https://github.com/magento/magento2/blob/{{ page.guide_version }}-develop/app/code/Magento/CatalogGraphQl/etc/schema.graphqls) declares multiple EAV attributes.
=======
For example, the [`Catalogschema.graphqls`](https://github.com/magento/magento2/blob/{{ page.guide_version }}-develop/app/code/Magento/CatalogGraphQl/etc/schema.graphqls) file declares multiple EAV attributes.
>>>>>>> 168052f6

* **Custom attributes** are treated as dynamic attributes that might or might not be present. Therefore, they are not declared in the schema. Instead, we've implemented a reader that queries the database and gets any declared custom attributes. These attributes can be declared in the schema if you know they'll always be present.

* **Extension attributes** can be declared in a `schema.graphqls` file or by a custom reader, but they should be declared in a separate `*GraphQl` module. The attributes should extend from the resolver that fetches that model's data.

You can explicitly define EAV attributes in the schema, while a module's attribute reader adds custom attributes to the configuration of the module. The reader queries the database to find attributes and processes them so that they can be read by the XML reader. The custom attributes become available to the front end.

The current GraphQL codebase also supports the following features:

* You can perform full text searches on products in a similar manner as REST and SOAP calls. You can also simultaneously perform a full text search and filter the results. This is new functionality available only with GraphQL.
* All product types are supported. Currently, previous versions supported simple and configurable products only.
* A product query returns complex price objects that include the amount, the currency code, and any adjustments.
* You can query attributes of a logged-in customer. A session token provides authorization.
* The REST and SOAP APIs had separate endpoints for searching across all products and individual products. In GraphQL, all product searches use the `products` query.
* Developers who have URLs being rewritten using the rewrites table can send these generated URLs to the `urlResolver` query and receive back the canonical URL in the response.
* GraphQL supports multiple stores. The context is specified in the HTTP header.  Your GraphQL client must support HTTP headers to query the non-default store.
* Attribute-level descriptions are displayed in the GraphQL browser.

## Where we're going

In the near future, we'll roll out the following features:

* A more performant data retrieval mechanism
<<<<<<< HEAD
* Cacheing
=======
* Caching
>>>>>>> 168052f6
* Queries for other storefront entities like carts and orders
* Support mutations to enable payments, checkout, and other operations

## How to access GraphQL

GraphiQL is an in-browser tool for writing, validating, and testing GraphQL queries. You can download an extension from your browser's app store. The following image shows a sample query, its response, and the GraphQL browser

![GraphiQL browser]({{ page.baseurl }}/graphql/images/graphql-browser.png)

To begin using GraphiQL, set the GraphQL endpoint by entering `http://<magento2-3-server>/graphql` in the URL bar, then click **Set endpoint**. You can use the browser in the right column to determine how to set up a query. Additional examples are also available at [Searches and pagination in GraphQL]({{ page.baseurl }}/graphql/search-pagination.html).<|MERGE_RESOLUTION|>--- conflicted
+++ resolved
@@ -18,11 +18,7 @@
 A GraphQL-enabled module handles externally-defined attributes differently than other Magento modules. We used the following techniques to manage product-related attributes, but you are free to use alternate methods:
 
 * **EAV attributes** are explicitly declared in the `schema.graphqls` files.
-<<<<<<< HEAD
-For example, the [`Catalogschema.graphqlsfile`](https://github.com/magento/magento2/blob/{{ page.guide_version }}-develop/app/code/Magento/CatalogGraphQl/etc/schema.graphqls) declares multiple EAV attributes.
-=======
 For example, the [`Catalogschema.graphqls`](https://github.com/magento/magento2/blob/{{ page.guide_version }}-develop/app/code/Magento/CatalogGraphQl/etc/schema.graphqls) file declares multiple EAV attributes.
->>>>>>> 168052f6
 
 * **Custom attributes** are treated as dynamic attributes that might or might not be present. Therefore, they are not declared in the schema. Instead, we've implemented a reader that queries the database and gets any declared custom attributes. These attributes can be declared in the schema if you know they'll always be present.
 
@@ -46,11 +42,7 @@
 In the near future, we'll roll out the following features:
 
 * A more performant data retrieval mechanism
-<<<<<<< HEAD
-* Cacheing
-=======
 * Caching
->>>>>>> 168052f6
 * Queries for other storefront entities like carts and orders
 * Support mutations to enable payments, checkout, and other operations
 
