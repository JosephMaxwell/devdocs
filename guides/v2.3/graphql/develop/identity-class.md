--- conflicted
+++ resolved
@@ -7,15 +7,10 @@
 
 An Identity class implements `Magento\Framework\GraphQl\Query\Resolver\IdentityInterface`. Your Identity class must contain the following elements:
 
-<<<<<<< HEAD
 *  Choose a cache tag prefix for the entity.
 
 *  Your implementation of the `getIdentities(array $resolvedData)` method. The method maps the array of enties data to an array of cache tags, one for each entity.
-=======
-* Choose a cache tag prefix for the entity.
 
-* Your implementation of the `getIdentities(array $resolvedData)` method. The method maps the array of enties data to an array of cache tags, one for each entity.
->>>>>>> 411d266b
 Generally, this method takes an array of query results and creates a cache tag for each entity based on the original string and the unique identifier for each item to be cached. For example, the getIdentities method for the `CatalogGraphQl` component appends the product ID to the `cat_p` cache tag prefix, such as `cat_p_1`, `cat_p_2`, and so on.
 Usually the method also adds the cache tag without an appended ID to the result array, so all cache records can be removed at once, and not only cache records for specific entities.
 
