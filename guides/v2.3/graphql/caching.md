---
group: graphql
title: GraphQL caching
---

Magento can cache pages rendered from the results of certain GraphQL queries with [full-page caching]({{page.baseurl}}/extension-dev-guide/cache/page-caching.html). Full-page caching improves response time and reduces the load on the server. Without caching, each page might need to run blocks of code and retrieve large amounts of information from the database. Only queries submitted with an HTTP GET operation can be cached. POST queries cannot be cached.

## Cached queries

The definitions for some queries include cache tags. Full page caching uses these tags to keep track of cached content. They also allow public content to be invalidated. Private content invalidation is handled on the client side.

Magento caches the following queries:

<<<<<<< HEAD
* `category` (deprecated)
* `categoryList`
* `cmsBlocks`
* `cmsPage`
* `products`
* `urlResolver`
=======
*  `category`
*  `cmsBlocks`
*  `cmsPage`
*  `products`
*  `urlResolver`
>>>>>>> 73e22285

Magento explicitly disallows caching the following queries.

*  `cart`
*  `country`
*  `countries`
*  `currency`
*  `customAttributeMetadata`
*  `customer`
*  `customerDownloadableProducts`
*  `customerOrders`
*  `customerPaymentTokens`
*  `storeConfig`
*  `wishlist`

[Define the GraphQL schema for a module]({{page.baseurl}}/graphql/develop/create-graphqls-file.html) describes the syntax of a valid query.

## Caching with Varnish

We recommend setting up Varnish as a reverse proxy to serve the full page cache in a production environment. See [Configure and use Varnish]({{page.baseurl}}/config-guide/varnish/config-varnish.html) for more information.

As of Magento 2.3.2, Magento supports GraphQL caching with Varnish. If you have upgraded from a previous version, you can enable GraphQL caching by generating a new template file, or by editing the `default.vcl` file on your system to match the current default template for your version of Varnish.

If you choose to edit an existing `default.vcl` file, update the `vcl_hash` subroutine to check whether the request URL contains `graphql`, as follows:

```text
sub vcl_hash {
    if (req.http.cookie ~ "X-Magento-Vary=") {
        hash_data(regsub(req.http.cookie, "^.*?X-Magento-Vary=([^;]+);*.*$", "\1"));
    }

    # For multi site configurations to not cache each other's content
    if (req.http.host) {
        hash_data(req.http.host);
    } else {
        hash_data(server.ip);
    }

    if (req.url ~ "/graphql") {
        call process_graphql_headers;
    }

    # To make sure http users don't see ssl warning
    if (req.http./* {{ ssl_offloaded_header }} */) {
        hash_data(req.http./* {{ ssl_offloaded_header }} */);
    }
}
```

Then add the `process_graphql_headers` subroutine:

```text
sub process_graphql_headers {
    if (req.http.Store) {
        hash_data(req.http.Store);
    }
    if (req.http.Content-Currency) {
        hash_data(req.http.Content-Currency);
    }
}
```

[Configure Varnish and your web server]({{page.baseurl}}/config-guide/varnish/config-varnish-configure.html) further describes how to configure the `default.vcl` file.

## X-Magento-Vary
The `X-Magento-Vary` cache cookie is not supported for GraphQL. The `Store` and `Content-Currency`  headers, along with the content language (which is deduced) determine the context.

## Response headers

In developer mode, Magento returns several headers that could be useful for debugging caching problems. These headers are not specific to GraphQL.

Header | Description
--- |---
`X-Magento=Cache-Debug` | HIT (the page was loaded from cache) or MISS (the page was not loaded from cache.
`X-Magento-Tags` | A list of cache tags that correspond to the catalog, category, or CMS items returned in the query. Magento caches these items.

## Cache invalidation

Magento invalidates the cache when any of the following events occur:

*  When a change occurs to a specific entity or entities in aggregate. An increase in a product's price is a direct and obvious change. Applying a new tax class tax to products changes a set of products in aggregate.
*  When system configuration changes
*  When an administrator flushes or disables the cache from the Admin or with the `bin/magento cache` command<|MERGE_RESOLUTION|>--- conflicted
+++ resolved
@@ -11,20 +11,12 @@
 
 Magento caches the following queries:
 
-<<<<<<< HEAD
-* `category` (deprecated)
-* `categoryList`
-* `cmsBlocks`
-* `cmsPage`
-* `products`
-* `urlResolver`
-=======
-*  `category`
+*  `category` (deprecated)
+*  `categoryList`
 *  `cmsBlocks`
 *  `cmsPage`
 *  `products`
 *  `urlResolver`
->>>>>>> 73e22285
 
 Magento explicitly disallows caching the following queries.
 
