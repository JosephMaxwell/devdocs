--- conflicted
+++ resolved
@@ -27,11 +27,7 @@
 
 Attribute | Type | Description
 --- | --- | ---
-<<<<<<< HEAD
-`variants` | ConfigurableVariant | An array of linked simple products
 `configurable_options` | [[ConfigurableProductOptions]](#configProdOptions) | An array of linked simple product items
-=======
-`configurable_options` | ConfigurableProductOptions | An array of linked simple product items
 `variants` | ConfigurableVariant | An array of variants of products
 
 ## ConfigurableVariant
@@ -48,8 +44,6 @@
 `code` | String | The ID assigned to the attribute
 `label` | String | A string that describes the configurable attribute option
 `value_index` | Int | A unique index number assigned to the configurable product option
-
->>>>>>> e041d81a
 
 ### Configurable product options {#configProdOptions}
 The `ConfigurableProductOptions` object contains the following attributes:
@@ -71,11 +65,11 @@
 
 Attribute | Type | Description
 --- | --- | ---
-`value_index` | Int | A unique index number assigned to the configurable product option
+`default_label` | String | The label of the product on the default store
 `label` | String | The label of the product
-`default_label` | String | The label of the product on the default store
 `store_label` | String | The label of the product on the current store
 `use_default_value` | Boolean | Indicates whether to use the default_label
+`value_index` | Int | A unique index number assigned to the configurable product option
 
 ### Example usage
 
