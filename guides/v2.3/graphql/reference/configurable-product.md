--- conflicted
+++ resolved
@@ -27,13 +27,8 @@
 
 Attribute | Type | Description
 --- | --- | ---
-<<<<<<< HEAD
 `variants` | ConfigurableVariant | An array of linked simple products
-`configurable_options` | ConfigurableProductOptions | An array of linked simple product items
-=======
-`configurable_product_links` | SimpleProduct | An array of linked simple products
-`configurable_product_options` | [[ConfigurableProductOptions]](#configProdOptions) | An array of linked simple product items
->>>>>>> 9afb9711
+`configurable_options` | [[ConfigurableProductOptions]](#configProdOptions) | An array of linked simple product items
 
 ### Configurable product options {#configProdOptions}
 The `ConfigurableProductOptions` object contains the following attributes:
@@ -46,12 +41,8 @@
 `is_use_default` | Boolean | Indicates whether the option is the default
 `label` | String | A string that describes the configurable product option. It is displayed on the UI.
 `position` | Int | A number that indicates the order in which the attribute is displayed
-<<<<<<< HEAD
+`product_id` | Int | This is the same as a product's 'id' field
 `use_default` | Boolean | Indicates whether the option is the default
-`values` | ConfigurableProductOptionsValues | An array that defines the value_index codes assigned to the configurable product
-=======
->>>>>>> 9afb9711
-`product_id` | Int | This is the same as a product's 'id' field
 `values` | [[ConfigurableProductOptionsValues]](#configProdOptionsValues) | An array that defines the `value_index` codes assigned to the configurable product
 
 ### Configurable product options values {#configProdOptionsValues}
