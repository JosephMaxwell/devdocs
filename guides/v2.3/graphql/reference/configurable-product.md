--- conflicted
+++ resolved
@@ -27,7 +27,6 @@
 
 Attribute | Type | Description
 --- | --- | ---
-<<<<<<< HEAD
 `configurable_options` | ConfigurableProductOptions | An array of linked simple product items
 `variants` | ConfigurableVariant | An array of variants of products
 
@@ -45,10 +44,7 @@
 `code` | String | The ID assigned to the attribute
 `label` | String | A string that describes the configurable attribute option
 `value_index` | Int | A unique index number assigned to the configurable product option
-=======
-`configurable_product_links` | SimpleProduct | An array of linked simple products
-`configurable_product_options` | [[ConfigurableProductOptions]](#configProdOptions) | An array of linked simple product items
->>>>>>> 4ac23687
+
 
 ### Configurable product options {#configProdOptions}
 The `ConfigurableProductOptions` object contains the following attributes:
@@ -57,21 +53,12 @@
 --- | --- | ---
 `attribute_code` | String | A string that identifies the attribute
 `attribute_id` | String | The ID assigned to the attribute
-<<<<<<< HEAD
-`label` | String | A string that describes the configurable product option. It is displayed on the UI.
-`id` | Int | The configurable option ID number assigned by the system
-`is_use_default` | Boolean | Indicates whether the option is the default
-`position` | Int | A number that indicates the order in which the attribute is displayed
-`product_id` | Int | This is the same as a product's 'id' field
-`values` | ConfigurableProductOptionsValues | An array that defines the value_index codes assigned to the configurable product
-=======
 `id` | Int | The configurable option ID number assigned by the system
 `is_use_default` | Boolean | Indicates whether the option is the default
 `label` | String | A string that describes the configurable product option. It is displayed on the UI.
 `position` | Int | A number that indicates the order in which the attribute is displayed
 `product_id` | Int | This is the same as a product's 'id' field
 `values` | [[ConfigurableProductOptionsValues]](#configProdOptionsValues) | An array that defines the `value_index` codes assigned to the configurable product
->>>>>>> 4ac23687
 
 ### Configurable product options values {#configProdOptionsValues}
 The `ConfigurableProductOptionsValues` object contains the following attribute:
