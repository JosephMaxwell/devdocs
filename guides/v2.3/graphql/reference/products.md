---
layout: default
group: graphql
title: Products endpoint
version: 2.3
github_link: graphql/products.md
---

The `products` endpoint allows you to search for catalog items.

## Query structure

``` json
products(
search: String
filter: ProductFilterInput
pageSize: Int
currentPage: Int
sort: ProductSortInput
): Products
```
Each query attribute is defined below:

Attribute |  Description
--- | ---
`search` | Performs a full-text search using the specified key words. This attribute is optional. See [Searches and pagination in GraphQL]({{page.baseurl}}graphql/search-pagination.html) for more information.
`filter` | Identifies which attributes to search for and return. This attribute is required. See [ProductFilterInput](#ProductFilterInput) for more information.
`pageSize` | Specifies the maximum number of results to return at once. The default value is 20. See [Searches and pagination in GraphQL]({{page.baseurl}}graphql/search-pagination.html) for more information.
`currentPage` | Specifies which page of results to return. The default value is 1. See [Searches and pagination in GraphQL]({{page.baseurl}}graphql/search-pagination.html) for more information.
`sort` | Specifies which attribute to sort on, and whether to return the results in ascending or descending order. See [Searches and pagination in GraphQL]({{page.baseurl}}graphql/search-pagination.html) for more information.
`Products` | An output object that contains the results of the query. See [Response](#Response) for details.

## ProductFilterInput object {#ProductFilterInput}

The `ProductFilterInput` object defines the filters to be used in the search. A filter contains at least one attribute, a comparison operator, and the value that is being searched for. The following example filter searches for products that has a `sku` that contains the string `24-MB` with a `price` that's less than `50`.

{% highlight json %}
filter: {
       sku: {like: "24-MB%"}
       price: {lt: "50"}
       }
{% endhighlight %}

See [Searches and pagination in GraphQL]({{page.baseurl}}graphql/search-pagination.html) for more information about the operators.

Magento processes the attribute values specified in  a `ProductFilterInput` as  simple data types (strings, integers, booleans). However, returned attributes can be a different, complex, data type. For example, in a response, `price` is an object that contains a monetary value and a currency code.

The following attributes can be used to create filters. See the [Response](#Response) section for information about each attribute.

```
category_ids
country_of_manufacture
created_at
custom_design
custom_design_from
custom_design_to
custom_layout
custom_layout_update
description
gift_message_available
has_options
image
image_label
manufacturer
max_price
meta_description
meta_keyword
meta_title
min_price
name
news_from_date
news_to_date
options_container
or
page_layout
price
required_options
short_description
sku
small_image
small_image_label
special_from_date
special_price
special_to_date
thumbnail
thumbnail_label
tier_price
updated_at
weight
```

<div class="bs-callout bs-callout-info" id="info" markdown="1">
The following attributes are not used in responses:
* `or` - The keyword required to perform a logical OR comparison.
* `news_from_date` - This attribute is transformed to `news_from_date` in a response.
* `news_to_date` - This attribute is transformed to `news_to_date` in a response.
*
</div>

## Response {#Response}

The system returns a `Products` object containing the following information:

{% highlight json %}
items: [ProductInterface]
page_info: SearchResultPageInfo
total_count: Int
filters: [LayerFilter]
{% endhighlight %}

Each attribute is described below:

Attribute |  Description
--- | ---
`items` | An array of products that match the specified search criteria.
`page_info` | An object that includes the `page_info` and `currentPage` values specified in the query
`total_count` | The number of products returned
`filters` | An array of layered navigation filters. These filters can be used to implement layered navigation on your app.

## ProductInterface {#ProductInterface}

The `items` array, which implements `ProductInterface` can contain all the attributes that can be specified in an `ProductFilterInput` object, plus the attributes and objects listed in the following table. The array can also contain attributes from resources external to the CatalogGraphQl module:

* Custom and extension attributes defined in any attribute set
* The attribute is defined in the [PhysicalProductInterface](#PhysicalProductInterface) or [CustomizableOptionInterface]({{page.baseurl}}graphql/reference/customizable-option-interface.html)
* Product types that define their own implementation of `ProductInterface`, including
  * [BundleProduct]({{page.baseurl}}graphql/reference/bundle-product.html)
  * [ConfigurableProduct]({{page.baseurl}}graphql/reference/configurable-product.html)
  * [DownloadableProduct]({{page.baseurl}}graphql/reference/downloadable-product.html)
  * [GroupedProduct]({{page.baseurl}}graphql/reference/grouped-product.html)

Attribute | Data type | Description
--- | --- | ---
`attribute_set_id` | Int | The attribute set assigned to the product
`categories` | [CategoryInterface] | The categories assigned to the product. See [categories endpoint]({{page.baseurl}}graphql/reference/categories.html) for more information
`category_ids` | [Int] | An array of category IDs the product belongs to
`country_of_manufacture` | String | The product's country of origin
`created_at` | String | Timestamp indicating when the product was created
`custom_design` | String | A theme that can be applied to the product page
`custom_design_from` | String | The beginning date when a theme is applied to the product page
`custom_design_to` | String| The date at which a theme is no longer applied to the product page
`custom_layout` | String | The name of a custom layout
`custom_layout_update` | String | XML code that is applied as a layout update to the product page
`description` | String | Detailed information about the product. The value can include simple HTML tags
`gift_message_available` | String | Indicates whether a gift message is available
`id` | Int | The ID number assigned to the product
`image` | String | The relative path for the main image on the product page
`image_label` | String | The label assigned to a product image
`is_returnable` | String | Indicates whether the product can be returned. This attribute is defined in the Rma module.
`manufacturer` | Int | A number representing the product's manufacturer
`media_gallery_entries` | [MediaGalleryEntry] | An array of [MediaGalleryEntry](#MediaGalleryEntry) objects
`meta_description` | String | A brief overview of the product for search results listings, maximum 255 characters
`meta_keyword` | String | A comma-separated list of keywords that are visible only to search engines
`meta_title` | String | A string that is displayed in the title bar and tab of the browser and in search results lists
`name` | String | The product name. Customers use this name to identify the product.
`new_from_date` | String | The beginning date for new product listings, and determines if the product is featured as a new product
`new_to_date` | String | The end date for new product listings
`options_container` | String | If the product has multiple options, determines where they appear on the product page
`page_layout` | String | The page layout of the product page. Values are `1column-center`, `2columns-left`, `2columns-right`, and `3columns`
`price` | ProductPrices | The price of an item. A `ProductPrice` object is returned. See [ProductPrices]({#ProductPrices}) for more information.
`product_links` | [ProductLinks] | An array of [ProductLinks](#ProductLinks) objects
`short_description` | String | A short description of the product. Its use depends on the store's theme.
`sku` | String | A number or code assigned to a product to identify the product, options, price, and manufacturer
`small_image` | String | The relative path to the small image, which is used on catalog pages
`small_image_label` | String | The label assigned to a product's small image
`special_from_date` | String | The beginning date that a product has a special price
`special_price` | Float |  The discounted price of the product
`special_to_date` | String | The end date that a product has a special price
`swatch_image` | String | The file name of a swatch image. This attribute is defined in the Swatches module.
`tax_class_id` | Int | An ID assigned to a tax class. This attribute is defined in the Tax module.
<<<<<<< HEAD
`thumbnail` | String | The relative path to the product's thumbnail image
`thumbnail_label` | String | The label assigned to a product's thumbnail image
`tier_price` | Float | The price when tier pricing is in effect and the items purchased threshold has been reached
`tier_prices` | [ProductTierPrices] | An array of [ProductTierPrices](#ProductTierPrices) objects
=======
`thumbnail` | String | The file name of a thumbnail image
`thumbnail_label` | String | The label assigned to a product's thumbnail image.
`tier_price` | Float | The price when tier pricing is in effect and the items purchased threshold has been reached.
`tier_prices` | [ProductTierPrices] | An array of [ProductTierPrices](#ProductTier) objects
>>>>>>> 4c57a720
`type_id` | String | One of `simple`, `virtual`, `bundle`, `downloadable`,`grouped`, `configurable`
`updated_at` | String | The timestamp indicating when the product was last updated
`website_ids` | [Int] | An array of website IDs in which the product is available

### ProductPrices object {#ProductPrices}
The `ProductPrices` object contains the regular price of an item, as well as its minimum and maximum prices. Only composite products, which include bundle, configurable, and grouped products, can contain a minimum and maximum price.

Attribute |  Data Type | Description
--- | --- | ---
`maximalPrice` | Price | Used for composite (bundle, configurable, grouped) products. This is the highest possible final price for all the options defined within a composite product. If you're specifying a price range, this would be the "to" value.
`minimalPrice` | Price | Used for composite (bundle, configurable, grouped) products. This is the lowest possible final price for all the options defined within a composite product. If you're specifying a price range, this would be the "from" value.
`regularPrice` | Price | The base price of a product.

#### Price object {#Price}

The `Price` object defines the price of a product as well as any tax-related adjustments.

Attribute |  Data Type | Description
--- | --- | ---
`amount` | Money | The price of the the product and its currency code. See [Money object](#Money).
`adjustments` | [PriceAdjustment] | An array of [PriceAdjustment](#PriceAdjustment) objects.

##### Money object {#Money}

A `Money` object defines a monetary value, including a numeric value and a currency code.

Attribute |  Data Type | Description
--- | --- | ---
`value` | Float | The price of the product
`currency` | CurrencyEnum | A three-letter currency code, such as `USD` or `EUR`.

##### PriceAdjustment array {#PriceAdjustment}

The `PricedAdjustment` object defines the amount of money to apply as an adjustment, the type of adjustment to apply, and whether the item is included or excluded from the adjustment.

Attribute |  Data Type | Description
--- | --- | ---
`amount` | Money | The amount of the price adjustment and its currency code. See [Money object](#Money).
`code` | PriceAdjustmentCodesEnum | One of `tax`, `weee`, or `weee_tax`.
`description` | PriceAdjustmentDescriptionEnum | Indicates whether the entity described by the code attribute is included or excluded from the adjustment.

#### ProductLinks object {#ProductLinks}

`ProductLinks` contains information about linked products, including the link type and product type of each item.

Attribute | Type | Description
--- | --- | ---
`sku` | String | The identifier of the linked product
`link_type` | String | One of `related`, `associated`, `upsell`, or `crosssell`.
`linked_product_sku` | String | The SKU of the linked product
`linked_product_type` | String | The type of linked product (`simple`, `virtual`, `bundle`, `downloadable`,`grouped`, `configurable`)
`position` | Int | The position within the list of product links

### MediaGalleryEntry object {#MediaGalleryEntry}

`MediaGalleryEntry` defines characteristics about images and videos associated with a specific product.

Field | Type | Description
--- | --- | ---
`id` | Int | The identifier assigned to the object
`media_type` | String | `image` or `video`
`label` | String | The "alt" text displayed on the UI when the user points to the image
`position` | Int | The media item's position after it has been sorted
`disabled` | Boolean | Whether the image is hidden from view
`types` | [String] | Array of image types. It can have the following values: `image`, `small_image`, `thumbnail`
`file` | String | The path of the image on the server
`content` | ProductMediaGalleryEntriesContent | Contains a [ProductMediaGalleryEntriesContent](#ProductMediaGalleryEntriesContent) object
`video_content` | ProductMediaGalleryEntriesVideoContent | Contains a [ProductMediaGalleryEntriesVideoContent](#ProductMediaGalleryEntriesVideoContent) object

#### ProductMediaGalleryEntriesContent object {#ProductMediaGalleryEntriesContent}

`ProductMediaGalleryEntriesContent` contains an image in base64 format and basic information about the image.

Field | Type | Description
--- | --- | ---
`base64_encoded_data` | String | The image in base64 format
`type` | String | The MIME type of the file, such as `image/png`
`name` | String | The file name of the image

#### ProductMediaGalleryEntriesVideoContent object {#ProductMediaGalleryEntriesVideoContent}

`ProductMediaGalleryEntriesVideoContent` contains a link to a video file and basic information about the video.

Field | Type | Description
--- | --- | ---
`media_type` | String | Must be `external-video`
`video_provider` | String | Optionally describes the video source
`video_url` | String | Required. The URL to the video
`video_title` | String | Required. The title of the video
`video_description` | String | A description of the video
`video_metadata` | String | Optional data about the video

### ProductTierPrices object {#ProductTier}

The `ProductTierPrices` object defines a tier price, which is a quantity discount offered to a specific customer group.

Field | Type | Description
--- | --- | ---
`customer_group_id` | Int | The ID of the customer group
`qty` | Float | The number of items that must be purchased to qualify for tier pricing
`value` | Float | The price of the fixed price item
`percentage_value` | Float | The percentage discount of the item
`website_id` | Int | The ID assigned to the website

## PhysicalProductInterface {#PhysicalProductInterface}

`PhysicalProductInterface`defines the weight of all tangible products.

Field | Type | Description
--- | --- | ---
`weight` | Float | The weight of the item, in units defined by the store<|MERGE_RESOLUTION|>--- conflicted
+++ resolved
@@ -168,17 +168,10 @@
 `special_to_date` | String | The end date that a product has a special price
 `swatch_image` | String | The file name of a swatch image. This attribute is defined in the Swatches module.
 `tax_class_id` | Int | An ID assigned to a tax class. This attribute is defined in the Tax module.
-<<<<<<< HEAD
 `thumbnail` | String | The relative path to the product's thumbnail image
 `thumbnail_label` | String | The label assigned to a product's thumbnail image
 `tier_price` | Float | The price when tier pricing is in effect and the items purchased threshold has been reached
-`tier_prices` | [ProductTierPrices] | An array of [ProductTierPrices](#ProductTierPrices) objects
-=======
-`thumbnail` | String | The file name of a thumbnail image
-`thumbnail_label` | String | The label assigned to a product's thumbnail image.
-`tier_price` | Float | The price when tier pricing is in effect and the items purchased threshold has been reached.
 `tier_prices` | [ProductTierPrices] | An array of [ProductTierPrices](#ProductTier) objects
->>>>>>> 4c57a720
 `type_id` | String | One of `simple`, `virtual`, `bundle`, `downloadable`,`grouped`, `configurable`
 `updated_at` | String | The timestamp indicating when the product was last updated
 `website_ids` | [Int] | An array of website IDs in which the product is available
