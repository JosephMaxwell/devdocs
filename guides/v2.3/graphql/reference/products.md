---
group: graphql
title: Products endpoint
version: 2.3
<<<<<<< HEAD
github_link: graphql/reference/products.md
=======
>>>>>>> 168052f6
---

The `products` endpoint allows you to search for catalog items.

## Query structure

``` json
products(
search: String
filter: ProductFilterInput
pageSize: Int
currentPage: Int
sort: ProductSortInput
): Products
```
Each query attribute is defined below:

Attribute |  Description
--- | ---
`search` | Performs a full-text search using the specified key words. This attribute is optional. See [Searches and pagination in GraphQL]({{ page.baseurl }}/graphql/search-pagination.html) for more information.
`filter` | Identifies which attributes to search for and return. This attribute is required. See [ProductFilterInput](#ProductFilterInput) for more information.
`pageSize` | Specifies the maximum number of results to return at once. The default value is 20. See [Searches and pagination in GraphQL]({{ page.baseurl }}/graphql/search-pagination.html) for more information.
`currentPage` | Specifies which page of results to return. The default value is 1. See [Searches and pagination in GraphQL]({{ page.baseurl }}/graphql/search-pagination.html) for more information.
`sort` | Specifies which attribute to sort on, and whether to return the results in ascending or descending order. See [Searches and pagination in GraphQL]({{ page.baseurl }}/graphql/search-pagination.html) for more information.
`Products` | An output object that contains the results of the query. See [Response](#Response) for details.

## ProductFilterInput object {#ProductFilterInput}

The `ProductFilterInput` object defines the filters to be used in the search. A filter contains at least one attribute, a comparison operator, and the value that is being searched for. The following example filter searches for products that has a `sku` that contains the string `24-MB` with a `price` that's less than `50`.

{% highlight json %}
filter: {
       sku: {like: "24-MB%"}
       price: {lt: "50"}
       }
{% endhighlight %}

See [Searches and pagination in GraphQL]({{ page.baseurl }}/graphql/search-pagination.html) for more information about the operators.

Magento processes the attribute values specified in  a `ProductFilterInput` as  simple data types (strings, integers, booleans). However, returned attributes can be a different, complex, data type. For example, in a response, `price` is an object that contains a monetary value and a currency code.

The following attributes can be used to create filters. See the [Response](#Response) section for information about each attribute.

```
country_of_manufacture
created_at
custom_design
custom_design_from
custom_design_to
custom_layout
custom_layout_update
description
gift_message_available
has_options
image
image_label
manufacturer
max_price
meta_description
meta_keyword
meta_title
min_price
name
news_from_date
news_to_date
options_container
or
page_layout
price
required_options
short_description
sku
small_image
small_image_label
special_from_date
special_price
special_to_date
thumbnail
thumbnail_label
tier_price
updated_at
weight
```

<div class="bs-callout bs-callout-info" id="info" markdown="1">
The following attributes are not used in responses:
* `or` - The keyword required to perform a logical OR comparison.
* `news_from_date` - This attribute is transformed to `news_from_date` in a response.
* `news_to_date` - This attribute is transformed to `news_to_date` in a response.
*
</div>

## Response {#Response}

The system returns a `Products` object containing the following information:

{% highlight json %}
items: [ProductInterface]
page_info: SearchResultPageInfo
total_count: Int
filters: [LayerFilter]
sort_fields: SortFields
{% endhighlight %}

Each attribute is described below:

Attribute |  Description
--- | ---
`items` | An array of products that match the specified search criteria.
`page_info` | An object that includes the `page_info` and `currentPage` values specified in the query
`total_count` | The number of products returned
`filters` | An array of layered navigation filters. These filters can be used to implement layered navigation on your app.
`sort_fields` | An object that includes the default sort field and all available sort fields


When a product requires a filter attribute that is not a field on its output schema, inject the attribute name into the class in a module's `di.xml` file.

``` xml
<type name="Magento\CatalogGraphQl\Model\Resolver\Products\FilterArgument\ProductEntityAttributesForAst" >
  <arguments>
    <argument name="additionalAttributes" xsi:type="array">
      <item name="field_to_sort" xsi:type="string">field</item>
      <item name="other_field_to_sort" xsi:type="string">other_field</item>
    </argument>
  </arguments>
</type>
```
This example adds `field_to_sort` and `other_field_to_sort` attributes to the `additionalAttributes` array defined in the `ProductEntityAttributesForAst` class. The array already contains the `min_price`, `max_price`, and `category_ids` attributes.

<<<<<<< HEAD

=======
>>>>>>> 168052f6
## ProductInterface {#ProductInterface}

Any type that implements `ProductInterface` contains all the base attributes necessary for the frontend of the product model.
The `items` that are returned in a `ProductInterface` array can also contain attributes from resources external to the CatalogGraphQl module:

* Custom and extension attributes defined in any attribute set
* The attribute is defined in the [PhysicalProductInterface](#PhysicalProductInterface) or [CustomizableOptionInterface]({{ page.baseurl }}/graphql/reference/customizable-option-interface.html)
* Product types that define their own implementation of `ProductInterface`, including
  * [BundleProduct]({{ page.baseurl }}/graphql/reference/bundle-product.html)
  * [ConfigurableProduct]({{ page.baseurl }}/graphql/reference/configurable-product.html)
  * [DownloadableProduct]({{ page.baseurl }}/graphql/reference/downloadable-product.html)
  * [GroupedProduct]({{ page.baseurl }}/graphql/reference/grouped-product.html)

The following table defines the `ProductInterface` attributes and objects.

Attribute | Data type | Description
--- | --- | ---
`attribute_set_id` | Int | The attribute set assigned to the product
`canonical_url` | String  | The canonical URL for the product
`categories` | [CategoryInterface] | The categories assigned to the product. See [categories endpoint]({{ page.baseurl }}/graphql/reference/categories.html) for more information
`country_of_manufacture` | String | The product's country of origin
`created_at` | String | Timestamp indicating when the product was created
`custom_design` | String | A theme that can be applied to the product page
`custom_design_from` | String | The beginning date when a theme is applied to the product page
`custom_design_to` | String| The date at which a theme is no longer applied to the product page
`custom_layout` | String | The name of a custom layout
`custom_layout_update` | String | XML code that is applied as a layout update to the product page
`description` | String | Detailed information about the product. The value can include simple HTML tags
`gift_message_available` | String | Indicates whether a gift message is available
`id` | Int | The ID number assigned to the product
`image` | String | The relative path for the main image on the product page
`image_label` | String | The label assigned to a product image
`is_returnable` | String | Indicates whether the product can be returned. This attribute is defined in the Rma module.
`manufacturer` | Int | A number representing the product's manufacturer
`media_gallery_entries` | [MediaGalleryEntry] | An array of [MediaGalleryEntry](#MediaGalleryEntry) objects
`meta_description` | String | A brief overview of the product for search results listings, maximum 255 characters
`meta_keyword` | String | A comma-separated list of keywords that are visible only to search engines
`meta_title` | String | A string that is displayed in the title bar and tab of the browser and in search results lists
`name` | String | The product name. Customers use this name to identify the product.
`new_from_date` | String | The beginning date for new product listings, and determines if the product is featured as a new product
`new_to_date` | String | The end date for new product listings
`options_container` | String | If the product has multiple options, determines where they appear on the product page
`page_layout` | String | The page layout of the product page. Values are `1column-center`, `2columns-left`, `2columns-right`, and `3columns`
`price` | ProductPrices | The price of an item. A `ProductPrice` object is returned. See [ProductPrices](#ProductPrices) for more information.
`product_links` | [ProductLinks] | An array of [ProductLinks](#ProductLinks) objects
`short_description` | String | A short description of the product. Its use depends on the store's theme.
`sku` | String | A number or code assigned to a product to identify the product, options, price, and manufacturer
`small_image` | String | The relative path to the small image, which is used on catalog pages
`small_image_label` | String | The label assigned to a product's small image
`special_from_date` | String | The beginning date that a product has a special price
`special_price` | Float |  The discounted price of the product
`special_to_date` | String | The end date that a product has a special price
`swatch_image` | String | The file name of a swatch image. This attribute is defined in the Swatches module.
`tax_class_id` | Int | An ID assigned to a tax class. This attribute is defined in the Tax module.
`thumbnail` | String | The relative path to the product's thumbnail image
`thumbnail_label` | String | The label assigned to a product's thumbnail image
`tier_price` | Float | The price when tier pricing is in effect and the items purchased threshold has been reached
`tier_prices` | [ProductTierPrices] | An array of [ProductTierPrices](#ProductTier) objects
`type_id` | String | One of `simple`, `virtual`, `bundle`, `downloadable`,`grouped`, `configurable`
`updated_at` | String | The timestamp indicating when the product was last updated
`website_ids` | [Int] | An array of website IDs in which the product is available

### ProductPrices object {#ProductPrices}
<<<<<<< HEAD
The `ProductPrices` object contains the regular price of an item, as well as its minimum and maximum prices. Only composite products, which include bundle, configurable, and grouped products, can contain a minimum and maximum price.

=======

The `ProductPrices` object contains the regular price of an item, as well as its minimum and maximum prices. Only composite products, which include bundle, configurable, and grouped products, can contain a minimum and maximum price.

>>>>>>> 168052f6
Attribute |  Data Type | Description
--- | --- | ---
`maximalPrice` | Price | Used for composite (bundle, configurable, grouped) products. This is the highest possible final price for all the options defined within a composite product. If you're specifying a price range, this would be the "to" value.
`minimalPrice` | Price | Used for composite (bundle, configurable, grouped) products. This is the lowest possible final price for all the options defined within a composite product. If you're specifying a price range, this would be the "from" value.
`regularPrice` | Price | The base price of a product.
<<<<<<< HEAD

#### Price object {#Price}

The `Price` object defines the price of a product as well as any tax-related adjustments.

=======

#### Price object {#Price}

The `Price` object defines the price of a product as well as any tax-related adjustments.

>>>>>>> 168052f6
Attribute |  Data Type | Description
--- | --- | ---
`amount` | Money | The price of the product and its currency code. See [Money object](#Money).
`adjustments` | [PriceAdjustment] | An array of [PriceAdjustment](#PriceAdjustment) objects.
<<<<<<< HEAD

##### Money object {#Money}

A `Money` object defines a monetary value, including a numeric value and a currency code.

=======

##### Money object {#Money}

A `Money` object defines a monetary value, including a numeric value and a currency code.

>>>>>>> 168052f6
Attribute |  Data Type | Description
--- | --- | ---
`value` | Float | The price of the product
`currency` | CurrencyEnum | A three-letter currency code, such as `USD` or `EUR`.

##### PriceAdjustment array {#PriceAdjustment}

The `PricedAdjustment` object defines the amount of money to apply as an adjustment, the type of adjustment to apply, and whether the item is included or excluded from the adjustment.

Attribute |  Data Type | Description
--- | --- | ---
`amount` | Money | The amount of the price adjustment and its currency code. See [Money object](#Money).
`code` | PriceAdjustmentCodesEnum | One of `tax`, `weee`, or `weee_tax`.
`description` | PriceAdjustmentDescriptionEnum | Indicates whether the entity described by the code attribute is included or excluded from the adjustment.

#### ProductLinks object {#ProductLinks}

`ProductLinks` contains information about linked products, including the link type and product type of each item.

Attribute | Type | Description
--- | --- | ---
`sku` | String | The identifier of the linked product
`link_type` | String | One of `related`, `associated`, `upsell`, or `crosssell`.
`linked_product_sku` | String | The SKU of the linked product
`linked_product_type` | String | The type of linked product (`simple`, `virtual`, `bundle`, `downloadable`,`grouped`, `configurable`)
`position` | Int | The position within the list of product links

### MediaGalleryEntry object {#MediaGalleryEntry}

`MediaGalleryEntry` defines characteristics about images and videos associated with a specific product.

Field | Type | Description
--- | --- | ---
`id` | Int | The identifier assigned to the object
`media_type` | String | `image` or `video`
`label` | String | The "alt" text displayed on the UI when the user points to the image
`position` | Int | The media item's position after it has been sorted
`disabled` | Boolean | Whether the image is hidden from view
`types` | [String] | Array of image types. It can have the following values: `image`, `small_image`, `thumbnail`
`file` | String | The path of the image on the server
`content` | ProductMediaGalleryEntriesContent | Contains a [ProductMediaGalleryEntriesContent](#ProductMediaGalleryEntriesContent) object
`video_content` | ProductMediaGalleryEntriesVideoContent | Contains a [ProductMediaGalleryEntriesVideoContent](#ProductMediaGalleryEntriesVideoContent) object

#### ProductMediaGalleryEntriesContent object {#ProductMediaGalleryEntriesContent}

`ProductMediaGalleryEntriesContent` contains an image in base64 format and basic information about the image.

Field | Type | Description
--- | --- | ---
`base64_encoded_data` | String | The image in base64 format
`type` | String | The MIME type of the file, such as `image/png`
`name` | String | The file name of the image

#### ProductMediaGalleryEntriesVideoContent object {#ProductMediaGalleryEntriesVideoContent}

`ProductMediaGalleryEntriesVideoContent` contains a link to a video file and basic information about the video.

Field | Type | Description
--- | --- | ---
`media_type` | String | Must be `external-video`
`video_provider` | String | Optionally describes the video source
`video_url` | String | Required. The URL to the video
`video_title` | String | Required. The title of the video
`video_description` | String | A description of the video
`video_metadata` | String | Optional data about the video

### ProductTierPrices object {#ProductTier}

The `ProductTierPrices` object defines a tier price, which is a quantity discount offered to a specific customer group.

Field | Type | Description
--- | --- | ---
`customer_group_id` | Int | The ID of the customer group
`qty` | Float | The number of items that must be purchased to qualify for tier pricing
`value` | Float | The price of the fixed price item
`percentage_value` | Float | The percentage discount of the item
`website_id` | Int | The ID assigned to the website
<<<<<<< HEAD

## PhysicalProductInterface {#PhysicalProductInterface}

`PhysicalProductInterface`defines the weight of all tangible products.

=======

## PhysicalProductInterface {#PhysicalProductInterface}

`PhysicalProductInterface`defines the weight of all tangible products.

>>>>>>> 168052f6
Field | Type | Description
--- | --- | ---
`weight` | Float | The weight of the item, in units defined by the store

## LayerFilter object

The `LayerFilter` object can be returned in a response to help create layered navigation on your app.

Field | Type | Description
--- | --- | ---
`name` | String | The layered navigation filter name
`request_var` | String | The request variable name for the filter query
`filter_items_count` | Int | The number of filter items in filter group
`filter_items` |  [LayerFilterItemInterface] | An array of filter items

### LayerFilterItemInterface

`LayerFilterItemInterface ` contains an array of items that match the terms defined in the filter.

Field | Type | Description
--- | --- | ---
`label` | String | The label applied to a filter
`value_string` | String | The value for filter request variable to be used in a query
`items_count` | Int | The number of items the filter returned

## SortFields object

The `SortFields` object contains the default value for sort fields as well as all possible sort fields.

Field | Type | Description
--- | --- | ---
`default` | String | The default sort field
`options` | `SortField` | An array that contains all the fields you can use for sorting

### SortField object

Field | Type | Description
--- | --- | ---
`value` | String | The attribute name or code to use as the sort field
`label` | String | The attribute's label

## Sample query

You can review several general interest `products` queries at [Searches and pagination in GraphQL]({{ page.baseurl }}/graphql/search-pagination.html).

The following query returns layered navigation for products that have a `sku` containing the string `24-WB`.

{% highlight json %}
{
    products (
        filter: {
            sku: {
                like:"24-WB%"
            }
        }
        pageSize: 20
        currentPage: 1
        sort: {
            name: DESC
        }
    )
    {
        items {
            sku
        }
        filters {
            name
            filter_items_count
            request_var
            filter_items {
                label
                value_string
                items_count
            }
        }
    }
}
{% endhighlight %}<|MERGE_RESOLUTION|>--- conflicted
+++ resolved
@@ -2,10 +2,6 @@
 group: graphql
 title: Products endpoint
 version: 2.3
-<<<<<<< HEAD
-github_link: graphql/reference/products.md
-=======
->>>>>>> 168052f6
 ---
 
 The `products` endpoint allows you to search for catalog items.
@@ -135,10 +131,6 @@
 ```
 This example adds `field_to_sort` and `other_field_to_sort` attributes to the `additionalAttributes` array defined in the `ProductEntityAttributesForAst` class. The array already contains the `min_price`, `max_price`, and `category_ids` attributes.
 
-<<<<<<< HEAD
-
-=======
->>>>>>> 168052f6
 ## ProductInterface {#ProductInterface}
 
 Any type that implements `ProductInterface` contains all the base attributes necessary for the frontend of the product model.
@@ -202,49 +194,28 @@
 `website_ids` | [Int] | An array of website IDs in which the product is available
 
 ### ProductPrices object {#ProductPrices}
-<<<<<<< HEAD
+
 The `ProductPrices` object contains the regular price of an item, as well as its minimum and maximum prices. Only composite products, which include bundle, configurable, and grouped products, can contain a minimum and maximum price.
 
-=======
-
-The `ProductPrices` object contains the regular price of an item, as well as its minimum and maximum prices. Only composite products, which include bundle, configurable, and grouped products, can contain a minimum and maximum price.
-
->>>>>>> 168052f6
 Attribute |  Data Type | Description
 --- | --- | ---
 `maximalPrice` | Price | Used for composite (bundle, configurable, grouped) products. This is the highest possible final price for all the options defined within a composite product. If you're specifying a price range, this would be the "to" value.
 `minimalPrice` | Price | Used for composite (bundle, configurable, grouped) products. This is the lowest possible final price for all the options defined within a composite product. If you're specifying a price range, this would be the "from" value.
 `regularPrice` | Price | The base price of a product.
-<<<<<<< HEAD
 
 #### Price object {#Price}
 
 The `Price` object defines the price of a product as well as any tax-related adjustments.
 
-=======
-
-#### Price object {#Price}
-
-The `Price` object defines the price of a product as well as any tax-related adjustments.
-
->>>>>>> 168052f6
 Attribute |  Data Type | Description
 --- | --- | ---
 `amount` | Money | The price of the product and its currency code. See [Money object](#Money).
 `adjustments` | [PriceAdjustment] | An array of [PriceAdjustment](#PriceAdjustment) objects.
-<<<<<<< HEAD
 
 ##### Money object {#Money}
 
 A `Money` object defines a monetary value, including a numeric value and a currency code.
 
-=======
-
-##### Money object {#Money}
-
-A `Money` object defines a monetary value, including a numeric value and a currency code.
-
->>>>>>> 168052f6
 Attribute |  Data Type | Description
 --- | --- | ---
 `value` | Float | The price of the product
@@ -322,19 +293,11 @@
 `value` | Float | The price of the fixed price item
 `percentage_value` | Float | The percentage discount of the item
 `website_id` | Int | The ID assigned to the website
-<<<<<<< HEAD
 
 ## PhysicalProductInterface {#PhysicalProductInterface}
 
 `PhysicalProductInterface`defines the weight of all tangible products.
 
-=======
-
-## PhysicalProductInterface {#PhysicalProductInterface}
-
-`PhysicalProductInterface`defines the weight of all tangible products.
-
->>>>>>> 168052f6
 Field | Type | Description
 --- | --- | ---
 `weight` | Float | The weight of the item, in units defined by the store
