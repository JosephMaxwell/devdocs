--- conflicted
+++ resolved
@@ -50,7 +50,7 @@
 
 The following attributes can be used to create filters. See the [Response](#Response) section for information about each attribute.
 
-``` text
+```text
 country_of_manufacture
 created_at
 custom_design
@@ -117,7 +117,7 @@
 
 The system returns a `Products` object containing the following information:
 
-``` text
+```text
 items: [ProductInterface]
 page_info: SearchResultPageInfo
 total_count: Int
@@ -168,29 +168,15 @@
 
 Attribute | Data type | Description
 --- | --- | ---
-
 `attribute_set_id` | Int | The ID number assigned to the product
 `canonical_url` | String  | Canonical URL
 `categories` | [CategoryInterface] | The categories assigned to the product. See [categories endpoint]({{ page.baseurl }}/graphql/reference/categories.html) for more information
 `country_of_manufacture` | String | The product's country of origin
 `created_at` | String | Timestamp indicating when the product was created
-<<<<<<< HEAD
 `description` | String | Detailed information about the product. The value can include simple HTML tags
 `gift_message_available` | String | Indicates whether a gift message is available
 `id` | Int | The ID number assigned to the product
 `image` | ProductImage | The relative path to the main image on the product page
-=======
-`custom_design` | String | A theme that can be applied to the product page
-`custom_design_from` | String | The beginning date when a theme is applied to the product page
-`custom_design_to` | String| The date at which a theme is no longer applied to the product page
-`custom_layout` | String | The name of a custom layout
-`custom_layout_update` | String | XML code that is applied as a layout update to the product page
-`description` | ComplexTextValue | An object that contains detailed information about the product. The object can include simple HTML tags
-`gift_message_available` | String | Indicates whether a gift message is available
-`id` | Int | The ID number assigned to the product
-`image` | ProductImage | An object that contains the URL and label for the main image on the product page
-`is_returnable` | String | Indicates whether the product can be returned. This attribute is defined in the Rma module.
->>>>>>> ca1175b7
 `manufacturer` | Int | A number representing the product's manufacturer
 `media_gallery_entries` | [MediaGalleryEntry] | An array of [MediaGalleryEntry](#MediaGalleryEntry) objects
 `meta_description` | String | A brief overview of the product for search results listings, maximum 255 characters
@@ -202,37 +188,17 @@
 `options_container` | String | If the product has multiple options, determines where they appear on the product page
 `price` | ProductPrices | A [ProductPrices](#ProductPrices) object, indicating the price of an item
 `product_links` | [ProductLinks] | An array of [ProductLinks](#ProductLinks) objects
-<<<<<<< HEAD
 `short_description` | ComplexTextValue | A short description of the product. Its use depends on the theme.
 `sku` | String | A number or code assigned to a product to identify the product, options, price, and manufacturer
 `small_image` | ProductImage | The relative path to the small image, which is used on catalog pages
-=======
-`short_description` | ComplexTextValue | An object that contains a short description of the product. Its use depends on the store's theme. The object can include simple HTML tags
-`sku` | String | A number or code assigned to a product to identify the product, options, price, and manufacturer
-`small_image` | ProductImage | An object that contains the URL and label for the small image used on catalog pages
->>>>>>> ca1175b7
 `special_from_date` | String | The beginning date that a product has a special price
 `special_price` | Float | The discounted price of the product
 `special_to_date` | String | The end date that a product has a special price
-<<<<<<< HEAD
 `thumbnail` | ProductImage | The relative path to the product's thumbnail image
-=======
-`stock_status` | ProductStockStatus | An enumeration describing the stock status of the product. Possible values are `IN_STOCK` and `OUT_OF_STOCK`.
-`swatch_image` | String | The file name of a swatch image. This attribute is defined in the Swatches module.
-`tax_class_id` | Int | An ID assigned to a tax class. This attribute is defined in the Tax module.
-`thumbnail` | ProductImage | An object that contains the URL and label for the product's thumbnail image
->>>>>>> ca1175b7
 `tier_price` | Float | The price when tier pricing is in effect and the items purchased threshold has been reached
 `tier_prices` | [ProductTierPrices] | An array of [ProductTierPrices](#ProductTier) objects
 `type_id` | String | One of `simple`, `virtual`, `bundle`, `downloadable`, `grouped`, or `configurable`
 `updated_at` | String | The timestamp indicating when the product was last updated
-<<<<<<< HEAD
-=======
-`url_key` | String | The part of the URL that identifies the product. This attribute is defined in the `CatalogUrlRewrite` module
-`url_path` | String | The part of the URL that precedes the `url_key`. This attribute is defined in the `CatalogUrlRewrite` module
-`url_rewrites` | [UrlRewrite] | A list of URL rewrites. See [UrlRewrite endpoint]({{ page.baseurl }}/graphql/reference/url-resolver.html#UrlRewrite) for more information and an example query
-`website_ids` | [Int] | An array of website IDs in which the product is available
->>>>>>> ca1175b7
 {:style="table-layout:auto;"}
 
 ### ProductPrices object {#ProductPrices}
@@ -401,7 +367,7 @@
 
 The following query returns layered navigation for products that have a `sku` containing the string `24-WB`.
 
-``` text
+```text
 {
   products(
     filter: { sku: { like: "24-WB%" } }
