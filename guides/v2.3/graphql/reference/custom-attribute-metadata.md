--- conflicted
+++ resolved
@@ -2,10 +2,6 @@
 group: graphql
 title: CustomAttributeMetadata endpoint
 version: 2.3
-<<<<<<< HEAD
-github_link: graphql/reference/custom-attribute-metadata.md
-=======
->>>>>>> 168052f6
 ---
 
 The `customAttributeMetadata` endpoint returns the attribute type, given an attribute code and entity type. All entity attributes can be added to an equivalent GraphQL type, including custom, extension, and EAV (which have precedence set in that order for collisions). The ability to know the type of attribute a given field is obscured from the GraphQL query consumer.
