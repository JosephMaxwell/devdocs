--- conflicted
+++ resolved
@@ -82,11 +82,6 @@
 `region` | String | The state or province name
 `region_id` | Int | Uniquely identifies the region
 
-<<<<<<< HEAD
-### isEmailAvailable attribute
-
-The `isEmailAvailable` object can contain the following attributes:
-=======
 ### Customer address attribute {#CustomerAddressAttribute}
 
 The `CustomerAddressAttribute` object consists of:
@@ -97,7 +92,6 @@
 `value` | String | Attribute value
 
 ### isEmailAvailable query attribute
->>>>>>> 727f4f8a
 
 Attribute |  Data Type | Description
 --- | --- | ---
