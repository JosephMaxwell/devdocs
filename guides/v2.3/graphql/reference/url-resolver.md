--- conflicted
+++ resolved
@@ -2,10 +2,6 @@
 group: graphql
 version: 2.3
 title: urlResolver endpoint
-<<<<<<< HEAD
-github_link: graphql/reference/url-resolver.md
-=======
->>>>>>> 168052f6
 ---
 
 The `urlResolver` query returns the canonical URL for a specified product, category or CMS page. An external app can render a page by a url without any prior knowledge about the landing page.
