--- conflicted
+++ resolved
@@ -19,15 +19,9 @@
 
 Attribute |  Data Type | Description
 --- | --- | ---
-<<<<<<< HEAD
+
 `canonical_url` | String | The internal relative URL. If the specified  `url` is a redirect, the query returns the redirected URL, not the original.
 `id` | Int | The ID assigned to the object associated with the specified `url`. This could be a product ID, category ID, or page ID.
-=======
-`url` | String | The URL to resolve. Magento stores product and category URLs with the `.html` extension.  CMS URLs do not contain the extension.
-`EntityUrl` | `EntityUrl` | An output object containing the `id`, `canonical_url`, and `type` attributes.
-`id` | Int | The ID assigned to the object associated with the specified `url`. This could be a product ID, category ID, or page ID.
-`canonical_url` | String | The internal relative URL. If the specified  `url` is a redirect, the query returns the redirected URL, not the original.
->>>>>>> e5d2a1c8
 `type` | UrlRewriteEntityTypeEnum | The value of `UrlRewriteEntityTypeEnum` is one of PRODUCT, CATEGORY, or CMS_PAGE.
 `url` | String | The URL to resolve. Magento stores product and category URLs with the `.html` extension.  CMS URLs do not contain the extension.
 
