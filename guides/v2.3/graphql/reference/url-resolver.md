--- conflicted
+++ resolved
@@ -13,12 +13,8 @@
 
 Attribute |  Data Type | Description
 --- | --- | ---
-<<<<<<< HEAD
-`EntityUrl` | `EntityUrl` | An output object containing the `id`, `relative_url`, and `type` attributes.
-=======
 `url` | String | The URL to resolve. Magento stores product and category URLs with the `.html` extension.  CMS URLs do not contain the extension.
 `EntityUrl` | `EntityUrl` | An output object containing the `id`, `canonical_url`, and `type` attributes.
->>>>>>> 1404fb87
 `id` | Int | The ID assigned to the object associated with the specified `url`. This could be a product ID, category ID, or page ID.
 `canonical_url` | String | The internal relative URL. If the specified  `url` is a redirect, the query returns the redirected URL, not the original.
 `type` | UrlRewriteEntityTypeEnum | The value of `UrlRewriteEntityTypeEnum` is one of PRODUCT, CATEGORY, or CMS_PAGE.
