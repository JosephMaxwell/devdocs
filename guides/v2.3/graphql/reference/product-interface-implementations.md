--- conflicted
+++ resolved
@@ -30,11 +30,7 @@
 
 For example, to return `GroupedProduct` attributes, construct your query like this:
 
-<<<<<<< HEAD
-``` text
-=======
 ```text
->>>>>>> 4d57c16e
 {
   products(filter:
     {sku: {eq: "24-WG085_Group"}}
