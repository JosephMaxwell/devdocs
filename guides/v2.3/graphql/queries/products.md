---
group: graphql
title: products query
redirect_from:
  - /guides/v2.3/graphql/reference/products.html
---

The `products` query allows you to search for catalog items.

## Syntax

```graphql
products(
  search: String
  filter: ProductAttributeFilterInput
  pageSize: Int
  currentPage: Int
  sort: ProductSortFilterInput
): Products
```

## Input attributes

Each query attribute is defined below:

Attribute |  Data type | Description
--- | --- | ---
`search` | String | Performs a full-text search using the specified key words
`filter` | ProductAttributeFilterInput | Identifies which attributes to search for and return. See [filter attribute](#ProductFilterInput) object for more information
`pageSize` | Int | Specifies the maximum number of results to return at once. The default value is 20
`currentPage` | Int | Specifies which page of results to return. The default value is 1
`sort` | ProductAttributeSortInput | Specifies which attribute to sort on, and whether to return the results in ascending or descending order

### search attribute

The `search` attribute causes Magento to perform a full text search on the specified keywords. This is the same type of search that is performed from the storefront. If multiple keywords are specified, each keyword is evaluated separately.

Each query must contain a `search` or `filter` attribute, or both.

### filter attribute {#ProductFilterInput}

The `ProductAttributeFilterInput` object determines which attributes will be used to narrow the results in a `products` query. A filter contains at least one attribute, a comparison operator, and the value that is being searched for. The following example filter searches for products that have a `name` that contains the string `Bag` with a `price` that's less than or equal to `40`.

```graphql
filter: {
  name: {
    match: "Bag"
  }
  price: {
    to: "40"
  }
}
```

Magento processes the attribute values specified in a `ProductAttributeFilterInput` as simple data types (strings, integers, Booleans). However, returned attributes can be a different, complex data type. For example, in a response, `price` is an object that contains a monetary value and a currency code.

By default, you can use the following attributes as filters. To define a custom filter, see [Filtering with custom attributes]({{page.baseurl}}/graphql/custom-filters.html). Use the `input_type` output attribute of the [`customAttributeMetadata` query]({{page.baseurl}}/graphql/queries/custom-attribute-metadata.html) to determine whether your custom filter should include the `FilterEqualTypeInput`, `FilterMatchTypeInput`, or `FilterRangeTypeInput` data type.

Attribute | Data type | Description
--- | --- | ---
`category_id` | FilterEqualTypeInput | Filters by category ID
`description` | FilterMatchTypeInput | Filters on the Description attribute
`name` | FilterMatchTypeInput | Filters on the Product Name attribute
`price` | FilterRangeTypeInput | Filters on the Price attribute
`short_description` | FilterMatchTypeInput | Filters on the Short Description attribute
`sku` | FilterEqualTypeInput | Filters on the SKU attribute
`url_key` | FilterEqualTypeInput | The part of the URL that identifies the product

#### FilterEqualTypeInput attributes

The `category_id`, `sku`, and `url_key` filters require a `FilterEqualTypeInput` object as input. You must specify a `FilterEqualTypeInput` object to filter on a custom product attribute of the following types:

-  Boolean
-  Select
-  Multiple select

Attribute | Data type | Description
--- | --- | ---
`eq` | String | Use this attribute to exactly match the specified string. For example, to filter on a specific category ID, specify a value like `5`
`in` | [String] | Use this attribute to filter on an array of values. For example, to filter on category IDs 4, 5, and 6, specify a value of `["4", "5", "6"]`

#### FilterMatchTypeInput attributes

Use the `FilterMatchTypeInput` object to construct a filter that returns products that exactly match a string or contain the specified pattern.

Attribute | Data type | Description
--- | --- | ---
`match` | String | Use this attribute to exactly match the specified string. For example, to filter on a specific SKU, specify a value such as `24-MB01`

You must specify a `FilterMatchTypeInput` object to filter on a custom product attribute of the following types:

-  Text field
-  Text area
-  Any other type not explicitly listed in `FilterEqualTypeInput`, `FilterMatchTypeInput`, or `FilterRangeTypeInput`

#### FilterRangeTypeInput attributes

Use the `FilterRangeTypeInput` object to construct a filter that returns products that fall within a range of prices or dates.

Attribute | Data type | Description
--- | --- | ---
`from` | String | Use this attribute to specify the lowest possible value in the range
`to` | String | Use this attribute to specify the highest possible value in the range

### pageSize attribute {#pageSize}

Magento's GraphQL implementation of pagination uses offsets so that it operates in the same manner as REST and SOAP API requests.

The `pageSize` attribute specifies the maximum number of items to return. If no value is specified, 20 items are returned.

### currentPage attribute

The `currentPage` attribute specifies which page of results to return. If no value is specified, the first page is returned. Magento returns an error if you specify a value that is greater than the number of available pages.

### sort attribute

The `sort` attribute allows you to specify which field or fields to use for sorting the results. If you specify more than one field, Magento sorts by the first field listed. Then, if any items have the same value, those items will be sorted by the secondary field. The value for each field can be set to either `ASC` or `DESC`.

If you do not specify a `sort` object, Magento sorts as follows:

-  If you specify the `search` attribute, the query sorts by relevance, in descending order.
-  If you specify the `filter` attribute without specifying the  `search` attribute, the query sorts by position, in ascending order.

In previous versions, the `sort` attribute required a `ProductSortInput` object as input. The `sort` attribute now requires a `ProductAttributeSortInput` object, which can contain the following attributes:

Attribute | Data type | Description
--- | --- | ---
`name` | SortEnum | Sorts by Product Name
`position` | SortEnum | Sorts by the position of products
`price` | SortEnum | Sorts by Price
`relevance` | SortEnum | (Default) Sorts by the search relevance score

{:.bs-callout-info}
If you use MySQL for searches and you specify `relevance` and another sorting attribute, the `relevance` results are always listed first. This limitation does not apply to [Elasticsearch]({{page.baseurl}}/config-guide/elasticsearch/configure-magento.html).

## Deprecated input attributes

The `filter` and `sort` attributes require new input objects. The following sections list the deprecated attributes.

### ProductFilterInput attributes

The `filter` attribute previously required a `ProductFilterInput` object as input. This object has been deprecated. The replacement input object, `ProductAttributeFilterInput` is more restrictive about what attributes can be used in a `products` query by default. The following attributes can no longer be used in default filters. See [Filtering with custom attributes]({{page.baseurl}}/graphql/custom-filters.html) for more information.

```text
country_of_manufacture
created_at
custom_layout
custom_layout_update
gift_message_available
has_options
image
image_label
manufacturer
max_price
meta_description
meta_keyword
meta_title
min_price
news_from_date
news_to_date
options_container
or
required_options
small_image
small_image_label
special_from_date
special_price
special_to_date
thumbnail
thumbnail_label
tier_price
updated_at
weight
```

{:.bs-callout-info}
The `or` attribute cannot be used in a `products` query. Logical OR searches are no longer supported.

<<<<<<< HEAD
*  `or` - The keyword required to perform a logical OR comparison.
*  `news_from_date` - This attribute is transformed to `new_from_date` in a response.
*  `news_to_date` - This attribute is transformed to `new_to_date` in a response.
=======
The following condition types have been deprecated:
>>>>>>> 411d266b

```text
from
gt
gteq
like
lt
lteq
moreq
neq
nin
nlike
notnull
null
to
```

<<<<<<< HEAD
*  Comparable on Storefront
*  Use in Layered Navigation
*  Use in Search Results Layered Navigation
*  Visible on Catalog Pages on Storefront
*  Used in Product Listing
*  Used for Sorting in Product Listing"
=======
{:.bs-callout-info}
Wildcards are no longer supported in `products` queries.
>>>>>>> 411d266b

### ProductSortInput attributes

The following sorting attributes have been deprecated:

```text
country_of_manufacture
created_at
custom_layout_update
custom_layout
description
gift_message_available
has_options
image_label
image
manufacturer
meta_description
meta_keyword
meta_title
news_from_date
news_to_date
options_container
required_options
short_description
sku
small_image_label
small_image
special_from_date
special_price
special_to_date
thumbnail_label
thumbnail
tier_price
updated_at
weight
```

## Output attributes {#Response}

The query returns a `Products` object containing the following information:

Attribute | Data type | Description
--- | --- | ---
`aggregations` | [[Aggregation]](#Aggregation) | Layered navigation aggregations
`filters` | LayerFilter | Deprecated. Use `aggregations` instead
`items` | [[ProductInterface]](#ProductInterface) | An array of products that match the specified search criteria
`page_info` | [SearchResultPageInfo](#SearchResultPageInfo) | An object that includes the `page_info` and `currentPage` values specified in the query
`sort_fields` |  [SortFields](#SortFields) | An object that includes the default sort field and all available sort fields
`total_count` | Int | The number of products returned

### Aggregation attributes {#Aggregation}

Each aggregation within the `aggregations` object is a separate bucket that contains the attribute code and label for each filterable option (such as price, category ID, and custom attributes). It also includes the number of products within the filterable option that match the specified search criteria.

Attribute | Data type | Description
--- | --- | ---
`attribute_code` | String! | Attribute code of the filter item
`count` | Int | The number of filter items in the filter group
`label` | String | The filter name displayed in layered navigation
`options` | [AggregationOption] | Describes each aggregated filter option

#### AggregationOption attributes {#AggregationOption}

The `AggregationOption` array contains a list of possible options for the `attribute_code` defined in the aggregation. For example, if the `attribute_code` is `category_id`, the return options could include tops, bottoms, gear, and so on.

Attribute | Data type | Description
--- | --- | ---
`count` | Int | The number of items returned by the filter
`label` | String! | The label of the filter
`value` | String! | The internal ID representing the value of the option

### ProductInterface attributes {#ProductInterface}

The `items` object contains information about each product that match the search criteria. [ProductInterface]({{page.baseurl}}/graphql/product/product-interface.html) describes the possible contents of this object.

### SearchResultPageInfo attributes {#SearchResultPageInfo}

The `SearchResultPageInfo` object provides navigation for the query response.

Attribute | Data type | Description
--- | --- | ---
`current_page` | Int | Specifies which page of results to return
`page_size` | Int | Specifies the maximum number of items to return
`total_pages` | Int | The total number of pages returned

### SortFields attributes {#SortFields}

The `SortFields` object contains the default value for sort fields as well as all possible sort fields.

Attribute | Type | Description
--- | --- | ---
`default` | String | The default sort field
`options` | [SortField] | An array that contains all the fields that can be used for sorting

#### SortField attributes

The `SortField` object contains a list of all the attributes that can be used to sort query results.

Attribute | Type | Description
--- | --- | ---
`label` | String | The label of a sortable option
`value` | String | The attribute code of the sort field

## Deprecated output attributes

The `filters` output object has been deprecated in favor of the `aggregations` object. The following sections list the deprecated attributes.

### LayerFilter object

The `LayerFilter` object can be returned in a response to help create layered navigation on your app.

Attribute | Type | Description
--- | --- | ---
`filter_items` |  [LayerFilterItemInterface] | An array of filter items
`filter_items_count` | Int | The number of filter items in filter group
`name` | String | The layered navigation filter name
`request_var` | String | The request variable name for the filter query

### LayerFilterItemInterface

`LayerFilterItemInterface` contains an array of items that match the terms defined in the filter.

Attribute | Type | Description
--- | --- | ---
`items_count` | Int | The number of items the filter returned
`label` | String | The label applied to a filter
`value_string` | String | The value for filter request variable to be used in a query

## Sample queries

This section illustrates some of the many ways that you can use the `products` query.

### Full text search

The following search returns items that contain the word `yoga` or `pants`. The Catalog Search index contains search terms taken from the product `name`, `description`, `short_description` and related attributes.

**Request**

```graphql
{
  products(search: "Yoga pants", pageSize: 10) {
    total_count
    items {
      name
      sku
      price_range {
        minimum_price {
          regular_price {
            value
            currency
          }
        }
      }
    }
    page_info {
      page_size
      current_page
    }
  }
}
```

**Response**

The search returns 45 items, but only the first two items are returned on the current page.

```json
{
  "data": {
    "products": {
      "total_count": 45,
      "items": [
        {
          "name": "Josie Yoga Jacket",
          "sku": "WJ02",
          "price_range": {
            "minimum_price": {
              "regular_price": {
                "value": 56.25,
                "currency": "USD"
              }
            }
          }
        },
        {
          "name": "Selene Yoga Hoodie",
          "sku": "WH05",
          "price_range": {
            "minimum_price": {
              "regular_price": {
                "value": 42,
                "currency": "USD"
              }
            }
          }
        }
      ],
      "page_info": {
        "page_size": 2,
        "current_page": 1
      }
    }
  }
}
```

### Full text search with filter

The following sample query returns a list of products that meets the following criteria:

<<<<<<< HEAD
*  The product name, product description, or related field contains the string `Messenger` (which causes it to be available for full text searches).
*  The SKU begins with `24-MB`
*  The price is less than $50.
=======
-  The product name, product description, or related field contains the string `Messenger` (which causes it to be available for full text searches).
-  The price is less than $50.
>>>>>>> 411d266b

The response for each item includes the `name`, `sku`, and `price` only. Up to 25 results are returned at a time, in decreasing order of price.

**Request**

```graphql
{
  products(
    search: "Messenger"
    filter: { price: { to: "50" } }
    pageSize: 25
    sort: { price: DESC }
  ) {
    items {
      name
      sku
      price_range {
        minimum_price {
          regular_price {
            value
            currency
          }
        }
      }
    }
    total_count
    page_info {
      page_size
    }
  }
}
```

**Response**

```json
{
  "data": {
    "products": {
      "items": [
        {
          "name": "Rival Field Messenger",
          "sku": "24-MB06",
          "price_range": {
            "minimum_price": {
              "regular_price": {
                "value": 45,
                "currency": "USD"
              }
            }
          }
        },
        {
          "name": "Push It Messenger Bag",
          "sku": "24-WB04",
          "price_range": {
            "minimum_price": {
              "regular_price": {
                "value": 45,
                "currency": "USD"
              }
            }
          }
        },
        {
          "name": "Wayfarer Messenger Bag",
          "sku": "24-MB05",
          "price_range": {
            "minimum_price": {
              "regular_price": {
                "value": 45,
                "currency": "USD"
              }
            }
          }
        }
      ],
      "total_count": 3,
      "page_info": {
        "page_size": 25
      }
    }
  }
}
```

### Query with layered navigation

The following query returns aggregations for a query that filters on items with these characteristics:

-  Women's pants (category ID `27`)
-  In the price range of $30 - $39.99
-  Comes in black (color `49`)

**Request**

```graphql
{
  products(filter: {category_id: {eq: "27"}, price: {from: "30", to: "39.99"}, color: {eq: "49"}}, pageSize: 25, sort: {name: DESC}) {
    aggregations {
      attribute_code
      count
      label
      options {
        label
        value
        count
      }
    }
    items {
      name
      sku
      price_range {
        minimum_price {
          regular_price {
            value
            currency
          }
        }
      }
    }
    page_info {
      page_size
    }
  }
}
```

**Response**

{% collapsible Show sample response %}

```json
{
  "data": {
    "products": {
      "aggregations": [
        {
          "attribute_code": "price",
          "count": 1,
          "label": "Price",
          "options": [
            {
              "label": "30-*",
              "value": "30_*",
              "count": 4
            }
          ]
        },
        {
          "attribute_code": "category_id",
          "count": 5,
          "label": "Category",
          "options": [
            {
              "label": "New Luma Yoga Collection",
              "value": "8",
              "count": 1
            },
            {
              "label": "Bottoms",
              "value": "22",
              "count": 4
            },
            {
              "label": "Pants",
              "value": "27",
              "count": 4
            },
            {
              "label": "Pants",
              "value": "32",
              "count": 4
            },
            {
              "label": "Performance Fabrics",
              "value": "35",
              "count": 2
            }
          ]
        },
        {
          "attribute_code": "color",
          "count": 8,
          "label": "Color",
          "options": [
            {
              "label": "Black",
              "value": "49",
              "count": 4
            },
            {
              "label": "Blue",
              "value": "50",
              "count": 2
            },
            {
              "label": "Gray",
              "value": "52",
              "count": 1
            },
            {
              "label": "Green",
              "value": "53",
              "count": 1
            },
            {
              "label": "Orange",
              "value": "56",
              "count": 1
            },
            {
              "label": "Purple",
              "value": "57",
              "count": 1
            },
            {
              "label": "Red",
              "value": "58",
              "count": 1
            },
            {
              "label": "White",
              "value": "59",
              "count": 1
            }
          ]
        },
        {
          "attribute_code": "material",
          "count": 7,
          "label": "Material",
          "options": [
            {
              "label": "Nylon",
              "value": "37",
              "count": 1
            },
            {
              "label": "Rayon",
              "value": "39",
              "count": 1
            },
            {
              "label": "LumaTech&trade;",
              "value": "148",
              "count": 1
            },
            {
              "label": "Microfiber",
              "value": "150",
              "count": 2
            },
            {
              "label": "Spandex",
              "value": "151",
              "count": 2
            },
            {
              "label": "Organic Cotton",
              "value": "154",
              "count": 2
            },
            {
              "label": "CoolTech&trade;",
              "value": "156",
              "count": 2
            }
          ]
        },
        {
          "attribute_code": "size",
          "count": 2,
          "label": "Size",
          "options": [
            {
              "label": "28",
              "value": "172",
              "count": 4
            },
            {
              "label": "29",
              "value": "173",
              "count": 4
            }
          ]
        },
        {
          "attribute_code": "eco_collection",
          "count": 2,
          "label": "Eco Collection",
          "options": [
            {
              "label": "0",
              "value": "0",
              "count": 3
            },
            {
              "label": "1",
              "value": "1",
              "count": 1
            }
          ]
        },
        {
          "attribute_code": "performance_fabric",
          "count": 2,
          "label": "Performance Fabric",
          "options": [
            {
              "label": "0",
              "value": "0",
              "count": 2
            },
            {
              "label": "1",
              "value": "1",
              "count": 2
            }
          ]
        },
        {
          "attribute_code": "erin_recommends",
          "count": 1,
          "label": "Erin Recommends",
          "options": [
            {
              "label": "0",
              "value": "0",
              "count": 4
            }
          ]
        },
        {
          "attribute_code": "new",
          "count": 2,
          "label": "New",
          "options": [
            {
              "label": "0",
              "value": "0",
              "count": 3
            },
            {
              "label": "1",
              "value": "1",
              "count": 1
            }
          ]
        },
        {
          "attribute_code": "sale",
          "count": 1,
          "label": "Sale",
          "options": [
            {
              "label": "0",
              "value": "0",
              "count": 4
            }
          ]
        },
        {
          "attribute_code": "style_bottom",
          "count": 5,
          "label": "Style Bottom",
          "options": [
            {
              "label": "Capri",
              "value": "107",
              "count": 2
            },
            {
              "label": "Leggings",
              "value": "109",
              "count": 1
            },
            {
              "label": "Parachute",
              "value": "110",
              "count": 1
            },
            {
              "label": "Sweatpants",
              "value": "113",
              "count": 1
            },
            {
              "label": "Track Pants",
              "value": "115",
              "count": 1
            }
          ]
        },
        {
          "attribute_code": "pattern",
          "count": 2,
          "label": "Pattern",
          "options": [
            {
              "label": "Color-Blocked",
              "value": "195",
              "count": 3
            },
            {
              "label": "Solid",
              "value": "197",
              "count": 1
            }
          ]
        },
        {
          "attribute_code": "climate",
          "count": 5,
          "label": "Climate",
          "options": [
            {
              "label": "Indoor",
              "value": "205",
              "count": 4
            },
            {
              "label": "Mild",
              "value": "206",
              "count": 4
            },
            {
              "label": "Spring",
              "value": "208",
              "count": 1
            },
            {
              "label": "Warm",
              "value": "209",
              "count": 2
            },
            {
              "label": "Hot",
              "value": "212",
              "count": 3
            }
          ]
        }
      ],
      "items": [
        {
          "name": "Karmen Yoga Pant",
          "sku": "WP01",
          "price_range": {
            "minimum_price": {
              "regular_price": {
                "value": 39,
                "currency": "USD"
              }
            }
          }
        },
        {
          "name": "Ida Workout Parachute Pant",
          "sku": "WP03",
          "price_range": {
            "minimum_price": {
              "regular_price": {
                "value": 48,
                "currency": "USD"
              }
            }
          }
        },
        {
          "name": "Bardot Capri",
          "sku": "WP08",
          "price_range": {
            "minimum_price": {
              "regular_price": {
                "value": 48,
                "currency": "USD"
              }
            }
          }
        },
        {
          "name": "Aeon Capri",
          "sku": "WP07",
          "price_range": {
            "minimum_price": {
              "regular_price": {
                "value": 48,
                "currency": "USD"
              }
            }
          }
        }
      ],
      "page_info": {
        "page_size": 25
      }
    }
  }
}
```

{% endcollapsible %}

### Return minimum and maximum prices and discount information

In the following example, a catalog price rule that provides a 10% discount on all fitness equipment is in effect. The product queried, `24-WG080`, is the Sprite Yoga Companion Kit bundle product. This product has two user-selected options that cause the price to vary. If you choose to query a product that is not a composite (bundle, group, or configurable) product, the minimum and maximum prices are the same.

**Request**

```graphql
{
  products(filter: {sku: {eq: "24-WG080"}}, sort: {name: ASC}) {
    items {
      name
      sku
      price_range {
        minimum_price {
          regular_price {
            value
            currency
          }
          final_price {
            value
            currency
          }
          discount {
            amount_off
            percent_off
          }
        }
        maximum_price {
          regular_price {
            value
            currency
          }
          final_price {
            value
            currency
          }
          discount {
            amount_off
            percent_off
          }
        }
      }
    }
  }
}
```

**Response**

```json
{
  "data": {
    "products": {
      "items": [
        {
          "name": "Sprite Yoga Companion Kit",
          "sku": "24-WG080",
          "price_range": {
            "minimum_price": {
              "regular_price": {
                "value": 61,
                "currency": "USD"
              },
              "final_price": {
                "value": 61,
                "currency": "USD"
              },
              "discount": {
                "amount_off": 0,
                "percent_off": 0
              }
            },
            "maximum_price": {
              "regular_price": {
                "value": 77,
                "currency": "USD"
              },
              "final_price": {
                "value": 77,
                "currency": "USD"
              },
              "discount": {
                "amount_off": 0,
                "percent_off": 0
              }
            }
          }
        }
      ]
    }
  }
}
```

### Retrieve related products, up-sells, and cross-sells

The following query shows how to get related products, up-sells, and cross-sells for a product:

**Request**

```graphql
{
  products(filter: { sku: { eq: "24-WB06" } }) {
    items {
      id
      name
      related_products {
        id
        name
      }
      upsell_products {
        id
        name
      }
      crosssell_products {
        id
        name
      }
    }
  }
}
```

**Response**

```json
{
  "data": {
    "products": {
      "items": [
        {
          "id": 11,
          "name": "Endeavor Daytrip Backpack",
          "related_products": [],
          "upsell_products": [
            {
              "id": 1,
              "name": "Joust Duffle Bag"
            },
            {
              "id": 3,
              "name": "Crown Summit Backpack"
            },
            {
              "id": 4,
              "name": "Wayfarer Messenger Bag"
            },
            {
              "id": 5,
              "name": "Rival Field Messenger"
            },
            {
              "id": 6,
              "name": "Fusion Backpack"
            },
            {
              "id": 7,
              "name": "Impulse Duffle"
            },
            {
              "id": 12,
              "name": "Driven Backpack"
            },
            {
              "id": 13,
              "name": "Overnight Duffle"
            },
            {
              "id": 14,
              "name": "Push It Messenger Bag"
            }
          ],
          "crosssell_products": [
            {
              "id": 18,
              "name": "Pursuit Lumaflex&trade; Tone Band"
            },
            {
              "id": 21,
              "name": "Sprite Foam Yoga Brick"
            },
            {
              "id": 32,
              "name": "Sprite Stasis Ball 75 cm"
            },
            {
              "id": 45,
              "name": "Set of Sprite Yoga Straps"
            }
          ]
        }
      ]
    }
  }
}
```

### Media gallery search

The following query returns media gallery information about the product with the `sku` of `24-MB01`.

**Request**

```graphql
query {
  productDetail: products(
    pageSize: 5
    filter: {
       sku: { eq: "24-MB01" }
    }
  ) {
    total_count
    items {
      sku
      id
      name
      image {
        url
        label
      }
      small_image{
          url
          label
      }
      media_gallery {
          url
          label
          ... on ProductVideo {
              video_content {
                  media_type
                  video_provider
                  video_url
                  video_title
                  video_description
                  video_metadata
              }
          }
      }
    }
  }
}
```

**Response**

```json
{
  "data": {
    "productDetail": {
      "total_count": 1,
      "items": [
        {
          "sku": "24-MB01",
          "id": 1,
          "name": "Joust Duffle Bag",
          "image": {
            "url": "http://magento2.vagrant130/pub/media/catalog/product/cache/fd3509f20f1e8c87464fb5042a4927e6/m/b/mb01-blue-0.jpg",
            "label": "Joust Duffle Bag"
          },
          "small_image": {
            "url": "http://magento2.vagrant130/pub/media/catalog/product/cache/fd3509f20f1e8c87464fb5042a4927e6/m/b/mb01-blue-0.jpg",
            "label": "Joust Duffle Bag"
          },
          "media_gallery": [
            {
              "url": "http://magento2.vagrant130/pub/media/catalog/product/cache/07660f0f9920886e0f9d3257a9c68f26/m/b/mb01-blue-0.jpg",
              "label": "Image"
            }
          ]
        }
      ]
    }
  }
}
```

### Include website information with `products` query results {#inclWebsiteInfoExample}

The [ProductInterface]({{ page.baseurl }}/graphql/product/product-interface.html) can include information about the `Website` object.

**Request**

```graphql
{
    products(filter: {sku: {eq: "24-WB04"}})
    {
        items{
            websites {
              id
              name
              code
              sort_order
              default_group_id
              is_default
            }
        }
    }
}
```

**Response**

```json
{
  "data": {
    "products": {
      "items": [
        {
          "websites": [
            {
              "id": 1,
              "name": "Main Website",
              "code": "base",
              "sort_order": 0,
              "default_group_id": "1",
              "is_default": true
            }
          ]
        }
      ]
    }
  }
}
```

### Query a URL's rewrite information {#urlRewriteExample}

The following product query returns URL rewrite information about the Joust Duffle Bag.

**Request**

```graphql
{
  products(search: "Joust") {
    items {
      name
      sku
      url_rewrites {
        url
        parameters {
          name
          value
        }
      }
    }
  }
}
```

**Response**

```json
{
  "data": {
    "products": {
      "items": [
        {
          "name": "Joust Duffle Bag",
          "sku": "24-MB01",
          "url_rewrites": [
            {
              "url": "no-route",
              "parameters": [
                {
                  "name": "page_id",
                  "value": "1"
                }
              ]
            },
            {
              "url": "joust-duffle-bag.html",
              "parameters": [
                {
                  "name": "id",
                  "value": "1"
                }
              ]
            },
            {
              "url": "gear/joust-duffle-bag.html",
              "parameters": [
                {
                  "name": "id",
                  "value": "1"
                },
                {
                  "name": "category",
                  "value": "3"
                }
              ]
            },
            {
              "url": "gear/bags/joust-duffle-bag.html",
              "parameters": [
                {
                  "name": "id",
                  "value": "1"
                },
                {
                  "name": "category",
                  "value": "4"
                }
              ]
            }
          ]
        }
      ]
    }
  }
}
```<|MERGE_RESOLUTION|>--- conflicted
+++ resolved
@@ -176,13 +176,11 @@
 {:.bs-callout-info}
 The `or` attribute cannot be used in a `products` query. Logical OR searches are no longer supported.
 
-<<<<<<< HEAD
 *  `or` - The keyword required to perform a logical OR comparison.
 *  `news_from_date` - This attribute is transformed to `new_from_date` in a response.
 *  `news_to_date` - This attribute is transformed to `new_to_date` in a response.
-=======
+
 The following condition types have been deprecated:
->>>>>>> 411d266b
 
 ```text
 from
@@ -200,17 +198,15 @@
 to
 ```
 
-<<<<<<< HEAD
 *  Comparable on Storefront
 *  Use in Layered Navigation
 *  Use in Search Results Layered Navigation
 *  Visible on Catalog Pages on Storefront
 *  Used in Product Listing
 *  Used for Sorting in Product Listing"
-=======
+
 {:.bs-callout-info}
 Wildcards are no longer supported in `products` queries.
->>>>>>> 411d266b
 
 ### ProductSortInput attributes
 
@@ -421,14 +417,9 @@
 
 The following sample query returns a list of products that meets the following criteria:
 
-<<<<<<< HEAD
 *  The product name, product description, or related field contains the string `Messenger` (which causes it to be available for full text searches).
 *  The SKU begins with `24-MB`
 *  The price is less than $50.
-=======
--  The product name, product description, or related field contains the string `Messenger` (which causes it to be available for full text searches).
--  The price is less than $50.
->>>>>>> 411d266b
 
 The response for each item includes the `name`, `sku`, and `price` only. Up to 25 results are returned at a time, in decreasing order of price.
 
