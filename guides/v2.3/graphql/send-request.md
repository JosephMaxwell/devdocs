---
group: graphql
version: 2.3
title: GraphQL request headers
<<<<<<< HEAD
github_link: graphql/send-request.md
=======
>>>>>>> 168052f6
---

Magento accepts the following headers in a GraphQL request:

<table>
<tr>
<th>Header name</th>
<th>Description/Value</th>
</tr>
<tr>
<td><code>Authorization</code></td>
<td><p><code>Bearer <i>authorization-token</i></code></p>
<p>An integration, admin, or customer token. See <a href="{{ page.baseurl }}/get-started/authentication/gs-authentication-token.html">Token-based authentication</a> for more information.</p>
</td>
</tr>
<tr>
<td><code>Store</code></td>
<td><p>The store code on which to perform the request. The value can be one of the following:</p>
<ul>
<li><code>default</code></li>
<li>A store code, which is defined when a store view is created.</li>
<!--
<li><p><code>all</code>. This value only applies to the CMS and Product modules. If this value is specified, the API call affects all the merchant's stores.</p></li>
-->
</ul>
</td>
</tr>
</table><|MERGE_RESOLUTION|>--- conflicted
+++ resolved
@@ -2,10 +2,6 @@
 group: graphql
 version: 2.3
 title: GraphQL request headers
-<<<<<<< HEAD
-github_link: graphql/send-request.md
-=======
->>>>>>> 168052f6
 ---
 
 Magento accepts the following headers in a GraphQL request:
