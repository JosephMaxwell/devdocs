---
group: install_pre
subgroup: Prerequisites
title: Prerequisites
menu_node: parent
menu_title: Prerequisites
menu_order: 1
version: 2.2
<<<<<<< HEAD
github_link: install-gde/prereq/prereq-overview.md
=======
>>>>>>> 168052f6
functional_areas:
  - Install
  - System
  - Setup
---

## Before you begin {#instgde-prereq-overview}

Before you install Magento, you must do all of the following:

<<<<<<< HEAD
*	Set up one or more hosts that meet the <a href="{{page.baseurl}}/install-gde/system-requirements.html">Magento system requirements</a>.
*	If you are setting up more than one web node with load balancing, set up and test that part of your system _before_ you install Magento.
*	Make sure you can back up your entire system at various points during the installation so you can roll back in the {% glossarytooltip c57aef7c-97b4-4b2b-a999-8001accef1fe %}event{% endglossarytooltip %} of issues.

<div class="bs-callout bs-callout-info" id="info">
<span class="glyphicon-class">
  <p>We assume you're installing the Magento 2 software in a <em>development environment</em>, which means you have <a href="http://www.linfo.org/root.html" target="&#95;blank">root user</a> access to the machine <em>and</em> that the machine does not need to be highly secure. If you're setting up a more secure machine, we strongly recommend you consult a network administrator for additional assistance.</p></span>
</div>

We strongly recommend you update and upgrade your operating system software. These upgrades can provide security and software fixes that might prevent future problems. Don't know what any of this means? Check out our <a href="{{page.baseurl}}/install-gde/bk-install-guide.html">installation overview page</a>.
=======
*	Set up one or more hosts that meet the [Magento system requirements]({{page.baseurl}}/install-gde/system-requirements.html).
*	If you are setting up more than one web node with load balancing, set up and test that part of your system _before_ you install Magento.
*	Make sure you can back up your entire system at various points during the installation so you can roll back in the {% glossarytooltip c57aef7c-97b4-4b2b-a999-8001accef1fe %}event{% endglossarytooltip %} of issues.

{:.bs-callout .bs-callout-info}
We assume you're installing the Magento 2 software in a <em>development environment</em>, which means you have [root user](http://www.linfo.org/root.html) access to the machine <em>and</em> that the machine does not need to be highly secure. If you're setting up a more secure machine, we strongly recommend you consult a network administrator for additional assistance.

We strongly recommend you update and upgrade your operating system software. These upgrades can provide security and software fixes that might prevent future problems. Don't know what any of this means? Check out our [installation overview page]({{page.baseurl}}/install-gde/bk-install-guide.html).
>>>>>>> 168052f6


Enter the following commands as a user with `root` privileges:

*	Ubuntu

		apt-get update
		apt-get upgrade

*	CentOS

		yum -y update
		yum -y upgrade

<<<<<<< HEAD
<h2 id="instgde-prereq-check">Prerequisite check</h2>
=======
## Prerequisite check {#instgde-prereq-check}
>>>>>>> 168052f6

To check your system for prerequisites, enter the following commands:

### Apache

CentOS: `httpd -v`

Ubuntu: `apache2 -v`

You must run Apache version 2.2 or 2.4 as the following result indicates:

	Server version: Apache/2.2.15 (Unix)
	Server built:   Jul 23 2014 14:17:29

<<<<<<< HEAD
To install or upgrade Apache, see <a href="{{page.baseurl}}/install-gde/prereq/apache.html">Apache</a>.

### PHP

<div class="bs-callout bs-callout-info" id="info" markdown="1">
Magento, with assistance from our community, is implementing PHP 7.2 compatibility for our upcoming 2.3.0 release. Any backward-incompatibility issues will be resolved in this release, and all 3rd party libraries now support PHP 7.2. Fully tested 7.2 support will be delivered in following patch releases.

If you are interested in participating in Magento Community projects we welcome your help! See our <a href="https://app.zenhub.com/workspace/o/magento-engcom/php-7.2-support/boards?repos=116423356,116426364,115111902" target="_blank">ZenHub board</a> for a full list of outstanding issues.
</div>
=======
To install or upgrade Apache, see [Apache]({{page.baseurl}}/install-gde/prereq/apache.html).

### PHP

{:.bs-callout .bs-callout-info}
Magento, with assistance from our community, is implementing PHP 7.2 compatibility for our upcoming 2.3.0 release. Any backward-incompatibility issues will be resolved in this release, and all 3rd party libraries now support PHP 7.2. Fully tested 7.2 support will be delivered in following patch releases. If you are interested in participating in Magento Community projects we welcome your help! See our [ZenHub board](https://app.zenhub.com/workspace/o/magento-engcom/php-7.2-support/boards?repos=116423356,116426364,115111902) for a full list of outstanding issues.
>>>>>>> 168052f6

	php -v

You must run {% glossarytooltip bf703ab1-ca4b-48f9-b2b7-16a81fd46e02 %}PHP{% endglossarytooltip %} version 7.1.x or 7.2.x as the following result indicates:

	PHP 7.1.6 (cli) (built: Jan  9 2017 09:23:16) ( NTS )
    Copyright (c) 1997-2017 The PHP Group
    Zend Engine v3.1.0, Copyright (c) 1998-2017 Zend Technologies with Zend OPcache v7.1.6, Copyright (c) 1999-2017, by Zend Technologies

See [PHP](/guides/v2.3/install-gde/prereq/php-centos-ubuntu.html) for info on installing PHP for CentOS or Ubuntu.

### MySQL

	mysql -u <database root user or database owner name> -p

For example:

	mysql -u magento -p

You must run MySQL version 5.6 or later as the following result indicates:

		Welcome to the MySQL monitor.  Commands end with ; or \g.
		Your MySQL connection id is 871
		Server version: 5.6.21 MySQL Community Server (GPL)

		Copyright (c) 2000, 2014, Oracle and/or its affiliates. All rights reserved.

		Oracle is a registered trademark of Oracle Corporation and/or its
		affiliates. Other names may be trademarks of their respective
		owners.

		Type 'help;' or '\h' for help. Type '\c' to clear the current input statement.

Enter `exit` at the `mysql>` prompt to exit.

<<<<<<< HEAD
To install or upgrade MySQL, see <a href="{{page.baseurl}}/install-gde/prereq/mysql.html">MySQL</a>.

#### Next step
<a href="{{page.baseurl}}/install-gde/bk-install-guide.html">Choose how to install the Magento software</a>

#### Related topics
*	<a href="{{page.baseurl}}/install-gde/prereq/mysql.html">MySQL</a>
*	<a href="{{page.baseurl}}/install-gde/prereq/apache.html">Apache</a>
*	<a href="{{page.baseurl}}/install-gde/prereq/php-centos-ubuntu.html#php-for-ubuntu">PHP&mdash;Ubuntu</a>
*	<a href="{{page.baseurl}}/install-gde/prereq/php-centos-ubuntu.html#php-for-centos">PHP&mdash;CentOS</a>
*	<a href="{{page.baseurl}}/install-gde/prereq/optional.html">Installing optional software</a>
=======
To install or upgrade MySQL, see [MySQL]({{page.baseurl}}/install-gde/prereq/mysql.html).

#### Next step

[Choose how to install the Magento software]({{page.baseurl}}/install-gde/bk-install-guide.html)

#### Related topics

*	[MySQL]({{page.baseurl}}/install-gde/prereq/mysql.html)
*	[Apache]({{page.baseurl}}/install-gde/prereq/apache.html)
*	[PHP&mdash;Ubuntu]({{page.baseurl}}/install-gde/prereq/php-centos-ubuntu.html#php-for-ubuntu)
*	[PHP&mdash;CentOS]({{page.baseurl}}/install-gde/prereq/php-centos-ubuntu.html#php-for-centos)
*	[Installing optional software]({{page.baseurl}}/install-gde/prereq/optional.html)
>>>>>>> 168052f6
*	[How to get the Magento software]({{ page.baseurl }}/install-gde/bk-install-guide.html)<|MERGE_RESOLUTION|>--- conflicted
+++ resolved
@@ -6,10 +6,6 @@
 menu_title: Prerequisites
 menu_order: 1
 version: 2.2
-<<<<<<< HEAD
-github_link: install-gde/prereq/prereq-overview.md
-=======
->>>>>>> 168052f6
 functional_areas:
   - Install
   - System
@@ -20,18 +16,6 @@
 
 Before you install Magento, you must do all of the following:
 
-<<<<<<< HEAD
-*	Set up one or more hosts that meet the <a href="{{page.baseurl}}/install-gde/system-requirements.html">Magento system requirements</a>.
-*	If you are setting up more than one web node with load balancing, set up and test that part of your system _before_ you install Magento.
-*	Make sure you can back up your entire system at various points during the installation so you can roll back in the {% glossarytooltip c57aef7c-97b4-4b2b-a999-8001accef1fe %}event{% endglossarytooltip %} of issues.
-
-<div class="bs-callout bs-callout-info" id="info">
-<span class="glyphicon-class">
-  <p>We assume you're installing the Magento 2 software in a <em>development environment</em>, which means you have <a href="http://www.linfo.org/root.html" target="&#95;blank">root user</a> access to the machine <em>and</em> that the machine does not need to be highly secure. If you're setting up a more secure machine, we strongly recommend you consult a network administrator for additional assistance.</p></span>
-</div>
-
-We strongly recommend you update and upgrade your operating system software. These upgrades can provide security and software fixes that might prevent future problems. Don't know what any of this means? Check out our <a href="{{page.baseurl}}/install-gde/bk-install-guide.html">installation overview page</a>.
-=======
 *	Set up one or more hosts that meet the [Magento system requirements]({{page.baseurl}}/install-gde/system-requirements.html).
 *	If you are setting up more than one web node with load balancing, set up and test that part of your system _before_ you install Magento.
 *	Make sure you can back up your entire system at various points during the installation so you can roll back in the {% glossarytooltip c57aef7c-97b4-4b2b-a999-8001accef1fe %}event{% endglossarytooltip %} of issues.
@@ -40,7 +24,6 @@
 We assume you're installing the Magento 2 software in a <em>development environment</em>, which means you have [root user](http://www.linfo.org/root.html) access to the machine <em>and</em> that the machine does not need to be highly secure. If you're setting up a more secure machine, we strongly recommend you consult a network administrator for additional assistance.
 
 We strongly recommend you update and upgrade your operating system software. These upgrades can provide security and software fixes that might prevent future problems. Don't know what any of this means? Check out our [installation overview page]({{page.baseurl}}/install-gde/bk-install-guide.html).
->>>>>>> 168052f6
 
 
 Enter the following commands as a user with `root` privileges:
@@ -55,11 +38,7 @@
 		yum -y update
 		yum -y upgrade
 
-<<<<<<< HEAD
-<h2 id="instgde-prereq-check">Prerequisite check</h2>
-=======
 ## Prerequisite check {#instgde-prereq-check}
->>>>>>> 168052f6
 
 To check your system for prerequisites, enter the following commands:
 
@@ -74,24 +53,12 @@
 	Server version: Apache/2.2.15 (Unix)
 	Server built:   Jul 23 2014 14:17:29
 
-<<<<<<< HEAD
-To install or upgrade Apache, see <a href="{{page.baseurl}}/install-gde/prereq/apache.html">Apache</a>.
-
-### PHP
-
-<div class="bs-callout bs-callout-info" id="info" markdown="1">
-Magento, with assistance from our community, is implementing PHP 7.2 compatibility for our upcoming 2.3.0 release. Any backward-incompatibility issues will be resolved in this release, and all 3rd party libraries now support PHP 7.2. Fully tested 7.2 support will be delivered in following patch releases.
-
-If you are interested in participating in Magento Community projects we welcome your help! See our <a href="https://app.zenhub.com/workspace/o/magento-engcom/php-7.2-support/boards?repos=116423356,116426364,115111902" target="_blank">ZenHub board</a> for a full list of outstanding issues.
-</div>
-=======
 To install or upgrade Apache, see [Apache]({{page.baseurl}}/install-gde/prereq/apache.html).
 
 ### PHP
 
 {:.bs-callout .bs-callout-info}
 Magento, with assistance from our community, is implementing PHP 7.2 compatibility for our upcoming 2.3.0 release. Any backward-incompatibility issues will be resolved in this release, and all 3rd party libraries now support PHP 7.2. Fully tested 7.2 support will be delivered in following patch releases. If you are interested in participating in Magento Community projects we welcome your help! See our [ZenHub board](https://app.zenhub.com/workspace/o/magento-engcom/php-7.2-support/boards?repos=116423356,116426364,115111902) for a full list of outstanding issues.
->>>>>>> 168052f6
 
 	php -v
 
@@ -127,19 +94,6 @@
 
 Enter `exit` at the `mysql>` prompt to exit.
 
-<<<<<<< HEAD
-To install or upgrade MySQL, see <a href="{{page.baseurl}}/install-gde/prereq/mysql.html">MySQL</a>.
-
-#### Next step
-<a href="{{page.baseurl}}/install-gde/bk-install-guide.html">Choose how to install the Magento software</a>
-
-#### Related topics
-*	<a href="{{page.baseurl}}/install-gde/prereq/mysql.html">MySQL</a>
-*	<a href="{{page.baseurl}}/install-gde/prereq/apache.html">Apache</a>
-*	<a href="{{page.baseurl}}/install-gde/prereq/php-centos-ubuntu.html#php-for-ubuntu">PHP&mdash;Ubuntu</a>
-*	<a href="{{page.baseurl}}/install-gde/prereq/php-centos-ubuntu.html#php-for-centos">PHP&mdash;CentOS</a>
-*	<a href="{{page.baseurl}}/install-gde/prereq/optional.html">Installing optional software</a>
-=======
 To install or upgrade MySQL, see [MySQL]({{page.baseurl}}/install-gde/prereq/mysql.html).
 
 #### Next step
@@ -153,5 +107,4 @@
 *	[PHP&mdash;Ubuntu]({{page.baseurl}}/install-gde/prereq/php-centos-ubuntu.html#php-for-ubuntu)
 *	[PHP&mdash;CentOS]({{page.baseurl}}/install-gde/prereq/php-centos-ubuntu.html#php-for-centos)
 *	[Installing optional software]({{page.baseurl}}/install-gde/prereq/optional.html)
->>>>>>> 168052f6
 *	[How to get the Magento software]({{ page.baseurl }}/install-gde/bk-install-guide.html)