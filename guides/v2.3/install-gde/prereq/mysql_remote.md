--- conflicted
+++ resolved
@@ -5,33 +5,12 @@
 menu_title: Set up a remote MySQL database connection
 menu_order: 175
 version: 2.1
-<<<<<<< HEAD
-github_link: install-gde/prereq/mysql_remote.md
-=======
->>>>>>> 168052f6
 functional_areas:
   - Install
   - System
   - Setup
 ---
 
-<<<<<<< HEAD
-<h2 id="instgde-prereq-mysql-remote-over">When to set up a remote database connection</h2>
-This topic discusses how to set up a connection from your Magento web node to a MySQL server on another host. If you have a separate database host, you must perform the tasks discussed in this topic to install and use the Magento software. (The Magento *web node* is the server on which you installed the Magento software and that runs your web server.)
-
-<div class="bs-callout bs-callout-info" id="info">
-  <p>This is an advanced topic that should be used only by an experienced network administrator or database administrator. You must have <code>root</code> access to the file system and you must be able to log in to MySQL as <code>root</code>.</p>
-</div>
-
-### Prerequisites
-Before you begin, you must:
-
-*	<a href="{{page.baseurl }}/install-gde/prereq/mysql.html">Install MySQL server</a> on the database server 
-*	<a href="{{page.baseurl }}/install-gde/prereq/mysql.html#instgde-prereq-mysql-config">Create a database instance</a> on the database server
-*	Install the MySQL client on your Magento web node. Consult MySQL documentation for details.
-
-### High availability
-=======
 ## When to set up a remote database connection {#instgde-prereq-mysql-remote-over}
 
 This topic discusses how to set up a connection from your Magento web node to a MySQL server on another host. If you have a separate database host, you must perform the tasks discussed in this topic to install and use the Magento software. (The Magento *web node* is the server on which you installed the Magento software and that runs your web server.)
@@ -49,20 +28,11 @@
 
 ### High availability
 
->>>>>>> 168052f6
 Use the following guidelines to configure remote database connections if your web server or database server are clustered:
 
 *	You must configure a connection for each web server node
 *	Typically, you configure a database connection to the database load balancer; however, database clustering can be complex and configuring it is up to you. Magento makes no specific recommendations for database clustering.
 
-<<<<<<< HEAD
-	For more information, see <a href="https://dev.mysql.com/doc/refman/5.6/en/mysql-cluster.html" target="_blank">MySQL documentation</a>.
-
-### Resolving connection issues
-If you have issues connecting to either host, first ping the other host to make sure it's reachable. You also might need to allow connections from one host to another by modifying firewall and SELinux rules (if you use SELinux).
-
-<h2 id="instgde-prereq-mysql-remote-create">Create the remote connection</h2>
-=======
 	For more information, see [MySQL documentation](https://dev.mysql.com/doc/refman/5.6/en/mysql-cluster.html).
 
 ### Resolving connection issues
@@ -71,7 +41,6 @@
 
 ## Create the remote connection {#instgde-prereq-mysql-remote-create}
 
->>>>>>> 168052f6
 To create a remote connection:
 
 1.	On your database server, as a user with `root` privileges, open your MySQL configuration file.
@@ -85,32 +54,18 @@
 		Default options are read from the following files in the given order:
 		/etc/my.cnf /etc/mysql/my.cnf /usr/etc/my.cnf ~/.my.cnf
 
-<<<<<<< HEAD
-	<div class="bs-callout bs-callout-info" id="info" markdown="1">
-  		On Ubuntu 16, the path is typically `/etc/mysql/mysql.conf.d/mysqld.cnf`.
-	</div>
-
-3.	Search the configuration file for `bind-address`.
-
-	If it exists, change the value as follows. 
-=======
     {:.bs-callout .bs-callout-info}
     On Ubuntu 16, the path is typically `/etc/mysql/mysql.conf.d/mysqld.cnf`.
 
 3.	Search the configuration file for `bind-address`.
 
 	If it exists, change the value as follows.
->>>>>>> 168052f6
 
 	If it doesn't exist, add it anywhere except the `[mysqld]` section.
 
 		bind-address = <ip address of your Magento web node>
 
-<<<<<<< HEAD
-	See <a href="https://dev.mysql.com/doc/refman/5.6/en/server-options.html" target="_blank">MySQL documentation</a>, especially if you have a clustered web server.
-=======
 	See [MySQL documentation](https://dev.mysql.com/doc/refman/5.6/en/server-options.html), especially if you have a clustered web server.
->>>>>>> 168052f6
 
 3.	Save your changes to the configuration file and exit the text editor.
 4.	Restart the MySQL service:
@@ -119,19 +74,11 @@
 
 	Ubuntu: `service mysql restart`
 
-<<<<<<< HEAD
-<div class="bs-callout bs-callout-info" id="info">
-  	<p>If MySQL fails to start, look in syslog for the source of the issue. Resolve the issue using <a href="https://dev.mysql.com/doc/refman/5.6/en/server-options.html#option_mysqld_bind-address" target="_blank">MySQL documentation</a> or another authoritative source.</p>
-</div>
-
-<h2 id="instgde-prereq-mysql-remote-access">Grant access to a database user</h2>
-=======
 {:.bs-callout .bs-callout-info}
 If MySQL fails to start, look in syslog for the source of the issue. Resolve the issue using [MySQL documentation](https://dev.mysql.com/doc/refman/5.6/en/server-options.html#option_mysqld_bind-address) or another authoritative source.
 
 ## Grant access to a database user {#instgde-prereq-mysql-remote-access}
 
->>>>>>> 168052f6
 To enable your web node to connect to the database server, you must grant a web node database user access to the database on the remote server.
 
 This example grants the `root` database user full access to the database on the remote host.
@@ -148,19 +95,11 @@
 
 		GRANT ALL ON magento_remote.* TO dbuser@192.0.2.50 IDENTIFIED BY 'dbuserpassword';
 
-<<<<<<< HEAD
-<div class="bs-callout bs-callout-info" id="info">
-  <p>If your web server is clustered, enter the same command on every web server. You must use the same username for every web server.</p>
-</div>
-
-<h2 id="instgde-prereq-mysql-remote-verify">Verify database access</h2>
-=======
 {:.bs-callout .bs-callout-info}
 If your web server is clustered, enter the same command on every web server. You must use the same username for every web server.
 
 ## Verify database access {#instgde-prereq-mysql-remote-verify}
 
->>>>>>> 168052f6
 On your web node host, enter the following command to verify the connection works:
 
 	mysql -u <local database username> -h <database server ip address> -p
@@ -181,13 +120,8 @@
 
 If your web server is clustered, enter the command on each web server host.
 
-<<<<<<< HEAD
-
-<h2 id="instgde-prereq-mysql-remote-install">Install the Magento software</h2>
-=======
 ## Install the Magento software {#instgde-prereq-mysql-remote-install}
 
->>>>>>> 168052f6
 When you install the Magento software using either the command line or Setup Wizard, you must specify the following:
 
 *	The Base {% glossarytooltip a05c59d3-77b9-47d0-92a1-2cbffe3f8622 %}URL{% endglossarytooltip %} (also referred to as the *store address*) specifies the hostname or IP address of the *web node*
@@ -196,16 +130,6 @@
 *	Database password is the local web node user's password
 *	Database name is the name of the database on the remote server
 
-<<<<<<< HEAD
-
-#### Related topics
-
-*	<a href="{{page.baseurl }}/install-gde/prereq/optional.html">Installing optional software</a>
-*	<a href="{{page.baseurl }}/install-gde/prereq/apache.html">Apache</a>
-*	<a href="{{page.baseurl }}/install-gde/prereq/php-centos-ubuntu.html#php-for-ubuntu">PHP&mdash;Ubuntu</a>
-*	<a href="{{page.baseurl }}/install-gde/prereq/php-centos-ubuntu.html#php-for-centos">PHP&mdash;CentOS</a>
-*	<a href="{{page.baseurl }}/install-gde/prereq/security.html">Configuring security options</a>
-=======
 #### Related topics
 
 *	[Installing optional software]({{page.baseurl }}/install-gde/prereq/optional.html)
@@ -213,5 +137,4 @@
 *	[PHP&mdash;Ubuntu]({{page.baseurl }}/install-gde/prereq/php-centos-ubuntu.html#php-for-ubuntu)
 *	[PHP&mdash;CentOS]({{page.baseurl }}/install-gde/prereq/php-centos-ubuntu.html#php-for-centos)
 *	[Configuring security options]({{page.baseurl }}/install-gde/prereq/security.html)
->>>>>>> 168052f6
 *	[How to get the Magento software]({{ page.baseurl }}/install-gde/bk-install-guide.html)