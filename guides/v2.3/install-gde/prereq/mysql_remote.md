--- conflicted
+++ resolved
@@ -44,21 +44,13 @@
 
 1. On your database server, as a user with `root` privileges, open your MySQL configuration file.
 
-<<<<<<< HEAD
-  To locate it, enter the following command:
-=======
     To locate it, enter the following command:
->>>>>>> 00bd653c
 
     ```bash
     mysql --help
     ```
 
-<<<<<<< HEAD
-  The location displays similar to the following:
-=======
     The location displays similar to the following:
->>>>>>> 00bd653c
 
     ```terminal
     Default options are read from the following files in the given order:
@@ -70,15 +62,6 @@
 
 1. Search the configuration file for `bind-address`.
 
-<<<<<<< HEAD
-  If it exists, change the value as follows.
-
-  If it doesn't exist, add it anywhere except the `[mysqld]` section.
-
-    bind-address = <ip address of your Magento web node>
-
-  See [MySQL documentation](https://dev.mysql.com/doc/refman/5.6/en/server-options.html), especially if you have a clustered web server.
-=======
     If it exists, change the value as follows.
 
     If it doesn't exist, add it anywhere except the `[mysqld]` section.
@@ -88,20 +71,13 @@
     ```
 
     See [MySQL documentation](https://dev.mysql.com/doc/refman/5.6/en/server-options.html), especially if you have a clustered web server.
->>>>>>> 00bd653c
 
 1. Save your changes to the configuration file and exit the text editor.
 1. Restart the MySQL service:
 
-<<<<<<< HEAD
-  CentOS: `service mysqld restart`
-
-  Ubuntu: `service mysql restart`
-=======
     * CentOS: `service mysqld restart`
 
     * Ubuntu: `service mysql restart`
->>>>>>> 00bd653c
 
     {:.bs-callout .bs-callout-info}
     If MySQL fails to start, look in syslog for the source of the issue. Resolve the issue using [MySQL documentation](https://dev.mysql.com/doc/refman/5.6/en/server-options.html#option_mysqld_bind-address) or another authoritative source.
@@ -118,15 +94,6 @@
 1. Connect to the MySQL database as the `root` user.
 1. Enter the following command:
 
-<<<<<<< HEAD
-    ```sql
-    GRANT ALL ON <local database name>.* TO <remote web node username>@<remote web node server ip address> IDENTIFIED BY '<database user password>';
-    ```
-
-  For example,
-
-    ```sql
-=======
     ```shell
     GRANT ALL ON <local database name>.* TO <remote web node username>@<remote web node server ip address> IDENTIFIED BY '<database user password>';
     ```
@@ -134,7 +101,6 @@
     For example,
 
     ```shell
->>>>>>> 00bd653c
     GRANT ALL ON magento_remote.* TO dbuser@192.0.2.50 IDENTIFIED BY 'dbuserpassword';
     ```
 
@@ -153,22 +119,11 @@
 
 ```terminal
 Welcome to the MySQL monitor.  Commands end with ; or \g.
-<<<<<<< HEAD
-Your MySQL connection id is 213
-Server version: 5.6.26 MySQL Community Server (GPL)
-
-Copyright (c) 2000, 2015, Oracle and/or its affiliates. All rights reserved.
-
-Oracle is a registered trademark of Oracle Corporation and/or its
-affiliates. Other names may be trademarks of their respective
-owners.
-=======
 Your MySQL connection id is 213 Server version: 5.6.26 MySQL Community Server (GPL)
 
 Copyright (c) 2000, 2015, Oracle and/or its affiliates. All rights reserved.
 
 Oracle is a registered trademark of Oracle Corporation and/or its affiliates. Other names may be trademarks of their respective owners.
->>>>>>> 00bd653c
 
 Type 'help;' or '\h' for help. Type '\c' to clear the current input statement.
 ```
