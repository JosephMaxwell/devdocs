--- conflicted
+++ resolved
@@ -47,35 +47,21 @@
     yum search ntp
     ```
 
-<<<<<<< HEAD
 1. Select a package to install. For example, `ntp.x86_64`.
 
 1. Install the package.
-=======
-2. Select a package to install. For example, `ntp.x86_64`.
-
-2. Install the package.
->>>>>>> a15b4fe2
 
     ```bash
     yum -y install ntp.x86_64
     ```
 
-<<<<<<< HEAD
 1. Enter the following command so that NTP starts when the server starts.
-=======
-3. Enter the following command so that NTP starts when the server starts.
->>>>>>> a15b4fe2
 
     ```bash
     chkconfig ntpd on
     ```
 
-<<<<<<< HEAD
 1. Continue with the next section.
-=======
-3. Continue with the next section.
->>>>>>> a15b4fe2
 
 ### Use NTP pool servers {#install-optional-ntp-servers}
 
@@ -83,11 +69,7 @@
 
 1. Open `/etc/ntp.conf` in a text editor.
 
-<<<<<<< HEAD
 1. Look for lines similar to the following:
-=======
-2. Look for lines similar to the following:
->>>>>>> a15b4fe2
 
     ```conf
     server 0.centos.pool.ntp.org
@@ -95,15 +77,9 @@
     server 2.centos.pool.ntp.org
     ```
 
-<<<<<<< HEAD
 1. Replace those lines or add additional lines that specify your NTP pool server or other NTP servers. It's a good idea to specify more than one.
 
 1. An example of using three United States-based NTP servers follows:
-=======
-3. Replace those lines or add additional lines that specify your NTP pool server or other NTP servers. It's a good idea to specify more than one.
-
-4. An example of using three United States-based NTP servers follows:
->>>>>>> a15b4fe2
 
     ```conf
     server 0.us.pool.ntp.org
@@ -111,25 +87,15 @@
     server 2.us.pool.ntp.org
     ```
 
-<<<<<<< HEAD
 1. Save your changes to `/etc/ntp.conf` and exit the text editor.
 
 1. Restart the service.
-=======
-5. Save your changes to `/etc/ntp.conf` and exit the text editor.
-
-4. Restart the service.
->>>>>>> a15b4fe2
-
-    * Ubuntu: `service ntp restart`
-
-    * CentOS: `service ntpd restart`
-
-<<<<<<< HEAD
+
+    *  Ubuntu: `service ntp restart`
+
+    *  CentOS: `service ntpd restart`
+
 1. Enter `date` to check the server's date.
-=======
-4. Enter `date` to check the server's date.
->>>>>>> a15b4fe2
 
     If the date is incorrect, make sure the NTP client port (typically, UDP 123) is open in your firewall.
 
@@ -162,18 +128,12 @@
 
 If a 404 (Not Found) error displays, check the following:
 
-* Start the web server if necessary.
-* Make sure your firewall allows traffic on port 80.
-
-<<<<<<< HEAD
-  [Help for Ubuntu](https://help.ubuntu.com/community/UFW)
-
-  [Help for CentOS](http://wiki.centos.org/HowTos/Network/IPTables){:target="_blank"}
-=======
- [Help for Ubuntu](https://help.ubuntu.com/community/UFW)
-
- [Help for CentOS](http://wiki.centos.org/HowTos/Network/IPTables){:target="_blank"}
->>>>>>> a15b4fe2
+*  Start the web server if necessary.
+*  Make sure your firewall allows traffic on port 80.
+
+   [Help for Ubuntu](https://help.ubuntu.com/community/UFW)
+
+   [Help for CentOS](http://wiki.centos.org/HowTos/Network/IPTables){:target="_blank"}
 
 ## Install phpmyadmin {#install-optional-phpmyadmin}
 
@@ -196,25 +156,15 @@
     apt-get install phpmyadmin
     ```
 
-<<<<<<< HEAD
 1. Follow the prompts on your screen to complete the installation.
 
 1. To use phpmyadmin, enter the following URL in your browser's address or location field:
-=======
-2. Follow the prompts on your screen to complete the installation.
-
-3. To use phpmyadmin, enter the following URL in your browser's address or location field:
->>>>>>> a15b4fe2
 
     ```http
     http://<web server host or IP>/phpmyadmin
     ```
 
-<<<<<<< HEAD
 1. When prompted, log in using your MySQL database `root` or administrative user's username and password.
-=======
-4. When prompted, log in using your MySQL database `root` or administrative user's username and password.
->>>>>>> a15b4fe2
 
 ## Install phpmyadmin on CentOS {#install-optional-phpmyadmin-centos}
 
@@ -234,21 +184,13 @@
     rpm -ivh epel-release-6-8.noarch.rpm
     ```
 
-<<<<<<< HEAD
 1. Install `phpmyadmin` as follows:
-=======
-2. Install `phpmyadmin` as follows:
->>>>>>> a15b4fe2
 
     ```bash
     yum -y install phpmyadmin
     ```
 
-<<<<<<< HEAD
 1. Authorize access to phpmyadmin from your machine's IP address.
-=======
-3. Authorize access to phpmyadmin from your machine's IP address.
->>>>>>> a15b4fe2
 
     Open the following file for editing:
 
@@ -256,11 +198,7 @@
     vim /etc/httpd/conf.d/phpMyAdmin.conf
     ```
 
-<<<<<<< HEAD
 1. Replace the following IP address with your IP address
-=======
-3. Replace the following IP address with your IP address
->>>>>>> a15b4fe2
 
     ```conf
     Require ip localhost
@@ -272,11 +210,7 @@
     Require ip 192.51.100.101
     ```
 
-<<<<<<< HEAD
 1. Replace the following IP with your IP address:
-=======
-4. Replace the following IP with your IP address:
->>>>>>> a15b4fe2
 
     ```conf
     Allow from localhost
@@ -288,47 +222,27 @@
     Allow from 192.51.100.101
     ```
 
-<<<<<<< HEAD
 1. Save your changes to `/etc/httpd/conf.d/phpMyAdmin.conf` and exit the text editor.
 
 1. Restart Apache.
-=======
-5. Save your changes to `/etc/httpd/conf.d/phpMyAdmin.conf` and exit the text editor.
-
-6. Restart Apache.
->>>>>>> a15b4fe2
 
     ```bash
     service httpd Restart
     ```
 
-<<<<<<< HEAD
 1. To use phpmyadmin, enter the following command in your browser's address or location field:
-=======
-7. To use phpmyadmin, enter the following command in your browser's address or location field:
->>>>>>> a15b4fe2
 
     ```http
     http://<web server host or IP>/phpmyadmin
     ```
 
-<<<<<<< HEAD
 1. When prompted, log in using your MySQL database `root` or administrative user's username and password.
-
-## Related topics
-
-* [Apache]({{page.baseurl }}/install-gde/prereq/apache.html)
-* [PHP]({{page.baseurl }}/install-gde/prereq/php-settings.html)
-=======
-8. When prompted, log in using your MySQL database `root` or administrative user's username and password.
 
 {:.ref-header}
 Related topics
 
-* [Apache]({{page.baseurl }}/install-gde/prereq/apache.html)
-* [PHP&mdash;Ubuntu]({{page.baseurl }}/install-gde/prereq/php-centos-ubuntu.html#php-for-ubuntu)
-* [PHP&mdash;CentOS]({{page.baseurl }}/install-gde/prereq/php-centos-ubuntu.html#php-for-centos)
->>>>>>> a15b4fe2
-* [MySQL]({{page.baseurl }}/install-gde/prereq/mysql.html)
-* [Configuring security options]({{page.baseurl }}/install-gde/prereq/security.html)
-* [How to get the Magento software]({{ page.baseurl }}/install-gde/bk-install-guide.html)+*  [Apache]({{page.baseurl }}/install-gde/prereq/apache.html)
+*  [PHP]({{page.baseurl }}/install-gde/prereq/php-settings.html)
+*  [MySQL]({{page.baseurl }}/install-gde/prereq/mysql.html)
+*  [Configuring security options]({{page.baseurl }}/install-gde/prereq/security.html)
+*  [How to get the Magento software]({{ page.baseurl }}/install-gde/bk-install-guide.html)