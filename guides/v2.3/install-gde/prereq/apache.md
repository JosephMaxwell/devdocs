---
group: installation-guide
title: Apache
functional_areas:
  - Install
  - System
  - Setup
---

## Apache versions supported {#apache-support}

Magento supports Apache 2.4.x.

## Help if you are just starting out {#apache-help-beginner}

If you're new to all this and need some help getting started, we suggest the following:

* [Is the Magento software installed already?]({{page.baseurl }}/install-gde/basics/basics_magento-installed.html)
* [What is the software that the Magento server needs to run?]({{page.baseurl }}/install-gde/basics/basics_software.html)
* [What operating system is my server running?]({{page.baseurl }}/install-gde/basics/basics_os-version.html)
* [How do I log in to my Magento server using a terminal, command prompt, or SSH?]({{page.baseurl }}/install-gde/basics/basics_login.html)

## Important: Apache rewrites and .htaccess {#apache-help-rewrite}

This topic discusses how to enable Apache 2.2 rewrites and specify a setting for the [distributed configuration file, `.htaccess`](http://httpd.apache.org/docs/current/howto/htaccess.html){:target="_blank"}.

Magento uses server rewrites and `.htaccess` to provide directory-level instructions for Apache. The following instructions are included in all of the other sections in this topic as well.

{% collapsible Click to show Apache 2.4 instructions %}
{% include install/allowoverrides24.md %}
{% endcollapsible %}

{% collapsible Click to show Apache 2.2 instructions %}
{% include install/allowoverrides22.md %}
{% endcollapsible %}

{:.bs-callout .bs-callout-info}
Failure to enable these settings typically results in no styles displaying on your storefront or Admin.

## Verify the Apache version {#install-prereq-apache-verify}

To verify the Apache version you're currently running, enter:

```bash
apache2 -v
```

The result displays similar to the following:

```terminal
Server version: Apache/2.2.22 (Ubuntu)
Server built: Jul 22 2014 14:35:32
```

* If Apache is *not* installed, see:
  * [Installing or upgrading Apache on Ubuntu](#install-prereq-apache-ubuntu)
  * [Installing Apache on CentOS]{#install-prereq-apache-centos}
* If Apache 2.2 is installed on Ubuntu 12 *and* you want to use [PHP](https://glossary.magento.com/php) 5.6, see the next section

## Installing or upgrading Apache on Ubuntu {#install-prereq-apache-ubuntu}

The following sections discusses how to install or upgrade Apache:

* Install Apache
* Upgrade to Apache 2.4 on Ubuntu 12 to use PHP 7+

### Installing Apache on Ubuntu 16, 14, or 12 {#install-prereq-apache-ubuntu-install}

{% collapsible Click to show/hide content %}
To install the default version of Apache (Ubuntu 14, 16&mdash;Apache 2.4, Ubuntu 12&mdash;Apache 2.2):

1. Install Apache

    ```bash
    apt-get -y install apache2
    ```

1. Verify the installation.

    ```bash
    apache2 -v
    ```

  The result displays similar to the following:

    ```terminal
    Server version: Apache/2.4.18 (Ubuntu)
    Server built: 2016-04-15T18:00:57
    ```

1. Enable rewrites and `.htaccess` as discussed in the following sections.

### Enable rewrites and .htaccess for Apache 2.4

{% include install/allowoverrides24.md %}

### Enable rewrites and .htaccess for Apache 2.2

{% include install/allowoverrides22.md %}

__Next steps:__

* [Solving 403 (Forbidden) errors](#apache-error)
* Continue with the next prerequisite ([PHP][]
* [Determine your installation or upgrade path]({{ page.baseurl }}/install-gde/bk-install-guide.html)
{% endcollapsible %}

### Upgrading Apache on Ubuntu 12 {#install-prereq-apache-ubuntu-upgrade}

{% collapsible Click to show/hide content %}
To use PHP 5.6 on Ubuntu 12, you must upgrade Apache to version 2.4. (By default, Ubuntu 12 comes with Apache 2.2.)

To upgrade to Apache 2.4:

1. Add the `ppa:ondrej` repository, which has Apache 2.4:

    ```bash
    apt-get -y update
    apt-add-repository ppa:ondrej/apache2
    apt-get -y update
    ```

1. Install Apache 2.4:

    ```bash
    apt-get install -y apache2
    ```

{:.bs-callout .bs-callout-info}
If the 'apt-get install' command fails because of unmet dependencies, consult a resource like [http://askubuntu.com](http://askubuntu.com/questions/140246/how-do-i-resolve-unmet-dependencies-after-adding-a-ppa){:target="_blank"}.

1. Verify the installation.

    ```bash
    apache2 -v
    ```

  Messages similar to the following should display:

    ```terminal
    Server version: Apache/2.4.10 (Ubuntu)
    Server built: Jul 22 2014 22:46:25
    ```

1. Continue with the next section.

<<<<<<< HEAD
### Enable rewrites and .htaccess for Apache 2.4

=======
### Enable rewrites and .htaccess for Apache 2.4 {#enable-rewr-apache24-upgr-ubuntu12}
>>>>>>> 1f67d398
{% include install/allowoverrides24.md %}

__Next steps:__

* [Solving 403 (Forbidden) errors](#apache-error)
* Continue with the next prerequisite [PHP]
* [Determine your installation or upgrade path]({{ page.baseurl }}/install-gde/bk-install-guide.html)
{% endcollapsible %}

## Installing Apache on CentOS 6 or 7 {#install-prereq-apache-centos}

{% collapsible Click to install Apache on CentOS 6 or 7 %}
Magento requires Apache use server rewrites. You must also specify the type of directives that can be used in `.htaccess`, which Magento uses to specify rewrite rules.

Installing and configuring Apache is basically a three-step process: install the software, enable rewrites, and specify `.htaccess` directives.

### Installing Apache {#apache-install-centos}

1. Install Apache 2.4 if you haven't already done so.

    ```bash
    yum -y install httpd
    ```

1. Verify the installation:

    ```bash
    httpd -v
    ```

  Messages similar to the following display to confirm the installation was successful:

    ```terminal
    Server version: Apache/2.4.0 (Unix)
    Server built: Oct 16 2017 14:48:21
    ```

1. Continue with the next section.

{:.bs-callout .bs-callout-info}
Even though Apache 2.4 is provided by default with CentOS 7, you configure it like Apache 2.2. See the following section.

### Enable rewrites and .htaccess for Apache 2.2 (including CentOS 7)

{% include install/allowoverrides22.md %}

__Next steps:__

* [Solving 403 (Forbidden) errors](#apache-error)
* Continue with the next prerequisite [PHP][]
* [Determine your installation or upgrade path]({{ page.baseurl }}/install-gde/bk-install-guide.html)
{% endcollapsible %}

## Solving 403 (Forbidden) errors {#apache-error}

{% collapsible Click to install solve 403 errors %}
If you encounter 403 Forbidden errors when trying to access the Magento site, you can update your Apache configuration or your virtual host configuration to enable visitors to the site as discussed in one of the following sections:

* [Solving 403 Forbidden errors for Apache 2.4](#apache-error-2-4)
* [Solving 403 Forbidden errors for Apache 2.2](#apache-error-2-2)

#### Solving 403 Forbidden errors for Apache 2.4 {#apache-error-2-4}

To enable website visitors to access your site, use one of the [Require directives](http://httpd.apache.org/docs/2.4/howto/access.html){:target="_blank"}.

For example:

```apache
<Directory /var/www/>
  Options Indexes FollowSymLinks MultiViews
  AllowOverride <value from Apache site>
  Order allow,deny
  Require all granted
</Directory>
```

{:.bs-callout .bs-callout-info}
The preceding values for `Order` might not work in all cases. For more information, see the [Apache documentation](https://httpd.apache.org/docs/2.4/mod/mod_access_compat.html#order){:target="_blank"}.

#### Solving 403 Forbidden errors for Apache 2.2 {#apache-error-2-2}

To enable website visitors to access your site, use the [Allow directive](http://httpd.apache.org/docs/2.2/mod/mod_authz_host.html#allow){:target="_blank"}.

For example:

```apache
<Directory /var/www/>
  Options Indexes FollowSymLinks MultiViews
  AllowOverride <value from Apache site>
  Order allow,deny
  Allow from all
</Directory>
```

{:.bs-callout .bs-callout-info}
The preceding values for `Order` might not work in all cases. For more information, see the [Apache documentation](https://httpd.apache.org/docs/2.2/mod/mod_authz_host.html#order){:target="_blank"}.
{% endcollapsible %}

#### Related topics

* [PHP]({{page.baseurl}}/install-gde/prereq/php-settings.html)
* [MySQL]({{page.baseurl}}/install-gde/prereq/mysql.html)
* [Configuring security options]({{page.baseurl }}/install-gde/prereq/security.html)
* [Installing optional software]({{page.baseurl }}/install-gde/prereq/optional.html)
* [Determine your installation or upgrade path]({{ page.baseurl }}/install-gde/bk-install-guide.html)<|MERGE_RESOLUTION|>--- conflicted
+++ resolved
@@ -144,12 +144,7 @@
 
 1. Continue with the next section.
 
-<<<<<<< HEAD
-### Enable rewrites and .htaccess for Apache 2.4
-
-=======
 ### Enable rewrites and .htaccess for Apache 2.4 {#enable-rewr-apache24-upgr-ubuntu12}
->>>>>>> 1f67d398
 {% include install/allowoverrides24.md %}
 
 __Next steps:__
