---
group: installation-guide
title: Apache
functional_areas:
  - Install
  - System
  - Setup
---

## Apache versions supported {#apache-support}

Magento supports Apache 2.4.x.

## Help if you are just starting out {#apache-help-beginner}

If you're new to all this and need some help getting started, we suggest the following:

* [Is the Magento software installed already?]({{page.baseurl }}/install-gde/basics/basics_magento-installed.html)
* [What is the software that the Magento server needs to run?]({{page.baseurl }}/install-gde/basics/basics_software.html)
* [What operating system is my server running?]({{page.baseurl }}/install-gde/basics/basics_os-version.html)
* [How do I log in to my Magento server using a terminal, command prompt, or SSH?]({{page.baseurl }}/install-gde/basics/basics_login.html)

## Important: Apache rewrites and .htaccess {#apache-help-rewrite}

This topic discusses how to enable Apache 2.2 rewrites and specify a setting for the [distributed configuration file, `.htaccess`](http://httpd.apache.org/docs/current/howto/htaccess.html){:target="_blank"}.

Magento uses server rewrites and `.htaccess` to provide directory-level instructions for Apache. The following instructions are included in all of the other sections in this topic as well.

{% collapsible Click to show Apache 2.4 instructions %}
{% include install/allowoverrides24.md %}
{% endcollapsible %}

{% collapsible Click to show Apache 2.2 instructions %}
{% include install/allowoverrides22.md %}
{% endcollapsible %}

{:.bs-callout .bs-callout-info}
Failure to enable these settings typically results in no styles displaying on your storefront or Admin.

## Verify the Apache version {#install-prereq-apache-verify}

To verify the Apache version you're currently running, enter:

```bash
apache2 -v
```

The result displays similar to the following:

```terminal
Server version: Apache/2.2.22 (Ubuntu)
Server built: Jul 22 2014 14:35:32
```

* If Apache is *not* installed, see:
  * [Installing or upgrading Apache on Ubuntu](#install-prereq-apache-ubuntu)
  * [Installing Apache on CentOS]{#install-prereq-apache-centos}
* If Apache 2.2 is installed on Ubuntu 12 *and* you want to use [PHP](https://glossary.magento.com/php) 5.6, see the next section

## Installing or upgrading Apache on Ubuntu {#install-prereq-apache-ubuntu}

The following sections discusses how to install or upgrade Apache:

* Install Apache
* Upgrade to Apache 2.4 on Ubuntu 12 to use PHP 7+

### Installing Apache on Ubuntu 16, 14, or 12 {#install-prereq-apache-ubuntu-install}

{% collapsible Click to show/hide content %}
To install the default version of Apache (Ubuntu 14, 16&mdash;Apache 2.4, Ubuntu 12&mdash;Apache 2.2):

1. Install Apache

    ```bash
    apt-get -y install apache2
    ```

1. Verify the installation.

    ```bash
    apache2 -v
    ```

<<<<<<< HEAD
  The result displays similar to the following:
=======
    The result displays similar to the following:
>>>>>>> 00bd653c

    ```terminal
    Server version: Apache/2.4.18 (Ubuntu)
    Server built: 2016-04-15T18:00:57
    ```

1. Enable rewrites and `.htaccess` as discussed in the following sections.

### Enable rewrites and .htaccess for Apache 2.4

{% include install/allowoverrides24.md %}

### Enable rewrites and .htaccess for Apache 2.2

{% include install/allowoverrides22.md %}

__Next steps:__

*	[Solving 403 (Forbidden) errors](#apache-error)
*	Continue with the next prerequisite ([PHP Settings]({{ page.baseurl }}/install-gde/prereq/php-settings.html))
*	[Determine your installation or upgrade path]({{ page.baseurl }}/install-gde/bk-install-guide.html)

{% endcollapsible %}

### Upgrading Apache on Ubuntu 12 {#install-prereq-apache-ubuntu-upgrade}

{% collapsible Click to show/hide content %}

To use PHP 5.6 on Ubuntu 12, you must upgrade Apache to version 2.4. (By default, Ubuntu 12 comes with Apache 2.2.)

To upgrade to Apache 2.4:

1. Add the `ppa:ondrej` repository, which has Apache 2.4:

    ```bash
    apt-get -y update
<<<<<<< HEAD
    apt-add-repository ppa:ondrej/apache2
=======
    ```

    ```bash
    apt-add-repository ppa:ondrej/apache2
    ```

    ```bash
>>>>>>> 00bd653c
    apt-get -y update
    ```

1. Install Apache 2.4:

    ```bash
    apt-get install -y apache2
    ```

    {:.bs-callout .bs-callout-info}
    If the 'apt-get install' command fails because of unmet dependencies, consult a resource like [http://askubuntu.com](http://askubuntu.com/questions/140246/how-do-i-resolve-unmet-dependencies-after-adding-a-ppa){:target="_blank"}.

1. Verify the installation.

    ```bash
    apache2 -v
    ```

<<<<<<< HEAD
  Messages similar to the following should display:
=======
    Messages similar to the following should display:
>>>>>>> 00bd653c

    ```terminal
    Server version: Apache/2.4.10 (Ubuntu)
    Server built: Jul 22 2014 22:46:25
    ```

1. Continue with the next section.

### Enable rewrites and .htaccess for Apache 2.4 {#enable-rewr-apache24-upgr-ubuntu12}
{% include install/allowoverrides24.md %}

__Next steps:__

*	[Solving 403 (Forbidden) errors](#apache-error)
*	Continue with the next prerequisite ([PHP Settings]({{ page.baseurl }}/install-gde/prereq/php-settings.html))
*	[Determine your installation or upgrade path]({{ page.baseurl }}/install-gde/bk-install-guide.html)

{% endcollapsible %}

## Installing Apache on CentOS 6 or 7 {#install-prereq-apache-centos}

{% collapsible Click to install Apache on CentOS 6 or 7 %}
Magento requires Apache use server rewrites. You must also specify the type of directives that can be used in `.htaccess`, which Magento uses to specify rewrite rules.

Installing and configuring Apache is basically a three-step process: install the software, enable rewrites, and specify `.htaccess` directives.

### Installing Apache {#apache-install-centos}

1. Install Apache 2.4 if you haven't already done so.

    ```bash
    yum -y install httpd
    ```

1. Verify the installation:

    ```bash
    httpd -v
    ```

<<<<<<< HEAD
  Messages similar to the following display to confirm the installation was successful:

    ```terminal
    Server version: Apache/2.4.0 (Unix)
    Server built: Oct 16 2017 14:48:21
=======
    Messages similar to the following display to confirm the installation was successful:

    ```terminal
    Server version: Apache/2.2.15 (Unix)
    Server built: Oct 16 2014 14:48:21
>>>>>>> 00bd653c
    ```

1. Continue with the next section.

    {:.bs-callout .bs-callout-info}
    Even though Apache 2.4 is provided by default with CentOS 7, you configure it like Apache 2.2. See the following section.

### Enable rewrites and .htaccess for Apache 2.2 (including CentOS 7)

{% include install/allowoverrides22.md %}

__Next steps:__

*	[Solving 403 (Forbidden) errors](#apache-error)
*	Continue with the next prerequisite ([PHP Settings]({{ page.baseurl }}/install-gde/prereq/php-settings.html))
*	[Determine your installation or upgrade path]({{ page.baseurl }}/install-gde/bk-install-guide.html)

{% endcollapsible %}

## Solving 403 (Forbidden) errors {#apache-error}

{% collapsible Click to install solve 403 errors %}
If you encounter 403 Forbidden errors when trying to access the Magento site, you can update your Apache configuration or your virtual host configuration to enable visitors to the site as discussed in one of the following sections:

* [Solving 403 Forbidden errors for Apache 2.4](#apache-error-2-4)
* [Solving 403 Forbidden errors for Apache 2.2](#apache-error-2-2)

#### Solving 403 Forbidden errors for Apache 2.4 {#apache-error-2-4}

To enable website visitors to access your site, use one of the [Require directives](http://httpd.apache.org/docs/2.4/howto/access.html){:target="_blank"}.

For example:

<<<<<<< HEAD
```apache
=======
```conf
>>>>>>> 00bd653c
<Directory /var/www/>
  Options Indexes FollowSymLinks MultiViews
  AllowOverride <value from Apache site>
  Order allow,deny
  Require all granted
</Directory>
```

{:.bs-callout .bs-callout-info}
The preceding values for `Order` might not work in all cases. For more information, see the [Apache documentation](https://httpd.apache.org/docs/2.4/mod/mod_access_compat.html#order){:target="_blank"}.

#### Solving 403 Forbidden errors for Apache 2.2 {#apache-error-2-2}

To enable website visitors to access your site, use the [Allow directive](http://httpd.apache.org/docs/2.2/mod/mod_authz_host.html#allow){:target="_blank"}.

For example:

<<<<<<< HEAD
```apache
=======
```conf
>>>>>>> 00bd653c
<Directory /var/www/>
  Options Indexes FollowSymLinks MultiViews
  AllowOverride <value from Apache site>
  Order allow,deny
  Allow from all
</Directory>
```

{:.bs-callout .bs-callout-info}
The preceding values for `Order` might not work in all cases. For more information, see the [Apache documentation](https://httpd.apache.org/docs/2.2/mod/mod_authz_host.html#order){:target="_blank"}.
{% endcollapsible %}

#### Related topics

* [PHP]({{page.baseurl}}/install-gde/prereq/php-settings.html)
* [MySQL]({{page.baseurl}}/install-gde/prereq/mysql.html)
* [Configuring security options]({{page.baseurl }}/install-gde/prereq/security.html)
* [Installing optional software]({{page.baseurl }}/install-gde/prereq/optional.html)
* [Determine your installation or upgrade path]({{ page.baseurl }}/install-gde/bk-install-guide.html)<|MERGE_RESOLUTION|>--- conflicted
+++ resolved
@@ -81,11 +81,7 @@
     apache2 -v
     ```
 
-<<<<<<< HEAD
-  The result displays similar to the following:
-=======
     The result displays similar to the following:
->>>>>>> 00bd653c
 
     ```terminal
     Server version: Apache/2.4.18 (Ubuntu)
@@ -122,17 +118,13 @@
 
     ```bash
     apt-get -y update
-<<<<<<< HEAD
+    ```
+
+    ```bash
     apt-add-repository ppa:ondrej/apache2
-=======
-    ```
-
-    ```bash
-    apt-add-repository ppa:ondrej/apache2
-    ```
-
-    ```bash
->>>>>>> 00bd653c
+    ```
+
+    ```bash
     apt-get -y update
     ```
 
@@ -151,11 +143,7 @@
     apache2 -v
     ```
 
-<<<<<<< HEAD
-  Messages similar to the following should display:
-=======
     Messages similar to the following should display:
->>>>>>> 00bd653c
 
     ```terminal
     Server version: Apache/2.4.10 (Ubuntu)
@@ -196,19 +184,11 @@
     httpd -v
     ```
 
-<<<<<<< HEAD
-  Messages similar to the following display to confirm the installation was successful:
-
-    ```terminal
-    Server version: Apache/2.4.0 (Unix)
-    Server built: Oct 16 2017 14:48:21
-=======
     Messages similar to the following display to confirm the installation was successful:
 
     ```terminal
     Server version: Apache/2.2.15 (Unix)
     Server built: Oct 16 2014 14:48:21
->>>>>>> 00bd653c
     ```
 
 1. Continue with the next section.
@@ -242,11 +222,7 @@
 
 For example:
 
-<<<<<<< HEAD
-```apache
-=======
 ```conf
->>>>>>> 00bd653c
 <Directory /var/www/>
   Options Indexes FollowSymLinks MultiViews
   AllowOverride <value from Apache site>
@@ -264,11 +240,7 @@
 
 For example:
 
-<<<<<<< HEAD
-```apache
-=======
 ```conf
->>>>>>> 00bd653c
 <Directory /var/www/>
   Options Indexes FollowSymLinks MultiViews
   AllowOverride <value from Apache site>
