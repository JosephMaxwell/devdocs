---
group: installation-guide
title: RabbitMQ
functional_areas:
  - Install
  - System
  - Setup
---

## RabbitMQ Overview {#overview}

RabbitMQ is an open source message broker that offers a reliable, highly available, scalable and portable messaging system.

Message queues provide an asynchronous communications mechanism in which the sender and the receiver of a message do not contact each other. Nor do they need to communicate with the message queue at the same time. When a sender places a messages onto a queue, it is stored until the recipient receives them.

{{site.data.var.ce}} uses RabbitMQ to manage these message queues. As of Magento release 2.3.0, RabbitMQ can be used on {{site.data.var.ce}} installations.

The message queue system must be established before you install Magento. The basic sequence is

1. Install RabbitMQ and any prerequisites.
2. Connect RabbitMQ and Magento.

{:.bs-callout .bs-callout-info"}
A basic message queue system can be implemented using cron instead of RabbitMQ. See [Configure message queues]({{page.baseurl}}/config-guide/mq/manage-mysql.html) for more information.

## Install RabbitMQ on Ubuntu {#ubuntu-install}

To install RabbitMQ on Ubuntu 16 enter the following command:

```bash
sudo apt install -y rabbitmq-server
```

This command also installs the required Erlang packages.

If you have an older version of Ubuntu, RabbitMQ recommends installing the package from their [website](https://glossary.magento.com/website).

1. Download [rabbitmq-server_3.6.6-1_all.deb](https://www.rabbitmq.com/releases/rabbitmq-server/v3.6.6/rabbitmq-server_3.6.6-1_all.deb){:target="_blank"}.
2. Install the package with `dpkg`.

Refer to [Installing on Debian/Ubuntu](https://www.rabbitmq.com/install-debian.html){:target="_blank"} for more information.

## Install RabbitMQ on CentOS {#centos-install}

### Install Erlang

RabbitMQ was written using the Erlang programming language, which must be installed on the same system as RabbitMQ.

See [Manual installation](https://www.erlang-solutions.com/resources/download.html){:target="_blank"} for more information.

Run the following commands to install this feature.

```bash
wget http://packages.erlang-solutions.com/erlang-solutions-1.0-1.noarch.rpm
```

```bash
rpm -Uvh erlang-solutions-1.0-1.noarch.rpm
```

### Install RabbitMQ

The RabbitMQ server is included on CentOS, but the version is often old. RabbitMQ recommends installing the package from their website.

1. Download [rabbitmq-server-3.5.6-1.noarch.rpm](https://www.rabbitmq.com/releases/rabbitmq-server/v3.5.6/rabbitmq-server-3.5.6-1.noarch.rpm){:target="_blank"}.
2. Run the following commands as a user with root permissions:

<<<<<<< HEAD
```bash
rpm --import https://www.rabbitmq.com/rabbitmq-signing-key-public.asc
```

```bash
yum install rabbitmq-server-3.5.6-1.noarch.rpm
```
=======
    ```bash
    rpm --import https://www.rabbitmq.com/rabbitmq-signing-key-public.asc
    ```
    
    ```bash
    yum install rabbitmq-server-3.5.6-1.noarch.rpm
    ```
>>>>>>> 8239503b

Refer to [Installing on RPM-based Linux](https://www.rabbitmq.com/install-rpm.html){:target="_blank"} for more information.

## Configure RabbitMQ {#config}

Review the official RabbitMQ documentation to configure and manage RabbitMQ. Pay attention to the following items:

* Environment variables
* Port access
* Default user accounts
* Starting and stopping the broker
* System limits

## Install Magento with RabbitMQ and connect to {{site.data.var.ce}} or {{site.data.var.ee}} 

If you installed Magento after you installed RabbitMQ, add the following command line parameters when you install {{site.data.var.ce}} or {{site.data.var.ee}}:

`--amqp-host="<hostname>" --amqp-port="5672" --amqp-user="<user_name>" --amqp-password="<password>" --amqp-virtualhost="/"`

where:

|Parameter|Description|
|--- |--- |
|`--amqp-host`|The hostname where RabbitMQ is installed.|
|`--amqp-port`|The port to use to connect to RabbitMQ. The default is `5672`.|
|`--amqp-user`|The username for connecting to RabbitMQ. Do not use the default user `guest`.|
|`--amqp-password`|The password for connecting to RabbitMQ. Do not use the default password `guest`.|
|`--amqp-virtualhost`|The virtual host for connecting to RabbitMQ. The default is `/`.
|`--amqp-ssl`|Indicates whether to connect to RabbitMQ. The default is `false`. If you set the value to true, see Configure SSL for more information.|

## Connect RabbitMQ to {{site.data.var.ce}} or {{site.data.var.ee}} 

If you already had Magento installed and you want to connect it to RabbitMQ, add a `queue` section in the `<install_directory>/app/etc/env.php` file so that it is similar to the following:

```php
'queue' =>
  array (
    'amqp' =>
    array (
      'host' => 'rabbitmq.example.com',
      'port' => '11213',
      'user' => 'magento',
      'password' => 'magento',
      'virtualhost' => '/'
     ),
  ),
```

Then, run `bin/magento setup:upgrade` to apply the changes and create the required queues in RabbitMQ.

## Configure SSL

To configure support for SSL, edit the `ssl` and `ssl_options` parameters in the `<install_directory>/app/etc/env.php` file so that they are similar to the following:

```php
<<<<<<< HEAD

=======
>>>>>>> 8239503b
'queue' =>
  array (
    'amqp' =>
    array (
      'host' => 'rabbitmq.example.com',
      'port' => '11213',
      'user' => 'magento',
      'password' => 'magento',
      'virtualhost' => '/',
      'ssl' => 'true',
      'ssl_options' => [
            'cafile' =>  '/etc/pki/tls/certs/DigiCertCA.crt',
            'certfile' => '/path/to/magento/app/etc/ssl/test-rabbit.crt',
            'keyfile' => '/path/to/magento/app/etc/ssl/test-rabbit.key'
       ],
     ),
  ),
```

## Start the message queue consumers

After you have connected Magento and RabbitMQ, you must start the message queue consumers. See [Configure message queues]({{page.baseurl}}/config-guide/mq/manage-mysql.html) for details.

## Related topics

* [Installing optional software]({{page.baseurl}}/install-gde/prereq/optional.html)
* [Apache]({{page.baseurl}}/install-gde/prereq/apache.html)
* [PHP 7.1 or 7.2]({{page.baseurl}}/install-gde/prereq/php-settings.html)
* [Configuring security options]({{page.baseurl}}/install-gde/prereq/security.html)
* [How to get the Magento software]({{ page.baseurl }}/install-gde/bk-install-guide.html)
* [Message queue overview]({{page.baseurl}}/config-guide/mq/rabbitmq-overview.html)
* [Manage message queues]({{page.baseurl}}/config-guide/mq/manage-mysql.html)<|MERGE_RESOLUTION|>--- conflicted
+++ resolved
@@ -65,15 +65,6 @@
 1. Download [rabbitmq-server-3.5.6-1.noarch.rpm](https://www.rabbitmq.com/releases/rabbitmq-server/v3.5.6/rabbitmq-server-3.5.6-1.noarch.rpm){:target="_blank"}.
 2. Run the following commands as a user with root permissions:
 
-<<<<<<< HEAD
-```bash
-rpm --import https://www.rabbitmq.com/rabbitmq-signing-key-public.asc
-```
-
-```bash
-yum install rabbitmq-server-3.5.6-1.noarch.rpm
-```
-=======
     ```bash
     rpm --import https://www.rabbitmq.com/rabbitmq-signing-key-public.asc
     ```
@@ -81,7 +72,6 @@
     ```bash
     yum install rabbitmq-server-3.5.6-1.noarch.rpm
     ```
->>>>>>> 8239503b
 
 Refer to [Installing on RPM-based Linux](https://www.rabbitmq.com/install-rpm.html){:target="_blank"} for more information.
 
@@ -137,10 +127,6 @@
 To configure support for SSL, edit the `ssl` and `ssl_options` parameters in the `<install_directory>/app/etc/env.php` file so that they are similar to the following:
 
 ```php
-<<<<<<< HEAD
-
-=======
->>>>>>> 8239503b
 'queue' =>
   array (
     'amqp' =>
