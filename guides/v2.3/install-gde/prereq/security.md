---
group: install_pre
subgroup: Prerequisites
title: SELinux and iptables
menu_title: SELinux and iptables
menu_order: 200
version: 2.1
<<<<<<< HEAD
github_link: install-gde/prereq/security.md
=======
>>>>>>> 168052f6
redirect_from: /guides/v1.0/install-gde/prereq/security.html
functional_areas:
  - Install
  - System
  - Setup
---

<<<<<<< HEAD
<h2 id="install-prereq-selinux">SELinux</h2>
<a href="http://selinuxproject.org/page/Main_Page" target="_blank">Security Enhanced Linux (SELinux)</a> enables CentOS and Ubuntu administrators greater access control over their servers. If you're using SELinux *and* Apache must initiate a connection to another host, you must run the commands discussed in this section.

<div class="bs-callout bs-callout-info" id="info">
  <p>Magento has no recommendation about using SELinux; you can use it for enhanced security if you wish. If you use SELinux, you must configure it properly or the Magento application will function unpredictably. If you choose to use SELinux, consult a resource like <a href="http://wiki.centos.org/HowTos/SELinux" target="_blank">the CentOS wiki</a> to set up rules to enable communication.</p>
</div>

### Suggestion for installing the Magento software with Apache
=======
## SELinux {#install-prereq-selinux}
[Security Enhanced Linux (SELinux)](http://selinuxproject.org/page/Main_Page) enables CentOS and Ubuntu administrators greater access control over their servers. If you're using SELinux \*and\* Apache must initiate a connection to another host, you must run the commands discussed in this section.

{:.bs-callout .bs-callout-info}
Magento has no recommendation about using SELinux; you can use it for enhanced security if you wish. If you use SELinux, you must configure it properly or the Magento application will function unpredictably. If you choose to use SELinux, consult a resource like [the CentOS wiki](http://wiki.centos.org/HowTos/SELinux) to set up rules to enable communication.

### Suggestion for installing the Magento software with Apache

>>>>>>> 168052f6
If you choose to enable SELinux, you might have issues running the installer unless you change the *security context* of some directories as follows:

	chcon -R --type httpd_sys_rw_content_t <your Magento install dir>/app/etc
	chcon -R --type httpd_sys_rw_content_t <your Magento install dir>/var
	chcon -R --type httpd_sys_rw_content_t <your Magento install dir>/pub/media
	chcon -R --type httpd_sys_rw_content_t <your Magento install dir>/pub/static

The preceding commands work only with the Apache web server. Because of the variety of configurations and security requirements, we don't guarantee these commands work in all situations. For more information, see:

<<<<<<< HEAD
*	<a href="http://linux.die.net/man/8/httpd_selinux" target="_blank">man page</a>
*	<a href="http://www.serverlab.ca/tutorials/linux/web-servers-linux/configuring-selinux-policies-for-apache-web-servers/" target="_blank">serverlab</a>

### Enable inter-server communication
If Apache and the database server are on the same host, you can skip this section and continue with <a href="#install-iptables">Opening Ports In Your Firewall</a>.
=======
*	[man page](http://linux.die.net/man/8/httpd_selinux)
*	[serverlab](http://www.serverlab.ca/tutorials/linux/web-servers-linux/configuring-selinux-policies-for-apache-web-servers/)

### Enable inter-server communication

If Apache and the database server are on the same host, you can skip this section and continue with [Opening Ports In Your Firewall](#install-iptables).
>>>>>>> 168052f6

To enable Apache to initiate a connection to another host with SELinux enabled:

1.	To determine if SELinux is enabled, use the following command:

		getenforce

	`Enforcing` displays to confirm that SELinux is running.

2.	Enter one of the following commands:

	CentOS: `setsebool -P httpd_can_network_connect=1`

	Ubuntu: `setsebool -P apache2_can_network_connect=1`

<<<<<<< HEAD
<h2 id="install-iptables">Opening Ports In Your Firewall</h2>
Depending on your security requirements, you might find it necessary to open port 80 and other ports in your firewall. Because of the sensitive nature of networking security, Magento strongly recommends you consult with your IT department before proceeding. Following are some suggested references:

*	Ubuntu: <a href="https://help.ubuntu.com/community/IptablesHowTo" target="_blank">Ubuntu documentation page</a>.
*	CentOS: <a href="http://wiki.centos.org/HowTos/Network/IPTables" target="_blank">CentOS how-to</a> and <a href="http://www.centos.org/docs/4/4.5/Security_Guide/s1-firewall-ipt-basic.html" target="_blank">CentOS reference page</a>.

#### Related topics:

*	<a href="{{page.baseurl }}/install-gde/prereq/apache.html">Apache</a>
*	<a href="{{page.baseurl }}/install-gde/prereq/php-centos-ubuntu.html#php-for-ubuntu">PHP&mdash;Ubuntu</a>
*	<a href="{{page.baseurl }}/install-gde/prereq/php-centos-ubuntu.html#php-for-centos">PHP&mdash;CentOS</a>
*	<a href="{{page.baseurl }}/install-gde/prereq/mysql.html">MySQL</a>
*	<a href="{{page.baseurl }}/install-gde/prereq/optional.html">Installing optional software</a>
=======
## Opening Ports In Your Firewall {#install-iptables}

Depending on your security requirements, you might find it necessary to open port 80 and other ports in your firewall. Because of the sensitive nature of networking security, Magento strongly recommends you consult with your IT department before proceeding. Following are some suggested references:

*	Ubuntu: [Ubuntu documentation page](https://help.ubuntu.com/community/IptablesHowTo)
*	CentOS: [CentOS how-to](http://wiki.centos.org/HowTos/Network/IPTables) and [CentOS reference page](http://www.centos.org/docs/4/4.5/Security_Guide/s1-firewall-ipt-basic.html).

#### Related topics:

*	[Apache]({{ page.baseurl }}/install-gde/prereq/apache.html)
*	[PHP 5.5, 5.6, or 7.0—Ubuntu]({{ page.baseurl }}/install-gde/prereq/php-ubuntu.html)
*	[PHP 5.5, 5.6, or 7.0—CentOS]({{ page.baseurl }}/install-gde/prereq/php-centos.html)
*	[MySQL]({{ page.baseurl }}/install-gde/prereq/mysql.html)
*	[Installing optional software]({{ page.baseurl }}/install-gde/prereq/optional.html)
>>>>>>> 168052f6
*	[How to get the Magento software]({{ page.baseurl }}/install-gde/bk-install-guide.html)<|MERGE_RESOLUTION|>--- conflicted
+++ resolved
@@ -5,10 +5,6 @@
 menu_title: SELinux and iptables
 menu_order: 200
 version: 2.1
-<<<<<<< HEAD
-github_link: install-gde/prereq/security.md
-=======
->>>>>>> 168052f6
 redirect_from: /guides/v1.0/install-gde/prereq/security.html
 functional_areas:
   - Install
@@ -16,16 +12,6 @@
   - Setup
 ---
 
-<<<<<<< HEAD
-<h2 id="install-prereq-selinux">SELinux</h2>
-<a href="http://selinuxproject.org/page/Main_Page" target="_blank">Security Enhanced Linux (SELinux)</a> enables CentOS and Ubuntu administrators greater access control over their servers. If you're using SELinux *and* Apache must initiate a connection to another host, you must run the commands discussed in this section.
-
-<div class="bs-callout bs-callout-info" id="info">
-  <p>Magento has no recommendation about using SELinux; you can use it for enhanced security if you wish. If you use SELinux, you must configure it properly or the Magento application will function unpredictably. If you choose to use SELinux, consult a resource like <a href="http://wiki.centos.org/HowTos/SELinux" target="_blank">the CentOS wiki</a> to set up rules to enable communication.</p>
-</div>
-
-### Suggestion for installing the Magento software with Apache
-=======
 ## SELinux {#install-prereq-selinux}
 [Security Enhanced Linux (SELinux)](http://selinuxproject.org/page/Main_Page) enables CentOS and Ubuntu administrators greater access control over their servers. If you're using SELinux \*and\* Apache must initiate a connection to another host, you must run the commands discussed in this section.
 
@@ -34,7 +20,6 @@
 
 ### Suggestion for installing the Magento software with Apache
 
->>>>>>> 168052f6
 If you choose to enable SELinux, you might have issues running the installer unless you change the *security context* of some directories as follows:
 
 	chcon -R --type httpd_sys_rw_content_t <your Magento install dir>/app/etc
@@ -44,20 +29,12 @@
 
 The preceding commands work only with the Apache web server. Because of the variety of configurations and security requirements, we don't guarantee these commands work in all situations. For more information, see:
 
-<<<<<<< HEAD
-*	<a href="http://linux.die.net/man/8/httpd_selinux" target="_blank">man page</a>
-*	<a href="http://www.serverlab.ca/tutorials/linux/web-servers-linux/configuring-selinux-policies-for-apache-web-servers/" target="_blank">serverlab</a>
-
-### Enable inter-server communication
-If Apache and the database server are on the same host, you can skip this section and continue with <a href="#install-iptables">Opening Ports In Your Firewall</a>.
-=======
 *	[man page](http://linux.die.net/man/8/httpd_selinux)
 *	[serverlab](http://www.serverlab.ca/tutorials/linux/web-servers-linux/configuring-selinux-policies-for-apache-web-servers/)
 
 ### Enable inter-server communication
 
 If Apache and the database server are on the same host, you can skip this section and continue with [Opening Ports In Your Firewall](#install-iptables).
->>>>>>> 168052f6
 
 To enable Apache to initiate a connection to another host with SELinux enabled:
 
@@ -73,21 +50,6 @@
 
 	Ubuntu: `setsebool -P apache2_can_network_connect=1`
 
-<<<<<<< HEAD
-<h2 id="install-iptables">Opening Ports In Your Firewall</h2>
-Depending on your security requirements, you might find it necessary to open port 80 and other ports in your firewall. Because of the sensitive nature of networking security, Magento strongly recommends you consult with your IT department before proceeding. Following are some suggested references:
-
-*	Ubuntu: <a href="https://help.ubuntu.com/community/IptablesHowTo" target="_blank">Ubuntu documentation page</a>.
-*	CentOS: <a href="http://wiki.centos.org/HowTos/Network/IPTables" target="_blank">CentOS how-to</a> and <a href="http://www.centos.org/docs/4/4.5/Security_Guide/s1-firewall-ipt-basic.html" target="_blank">CentOS reference page</a>.
-
-#### Related topics:
-
-*	<a href="{{page.baseurl }}/install-gde/prereq/apache.html">Apache</a>
-*	<a href="{{page.baseurl }}/install-gde/prereq/php-centos-ubuntu.html#php-for-ubuntu">PHP&mdash;Ubuntu</a>
-*	<a href="{{page.baseurl }}/install-gde/prereq/php-centos-ubuntu.html#php-for-centos">PHP&mdash;CentOS</a>
-*	<a href="{{page.baseurl }}/install-gde/prereq/mysql.html">MySQL</a>
-*	<a href="{{page.baseurl }}/install-gde/prereq/optional.html">Installing optional software</a>
-=======
 ## Opening Ports In Your Firewall {#install-iptables}
 
 Depending on your security requirements, you might find it necessary to open port 80 and other ports in your firewall. Because of the sensitive nature of networking security, Magento strongly recommends you consult with your IT department before proceeding. Following are some suggested references:
@@ -102,5 +64,4 @@
 *	[PHP 5.5, 5.6, or 7.0—CentOS]({{ page.baseurl }}/install-gde/prereq/php-centos.html)
 *	[MySQL]({{ page.baseurl }}/install-gde/prereq/mysql.html)
 *	[Installing optional software]({{ page.baseurl }}/install-gde/prereq/optional.html)
->>>>>>> 168052f6
 *	[How to get the Magento software]({{ page.baseurl }}/install-gde/bk-install-guide.html)