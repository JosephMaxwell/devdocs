--- conflicted
+++ resolved
@@ -23,10 +23,6 @@
 
 ```bash
 chcon -R --type httpd_sys_rw_content_t <magento_root>/app/etc
-<<<<<<< HEAD
-chcon -R --type httpd_sys_rw_content_t <magento_root>/var
-chcon -R --type httpd_sys_rw_content_t <magento_root>/pub/media
-=======
 ```
 
 ```bash
@@ -38,7 +34,6 @@
 ```
 
 ```bash
->>>>>>> 00bd653c
 chcon -R --type httpd_sys_rw_content_t <magento_root>/pub/static
 ```
 
@@ -53,13 +48,6 @@
 
 To enable Apache to initiate a connection to another host with SELinux enabled:
 
-<<<<<<< HEAD
-1. To determine if SELinux is enabled, use the following command:
-
-    ```bash
-    getenforce
-    ```
-=======
 1.	To determine if SELinux is enabled, use the following command:
 
     ```bash
@@ -67,20 +55,12 @@
     ```
 
     `Enforcing` displays to confirm that SELinux is running.
->>>>>>> 00bd653c
 
   `Enforcing` displays to confirm that SELinux is running.
 
-<<<<<<< HEAD
-1. Enter one of the following commands:
-
-  CentOS: `setsebool -P httpd_can_network_connect=1`
-  Ubuntu: `setsebool -P apache2_can_network_connect=1`
-=======
     * CentOS: `setsebool -P httpd_can_network_connect=1`
 
     * Ubuntu: `setsebool -P apache2_can_network_connect=1`
->>>>>>> 00bd653c
 
 ## Opening Ports In Your Firewall {#install-iptables}
 
