--- conflicted
+++ resolved
@@ -2,10 +2,6 @@
 group: install_pre
 title: Required PHP settings
 version: 2.3
-<<<<<<< HEAD
-github_link: install-gde/prereq/php-settings.md
-=======
->>>>>>> 168052f6
 functional_areas:
   - Install
   - System
@@ -27,35 +23,11 @@
 	*	Compiling code or deploying static assets, `756M`
     *	Installing and updating Magento components from Magento Marketplace, `2G`
     *	Testing, `~3-4G`
-<<<<<<< HEAD
-*	Disable [`asp_tags`](http://php.net/manual/en/ini.core.php#ini.asp-tags){:target="_blank"}
-=======
 *	Disable [`asp_tags`](http://php.net/manual/en/ini.core.php#ini.asp-tags){:target="&#95;blank"}
->>>>>>> 168052f6
 
 	If `asp_tags are` enabled, errors display when accessing PHTML templates.
 
 	`asp_tags` were removed in PHP 7.
-<<<<<<< HEAD
-*	Enable [`opcache.save_comments`](http://php.net/manual/en/opcache.configuration.php#ini.opcache.save_comments){:target="_blank"}, which is required for Magento 2.1 and later. 
-
-	We recommend you enable the [PHP OpCache](http://php.net/manual/en/intro.opcache.php){:target="_blank"} for performance reasons. The OPcache is enabled in many PHP distributions.
-
-	Magento 2.1 and later use PHP code comments for code generation.
-
-<div class="bs-callout bs-callout-warning">
-    <p>To avoid issues during installation and upgrade, we strongly recommend you apply the same PHP settings to both the PHP command-line configuration and to the PHP web server plug-in's configuration. For more information, see the next section.</p>
-</div>
-
-## Step 1: Find PHP configuration files {#php-required-find}
-This section discusses how you find the configuration files necesary to update required settings.
-
-### Find `php.ini` configuration file
-
-To find the web server configuration, run a <a href="{{page.baseurl}}/install-gde/prereq/optional.html#install-optional-phpinfo">`phpinfo.php` file</a> in your web browser and look for the Loaded Configuration File as follows:
-
-<img src="{{ site.baseurl }}/common/images/config_phpini-webserver.png" width="700px">
-=======
 *	Enable [`opcache.save_comments`](http://php.net/manual/en/opcache.configuration.php#ini.opcache.save_comments){:target="&#95;blank"}, which is required for Magento 2.1 and later.
 
 	We recommend you enable the [PHP OpCache](http://php.net/manual/en/intro.opcache.php){:target="&#95;blank"} for performance reasons. The OPcache is enabled in many PHP distributions.
@@ -74,7 +46,6 @@
 To find the web server configuration, run a [`phpinfo.php` file]({{page.baseurl}}/install-gde/prereq/optional.html#install-optional-phpinfo) in your web browser and look for the Loaded Configuration File as follows:
 
 ![]({{ site.baseurl }}/common/images/config_phpini-webserver.png)
->>>>>>> 168052f6
 
 To locate the PHP command-line configuration, enter
 
@@ -82,14 +53,8 @@
 
 Use the value of Loaded Configuration file.
 
-<<<<<<< HEAD
-<div class="bs-callout bs-callout-warning">
-    <p>If you have only one <code>php.ini</code> file, make the changes in that file. If you have two <code>php.ini</code> files, make the changes in <em>all</em> files. Failure to do so might cause unpredictable performance.</p>
-</div> 
-=======
 {:.bs-callout .bs-callout-info}
 If you have only one `php.ini` file, make the changes in that file. If you have two `php.ini` files, make the changes in <em>all</em> files. Failure to do so might cause unpredictable performance.
->>>>>>> 168052f6
 
 ### Find OPcache configuration settings
 
@@ -99,11 +64,7 @@
 
 *	Apache web server:
 
-<<<<<<< HEAD
-	For Ubuntu with Apache, OPcache settings are typically located in `php.ini`. 
-=======
 	For Ubuntu with Apache, OPcache settings are typically located in `php.ini`.
->>>>>>> 168052f6
 
 	For CentOS with Apache or nginx, OPcache settings are typically located in `/etc/php.d/opcache.ini`
 
@@ -120,11 +81,7 @@
 To set PHP options:
 
 1.	Open a `php.ini` in a text editor.
-<<<<<<< HEAD
-3.	Locate your server's time zone in the available [time zone settings](http://php.net/manual/en/timezones.php){:target="_blank"}
-=======
 3.	Locate your server's time zone in the available [time zone settings](http://php.net/manual/en/timezones.php){:target="&#95;blank"}
->>>>>>> 168052f6
 4.	Locate the following setting and uncomment it if necessary:
 
 		date.timezone =
@@ -158,8 +115,4 @@
 
 	*	Apache, Ubuntu: `service apache2 restart`
 	*	Apache, CentOS: `service httpd restart`
-<<<<<<< HEAD
-	*	nginx, Ubuntu and CentOS: `service nginx restart`
-=======
-	*	nginx, Ubuntu and CentOS: `service nginx restart`
->>>>>>> 168052f6
+	*	nginx, Ubuntu and CentOS: `service nginx restart`