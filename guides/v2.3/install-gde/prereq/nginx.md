---
group: installation-guide
subgroup: Prerequisites
title: nginx
menu_title: nginx
menu_order: 2
functional_areas:
  - Install
  - System
  - Setup
---

Magento supports nginx 1.8 (or the [latest mainline version](http://nginx.org/en/linux_packages.html#mainline){:target="_blank}). You must also install the latest version of `php-fpm`.

Installation instructions vary based on which operating system you are using. See [PHP](php-settings.html) for for information.

## Help if you're just starting out {#apache-help-beginner}

If you're new to all this and need some help getting started, we suggest the following:

* [Is the Magento software installed already?]({{page.baseurl }}/install-gde/basics/basics_magento-installed.html)
* [What is the software that the Magento server needs to run?]({{page.baseurl }}/install-gde/basics/basics_software.html)
* [What operating system is my server running?]({{page.baseurl }}/install-gde/basics/basics_os-version.html)
* [How do I log in to my Magento server using a terminal, command prompt, or SSH?]({{page.baseurl }}/install-gde/basics/basics_login.html)

## Ubuntu 16

The following section describes how to install Magento 2.x on Ubuntu 16 using nginx, PHP, and MySQL.

### Install nginx

```bash
apt-get -y install nginx
```

After completing the following sections and [installing Magento]({{page.baseurl }}/install-gde/prereq/nginx.html#install-magento2-ubuntu), we'll use a sample configuration file to [configure nginx]({{page.baseurl }}/install-gde/prereq/nginx.html#configure-nginx-ubuntu).

### Install and configure php-fpm

Magento requires several [PHP extensions](php-settings.html) to function properly. In addition to these extensions, you must also install and configure the `php-fpm` extension if you are using nginx.

To install and configure `php-fpm`:

1. Install `php-fpm` and `php-cli`:

    ```bash
    apt-get -y install php7.2-fpm php7.2-cli
    ```

    {:.bs-callout .bs-callout-info}
    This command installs the latest available version of PHP 7.2.X. See [Magento 2.3.x technology stack requirements]({{ page.baseurl }}/install-gde/system-requirements-tech.html) for supported PHP versions.

1. Open the `php.ini` files in an editor:

    ```bash
    vim /etc/php/7.2/fpm/php.ini
    ```

    ```bash
    vim /etc/php/7.2/cli/php.ini
    ```

1. Edit both files to match the following lines:

    ```conf
    memory_limit = 2G
    max_execution_time = 1800
    zlib.output_compression = On
    ```

    {:.bs-callout .bs-callout-info}
    We recommend setting the memory limit to 2G when testing Magento. Refer to [Required PHP settings]({{page.baseurl }}/install-gde/prereq/php-settings.html) for more information.

1. Save and exit the editor.

1. Restart the `php-fpm` service:

    ```bash
    systemctl restart php7.2-fpm
    ```

### Install and configure MySQL

Refer to [MySQL]({{page.baseurl }}/install-gde/prereq/mysql.html) for more information.

### Install and configure Magento2 {#install-magento2-ubuntu}

There are several ways to download the Magento software, including:

* [Get the Composer metapackage]({{ page.baseurl }}/install-gde/composer.html)

* [Download an archive]({{ page.baseurl }}/install-gde/prereq/zip_install.html)

* [Clone the git repository]({{ page.baseurl }}/install-gde/prereq/dev_install.html)

For this example, we'll install using Composer and the command line.

{:.bs-callout .bs-callout-info}
You cannot use the Web Setup Wizard when installing Magento on nginx. You must use the command line.

1. As the [Magento file system owner]({{page.baseurl}}/install-gde/prereq/file-sys-perms-over.html), log in to your Magento server.

1. Change to the web server docroot directory or a directory that you have configured as a virtual host docroot. For this example, we're using the Ubuntu default `/var/www/html`.

    ```bash
    cd /var/www/html
    ```

1. Install Composer globally. You'll need Composer to update dependencies before installing Magento:

    ```bash
    curl -sS https://getcomposer.org/installer | sudo php -- --install-dir=/usr/bin --filename=composer
    ```

1. Create a new Composer project using the {{site.data.var.ce}} or {{site.data.var.ee}} metapackage.

    **{{site.data.var.ce}}**

    ```bash
    composer create-project --repository=https://repo.magento.com/ magento/project-community-edition <install-directory-name>
    ```

    **{{site.data.var.ee}}**

    ```bash
    composer create-project --repository=https://repo.magento.com/ magento/project-enterprise-edition <install-directory-name>
    ```

    When prompted, enter your [Magento authentication keys]({{ page.baseurl }}/install-gde/prereq/connect-auth.html). Your _public key_ is your username; your _private key_ is your password.

1. Set read-write permissions for the web server group before you install the Magento software. This is necessary so that the Setup Wizard and command line can write files to the Magento file system.

    ```terminal
    cd /var/www/html/<magento install directory>
    find var generated vendor pub/static pub/media app/etc -type f -exec chmod g+w {} +
    find var generated vendor pub/static pub/media app/etc -type d -exec chmod g+ws {} +
    chown -R :www-data . # Ubuntu
    chmod u+x bin/magento
    ```

1. Install Magento from the [command line]({{ page.baseurl }}/install-gde/install/cli/install-cli.html). This example assumes that the Magento install directory is named `magento2ee`, the `db-host` is on the same machine (`localhost`), and that the `db-name`, `db-user`, and `db-password` are all `magento`:

    ```bash
    bin/magento setup:install \
    --base-url=http://localhost/magento2ee \
    --db-host=localhost \
    --db-name=magento \
    --db-user=magento \
    --db-password=magento \
    --backend-frontname=admin \
    --admin-firstname=admin \
    --admin-lastname=admin \
    --admin-email=admin@admin.com \
    --admin-user=admin \
    --admin-password=admin123 \
    --language=en_US \
    --currency=USD \
    --timezone=America/Chicago \
    --use-rewrites=1
    ```

1. Switch to developer mode:

    ```bash
    cd /var/www/html/magento2/bin
    ```

    ```bash
    ./magento deploy:mode:set developer
    ```

### Configure nginx {#configure-nginx-ubuntu}

We recommend configuring nginx using the `nginx.conf.sample` configuration file provided in the Magento installation directory and an nginx virtual host.

These instructions assume you're using the Ubuntu default location for the nginx virtual host (e.g., `/etc/nginx/sites-available`) and Ubuntu default docroot (e.g., `/var/www/html`), however, you can change these locations to suit your environment.

1. Create a new virtual host for your Magento site:

    ```bash
    vim /etc/nginx/sites-available/magento
    ```

2. Add the following configuration:

    ```conf
    upstream fastcgi_backend {
      server  unix:/run/php/php7.2-fpm.sock;
    }

    server {

      listen 80;
      server_name www.magento-dev.com;
      set $MAGE_ROOT /var/www/html/magento2;
      include /var/www/html/magento2/nginx.conf.sample;
    }
    ```

{:.bs-callout .bs-callout-info}
The `include` directive must point to the sample nginx configuration file in your Magento installation directory.

1. Replace `www.magento-dev.com` with your domain name. This must match the base URL you specified when installing Magento.

1. Save and exit the editor.

1. Activate the newly created virtual host by creating a symlink to it in the `/etc/nginx/sites-enabled` directory:

    ```bash
    ln -s /etc/nginx/sites-available/magento /etc/nginx/sites-enabled
    ```

1. Verify that the syntax is correct:

    ```bash
    nginx -t
    ```

1. Restart nginx:

    ```bash
    systemctl restart nginx
    ```

### Verify the installation

Open a web browser and navigate to your site's base URL to [verify the installation.]({{page.baseurl }}/install-gde/install/verify.html)

## CentOS 7

The following section describes how to install Magento 2.x on CentOS 7 using nginx, PHP, and MySQL.

### Install nginx

```bash
yum -y install epel-release
```

```bash
yum -y install nginx
```

After installation is complete, start nginx and configure it to start at boot time:

```bash
systemctl start nginx
```

```bash
systemctl enable nginx
```

After completing the following sections and [installing Magento]({{page.baseurl }}/install-gde/prereq/nginx.html#install-magento2-centos), we'll use a sample configuration file to [configure nginx]({{page.baseurl }}/install-gde/prereq/nginx.html#configure-nginx-centos).

### Install and configure php-fpm

Magento requires several [PHP](php-settings.html) extensions to function properly. In addition to these extensions, you must also install and configure the `php-fpm` extension if you're using nginx.

1. Install `php-fpm`:

    ```bash
    yum -y install php70w-fpm
    ```

1. Open the `/etc/php.ini` file in an editor.

<<<<<<< HEAD
1. Uncomment the `cgi.fix_pathinfo` line and change the value to `0`.
=======
3.  Uncomment the `cgi.fix_pathinfo` line and change the value to `0`.
>>>>>>> a15b4fe2

1. Edit the file to match the following lines:

    ```conf
    memory_limit = 2G
    max_execution_time = 1800
    zlib.output_compression = On
    ```

{:.bs-callout .bs-callout-info}
We recommend setting the memory limit to 2G when testing Magento. Refer to [Required PHP settings]({{page.baseurl }}/install-gde/prereq/php-settings.html) for more information.

1. Uncomment the session path directory and set the path:

    ```conf
    session.save_path = "/var/lib/php/session"
    ```

1. Save and exit the editor.

1. Open `/etc/php-fpm.d/www.conf` in an editor.

1. Edit the file to match the following lines:

    ```conf
    user = nginx
    group = nginx
    listen = /run/php-fpm/php-fpm.sock
    listen.owner = nginx
    listen.group = nginx
    listen.mode = 0660
    ```

1. Uncomment the environment lines:

    ```conf
    env[HOSTNAME] = $HOSTNAME
    env[PATH] = /usr/local/bin:/usr/bin:/bin
    env[TMP] = /tmp
    env[TMPDIR] = /tmp
    env[TEMP] = /tmp
    ```

1. Save and exit the editor.

1. Create a new directory for the PHP session path and change the owner to the `apache` user and group:

    ```bash
    mkdir -p /var/lib/php/session/
    ```

    ```bash
    chown -R apache:apache /var/lib/php/
    ```

1. Create a new directory for the PHP session path and change the owner to the `apache` user and group:

    ```bash
    mkdir -p /run/php-fpm/
    ```

    ```bash
    chown -R apache:apache /run/php-fpm/
    ```

1. Start the `php-fpm` service and configure it to start at boot time:

    ```bash
    systemctl start php-fpm
    ```

    ```bash
    systemctl enable php-fpm
    ```

1. Verify that the `php-fpm` service is running:

    ```bash
    netstat -pl | grep php-fpm.sock
    ```

### Install and configure MySQL

Refer to [MySQL]({{page.baseurl }}/install-gde/prereq/mysql.html) for more information.

### Install and configure Magento2 {#install-magento2-centos}

There are several ways to download the Magento software, including:

* [Get the Composer metapackage]({{ page.baseurl }}/install-gde/composer.html)

* [Download an archive]({{ page.baseurl }}/install-gde/prereq/zip_install.html)

* [Clone the git repository]({{ page.baseurl }}/install-gde/prereq/dev_install.html)

For this example, we'll install using Composer and the command line.

{:.bs-callout .bs-callout-info}
You cannot use the Web Setup Wizard when installing Magento on nginx. You must use the command line.

1. As the [Magento file system owner]({{page.baseurl}}/install-gde/prereq/file-sys-perms-over.html), log in to your Magento server.

1. Change to the web server docroot directory or a directory that you have configured as a virtual host docroot. For this example, we're using the Ubuntu default `/var/www/html`.

    ```bash
    cd /var/www/html
    ```

1. Install Composer globally. You'll need Composer to update dependencies before installing Magento:

    ```bash
    curl -sS https://getcomposer.org/installer | sudo php -- --install-dir=/usr/bin --filename=composer
    ```

1. Create a new Composer project using the {{site.data.var.ce}} or {{site.data.var.ee}} metapackage.

    **{{site.data.var.ce}}**

    ```bash
    composer create-project --repository=https://repo.magento.com/ magento/project-community-edition <install-directory-name>
    ```

    **{{site.data.var.ee}}**

    ```bash
    composer create-project --repository=https://repo.magento.com/ magento/project-enterprise-edition <install-directory-name>
    ```

    When prompted, enter your [Magento authentication keys]({{ page.baseurl }}/install-gde/prereq/connect-auth.html). Your _public key_ is your username; your _private key_ is your password.

1. Set read-write permissions for the web server group before you install the Magento software. This is necessary so that the Setup Wizard and command line can write files to the Magento file system.

    ```terminal
    cd /var/www/html/<magento install directory>
    find var generated vendor pub/static pub/media app/etc -type f -exec chmod g+w {} +
    find var generated vendor pub/static pub/media app/etc -type d -exec chmod g+ws {} +
    chown -R :www-data . # Ubuntu
    chmod u+x bin/magento
    ```

1. Install Magento from the [command line]({{ page.baseurl }}/install-gde/install/cli/install-cli.html). This example assumes that the Magento install directory is named `magento2ee`, the `db-host` is on the same machine (`localhost`), and that the `db-name`, `db-user`, and `db-password` are all `magento`:

    ```bash
    bin/magento setup:install \
    --base-url=http://localhost/magento2ee \
    --db-host=localhost \
    --db-name=magento \
    --db-user=magento \
    --db-password=magento \
    --backend-frontname=admin \
    --admin-firstname=admin \
    --admin-lastname=admin \
    --admin-email=admin@admin.com \
    --admin-user=admin \
    --admin-password=admin123 \
    --language=en_US \
    --currency=USD \
    --timezone=America/Chicago \
    --use-rewrites=1
    ```

1. Switch to developer mode:

    ```bash
    cd /var/www/html/magento2/bin
    ```

    ```bash
    ./magento deploy:mode:set developer
    ```

### Configure nginx {#configure-nginx-centos}

We recommend configuring nginx using the `nginx.conf.sample` configuration file provided in the Magento installation directory and an nginx virtual host.

These instructions assume you're using the CentOS default location for the nginx virtual host (e.g., `/etc/nginx/conf.d`) and default docroot (e.g., `/usr/share/nginx/html`), however, you can change these locations to suit your environment.

1. Create a new virtual host for your Magento site:

    ```bash
    vim /etc/nginx/conf.d/magento.conf
    ```

1. Add the following configuration:

    ```conf
    upstream fastcgi_backend {
      server  unix:/run/php-fpm/php-fpm.sock;
    }

    server {

      listen 80;
      server_name www.magento-dev.com;
      set $MAGE_ROOT /usr/share/nginx/html/magento2;
      include /usr/share/nginx/html/magento2/nginx.conf.sample;
    }
    ```

{:.bs-callout .bs-callout-info}
The `include` directive must point to the sample nginx configuration file in your Magento installation directory.

1. Replace `www.magento-dev.com` with your domain name.

1. Save and exit the editor.

1. Verify that the syntax is correct:

    ```bash
    nginx -t
    ```

1. Restart nginx:

    ```bash
    systemctl restart nginx
    ```

### Configure SELinux and Firewalld

SELinux is enabled by default on CentOS 7. Use the following command to see if it's running:

```bash
sestatus
```

To configure SELinux and firewalld:

1. Install SELinux management tools:

    ```bash
    yum -y install policycoreutils-python
    ```

1. Run the following commands to change the security context for the Magento installation directory:

    ```bash
    semanage fcontext -a -t httpd_sys_rw_content_t '/usr/share/nginx/html/magento2/app/etc(/.*)?'
    ```

    ```bash
    semanage fcontext -a -t httpd_sys_rw_content_t '/usr/share/nginx/html/magento2/var(/.*)?'
    ```

    ```bash
    semanage fcontext -a -t httpd_sys_rw_content_t '/usr/share/nginx/html/magento2/pub/media(/.*)?'
    ```

    ```bash
    semanage fcontext -a -t httpd_sys_rw_content_t '/usr/share/nginx/html/magento2/pub/static(/.*)?'
    ```

    ```bash
    restorecon -Rv '/usr/share/nginx/html/magento2/'
    ```

1. Install the firewalld package:

    ```bash
    yum -y install firewalld
    ```

1. Start the firewall service and configure it to start at boot time:

    ```bash
    systemctl start firewalld
    ```

    ```bash
    systemctl enable firewalld
    ```

1. Run the following commands to open ports for HTTP and HTTPS so you can access the Magento base URL from a web browser:

    ```bash
    firewall-cmd --permanent --add-service=http
    ```

    ```bash
    firewall-cmd --permanent --add-service=https
    ```

    ```bash
    firewall-cmd --reload
    ```

### Verify the installation

Open a web browser and navigate to your site's base URL to [verify the installation.]({{page.baseurl }}/install-gde/install/verify.html)

<<<<<<< HEAD
## Related topics

* [PHP](php-settings.html)
* [MySQL]({{page.baseurl }}/install-gde/prereq/mysql.html)
* [Configuring security options]({{page.baseurl }}/install-gde/prereq/security.html)
=======
{:.ref-header}
Related topics

* [PHP](php-centos-ubuntu.html)
* [MySQL]({{page.baseurl }}/install-gde/prereq/mysql.html)
*  [Configuring security options]({{page.baseurl }}/install-gde/prereq/security.html)
>>>>>>> a15b4fe2
* [Installing optional software]({{page.baseurl }}/install-gde/prereq/optional.html)
* [Determine your installation or upgrade path]({{ page.baseurl }}/install-gde/bk-install-guide.html)<|MERGE_RESOLUTION|>--- conflicted
+++ resolved
@@ -264,11 +264,7 @@
 
 1. Open the `/etc/php.ini` file in an editor.
 
-<<<<<<< HEAD
 1. Uncomment the `cgi.fix_pathinfo` line and change the value to `0`.
-=======
-3.  Uncomment the `cgi.fix_pathinfo` line and change the value to `0`.
->>>>>>> a15b4fe2
 
 1. Edit the file to match the following lines:
 
@@ -559,19 +555,11 @@
 
 Open a web browser and navigate to your site's base URL to [verify the installation.]({{page.baseurl }}/install-gde/install/verify.html)
 
-<<<<<<< HEAD
-## Related topics
-
-* [PHP](php-settings.html)
-* [MySQL]({{page.baseurl }}/install-gde/prereq/mysql.html)
-* [Configuring security options]({{page.baseurl }}/install-gde/prereq/security.html)
-=======
 {:.ref-header}
 Related topics
 
-* [PHP](php-centos-ubuntu.html)
-* [MySQL]({{page.baseurl }}/install-gde/prereq/mysql.html)
+*  [PHP](php-settings.html)
+*  [MySQL]({{page.baseurl }}/install-gde/prereq/mysql.html)
 *  [Configuring security options]({{page.baseurl }}/install-gde/prereq/security.html)
->>>>>>> a15b4fe2
-* [Installing optional software]({{page.baseurl }}/install-gde/prereq/optional.html)
-* [Determine your installation or upgrade path]({{ page.baseurl }}/install-gde/bk-install-guide.html)+*  [Installing optional software]({{page.baseurl }}/install-gde/prereq/optional.html)
+*  [Determine your installation or upgrade path]({{ page.baseurl }}/install-gde/bk-install-guide.html)