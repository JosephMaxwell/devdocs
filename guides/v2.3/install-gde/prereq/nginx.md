---
group: installation-guide
subgroup: Prerequisites
title: nginx
menu_title: nginx
menu_order: 2
functional_areas:
  - Install
  - System
  - Setup
---

Magento supports nginx 1.8 (or the [latest mainline version](http://nginx.org/en/linux_packages.html#mainline){:target="_blank}). You must also install the latest version of `php-fpm`.

Installation instructions vary based on which operating system you are using. See [PHP](php-settings.html) for for information.

## Help if you're just starting out {#apache-help-beginner}

If you're new to all this and need some help getting started, we suggest the following:

* [Is the Magento software installed already?]({{page.baseurl }}/install-gde/basics/basics_magento-installed.html)
* [What is the software that the Magento server needs to run?]({{page.baseurl }}/install-gde/basics/basics_software.html)
* [What operating system is my server running?]({{page.baseurl }}/install-gde/basics/basics_os-version.html)
* [How do I log in to my Magento server using a terminal, command prompt, or SSH?]({{page.baseurl }}/install-gde/basics/basics_login.html)

## Ubuntu 16

The following section describes how to install Magento 2.x on Ubuntu 16 using nginx, PHP, and MySQL.

### Install nginx

```bash
apt-get -y install nginx
```

After completing the following sections and [installing Magento]({{page.baseurl }}/install-gde/prereq/nginx.html#install-magento2-ubuntu), we'll use a sample configuration file to [configure nginx]({{page.baseurl }}/install-gde/prereq/nginx.html#configure-nginx-ubuntu).

### Install and configure php-fpm

Magento requires several [PHP extensions](php-settings.html) to function properly. In addition to these extensions, you must also install and configure the `php-fpm` extension if you are using nginx.

To install and configure `php-fpm`:

1. Install `php-fpm` and `php-cli`:

    ```bash
    apt-get -y install php7.2-fpm php7.2-cli
    ```

    {:.bs-callout .bs-callout-info}
    This command installs the latest available version of PHP 7.2.X. See [Magento 2.3.x technology stack requirements]({{ page.baseurl }}/install-gde/system-requirements-tech.html) for supported PHP versions.

1. Open the `php.ini` files in an editor:

    ```bash
    vim /etc/php/7.2/fpm/php.ini
<<<<<<< HEAD
=======
    ```

    ```bash
>>>>>>> 00bd653c
    vim /etc/php/7.2/cli/php.ini
    ```

1. Edit both files to match the following lines:

<<<<<<< HEAD
    ```nginx
=======
    ```conf
>>>>>>> 00bd653c
    memory_limit = 2G
    max_execution_time = 1800
    zlib.output_compression = On
    ```

    {:.bs-callout .bs-callout-info}
    We recommend setting the memory limit to 2G when testing Magento. Refer to [Required PHP settings]({{page.baseurl }}/install-gde/prereq/php-settings.html) for more information.

1. Save and exit the editor.

1. Restart the `php-fpm` service:

    ```bash
    systemctl restart php7.2-fpm
    ```

### Install and configure MySQL

Refer to [MySQL]({{page.baseurl }}/install-gde/prereq/mysql.html) for more information.

### Install and configure Magento2 {#install-magento2-ubuntu}

There are several ways to download the Magento software, including:

* [Get the Composer metapackage]({{ page.baseurl }}/install-gde/composer.html)

* [Download an archive]({{ page.baseurl }}/install-gde/prereq/zip_install.html)

* [Clone the git repository]({{ page.baseurl }}/install-gde/prereq/dev_install.html)

For this example, we'll install using Composer and the command line.

{:.bs-callout .bs-callout-info}
You cannot use the Web Setup Wizard when installing Magento on nginx. You must use the command line.

1. As the [Magento file system owner]({{page.baseurl}}/install-gde/prereq/file-sys-perms-over.html), log in to your Magento server.

1. Change to the web server docroot directory or a directory that you have configured as a virtual host docroot. For this example, we're using the Ubuntu default `/var/www/html`.

    ```bash
    cd /var/www/html
    ```

1. Install Composer globally. You'll need Composer to update dependencies before installing Magento:

    ```bash
    curl -sS https://getcomposer.org/installer | sudo php -- --install-dir=/usr/bin --filename=composer
    ```

1. Create a new Composer project using the {{site.data.var.ce}} or {{site.data.var.ee}} metapackage.

    **{{site.data.var.ce}}**

    ```bash
    composer create-project --repository=https://repo.magento.com/ magento/project-community-edition <install-directory-name>
    ```

    **{{site.data.var.ee}}**

    ```bash
    composer create-project --repository=https://repo.magento.com/ magento/project-enterprise-edition <install-directory-name>
    ```

    When prompted, enter your [Magento authentication keys]({{ page.baseurl }}/install-gde/prereq/connect-auth.html). Your _public key_ is your username; your _private key_ is your password.

1. Set read-write permissions for the web server group before you install the Magento software. This is necessary so that the Setup Wizard and command line can write files to the Magento file system.

    ```terminal
    cd /var/www/html/<magento install directory>
    find var generated vendor pub/static pub/media app/etc -type f -exec chmod g+w {} +
    find var generated vendor pub/static pub/media app/etc -type d -exec chmod g+ws {} +
    chown -R :www-data . # Ubuntu
    chmod u+x bin/magento
    ```

1. Install Magento from the [command line]({{ page.baseurl }}/install-gde/install/cli/install-cli.html). This example assumes that the Magento install directory is named `magento2ee`, the `db-host` is on the same machine (`localhost`), and that the `db-name`, `db-user`, and `db-password` are all `magento`:

    ```bash
    bin/magento setup:install \
    --base-url=http://localhost/magento2ee \
    --db-host=localhost \
    --db-name=magento \
    --db-user=magento \
    --db-password=magento \
    --backend-frontname=admin \
    --admin-firstname=admin \
    --admin-lastname=admin \
    --admin-email=admin@admin.com \
    --admin-user=admin \
    --admin-password=admin123 \
    --language=en_US \
    --currency=USD \
    --timezone=America/Chicago \
    --use-rewrites=1
    ```

1. Switch to developer mode:

    ```bash
    cd /var/www/html/magento2/bin
<<<<<<< HEAD
=======
    ```

    ```bash
>>>>>>> 00bd653c
    ./magento deploy:mode:set developer
    ```

### Configure nginx {#configure-nginx-ubuntu}

We recommend configuring nginx using the `nginx.conf.sample` configuration file provided in the Magento installation directory and an nginx virtual host.

These instructions assume you're using the Ubuntu default location for the nginx virtual host (e.g., `/etc/nginx/sites-available`) and Ubuntu default docroot (e.g., `/var/www/html`), however, you can change these locations to suit your environment.

1. Create a new virtual host for your Magento site:

    ```bash
    vim /etc/nginx/sites-available/magento
    ```

2. Add the following configuration:

<<<<<<< HEAD
    ```nginx
=======
    ```conf
>>>>>>> 00bd653c
    upstream fastcgi_backend {
      server  unix:/run/php/php7.2-fpm.sock;
    }

    server {

      listen 80;
      server_name www.magento-dev.com;
      set $MAGE_ROOT /var/www/html/magento2;
      include /var/www/html/magento2/nginx.conf.sample;
    }
    ```

{:.bs-callout .bs-callout-info}
The `include` directive must point to the sample nginx configuration file in your Magento installation directory.

1. Replace `www.magento-dev.com` with your domain name. This must match the base URL you specified when installing Magento.

1. Save and exit the editor.

1. Activate the newly created virtual host by creating a symlink to it in the `/etc/nginx/sites-enabled` directory:

    ```bash
    ln -s /etc/nginx/sites-available/magento /etc/nginx/sites-enabled
    ```

1. Verify that the syntax is correct:

    ```bash
    nginx -t
    ```

1. Restart nginx:

    ```bash
    systemctl restart nginx
    ```

### Verify the installation

Open a web browser and navigate to your site's base URL to [verify the installation.]({{page.baseurl }}/install-gde/install/verify.html)

## CentOS 7

The following section describes how to install Magento 2.x on CentOS 7 using nginx, PHP, and MySQL.

### Install nginx

```bash
yum -y install epel-release
<<<<<<< HEAD
=======
```

```bash
>>>>>>> 00bd653c
yum -y install nginx
```

After installation is complete, start nginx and configure it to start at boot time:

```bash
systemctl start nginx
<<<<<<< HEAD
=======
```

```bash
>>>>>>> 00bd653c
systemctl enable nginx
```

After completing the following sections and [installing Magento]({{page.baseurl }}/install-gde/prereq/nginx.html#install-magento2-centos), we'll use a sample configuration file to [configure nginx]({{page.baseurl }}/install-gde/prereq/nginx.html#configure-nginx-centos).

### Install and configure php-fpm

Magento requires several [PHP](php-settings.html) extensions to function properly. In addition to these extensions, you must also install and configure the `php-fpm` extension if you're using nginx.

1. Install `php-fpm`:

    ```bash
    yum -y install php70w-fpm
    ```

1. Open the `/etc/php.ini` file in an editor.

1. Uncomment the `cgi.fix_pathinfo` line and change the value to `0`.

1. Edit the file to match the following lines:

<<<<<<< HEAD
    ```nginx
=======
    ```conf
>>>>>>> 00bd653c
    memory_limit = 2G
    max_execution_time = 1800
    zlib.output_compression = On
    ```

{:.bs-callout .bs-callout-info}
We recommend setting the memory limit to 2G when testing Magento. Refer to [Required PHP settings]({{page.baseurl }}/install-gde/prereq/php-settings.html) for more information.

1. Uncomment the session path directory and set the path:

<<<<<<< HEAD
    ```nginx
=======
    ```conf
>>>>>>> 00bd653c
    session.save_path = "/var/lib/php/session"
    ```

1. Save and exit the editor.

1. Open `/etc/php-fpm.d/www.conf` in an editor.

1. Edit the file to match the following lines:

<<<<<<< HEAD
    ```nginx
=======
    ```conf
>>>>>>> 00bd653c
    user = nginx
    group = nginx
    listen = /run/php-fpm/php-fpm.sock
    listen.owner = nginx
    listen.group = nginx
    listen.mode = 0660
    ```

1. Uncomment the environment lines:

<<<<<<< HEAD
    ```nginx
=======
    ```conf
>>>>>>> 00bd653c
    env[HOSTNAME] = $HOSTNAME
    env[PATH] = /usr/local/bin:/usr/bin:/bin
    env[TMP] = /tmp
    env[TMPDIR] = /tmp
    env[TEMP] = /tmp
    ```

1. Save and exit the editor.

1. Create a new directory for the PHP session path and change the owner to the `apache` user and group:

    ```bash
    mkdir -p /var/lib/php/session/
<<<<<<< HEAD
=======
    ```

    ```bash
>>>>>>> 00bd653c
    chown -R apache:apache /var/lib/php/
    ```

1. Create a new directory for the PHP session path and change the owner to the `apache` user and group:

    ```bash
    mkdir -p /run/php-fpm/
<<<<<<< HEAD
=======
    ```

    ```bash
>>>>>>> 00bd653c
    chown -R apache:apache /run/php-fpm/
    ```

1. Start the `php-fpm` service and configure it to start at boot time:

    ```bash
    systemctl start php-fpm
<<<<<<< HEAD
=======
    ```

    ```bash
>>>>>>> 00bd653c
    systemctl enable php-fpm
    ```

1. Verify that the `php-fpm` service is running:

    ```bash
    netstat -pl | grep php-fpm.sock
    ```

### Install and configure MySQL

Refer to [MySQL]({{page.baseurl }}/install-gde/prereq/mysql.html) for more information.

### Install and configure Magento2 {#install-magento2-centos}

There are several ways to download the Magento software, including:

* [Get the Composer metapackage]({{ page.baseurl }}/install-gde/composer.html)

* [Download an archive]({{ page.baseurl }}/install-gde/prereq/zip_install.html)

* [Clone the git repository]({{ page.baseurl }}/install-gde/prereq/dev_install.html)

For this example, we'll install using Composer and the command line.

{:.bs-callout .bs-callout-info}
You cannot use the Web Setup Wizard when installing Magento on nginx. You must use the command line.

1. As the [Magento file system owner]({{page.baseurl}}/install-gde/prereq/file-sys-perms-over.html), log in to your Magento server.

1. Change to the web server docroot directory or a directory that you have configured as a virtual host docroot. For this example, we're using the Ubuntu default `/var/www/html`.

    ```bash
    cd /var/www/html
    ```

1. Install Composer globally. You'll need Composer to update dependencies before installing Magento:

    ```bash
    curl -sS https://getcomposer.org/installer | sudo php -- --install-dir=/usr/bin --filename=composer
    ```

1. Create a new Composer project using the {{site.data.var.ce}} or {{site.data.var.ee}} metapackage.

    **{{site.data.var.ce}}**

    ```bash
    composer create-project --repository=https://repo.magento.com/ magento/project-community-edition <install-directory-name>
    ```

    **{{site.data.var.ee}}**

    ```bash
    composer create-project --repository=https://repo.magento.com/ magento/project-enterprise-edition <install-directory-name>
    ```

    When prompted, enter your [Magento authentication keys]({{ page.baseurl }}/install-gde/prereq/connect-auth.html). Your _public key_ is your username; your _private key_ is your password.

1. Set read-write permissions for the web server group before you install the Magento software. This is necessary so that the Setup Wizard and command line can write files to the Magento file system.

    ```terminal
    cd /var/www/html/<magento install directory>
    find var generated vendor pub/static pub/media app/etc -type f -exec chmod g+w {} +
    find var generated vendor pub/static pub/media app/etc -type d -exec chmod g+ws {} +
    chown -R :www-data . # Ubuntu
    chmod u+x bin/magento
    ```

1. Install Magento from the [command line]({{ page.baseurl }}/install-gde/install/cli/install-cli.html). This example assumes that the Magento install directory is named `magento2ee`, the `db-host` is on the same machine (`localhost`), and that the `db-name`, `db-user`, and `db-password` are all `magento`:

    ```bash
    bin/magento setup:install \
    --base-url=http://localhost/magento2ee \
    --db-host=localhost \
    --db-name=magento \
    --db-user=magento \
    --db-password=magento \
    --backend-frontname=admin \
    --admin-firstname=admin \
    --admin-lastname=admin \
    --admin-email=admin@admin.com \
    --admin-user=admin \
    --admin-password=admin123 \
    --language=en_US \
    --currency=USD \
    --timezone=America/Chicago \
    --use-rewrites=1
    ```

1. Switch to developer mode:

    ```bash
    cd /var/www/html/magento2/bin
<<<<<<< HEAD
=======
    ```

    ```bash
>>>>>>> 00bd653c
    ./magento deploy:mode:set developer
    ```

### Configure nginx {#configure-nginx-centos}

We recommend configuring nginx using the `nginx.conf.sample` configuration file provided in the Magento installation directory and an nginx virtual host.

These instructions assume you're using the CentOS default location for the nginx virtual host (e.g., `/etc/nginx/conf.d`) and default docroot (e.g., `/usr/share/nginx/html`), however, you can change these locations to suit your environment.

1. Create a new virtual host for your Magento site:

    ```bash
    vim /etc/nginx/conf.d/magento.conf
    ```

1. Add the following configuration:

<<<<<<< HEAD
    ```nginx
=======
    ```conf
>>>>>>> 00bd653c
    upstream fastcgi_backend {
      server  unix:/run/php-fpm/php-fpm.sock;
    }

    server {

      listen 80;
      server_name www.magento-dev.com;
      set $MAGE_ROOT /usr/share/nginx/html/magento2;
      include /usr/share/nginx/html/magento2/nginx.conf.sample;
    }
    ```

{:.bs-callout .bs-callout-info}
The `include` directive must point to the sample nginx configuration file in your Magento installation directory.

1. Replace `www.magento-dev.com` with your domain name.

1. Save and exit the editor.

1. Verify that the syntax is correct:

    ```bash
    nginx -t
    ```

1. Restart nginx:

    ```bash
    systemctl restart nginx
    ```

### Configure SELinux and Firewalld

SELinux is enabled by default on CentOS 7. Use the following command to see if it's running:

```bash
sestatus
```

To configure SELinux and firewalld:

1. Install SELinux management tools:

    ```bash
    yum -y install policycoreutils-python
    ```

1. Run the following commands to change the security context for the Magento installation directory:

    ```bash
    semanage fcontext -a -t httpd_sys_rw_content_t '/usr/share/nginx/html/magento2/app/etc(/.*)?'
<<<<<<< HEAD
    semanage fcontext -a -t httpd_sys_rw_content_t '/usr/share/nginx/html/magento2/var(/.*)?'
    semanage fcontext -a -t httpd_sys_rw_content_t '/usr/share/nginx/html/magento2/pub/media(/.*)?'
    semanage fcontext -a -t httpd_sys_rw_content_t '/usr/share/nginx/html/magento2/pub/static(/.*)?'
=======
    ```

    ```bash
    semanage fcontext -a -t httpd_sys_rw_content_t '/usr/share/nginx/html/magento2/var(/.*)?'
    ```

    ```bash
    semanage fcontext -a -t httpd_sys_rw_content_t '/usr/share/nginx/html/magento2/pub/media(/.*)?'
    ```

    ```bash
    semanage fcontext -a -t httpd_sys_rw_content_t '/usr/share/nginx/html/magento2/pub/static(/.*)?'
    ```

    ```bash
>>>>>>> 00bd653c
    restorecon -Rv '/usr/share/nginx/html/magento2/'
    ```

1. Install the firewalld package:

    ```bash
    yum -y install firewalld
    ```

1. Start the firewall service and configure it to start at boot time:

    ```bash
    systemctl start firewalld
<<<<<<< HEAD
=======
    ```

    ```bash
>>>>>>> 00bd653c
    systemctl enable firewalld
    ```

1. Run the following commands to open ports for HTTP and HTTPS so you can access the Magento base URL from a web browser:

    ```bash
    firewall-cmd --permanent --add-service=http
<<<<<<< HEAD
    firewall-cmd --permanent --add-service=https
=======
    ```

    ```bash
    firewall-cmd --permanent --add-service=https
    ```

    ```bash
>>>>>>> 00bd653c
    firewall-cmd --reload
    ```

### Verify the installation

Open a web browser and navigate to your site's base URL to [verify the installation.]({{page.baseurl }}/install-gde/install/verify.html)

## Related topics

* [PHP](php-settings.html)
* [MySQL]({{page.baseurl }}/install-gde/prereq/mysql.html)
* [Configuring security options]({{page.baseurl }}/install-gde/prereq/security.html)
* [Installing optional software]({{page.baseurl }}/install-gde/prereq/optional.html)
* [Determine your installation or upgrade path]({{ page.baseurl }}/install-gde/bk-install-guide.html)<|MERGE_RESOLUTION|>--- conflicted
+++ resolved
@@ -54,22 +54,15 @@
 
     ```bash
     vim /etc/php/7.2/fpm/php.ini
-<<<<<<< HEAD
-=======
-    ```
-
-    ```bash
->>>>>>> 00bd653c
+    ```
+
+    ```bash
     vim /etc/php/7.2/cli/php.ini
     ```
 
 1. Edit both files to match the following lines:
 
-<<<<<<< HEAD
-    ```nginx
-=======
-    ```conf
->>>>>>> 00bd653c
+    ```conf
     memory_limit = 2G
     max_execution_time = 1800
     zlib.output_compression = On
@@ -170,12 +163,9 @@
 
     ```bash
     cd /var/www/html/magento2/bin
-<<<<<<< HEAD
-=======
-    ```
-
-    ```bash
->>>>>>> 00bd653c
+    ```
+
+    ```bash
     ./magento deploy:mode:set developer
     ```
 
@@ -193,11 +183,7 @@
 
 2. Add the following configuration:
 
-<<<<<<< HEAD
-    ```nginx
-=======
-    ```conf
->>>>>>> 00bd653c
+    ```conf
     upstream fastcgi_backend {
       server  unix:/run/php/php7.2-fpm.sock;
     }
@@ -248,12 +234,9 @@
 
 ```bash
 yum -y install epel-release
-<<<<<<< HEAD
-=======
 ```
 
 ```bash
->>>>>>> 00bd653c
 yum -y install nginx
 ```
 
@@ -261,12 +244,9 @@
 
 ```bash
 systemctl start nginx
-<<<<<<< HEAD
-=======
 ```
 
 ```bash
->>>>>>> 00bd653c
 systemctl enable nginx
 ```
 
@@ -288,11 +268,7 @@
 
 1. Edit the file to match the following lines:
 
-<<<<<<< HEAD
-    ```nginx
-=======
-    ```conf
->>>>>>> 00bd653c
+    ```conf
     memory_limit = 2G
     max_execution_time = 1800
     zlib.output_compression = On
@@ -303,11 +279,7 @@
 
 1. Uncomment the session path directory and set the path:
 
-<<<<<<< HEAD
-    ```nginx
-=======
-    ```conf
->>>>>>> 00bd653c
+    ```conf
     session.save_path = "/var/lib/php/session"
     ```
 
@@ -317,11 +289,7 @@
 
 1. Edit the file to match the following lines:
 
-<<<<<<< HEAD
-    ```nginx
-=======
-    ```conf
->>>>>>> 00bd653c
+    ```conf
     user = nginx
     group = nginx
     listen = /run/php-fpm/php-fpm.sock
@@ -332,11 +300,7 @@
 
 1. Uncomment the environment lines:
 
-<<<<<<< HEAD
-    ```nginx
-=======
-    ```conf
->>>>>>> 00bd653c
+    ```conf
     env[HOSTNAME] = $HOSTNAME
     env[PATH] = /usr/local/bin:/usr/bin:/bin
     env[TMP] = /tmp
@@ -350,12 +314,9 @@
 
     ```bash
     mkdir -p /var/lib/php/session/
-<<<<<<< HEAD
-=======
-    ```
-
-    ```bash
->>>>>>> 00bd653c
+    ```
+
+    ```bash
     chown -R apache:apache /var/lib/php/
     ```
 
@@ -363,12 +324,9 @@
 
     ```bash
     mkdir -p /run/php-fpm/
-<<<<<<< HEAD
-=======
-    ```
-
-    ```bash
->>>>>>> 00bd653c
+    ```
+
+    ```bash
     chown -R apache:apache /run/php-fpm/
     ```
 
@@ -376,12 +334,9 @@
 
     ```bash
     systemctl start php-fpm
-<<<<<<< HEAD
-=======
-    ```
-
-    ```bash
->>>>>>> 00bd653c
+    ```
+
+    ```bash
     systemctl enable php-fpm
     ```
 
@@ -475,12 +430,9 @@
 
     ```bash
     cd /var/www/html/magento2/bin
-<<<<<<< HEAD
-=======
-    ```
-
-    ```bash
->>>>>>> 00bd653c
+    ```
+
+    ```bash
     ./magento deploy:mode:set developer
     ```
 
@@ -498,11 +450,7 @@
 
 1. Add the following configuration:
 
-<<<<<<< HEAD
-    ```nginx
-=======
-    ```conf
->>>>>>> 00bd653c
+    ```conf
     upstream fastcgi_backend {
       server  unix:/run/php-fpm/php-fpm.sock;
     }
@@ -555,27 +503,21 @@
 
     ```bash
     semanage fcontext -a -t httpd_sys_rw_content_t '/usr/share/nginx/html/magento2/app/etc(/.*)?'
-<<<<<<< HEAD
+    ```
+
+    ```bash
     semanage fcontext -a -t httpd_sys_rw_content_t '/usr/share/nginx/html/magento2/var(/.*)?'
+    ```
+
+    ```bash
     semanage fcontext -a -t httpd_sys_rw_content_t '/usr/share/nginx/html/magento2/pub/media(/.*)?'
+    ```
+
+    ```bash
     semanage fcontext -a -t httpd_sys_rw_content_t '/usr/share/nginx/html/magento2/pub/static(/.*)?'
-=======
-    ```
-
-    ```bash
-    semanage fcontext -a -t httpd_sys_rw_content_t '/usr/share/nginx/html/magento2/var(/.*)?'
-    ```
-
-    ```bash
-    semanage fcontext -a -t httpd_sys_rw_content_t '/usr/share/nginx/html/magento2/pub/media(/.*)?'
-    ```
-
-    ```bash
-    semanage fcontext -a -t httpd_sys_rw_content_t '/usr/share/nginx/html/magento2/pub/static(/.*)?'
-    ```
-
-    ```bash
->>>>>>> 00bd653c
+    ```
+
+    ```bash
     restorecon -Rv '/usr/share/nginx/html/magento2/'
     ```
 
@@ -589,12 +531,9 @@
 
     ```bash
     systemctl start firewalld
-<<<<<<< HEAD
-=======
-    ```
-
-    ```bash
->>>>>>> 00bd653c
+    ```
+
+    ```bash
     systemctl enable firewalld
     ```
 
@@ -602,17 +541,13 @@
 
     ```bash
     firewall-cmd --permanent --add-service=http
-<<<<<<< HEAD
+    ```
+
+    ```bash
     firewall-cmd --permanent --add-service=https
-=======
-    ```
-
-    ```bash
-    firewall-cmd --permanent --add-service=https
-    ```
-
-    ```bash
->>>>>>> 00bd653c
+    ```
+
+    ```bash
     firewall-cmd --reload
     ```
 
