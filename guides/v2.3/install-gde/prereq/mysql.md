---
group: installation-guide
title: MySQL
redirect_from:
  - guides/v2.3/install-gde/trouble/tshoot_mysql_table-open-cache.html
---

## Help if you are just starting out {#mysql-help-beginner}

If you are new to all this and need some help getting started, we suggest the following:

* [Is the Magento software installed already?]({{page.baseurl }}/install-gde/basics/basics_magento-installed.html)
* [What is the software that the Magento server needs to run?]({{page.baseurl }}/install-gde/basics/basics_software.html)
* [What operating system is my server running?]({{page.baseurl }}/install-gde/basics/basics_os-version.html)
* [How do I log in to my Magento server using a terminal, command prompt, or SSH?]({{page.baseurl }}/install-gde/basics/basics_login.html)

## General guidelines {#instgde-prereq-mysql-intro}

{:.bs-callout .bs-callout-info}
The Magento application requires MySQL 5.6.x. Magento versions 2.1.2 and later are compatible with MySQL 5.7.x. Magento is also compatible with MySQL NDB Cluster 7.4.x, MariaDB 10.0, 10.1, 10.2, Percona 5.7 and other binary compatible MySQL technologies.

Magento _strongly_ recommends you observe the following standard when you set up your Magento database:

<<<<<<< HEAD
*  Magento uses [MySQL database triggers](http://dev.mysql.com/doc/refman/5.0/en/triggers.html){:target="_blank"} to improve database access during reindexing. These get created when the indexer mode is set to [schedule](https://devdocs.magento.com/guides/v2.3/config-guide/cli/config-cli-subcommands-index.html#configure-indexers-1){:target="_blank"}. Magento does not support any custom triggers in the Magento database because custom triggers can introduce incompatibilities with future Magento versions.
*  Familiarize yourself with [these potential MySQL trigger limitations](http://dev.mysql.com/doc/mysql-reslimits-excerpt/5.1/en/stored-program-restrictions.html){:target="_blank"} before you continue.
*  If you use MySQL database replication, be aware that Magento does _not_ support MySQL statement-based replication. Make sure you use _only_ [row-based replication](http://dev.mysql.com/doc/refman/5.1/en/replication-formats.html){:target="_blank"}.
=======
* Magento uses [MySQL database triggers](http://dev.mysql.com/doc/refman/5.0/en/triggers.html){:target="_blank"} to improve database access during reindexing. These get created when the indexer mode is set to [schedule](https://devdocs.magento.com/guides/v2.3/config-guide/cli/config-cli-subcommands-index.html#configure-indexers-1){:target="_blank"}. Magento does not support any custom triggers in the Magento database because custom triggers can introduce incompatibilities with future Magento versions.
* Familiarize yourself with [these potential MySQL trigger limitations](http://dev.mysql.com/doc/mysql-reslimits-excerpt/5.1/en/stored-program-restrictions.html){:target="_blank"} before you continue.
* If you use MySQL database replication, be aware that Magento does _not_ support MySQL statement-based replication. Make sure you use _only_ [row-based replication](http://dev.mysql.com/doc/refman/5.1/en/replication-formats.html){:target="_blank"}.
>>>>>>> a15b4fe2

{:.bs-callout .bs-callout-warning}
Magento 2 currently utilizes `CREATE TEMPORARY TABLE` statements inside transactions, which are [incompatible](https://dev.mysql.com/doc/refman/5.7/en/replication-gtids-restrictions.html) with database implementations utilizing GTID-based replication, such as [Google Cloud SQL second-generation instances](https://cloud.google.com/sql/docs/features#differences).

{:.bs-callout .bs-callout-info}
If your web server and database server are on different hosts, perform the tasks discussed in this topic on the database server host then see [Set up a remote MySQL database connection]({{page.baseurl }}/install-gde/prereq/mysql_remote.html).

## Installing MySQL on Ubuntu {#instgde-prereq-mysql-ubuntu}

See one of the following sections for more information:

* [Installing and configuring MySQL 5.7 on Ubuntu 16](#instgde-prereq-mysql57-ub16)
* [Installing MySQL 5.6 on Ubuntu 14](#instgde-prereq-mysql56ubu14)
* [Installing MySQL 5.6 on Ubuntu 12](#instgde-prereq-mysql56ubu12)

### Installing and configuring MySQL 5.7 on Ubuntu 16 {#instgde-prereq-mysql57-ub16}

This section discusses how to install MySQL 5.7 on Ubuntu 16.

{:.bs-callout .bs-callout-info}
The Magento application 2.1.2 and later are compatible with MySQL 5.7.

To install MySQL 5.7 on Ubuntu 16:

1. Enter this command:

   ```bash
   sudo apt install -y mysql-server mysql-client
   ```

2. Start MySQL:

   ```bash
   sudo service mysql start
   ```

3. Secure the installation:

   ```bash
   sudo mysql_secure_installation
   ```

4. Test the installation:

   ```bash
   mysql -u root -p
   ```

   Sample output:

   ```terminal
   Welcome to the MySQL monitor.  Commands end with ; or \g.
   Your MySQL connection id is 45 Server version: 5.6.19-0ubuntu0.14.04.1 (Ubuntu)

   Copyright (c) 2000, 2014, Oracle and/or its affiliates. All rights reserved.

   Oracle is a registered trademark of Oracle Corporation and/or its affiliates. Other names may be trademarks of their respective owners.

   Type 'help;' or '\h' for help. Type '\c' to clear the current input statement.

   mysql>
   ```

<<<<<<< HEAD
1. If you expect to import large numbers of products into Magento, you can increase the value for [`max_allowed_packet`](http://dev.mysql.com/doc/refman/5.6/en/program-variables.html){:target="_blank"} that is larger than the default, 16MB.

  {% include install/mysql_max-allowed-packet-ubuntu.md %}

1. [Configure the Magento database instance](#instgde-prereq-mysql-config).
=======
5. If you expect to import large numbers of products into Magento, you can increase the value for [`max_allowed_packet`](http://dev.mysql.com/doc/refman/5.6/en/program-variables.html){:target="_blank"} that is larger than the default, 16MB.

 {% include install/mysql_max-allowed-packet-ubuntu.md %}

6. [Configure the Magento database instance](#instgde-prereq-mysql-config).
>>>>>>> a15b4fe2

### Installing MySQL 5.6 on Ubuntu 14 {#instgde-prereq-mysql56ubu14}

To install MySQL 5.6 on Ubuntu 14:

1. Enter this command:

   ```bash
   apt-get -y install mysql-server-5.6 mysql-client-5.6
   ```

2. Start MySQL:

   ```bash
   sudo service mysql start
   ```

3. Secure the installation:

   ```bash
   mysql_secure_installation
   ```

4. Test the installation by entering the following command:

   ```bash
   mysql -u root -p
   ```

   Sample output:

   ```terminal
   Welcome to the MySQL monitor.  Commands end with ; or \g.
   Your MySQL connection id is 45 Server version: 5.6.19-0ubuntu0.14.04.1 (Ubuntu)

   Copyright (c) 2000, 2014, Oracle and/or its affiliates. All rights reserved.

   Oracle is a registered trademark of Oracle Corporation and/or its affiliates. Other names may be trademarks of their respective owners.

   Type 'help;' or '\h' for help. Type '\c' to clear the current input statement.

   mysql>
   ```

<<<<<<< HEAD
1. If you expect to import large numbers of products into Magento, you can increase the value for [`max_allowed_packet`](http://dev.mysql.com/doc/refman/5.6/en/program-variables.html){:target="_blank"} that is larger than the default, 16MB.

  {% include install/mysql_max-allowed-packet-ubuntu.md %}

1. [Configure the Magento database instance](#instgde-prereq-mysql-config).
=======
5. If you expect to import large numbers of products into Magento, you can increase the value for [`max_allowed_packet`](http://dev.mysql.com/doc/refman/5.6/en/program-variables.html){:target="_blank"} that is larger than the default, 16MB.

   {% include install/mysql_max-allowed-packet-ubuntu.md %}

6. [Configure the Magento database instance](#instgde-prereq-mysql-config).
>>>>>>> a15b4fe2

### Installing MySQL 5.6 on Ubuntu 12 {#instgde-prereq-mysql56ubu12}

To install MySQL 5.6 on Ubuntu 12, use the following instructions from [askubuntu.com](http://askubuntu.com/questions/433014/unable-to-install-mysql-5-6-in-ubuntu-12-04){:target="_blank"}.

1. Enter the following commands in the order shown:

   ```bash
   apt-get -y update
   ```

   ```bash
   apt-add-repository ppa:ondrej/mysql-5.6
   ```

   ```bash
   apt-get -y update
   ```

   ```bash
   apt-get -y install mysql-server
   ```

2. Start MySQL:

<<<<<<< HEAD
    ```bash
    sudo service mysql start
    ```
=======
   ```bash
   sudo service mysql start
   ```
>>>>>>> a15b4fe2

3. Secure the installation:

   ```bash
   mysql_secure_installation
   ```

4. Test the installation:

   ```bash
   mysql -u root -p
   ```

   Messages similar to the following display:

   ```terminal
   Welcome to the MySQL monitor.  Commands end with ; or \g.
   Your MySQL connection id is 43 Server version: 5.6.21-1+deb.sury.org~precise+1 (Ubuntu)

   Copyright (c) 2000, 2014, Oracle and/or its affiliates. All rights reserved.

   Oracle is a registered trademark of Oracle Corporation and/or its affiliates. Other names may be trademarks of their respective owners.

   Type 'help;' or '\h' for help. Type '\c' to clear the current input statement.

   mysql>
   ```

<<<<<<< HEAD
1. If you expect to import large numbers of products into Magento, you can increase the value for [`max_allowed_packet`](http://dev.mysql.com/doc/refman/5.6/en/program-variables.html){:target="_blank"} that is larger than the default, 16MB.

  {% include install/mysql_max-allowed-packet-ubuntu.md %}

1. [Configure the Magento database instance](#instgde-prereq-mysql-config).
=======
5. If you expect to import large numbers of products into Magento, you can increase the value for [`max_allowed_packet`](http://dev.mysql.com/doc/refman/5.6/en/program-variables.html){:target="_blank"} that is larger than the default, 16MB.

 {% include install/mysql_max-allowed-packet-ubuntu.md %}

6. [Configure the Magento database instance](#instgde-prereq-mysql-config).
>>>>>>> a15b4fe2

## Installing and configuring MySQL 5.7 on CentOS {#instgde-prereq-mysql57-centos}

This section discusses how to install MySQL 5.7 on CentOS 6 or CentOS 7.

{:.bs-callout .bs-callout-info}
The Magento application 2.1.2 and later are compatible with MySQL 5.7.

### Get MySQL 5.7 for CentOS 7

The following procedure is based on [How to Install Latest MySQL 5.7.9 on RHEL/CentOS 7/6/5 and Fedora 23/22/21](http://www.tecmint.com/install-latest-mysql-on-rhel-centos-and-fedora){:target="_blank"}.

As a user with `root` privileges, enter the following commands in the order shown:

```bash
wget http://dev.mysql.com/get/mysql57-community-release-el7-7.noarch.rpm
```

```bash
yum -y localinstall mysql57-community-release-el7-7.noarch.rpm
```

Continue with [Install and configure MySQL 5.7 on CentOS 6 or 7](#mysql57-centos-config).

### Get MySQL 5.7 for CentOS 6

The following procedure is based on [How to Install Latest MySQL 5.7.9 on RHEL/CentOS 7/6/5 and Fedora 23/22/21](http://www.tecmint.com/install-latest-mysql-on-rhel-centos-and-fedora){:target="_blank"}.

As a user with `root` privileges, enter the following commands in the order shown:

```bash
wget http://dev.mysql.com/get/mysql57-community-release-el6-7.noarch.rpm
```

```bash
yum -y localinstall mysql57-community-release-el6-7.noarch.rpm
```

Continue with the next section.

### Install and configure MySQL 5.7 on CentOS 6 or 7 {#mysql57-centos-config}

1. Enter the following commands in the order shown:

   ```bash
   yum -y install mysql-community-server
   ```

   ```bash
   service mysqld start
   ```

2. Verify the version:

   ```bash
   mysql --version
   ```

   Sample output follows:

   ```bash
   mysql  Ver 14.14 Distrib 5.7.12, for Linux (x86_64) using  EditLine wrapper
   ```

<<<<<<< HEAD
1. Get the temporary database `root` user password:
=======
3. Get the temporary database `root` user password:
>>>>>>> a15b4fe2

   ```bash
   grep 'temporary password' /var/log/mysqld.log
   ```

4. Secure the installation:

   ```bash
   mysql_secure_installation
   ```

<<<<<<< HEAD
    ```bash
    mysql_secure_installation
    ```

  Follow the prompts on your screen to set a new password and configure other options.
=======
   Follow the prompts on your screen to set a new password and configure other options.

>>>>>>> a15b4fe2
5. Configure MySQL 5.7 as discussed in [Configuring the Magento database instance](#instgde-prereq-mysql-config).

## Installing and configuring MySQL 5.6 on CentOS {#instgde-prereq-mysql-centos}

The following procedure is based on [Install MySQL Server 5.6 in CentOS 6.x and Red Hat 6.x Linux](http://sharadchhetri.com/2013/12/26/install-mysql-server-5-6-in-centos-6-x-and-red-hat-6-x-linux/){:target="_blank"}.

1. *CentOS 6* Install the MySQL database:

   ```bash
   yum -y update
   ```

   ```bash
   sudo wget http://repo.mysql.com/mysql-community-release-el6-5.noarch.rpm && sudo rpm -ivh mysql-community-release-el6-5.noarch.rpm
   ```

   ```bash
   sudo yum -y install mysql-server
   ```

<<<<<<< HEAD
1. *CentOS 7* Install the MySQL database:
=======
2. *CentOS 7* Install the MySQL database:
>>>>>>> a15b4fe2

   ```bash
   yum -y update
   ```

   ```bash
   sudo wget http://repo.mysql.com/mysql-community-release-el7-5.noarch.rpm && sudo rpm -ivh mysql-community-release-el7-5.noarch.rpm
   ```

   ```bash
   sudo yum -y install mysql-server
   ```

<<<<<<< HEAD
1.Start MySQL:
=======
2. Start MySQL:
>>>>>>> a15b4fe2

   ```bash
   service mysqld start
   ```

<<<<<<< HEAD
1. Set a password for the <tt>root</tt> user and set other security-related options. Enter the following command and follow the prompts on your screen to complete the configuration:
=======
3. Set a password for the <tt>root</tt> user and set other security-related options. Enter the following command and follow the prompts on your screen to complete the configuration:
>>>>>>> a15b4fe2

   ```bash
   mysql_secure_installation
   ```

<<<<<<< HEAD
1. Verify the MySQL server version:
=======
4. Verify the MySQL server version:
>>>>>>> a15b4fe2

   ```bash
   mysql -u root -p
   ```

   Messages similar to the following display:

   ```terminal
   Welcome to the MySQL monitor.  Commands end with ; or \g.
   Your MySQL connection id is 15 Server version: 5.6.23 MySQL Community Server (GPL)

   Copyright (c) 2000, 2015, Oracle and/or its affiliates. All rights reserved.

   Oracle is a registered trademark of Oracle Corporation and/or its affiliates. Other names may be trademarks of their respective owners.

   Type 'help;' or '\h' for help. Type '\c' to clear the current input statement.
   ```

<<<<<<< HEAD
1. If you expect to import large numbers of products into Magento, you can configure MySQL to use the [`max_allowed_packet`](http://dev.mysql.com/doc/refman/5.6/en/program-variables.html){:target="_blank"} parameter. We recommend a value of at least 16MB.

  {% include install/mysql_max-allowed-packet-centos.md %}

1. Configure the Magento database instance as discussed in the next section.
=======
5. If you expect to import large numbers of products into Magento, you can configure MySQL to use the [`max_allowed_packet`](http://dev.mysql.com/doc/refman/5.6/en/program-variables.html){:target="_blank"} parameter. We recommend a value of at least 16MB.

 {% include install/mysql_max-allowed-packet-centos.md %}

6. Configure the Magento database instance as discussed in the next section.
>>>>>>> a15b4fe2

## Configuring the Magento database instance {#instgde-prereq-mysql-config}

This section discusses how to create a new database instance for Magento. Although a new database instance is recommended, you can optionally install Magento into an existing database instance.

To configure a MySQL database instance:

1. Log in to your database server as any user.
<<<<<<< HEAD
1. Get to a MySQL command prompt:
=======
2. Get to a MySQL command prompt:
>>>>>>> a15b4fe2

   ```bash
   mysql -u root -p
   ```

<<<<<<< HEAD
1. Enter the MySQL `root` user's password when prompted.
1. Enter the following commands in the order shown to create a database instance named `magento` with username `magento`:
=======
3. Enter the MySQL `root` user's password when prompted.
4. Enter the following commands in the order shown to create a database instance named `magento` with username `magento`:
>>>>>>> a15b4fe2

   ```shell
   create database magento;
   ```

   ```shell
   create user magento IDENTIFIED BY 'magento';
   ```

   ```shell
   GRANT ALL ON magento.* TO magento@localhost IDENTIFIED BY 'magento';
   ```

   ```shell
   flush privileges;
   ```

<<<<<<< HEAD
1. Enter `exit` to quit the command prompt.

1. Verify the database:
=======
5. Enter `exit` to quit the command prompt.

6. Verify the database:
>>>>>>> a15b4fe2

   ```bash
   mysql -u magento -p
   ```

   If the MySQL monitor displays, you created the database properly. If an error displays, repeat the preceding commands.

<<<<<<< HEAD
1. If your web server and database server are on different hosts, perform the tasks discussed in this topic on the database server host then see [Set up a remote MySQL database connection]({{page.baseurl }}/install-gde/prereq/mysql_remote.html).
=======
7. If your web server and database server are on different hosts, perform the tasks discussed in this topic on the database server host then see [Set up a remote MySQL database connection]({{page.baseurl }}/install-gde/prereq/mysql_remote.html).
>>>>>>> a15b4fe2

   We recommend you configure your database instance as appropriate for your business. When configuring your database, please keep the following in mind:

<<<<<<< HEAD
    * Indexers require higher `tmp_table_size` and `max_heap_table_size` values (e.g., 64M). If you configure the `batch_size` parameter, you can adjust that value along with the table size settings to improve indexer performance. Refer to the [Magento Optimization Guide]({{page.baseurl }}/performance-best-practices/configuration.html) for more information.

    * For optimal performance, make sure all MySQL and Magento index tables can be kept in memory (e.g., configure `innodb_buffer_pool_size`).

## Related topics
=======
   - Indexers require higher `tmp_table_size` and `max_heap_table_size` values (e.g., 64M). If you configure the `batch_size` parameter, you can adjust that value along with the table size settings to improve indexer performance. Refer to the [Magento Optimization Guide]({{page.baseurl }}/performance-best-practices/configuration.html) for more information.

   - For optimal performance, make sure all MySQL and Magento index tables can be kept in memory (e.g., configure `innodb_buffer_pool_size`).

{:.ref-header}
Related topics
>>>>>>> a15b4fe2

* [Set up a remote MySQL database connection]({{page.baseurl }}/install-gde/prereq/mysql_remote.html)
* [Installing optional software]({{page.baseurl }}/install-gde/prereq/optional.html)
* [Apache]({{page.baseurl }}/install-gde/prereq/apache.html)
<<<<<<< HEAD
* [PHP](php-settings.html)
=======
* [PHP](php-centos-ubuntu.html)
>>>>>>> a15b4fe2
* [Configuring security options]({{page.baseurl }}/install-gde/prereq/security.html)
* [How to get the Magento software]({{ page.baseurl }}/install-gde/bk-install-guide.html)<|MERGE_RESOLUTION|>--- conflicted
+++ resolved
@@ -9,10 +9,10 @@
 
 If you are new to all this and need some help getting started, we suggest the following:
 
-* [Is the Magento software installed already?]({{page.baseurl }}/install-gde/basics/basics_magento-installed.html)
-* [What is the software that the Magento server needs to run?]({{page.baseurl }}/install-gde/basics/basics_software.html)
-* [What operating system is my server running?]({{page.baseurl }}/install-gde/basics/basics_os-version.html)
-* [How do I log in to my Magento server using a terminal, command prompt, or SSH?]({{page.baseurl }}/install-gde/basics/basics_login.html)
+*  [Is the Magento software installed already?]({{page.baseurl }}/install-gde/basics/basics_magento-installed.html)
+*  [What is the software that the Magento server needs to run?]({{page.baseurl }}/install-gde/basics/basics_software.html)
+*  [What operating system is my server running?]({{page.baseurl }}/install-gde/basics/basics_os-version.html)
+*  [How do I log in to my Magento server using a terminal, command prompt, or SSH?]({{page.baseurl }}/install-gde/basics/basics_login.html)
 
 ## General guidelines {#instgde-prereq-mysql-intro}
 
@@ -21,15 +21,9 @@
 
 Magento _strongly_ recommends you observe the following standard when you set up your Magento database:
 
-<<<<<<< HEAD
 *  Magento uses [MySQL database triggers](http://dev.mysql.com/doc/refman/5.0/en/triggers.html){:target="_blank"} to improve database access during reindexing. These get created when the indexer mode is set to [schedule](https://devdocs.magento.com/guides/v2.3/config-guide/cli/config-cli-subcommands-index.html#configure-indexers-1){:target="_blank"}. Magento does not support any custom triggers in the Magento database because custom triggers can introduce incompatibilities with future Magento versions.
 *  Familiarize yourself with [these potential MySQL trigger limitations](http://dev.mysql.com/doc/mysql-reslimits-excerpt/5.1/en/stored-program-restrictions.html){:target="_blank"} before you continue.
 *  If you use MySQL database replication, be aware that Magento does _not_ support MySQL statement-based replication. Make sure you use _only_ [row-based replication](http://dev.mysql.com/doc/refman/5.1/en/replication-formats.html){:target="_blank"}.
-=======
-* Magento uses [MySQL database triggers](http://dev.mysql.com/doc/refman/5.0/en/triggers.html){:target="_blank"} to improve database access during reindexing. These get created when the indexer mode is set to [schedule](https://devdocs.magento.com/guides/v2.3/config-guide/cli/config-cli-subcommands-index.html#configure-indexers-1){:target="_blank"}. Magento does not support any custom triggers in the Magento database because custom triggers can introduce incompatibilities with future Magento versions.
-* Familiarize yourself with [these potential MySQL trigger limitations](http://dev.mysql.com/doc/mysql-reslimits-excerpt/5.1/en/stored-program-restrictions.html){:target="_blank"} before you continue.
-* If you use MySQL database replication, be aware that Magento does _not_ support MySQL statement-based replication. Make sure you use _only_ [row-based replication](http://dev.mysql.com/doc/refman/5.1/en/replication-formats.html){:target="_blank"}.
->>>>>>> a15b4fe2
 
 {:.bs-callout .bs-callout-warning}
 Magento 2 currently utilizes `CREATE TEMPORARY TABLE` statements inside transactions, which are [incompatible](https://dev.mysql.com/doc/refman/5.7/en/replication-gtids-restrictions.html) with database implementations utilizing GTID-based replication, such as [Google Cloud SQL second-generation instances](https://cloud.google.com/sql/docs/features#differences).
@@ -41,9 +35,9 @@
 
 See one of the following sections for more information:
 
-* [Installing and configuring MySQL 5.7 on Ubuntu 16](#instgde-prereq-mysql57-ub16)
-* [Installing MySQL 5.6 on Ubuntu 14](#instgde-prereq-mysql56ubu14)
-* [Installing MySQL 5.6 on Ubuntu 12](#instgde-prereq-mysql56ubu12)
+*  [Installing and configuring MySQL 5.7 on Ubuntu 16](#instgde-prereq-mysql57-ub16)
+*  [Installing MySQL 5.6 on Ubuntu 14](#instgde-prereq-mysql56ubu14)
+*  [Installing MySQL 5.6 on Ubuntu 12](#instgde-prereq-mysql56ubu12)
 
 ### Installing and configuring MySQL 5.7 on Ubuntu 16 {#instgde-prereq-mysql57-ub16}
 
@@ -60,19 +54,19 @@
    sudo apt install -y mysql-server mysql-client
    ```
 
-2. Start MySQL:
+1. Start MySQL:
 
    ```bash
    sudo service mysql start
    ```
 
-3. Secure the installation:
+1. Secure the installation:
 
    ```bash
    sudo mysql_secure_installation
    ```
 
-4. Test the installation:
+1. Test the installation:
 
    ```bash
    mysql -u root -p
@@ -93,19 +87,11 @@
    mysql>
    ```
 
-<<<<<<< HEAD
 1. If you expect to import large numbers of products into Magento, you can increase the value for [`max_allowed_packet`](http://dev.mysql.com/doc/refman/5.6/en/program-variables.html){:target="_blank"} that is larger than the default, 16MB.
 
   {% include install/mysql_max-allowed-packet-ubuntu.md %}
 
 1. [Configure the Magento database instance](#instgde-prereq-mysql-config).
-=======
-5. If you expect to import large numbers of products into Magento, you can increase the value for [`max_allowed_packet`](http://dev.mysql.com/doc/refman/5.6/en/program-variables.html){:target="_blank"} that is larger than the default, 16MB.
-
- {% include install/mysql_max-allowed-packet-ubuntu.md %}
-
-6. [Configure the Magento database instance](#instgde-prereq-mysql-config).
->>>>>>> a15b4fe2
 
 ### Installing MySQL 5.6 on Ubuntu 14 {#instgde-prereq-mysql56ubu14}
 
@@ -117,19 +103,19 @@
    apt-get -y install mysql-server-5.6 mysql-client-5.6
    ```
 
-2. Start MySQL:
+1. Start MySQL:
 
    ```bash
    sudo service mysql start
    ```
 
-3. Secure the installation:
+1. Secure the installation:
 
    ```bash
    mysql_secure_installation
    ```
 
-4. Test the installation by entering the following command:
+1. Test the installation by entering the following command:
 
    ```bash
    mysql -u root -p
@@ -150,19 +136,11 @@
    mysql>
    ```
 
-<<<<<<< HEAD
 1. If you expect to import large numbers of products into Magento, you can increase the value for [`max_allowed_packet`](http://dev.mysql.com/doc/refman/5.6/en/program-variables.html){:target="_blank"} that is larger than the default, 16MB.
 
-  {% include install/mysql_max-allowed-packet-ubuntu.md %}
+   {% include install/mysql_max-allowed-packet-ubuntu.md %}
 
 1. [Configure the Magento database instance](#instgde-prereq-mysql-config).
-=======
-5. If you expect to import large numbers of products into Magento, you can increase the value for [`max_allowed_packet`](http://dev.mysql.com/doc/refman/5.6/en/program-variables.html){:target="_blank"} that is larger than the default, 16MB.
-
-   {% include install/mysql_max-allowed-packet-ubuntu.md %}
-
-6. [Configure the Magento database instance](#instgde-prereq-mysql-config).
->>>>>>> a15b4fe2
 
 ### Installing MySQL 5.6 on Ubuntu 12 {#instgde-prereq-mysql56ubu12}
 
@@ -186,25 +164,19 @@
    apt-get -y install mysql-server
    ```
 
-2. Start MySQL:
-
-<<<<<<< HEAD
-    ```bash
-    sudo service mysql start
-    ```
-=======
+1. Start MySQL:
+
    ```bash
    sudo service mysql start
    ```
->>>>>>> a15b4fe2
-
-3. Secure the installation:
+
+1. Secure the installation:
 
    ```bash
    mysql_secure_installation
    ```
 
-4. Test the installation:
+1. Test the installation:
 
    ```bash
    mysql -u root -p
@@ -225,19 +197,11 @@
    mysql>
    ```
 
-<<<<<<< HEAD
 1. If you expect to import large numbers of products into Magento, you can increase the value for [`max_allowed_packet`](http://dev.mysql.com/doc/refman/5.6/en/program-variables.html){:target="_blank"} that is larger than the default, 16MB.
 
-  {% include install/mysql_max-allowed-packet-ubuntu.md %}
+   {% include install/mysql_max-allowed-packet-ubuntu.md %}
 
 1. [Configure the Magento database instance](#instgde-prereq-mysql-config).
-=======
-5. If you expect to import large numbers of products into Magento, you can increase the value for [`max_allowed_packet`](http://dev.mysql.com/doc/refman/5.6/en/program-variables.html){:target="_blank"} that is larger than the default, 16MB.
-
- {% include install/mysql_max-allowed-packet-ubuntu.md %}
-
-6. [Configure the Magento database instance](#instgde-prereq-mysql-config).
->>>>>>> a15b4fe2
 
 ## Installing and configuring MySQL 5.7 on CentOS {#instgde-prereq-mysql57-centos}
 
@@ -290,7 +254,7 @@
    service mysqld start
    ```
 
-2. Verify the version:
+1. Verify the version:
 
    ```bash
    mysql --version
@@ -302,33 +266,25 @@
    mysql  Ver 14.14 Distrib 5.7.12, for Linux (x86_64) using  EditLine wrapper
    ```
 
-<<<<<<< HEAD
 1. Get the temporary database `root` user password:
-=======
-3. Get the temporary database `root` user password:
->>>>>>> a15b4fe2
 
    ```bash
    grep 'temporary password' /var/log/mysqld.log
    ```
 
-4. Secure the installation:
+1. Secure the installation:
 
    ```bash
    mysql_secure_installation
    ```
 
-<<<<<<< HEAD
-    ```bash
-    mysql_secure_installation
-    ```
-
-  Follow the prompts on your screen to set a new password and configure other options.
-=======
+   ```bash
+   mysql_secure_installation
+   ```
+
    Follow the prompts on your screen to set a new password and configure other options.
 
->>>>>>> a15b4fe2
-5. Configure MySQL 5.7 as discussed in [Configuring the Magento database instance](#instgde-prereq-mysql-config).
+1. Configure MySQL 5.7 as discussed in [Configuring the Magento database instance](#instgde-prereq-mysql-config).
 
 ## Installing and configuring MySQL 5.6 on CentOS {#instgde-prereq-mysql-centos}
 
@@ -348,11 +304,7 @@
    sudo yum -y install mysql-server
    ```
 
-<<<<<<< HEAD
 1. *CentOS 7* Install the MySQL database:
-=======
-2. *CentOS 7* Install the MySQL database:
->>>>>>> a15b4fe2
 
    ```bash
    yum -y update
@@ -366,31 +318,19 @@
    sudo yum -y install mysql-server
    ```
 
-<<<<<<< HEAD
-1.Start MySQL:
-=======
-2. Start MySQL:
->>>>>>> a15b4fe2
+1. Start MySQL:
 
    ```bash
    service mysqld start
    ```
 
-<<<<<<< HEAD
 1. Set a password for the <tt>root</tt> user and set other security-related options. Enter the following command and follow the prompts on your screen to complete the configuration:
-=======
-3. Set a password for the <tt>root</tt> user and set other security-related options. Enter the following command and follow the prompts on your screen to complete the configuration:
->>>>>>> a15b4fe2
 
    ```bash
    mysql_secure_installation
    ```
 
-<<<<<<< HEAD
 1. Verify the MySQL server version:
-=======
-4. Verify the MySQL server version:
->>>>>>> a15b4fe2
 
    ```bash
    mysql -u root -p
@@ -409,19 +349,11 @@
    Type 'help;' or '\h' for help. Type '\c' to clear the current input statement.
    ```
 
-<<<<<<< HEAD
 1. If you expect to import large numbers of products into Magento, you can configure MySQL to use the [`max_allowed_packet`](http://dev.mysql.com/doc/refman/5.6/en/program-variables.html){:target="_blank"} parameter. We recommend a value of at least 16MB.
 
-  {% include install/mysql_max-allowed-packet-centos.md %}
+   {% include install/mysql_max-allowed-packet-centos.md %}
 
 1. Configure the Magento database instance as discussed in the next section.
-=======
-5. If you expect to import large numbers of products into Magento, you can configure MySQL to use the [`max_allowed_packet`](http://dev.mysql.com/doc/refman/5.6/en/program-variables.html){:target="_blank"} parameter. We recommend a value of at least 16MB.
-
- {% include install/mysql_max-allowed-packet-centos.md %}
-
-6. Configure the Magento database instance as discussed in the next section.
->>>>>>> a15b4fe2
 
 ## Configuring the Magento database instance {#instgde-prereq-mysql-config}
 
@@ -430,23 +362,14 @@
 To configure a MySQL database instance:
 
 1. Log in to your database server as any user.
-<<<<<<< HEAD
 1. Get to a MySQL command prompt:
-=======
-2. Get to a MySQL command prompt:
->>>>>>> a15b4fe2
 
    ```bash
    mysql -u root -p
    ```
 
-<<<<<<< HEAD
 1. Enter the MySQL `root` user's password when prompted.
 1. Enter the following commands in the order shown to create a database instance named `magento` with username `magento`:
-=======
-3. Enter the MySQL `root` user's password when prompted.
-4. Enter the following commands in the order shown to create a database instance named `magento` with username `magento`:
->>>>>>> a15b4fe2
 
    ```shell
    create database magento;
@@ -464,15 +387,9 @@
    flush privileges;
    ```
 
-<<<<<<< HEAD
 1. Enter `exit` to quit the command prompt.
 
 1. Verify the database:
-=======
-5. Enter `exit` to quit the command prompt.
-
-6. Verify the database:
->>>>>>> a15b4fe2
 
    ```bash
    mysql -u magento -p
@@ -480,36 +397,20 @@
 
    If the MySQL monitor displays, you created the database properly. If an error displays, repeat the preceding commands.
 
-<<<<<<< HEAD
 1. If your web server and database server are on different hosts, perform the tasks discussed in this topic on the database server host then see [Set up a remote MySQL database connection]({{page.baseurl }}/install-gde/prereq/mysql_remote.html).
-=======
-7. If your web server and database server are on different hosts, perform the tasks discussed in this topic on the database server host then see [Set up a remote MySQL database connection]({{page.baseurl }}/install-gde/prereq/mysql_remote.html).
->>>>>>> a15b4fe2
 
    We recommend you configure your database instance as appropriate for your business. When configuring your database, please keep the following in mind:
 
-<<<<<<< HEAD
-    * Indexers require higher `tmp_table_size` and `max_heap_table_size` values (e.g., 64M). If you configure the `batch_size` parameter, you can adjust that value along with the table size settings to improve indexer performance. Refer to the [Magento Optimization Guide]({{page.baseurl }}/performance-best-practices/configuration.html) for more information.
-
-    * For optimal performance, make sure all MySQL and Magento index tables can be kept in memory (e.g., configure `innodb_buffer_pool_size`).
-
-## Related topics
-=======
-   - Indexers require higher `tmp_table_size` and `max_heap_table_size` values (e.g., 64M). If you configure the `batch_size` parameter, you can adjust that value along with the table size settings to improve indexer performance. Refer to the [Magento Optimization Guide]({{page.baseurl }}/performance-best-practices/configuration.html) for more information.
-
-   - For optimal performance, make sure all MySQL and Magento index tables can be kept in memory (e.g., configure `innodb_buffer_pool_size`).
+    *  Indexers require higher `tmp_table_size` and `max_heap_table_size` values (e.g., 64M). If you configure the `batch_size` parameter, you can adjust that value along with the table size settings to improve indexer performance. Refer to the [Magento Optimization Guide]({{page.baseurl }}/performance-best-practices/configuration.html) for more information.
+
+    *  For optimal performance, make sure all MySQL and Magento index tables can be kept in memory (e.g., configure `innodb_buffer_pool_size`).
 
 {:.ref-header}
 Related topics
->>>>>>> a15b4fe2
-
-* [Set up a remote MySQL database connection]({{page.baseurl }}/install-gde/prereq/mysql_remote.html)
-* [Installing optional software]({{page.baseurl }}/install-gde/prereq/optional.html)
-* [Apache]({{page.baseurl }}/install-gde/prereq/apache.html)
-<<<<<<< HEAD
-* [PHP](php-settings.html)
-=======
-* [PHP](php-centos-ubuntu.html)
->>>>>>> a15b4fe2
-* [Configuring security options]({{page.baseurl }}/install-gde/prereq/security.html)
-* [How to get the Magento software]({{ page.baseurl }}/install-gde/bk-install-guide.html)+
+*  [Set up a remote MySQL database connection]({{page.baseurl }}/install-gde/prereq/mysql_remote.html)
+*  [Installing optional software]({{page.baseurl }}/install-gde/prereq/optional.html)
+*  [Apache]({{page.baseurl }}/install-gde/prereq/apache.html)
+*  [PHP](php-settings.html)
+*  [Configuring security options]({{page.baseurl }}/install-gde/prereq/security.html)
+*  [How to get the Magento software]({{ page.baseurl }}/install-gde/bk-install-guide.html)