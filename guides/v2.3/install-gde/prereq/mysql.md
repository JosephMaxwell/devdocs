---
group: installation-guide
subgroup: Prerequisites
title: MySQL
menu_title: MySQL
menu_order: 25
---

## Help if you are just starting out {#mysql-help-beginner}

If you are new to all this and need some help getting started, we suggest the following:

* [Is the Magento software installed already?]({{page.baseurl }}/install-gde/basics/basics_magento-installed.html)
* [What is the software that the Magento server needs to run?]({{page.baseurl }}/install-gde/basics/basics_software.html)
* [What operating system is my server running?]({{page.baseurl }}/install-gde/basics/basics_os-version.html)
* [How do I log in to my Magento server using a terminal, command prompt, or SSH?]({{page.baseurl }}/install-gde/basics/basics_login.html)

## General guidelines {#instgde-prereq-mysql-intro}

{:.bs-callout .bs-callout-info}
The Magento application requires MySQL 5.6.x. Magento versions 2.1.2 and later are compatible with MySQL 5.7.x. Magento is also compatible with MySQL NDB Cluster 7.4.x, MariaDB 10.0, 10.1, 10.2, Percona 5.7 and other binary compatible MySQL technologies.

Magento _strongly_ recommends you observe the following standard when you set up your Magento database:

*  Magento uses [MySQL database triggers](http://dev.mysql.com/doc/refman/5.0/en/triggers.html){:target="_blank"} to improve database access during reindexing. These get created when the indexer mode is set to [schedule](https://devdocs.magento.com/guides/v2.3/config-guide/cli/config-cli-subcommands-index.html#configure-indexers-1){:target="_blank"}. Magento does not support any custom triggers in the Magento database because custom triggers can introduce incompatibilities with future Magento versions.
*  Familiarize yourself with [these potential MySQL trigger limitations](http://dev.mysql.com/doc/mysql-reslimits-excerpt/5.1/en/stored-program-restrictions.html){:target="_blank"} before you continue.
*  If you use MySQL database replication, be aware that Magento does _not_ support MySQL statement-based replication. Make sure you use _only_ [row-based replication](http://dev.mysql.com/doc/refman/5.1/en/replication-formats.html){:target="_blank"}.

{:.bs-callout .bs-callout-warning}
Magento 2 currently utilizes `CREATE TEMPORARY TABLE` statements inside transactions, which are [incompatible](https://dev.mysql.com/doc/refman/5.7/en/replication-gtids-restrictions.html) with database implementations utilizing GTID-based replication, such as [Google Cloud SQL second-generation instances](https://cloud.google.com/sql/docs/features#differences).

{:.bs-callout .bs-callout-info}
If your web server and database server are on different hosts, perform the tasks discussed in this topic on the database server host then see [Set up a remote MySQL database connection]({{page.baseurl }}/install-gde/prereq/mysql_remote.html).

## Installing MySQL on Ubuntu {#instgde-prereq-mysql-ubuntu}

See one of the following sections for more information:

* [Installing and configuring MySQL 5.7 on Ubuntu 16](#instgde-prereq-mysql57-ub16)
* [Installing MySQL 5.6 on Ubuntu 14](#instgde-prereq-mysql56ubu14)
* [Installing MySQL 5.6 on Ubuntu 12](#instgde-prereq-mysql56ubu12)

### Installing and configuring MySQL 5.7 on Ubuntu 16 {#instgde-prereq-mysql57-ub16}

This section discusses how to install MySQL 5.7 on Ubuntu 16.

{:.bs-callout .bs-callout-info}
The Magento application 2.1.2 and later are compatible with MySQL 5.7.

To install MySQL 5.7 on Ubuntu 16:

1. Enter this command:

    ```bash
    sudo apt install -y mysql-server mysql-client
    ```

2. Start MySQL:

    ```bash
    sudo service mysql start
    ```

3. Secure the installation:

    ```bash
    sudo mysql_secure_installation
    ```

4. Test the installation:

    ```bash
    mysql -u root -p
    ```

<<<<<<< HEAD
  Sample output:

    ```terminal
    Welcome to the MySQL monitor.  Commands end with ; or \g.
    Your MySQL connection id is 45
    Server version: 5.6.19-0ubuntu0.14.04.1 (Ubuntu)

    Copyright (c) 2000, 2014, Oracle and/or its affiliates. All rights reserved.

    Oracle is a registered trademark of Oracle Corporation and/or its
    affiliates. Other names may be trademarks of their respective
    owners.
=======
    Sample output:

    ```terminal
    Welcome to the MySQL monitor.  Commands end with ; or \g.
    Your MySQL connection id is 45 Server version: 5.6.19-0ubuntu0.14.04.1 (Ubuntu)

    Copyright (c) 2000, 2014, Oracle and/or its affiliates. All rights reserved.

    Oracle is a registered trademark of Oracle Corporation and/or its affiliates. Other names may be trademarks of their respective owners.
>>>>>>> 00bd653c

    Type 'help;' or '\h' for help. Type '\c' to clear the current input statement.

    mysql>
    ```

1. If you expect to import large numbers of products into Magento, you can increase the value for [`max_allowed_packet`](http://dev.mysql.com/doc/refman/5.6/en/program-variables.html){:target="_blank"} that is larger than the default, 16MB.

  {% include install/mysql_max-allowed-packet-ubuntu.md %}

1. [Configure the Magento database instance](#instgde-prereq-mysql-config).

### Installing MySQL 5.6 on Ubuntu 14 {#instgde-prereq-mysql56ubu14}

To install MySQL 5.6 on Ubuntu 14:

1. Enter this command:

    ```bash
    apt-get -y install mysql-server-5.6 mysql-client-5.6
    ```

2. Start MySQL:

    ```bash
    sudo service mysql start
    ```

3. Secure the installation:

    ```bash
    mysql_secure_installation
    ```

4. Test the installation by entering the following command:

    ```bash
    mysql -u root -p
    ```

<<<<<<< HEAD
  Sample output:

    ```terminal
    Welcome to the MySQL monitor.  Commands end with ; or \g.
    Your MySQL connection id is 45
    Server version: 5.6.19-0ubuntu0.14.04.1 (Ubuntu)

    Copyright (c) 2000, 2014, Oracle and/or its affiliates. All rights reserved.

    Oracle is a registered trademark of Oracle Corporation and/or its
    affiliates. Other names may be trademarks of their respective
    owners.
=======
    Sample output:

    ```terminal
    Welcome to the MySQL monitor.  Commands end with ; or \g.
    Your MySQL connection id is 45 Server version: 5.6.19-0ubuntu0.14.04.1 (Ubuntu)

    Copyright (c) 2000, 2014, Oracle and/or its affiliates. All rights reserved.

    Oracle is a registered trademark of Oracle Corporation and/or its affiliates. Other names may be trademarks of their respective owners.
>>>>>>> 00bd653c

    Type 'help;' or '\h' for help. Type '\c' to clear the current input statement.

    mysql>
    ```

1. If you expect to import large numbers of products into Magento, you can increase the value for [`max_allowed_packet`](http://dev.mysql.com/doc/refman/5.6/en/program-variables.html){:target="_blank"} that is larger than the default, 16MB.

  {% include install/mysql_max-allowed-packet-ubuntu.md %}

1. [Configure the Magento database instance](#instgde-prereq-mysql-config).

### Installing MySQL 5.6 on Ubuntu 12 {#instgde-prereq-mysql56ubu12}

To install MySQL 5.6 on Ubuntu 12, use the following instructions from [askubuntu.com](http://askubuntu.com/questions/433014/unable-to-install-mysql-5-6-in-ubuntu-12-04){:target="_blank"}.

1. Enter the following commands in the order shown:

    ```bash
    apt-get -y update
<<<<<<< HEAD
    apt-add-repository ppa:ondrej/mysql-5.6
    apt-get -y update
=======
    ```

    ```bash
    apt-add-repository ppa:ondrej/mysql-5.6
    ```

    ```bash
    apt-get -y update
    ```

    ```bash
>>>>>>> 00bd653c
    apt-get -y install mysql-server
    ```

2. Start MySQL:

    ```bash
    sudo service mysql start
    ```

3. Secure the installation:

    ```bash
    mysql_secure_installation
    ```

4. Test the installation:

    ```bash
    mysql -u root -p
    ```

<<<<<<< HEAD
  Messages similar to the following display:

    ```terminal
    Welcome to the MySQL monitor.  Commands end with ; or \g.
    Your MySQL connection id is 43
    Server version: 5.6.21-1+deb.sury.org~precise+1 (Ubuntu)

    Copyright (c) 2000, 2014, Oracle and/or its affiliates. All rights reserved.

    Oracle is a registered trademark of Oracle Corporation and/or its
    affiliates. Other names may be trademarks of their respective
    owners.
=======
    Messages similar to the following display:

    ```terminal
    Welcome to the MySQL monitor.  Commands end with ; or \g.
    Your MySQL connection id is 43 Server version: 5.6.21-1+deb.sury.org~precise+1 (Ubuntu)

    Copyright (c) 2000, 2014, Oracle and/or its affiliates. All rights reserved.

    Oracle is a registered trademark of Oracle Corporation and/or its affiliates. Other names may be trademarks of their respective owners.
>>>>>>> 00bd653c

    Type 'help;' or '\h' for help. Type '\c' to clear the current input statement.

    mysql>
    ```

1. If you expect to import large numbers of products into Magento, you can increase the value for [`max_allowed_packet`](http://dev.mysql.com/doc/refman/5.6/en/program-variables.html){:target="_blank"} that is larger than the default, 16MB.

  {% include install/mysql_max-allowed-packet-ubuntu.md %}

1. [Configure the Magento database instance](#instgde-prereq-mysql-config).

## Installing and configuring MySQL 5.7 on CentOS {#instgde-prereq-mysql57-centos}

This section discusses how to install MySQL 5.7 on CentOS 6 or CentOS 7.

{:.bs-callout .bs-callout-info}
The Magento application 2.1.2 and later are compatible with MySQL 5.7.

### Get MySQL 5.7 for CentOS 7

The following procedure is based on [How to Install Latest MySQL 5.7.9 on RHEL/CentOS 7/6/5 and Fedora 23/22/21](http://www.tecmint.com/install-latest-mysql-on-rhel-centos-and-fedora){:target="_blank"}.

As a user with `root` privileges, enter the following commands in the order shown:

```bash
wget http://dev.mysql.com/get/mysql57-community-release-el7-7.noarch.rpm
<<<<<<< HEAD
=======
```

```bash
>>>>>>> 00bd653c
yum -y localinstall mysql57-community-release-el7-7.noarch.rpm
```

Continue with [Install and configure MySQL 5.7 on CentOS 6 or 7](#mysql57-centos-config).

### Get MySQL 5.7 for CentOS 6

The following procedure is based on [How to Install Latest MySQL 5.7.9 on RHEL/CentOS 7/6/5 and Fedora 23/22/21](http://www.tecmint.com/install-latest-mysql-on-rhel-centos-and-fedora){:target="_blank"}.

As a user with `root` privileges, enter the following commands in the order shown:

```bash
wget http://dev.mysql.com/get/mysql57-community-release-el6-7.noarch.rpm
<<<<<<< HEAD
=======
```

```bash
>>>>>>> 00bd653c
yum -y localinstall mysql57-community-release-el6-7.noarch.rpm
```

Continue with the next section.

### Install and configure MySQL 5.7 on CentOS 6 or 7 {#mysql57-centos-config}

1. Enter the following commands in the order shown:

    ```bash
    yum -y install mysql-community-server
<<<<<<< HEAD
=======
    ```

    ```bash
>>>>>>> 00bd653c
    service mysqld start
    ```

2. Verify the version:

    ```bash
    mysql --version
    ```

<<<<<<< HEAD
  Sample output follows:

    ```terminal
=======
    Sample output follows:

    ```bash
>>>>>>> 00bd653c
    mysql  Ver 14.14 Distrib 5.7.12, for Linux (x86_64) using  EditLine wrapper
    ```

1. Get the temporary database `root` user password:

    ```bash
    grep 'temporary password' /var/log/mysqld.log
    ```
<<<<<<< HEAD

1. Secure the installation:
=======

4.	Secure the installation:

    ```bash
    mysql_secure_installation
    ```
>>>>>>> 00bd653c

    ```bash
    mysql_secure_installation
    ```

  Follow the prompts on your screen to set a new password and configure other options.
5. Configure MySQL 5.7 as discussed in [Configuring the Magento database instance](#instgde-prereq-mysql-config).

## Installing and configuring MySQL 5.6 on CentOS {#instgde-prereq-mysql-centos}

The following procedure is based on [Install MySQL Server 5.6 in CentOS 6.x and Red Hat 6.x Linux](http://sharadchhetri.com/2013/12/26/install-mysql-server-5-6-in-centos-6-x-and-red-hat-6-x-linux/){:target="_blank"}.

1. *CentOS 6* Install the MySQL database:

    ```bash
    yum -y update
<<<<<<< HEAD
    sudo wget http://repo.mysql.com/mysql-community-release-el6-5.noarch.rpm && sudo rpm -ivh mysql-community-release-el6-5.noarch.rpm
=======
    ```

    ```bash
    sudo wget http://repo.mysql.com/mysql-community-release-el6-5.noarch.rpm && sudo rpm -ivh mysql-community-release-el6-5.noarch.rpm
    ```

    ```bash
>>>>>>> 00bd653c
    sudo yum -y install mysql-server
    ```

1. *CentOS 7* Install the MySQL database:

    ```bash
    yum -y update
<<<<<<< HEAD
    sudo wget http://repo.mysql.com/mysql-community-release-el7-5.noarch.rpm && sudo rpm -ivh mysql-community-release-el7-5.noarch.rpm
=======
    ```

    ```bash
    sudo wget http://repo.mysql.com/mysql-community-release-el7-5.noarch.rpm && sudo rpm -ivh mysql-community-release-el7-5.noarch.rpm
    ```

    ```bash
>>>>>>> 00bd653c
    sudo yum -y install mysql-server
    ```

1.Start MySQL:

    ```bash
    service mysqld start
    ```

1. Set a password for the <tt>root</tt> user and set other security-related options. Enter the following command and follow the prompts on your screen to complete the configuration:

    ```bash
    mysql_secure_installation
    ```

1. Verify the MySQL server version:

    ```bash
    mysql -u root -p
    ```

<<<<<<< HEAD
  Messages similar to the following display:

    ```terminal
    Welcome to the MySQL monitor.  Commands end with ; or \g.
    Your MySQL connection id is 15
    Server version: 5.6.23 MySQL Community Server (GPL)

    Copyright (c) 2000, 2015, Oracle and/or its affiliates. All rights reserved.

    Oracle is a registered trademark of Oracle Corporation and/or its
    affiliates. Other names may be trademarks of their respective
    owners.
=======
    Messages similar to the following display:

    ```terminal
    Welcome to the MySQL monitor.  Commands end with ; or \g.
    Your MySQL connection id is 15 Server version: 5.6.23 MySQL Community Server (GPL)

    Copyright (c) 2000, 2015, Oracle and/or its affiliates. All rights reserved.

    Oracle is a registered trademark of Oracle Corporation and/or its affiliates. Other names may be trademarks of their respective owners.
>>>>>>> 00bd653c

    Type 'help;' or '\h' for help. Type '\c' to clear the current input statement.
    ```

1. If you expect to import large numbers of products into Magento, you can configure MySQL to use the [`max_allowed_packet`](http://dev.mysql.com/doc/refman/5.6/en/program-variables.html){:target="_blank"} parameter. We recommend a value of at least 16MB.

  {% include install/mysql_max-allowed-packet-centos.md %}

1. Configure the Magento database instance as discussed in the next section.

## Configuring the Magento database instance {#instgde-prereq-mysql-config}

This section discusses how to create a new database instance for Magento. Although a new database instance is recommended, you can optionally install Magento into an existing database instance.

To configure a MySQL database instance:

1. Log in to your database server as any user.
1. Get to a MySQL command prompt:

    ```bash
    mysql -u root -p
    ```

1. Enter the MySQL `root` user's password when prompted.
1. Enter the following commands in the order shown to create a database instance named `magento` with username `magento`:

<<<<<<< HEAD
    ```sql
    create database magento;
    create user magento IDENTIFIED BY 'magento';
    GRANT ALL ON magento.* TO magento@localhost IDENTIFIED BY 'magento';
=======
    ```shell
    create database magento;
    ```

    ```shell
    create user magento IDENTIFIED BY 'magento';
    ```

    ```shell
    GRANT ALL ON magento.* TO magento@localhost IDENTIFIED BY 'magento';
    ```

    ```shell
>>>>>>> 00bd653c
    flush privileges;
    ```

1. Enter `exit` to quit the command prompt.

1. Verify the database:

    ```bash
    mysql -u magento -p
    ```

<<<<<<< HEAD
  If the MySQL monitor displays, you created the database properly. If an error displays, repeat the preceding commands.
=======
    If the MySQL monitor displays, you created the database properly. If an error displays, repeat the preceding commands.
>>>>>>> 00bd653c

1. If your web server and database server are on different hosts, perform the tasks discussed in this topic on the database server host then see [Set up a remote MySQL database connection]({{page.baseurl }}/install-gde/prereq/mysql_remote.html).

    We recommend you configure your database instance as appropriate for your business. When configuring your database, please keep the following in mind:

    * Indexers require higher `tmp_table_size` and `max_heap_table_size` values (e.g., 64M). If you configure the `batch_size` parameter, you can adjust that value along with the table size settings to improve indexer performance. Refer to the [Magento Optimization Guide]({{page.baseurl }}/performance-best-practices/configuration.html) for more information.

    * For optimal performance, make sure all MySQL and Magento index tables can be kept in memory (e.g., configure `innodb_buffer_pool_size`).

## Related topics

* [Set up a remote MySQL database connection]({{page.baseurl }}/install-gde/prereq/mysql_remote.html)
* [Installing optional software]({{page.baseurl }}/install-gde/prereq/optional.html)
* [Apache]({{page.baseurl }}/install-gde/prereq/apache.html)
* [PHP](php-settings.html)
* [Configuring security options]({{page.baseurl }}/install-gde/prereq/security.html)
* [How to get the Magento software]({{ page.baseurl }}/install-gde/bk-install-guide.html)<|MERGE_RESOLUTION|>--- conflicted
+++ resolved
@@ -73,20 +73,6 @@
     mysql -u root -p
     ```
 
-<<<<<<< HEAD
-  Sample output:
-
-    ```terminal
-    Welcome to the MySQL monitor.  Commands end with ; or \g.
-    Your MySQL connection id is 45
-    Server version: 5.6.19-0ubuntu0.14.04.1 (Ubuntu)
-
-    Copyright (c) 2000, 2014, Oracle and/or its affiliates. All rights reserved.
-
-    Oracle is a registered trademark of Oracle Corporation and/or its
-    affiliates. Other names may be trademarks of their respective
-    owners.
-=======
     Sample output:
 
     ```terminal
@@ -96,7 +82,6 @@
     Copyright (c) 2000, 2014, Oracle and/or its affiliates. All rights reserved.
 
     Oracle is a registered trademark of Oracle Corporation and/or its affiliates. Other names may be trademarks of their respective owners.
->>>>>>> 00bd653c
 
     Type 'help;' or '\h' for help. Type '\c' to clear the current input statement.
 
@@ -137,20 +122,6 @@
     mysql -u root -p
     ```
 
-<<<<<<< HEAD
-  Sample output:
-
-    ```terminal
-    Welcome to the MySQL monitor.  Commands end with ; or \g.
-    Your MySQL connection id is 45
-    Server version: 5.6.19-0ubuntu0.14.04.1 (Ubuntu)
-
-    Copyright (c) 2000, 2014, Oracle and/or its affiliates. All rights reserved.
-
-    Oracle is a registered trademark of Oracle Corporation and/or its
-    affiliates. Other names may be trademarks of their respective
-    owners.
-=======
     Sample output:
 
     ```terminal
@@ -160,7 +131,6 @@
     Copyright (c) 2000, 2014, Oracle and/or its affiliates. All rights reserved.
 
     Oracle is a registered trademark of Oracle Corporation and/or its affiliates. Other names may be trademarks of their respective owners.
->>>>>>> 00bd653c
 
     Type 'help;' or '\h' for help. Type '\c' to clear the current input statement.
 
@@ -181,22 +151,17 @@
 
     ```bash
     apt-get -y update
-<<<<<<< HEAD
+    ```
+
+    ```bash
     apt-add-repository ppa:ondrej/mysql-5.6
+    ```
+
+    ```bash
     apt-get -y update
-=======
-    ```
-
-    ```bash
-    apt-add-repository ppa:ondrej/mysql-5.6
-    ```
-
-    ```bash
-    apt-get -y update
-    ```
-
-    ```bash
->>>>>>> 00bd653c
+    ```
+
+    ```bash
     apt-get -y install mysql-server
     ```
 
@@ -218,20 +183,6 @@
     mysql -u root -p
     ```
 
-<<<<<<< HEAD
-  Messages similar to the following display:
-
-    ```terminal
-    Welcome to the MySQL monitor.  Commands end with ; or \g.
-    Your MySQL connection id is 43
-    Server version: 5.6.21-1+deb.sury.org~precise+1 (Ubuntu)
-
-    Copyright (c) 2000, 2014, Oracle and/or its affiliates. All rights reserved.
-
-    Oracle is a registered trademark of Oracle Corporation and/or its
-    affiliates. Other names may be trademarks of their respective
-    owners.
-=======
     Messages similar to the following display:
 
     ```terminal
@@ -241,7 +192,6 @@
     Copyright (c) 2000, 2014, Oracle and/or its affiliates. All rights reserved.
 
     Oracle is a registered trademark of Oracle Corporation and/or its affiliates. Other names may be trademarks of their respective owners.
->>>>>>> 00bd653c
 
     Type 'help;' or '\h' for help. Type '\c' to clear the current input statement.
 
@@ -269,12 +219,9 @@
 
 ```bash
 wget http://dev.mysql.com/get/mysql57-community-release-el7-7.noarch.rpm
-<<<<<<< HEAD
-=======
 ```
 
 ```bash
->>>>>>> 00bd653c
 yum -y localinstall mysql57-community-release-el7-7.noarch.rpm
 ```
 
@@ -288,12 +235,9 @@
 
 ```bash
 wget http://dev.mysql.com/get/mysql57-community-release-el6-7.noarch.rpm
-<<<<<<< HEAD
-=======
 ```
 
 ```bash
->>>>>>> 00bd653c
 yum -y localinstall mysql57-community-release-el6-7.noarch.rpm
 ```
 
@@ -305,12 +249,9 @@
 
     ```bash
     yum -y install mysql-community-server
-<<<<<<< HEAD
-=======
-    ```
-
-    ```bash
->>>>>>> 00bd653c
+    ```
+
+    ```bash
     service mysqld start
     ```
 
@@ -320,15 +261,9 @@
     mysql --version
     ```
 
-<<<<<<< HEAD
-  Sample output follows:
-
-    ```terminal
-=======
     Sample output follows:
 
     ```bash
->>>>>>> 00bd653c
     mysql  Ver 14.14 Distrib 5.7.12, for Linux (x86_64) using  EditLine wrapper
     ```
 
@@ -337,17 +272,12 @@
     ```bash
     grep 'temporary password' /var/log/mysqld.log
     ```
-<<<<<<< HEAD
-
-1. Secure the installation:
-=======
 
 4.	Secure the installation:
 
     ```bash
     mysql_secure_installation
     ```
->>>>>>> 00bd653c
 
     ```bash
     mysql_secure_installation
@@ -364,17 +294,13 @@
 
     ```bash
     yum -y update
-<<<<<<< HEAD
+    ```
+
+    ```bash
     sudo wget http://repo.mysql.com/mysql-community-release-el6-5.noarch.rpm && sudo rpm -ivh mysql-community-release-el6-5.noarch.rpm
-=======
-    ```
-
-    ```bash
-    sudo wget http://repo.mysql.com/mysql-community-release-el6-5.noarch.rpm && sudo rpm -ivh mysql-community-release-el6-5.noarch.rpm
-    ```
-
-    ```bash
->>>>>>> 00bd653c
+    ```
+
+    ```bash
     sudo yum -y install mysql-server
     ```
 
@@ -382,17 +308,13 @@
 
     ```bash
     yum -y update
-<<<<<<< HEAD
+    ```
+
+    ```bash
     sudo wget http://repo.mysql.com/mysql-community-release-el7-5.noarch.rpm && sudo rpm -ivh mysql-community-release-el7-5.noarch.rpm
-=======
-    ```
-
-    ```bash
-    sudo wget http://repo.mysql.com/mysql-community-release-el7-5.noarch.rpm && sudo rpm -ivh mysql-community-release-el7-5.noarch.rpm
-    ```
-
-    ```bash
->>>>>>> 00bd653c
+    ```
+
+    ```bash
     sudo yum -y install mysql-server
     ```
 
@@ -414,20 +336,6 @@
     mysql -u root -p
     ```
 
-<<<<<<< HEAD
-  Messages similar to the following display:
-
-    ```terminal
-    Welcome to the MySQL monitor.  Commands end with ; or \g.
-    Your MySQL connection id is 15
-    Server version: 5.6.23 MySQL Community Server (GPL)
-
-    Copyright (c) 2000, 2015, Oracle and/or its affiliates. All rights reserved.
-
-    Oracle is a registered trademark of Oracle Corporation and/or its
-    affiliates. Other names may be trademarks of their respective
-    owners.
-=======
     Messages similar to the following display:
 
     ```terminal
@@ -437,7 +345,6 @@
     Copyright (c) 2000, 2015, Oracle and/or its affiliates. All rights reserved.
 
     Oracle is a registered trademark of Oracle Corporation and/or its affiliates. Other names may be trademarks of their respective owners.
->>>>>>> 00bd653c
 
     Type 'help;' or '\h' for help. Type '\c' to clear the current input statement.
     ```
@@ -464,12 +371,6 @@
 1. Enter the MySQL `root` user's password when prompted.
 1. Enter the following commands in the order shown to create a database instance named `magento` with username `magento`:
 
-<<<<<<< HEAD
-    ```sql
-    create database magento;
-    create user magento IDENTIFIED BY 'magento';
-    GRANT ALL ON magento.* TO magento@localhost IDENTIFIED BY 'magento';
-=======
     ```shell
     create database magento;
     ```
@@ -483,7 +384,6 @@
     ```
 
     ```shell
->>>>>>> 00bd653c
     flush privileges;
     ```
 
@@ -495,11 +395,7 @@
     mysql -u magento -p
     ```
 
-<<<<<<< HEAD
-  If the MySQL monitor displays, you created the database properly. If an error displays, repeat the preceding commands.
-=======
     If the MySQL monitor displays, you created the database properly. If an error displays, repeat the preceding commands.
->>>>>>> 00bd653c
 
 1. If your web server and database server are on different hosts, perform the tasks discussed in this topic on the database server host then see [Set up a remote MySQL database connection]({{page.baseurl }}/install-gde/prereq/mysql_remote.html).
 
