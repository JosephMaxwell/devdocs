---
group: installation-guide
subgroup: 01_resource
title: Installation quick reference (tutorial)
menu_title: Installation quick reference (tutorial)
menu_node:
menu_order: 2
functional_areas:
  - Install
  - System
  - Setup
---

We know it is challenging to install the Magento software. We would like to help you by simplifying the process as much as possible.

This topic assumes:

* You have your own Magento server (you are not using a shared hosting provider).
* You are starting the installation using `composer create-project`, which enables you to get the most recent Magento software and to add your own customizations to it, if desired.
* Everything is installed on one host (database, web server, and so on).
* The host you are installing on is either Ubuntu or CentOS.

<<<<<<< HEAD
  (You can use the same instructions to install on other UNIX distributions like RedHat Enterprise Linux or Debian, but Magento is not supported on Mac or Windows.)

* Your host's IP address is `192.0.2.5`.

  This is just an example IP address that you will see in detailed examples throughout this topic. You can substitute it with whatever internal/external IP address matches your server.

* You are installing to the `magento2` subdirectory under your web server's docroot (full path is `/var/www/html/magento2`)

  You can optionally set up static routing or a virtual host to install to a hostname instead of an IP but that is beyond the scope of this topic.
=======
   (You can use the same instructions to install on other UNIX distributions like RedHat Enterprise Linux (RHEL), or Debian, but these instructions aren't for Mac or Windows.)

* Your host's IP address is `192.0.2.5`.

   This is just an example IP address that you will see in detailed examples throughout this topic. You can substitute it with whatever internal/external IP address matches your server.

* You are installing to the `magento2` subdirectory under your web server's docroot (full path is `/var/www/html/magento2`)

   You can optionally set up static routing or a virtual host to install to a hostname instead of an IP but that's beyond the scope of this topic.
>>>>>>> a15b4fe2

We have broken the installation process into three main parts: getting started, installing, and post-installation. We hope that what follows helps you; if you would like to suggest improvements, click **Edit this page on GitHub** at the top of this page and let us know.

## Precondition: How advanced are you?

Do you know what a "terminal" application is? Do you know what operating system your server runs? Do you know what Apache is?

If not, see the [Installation overview][].

## Installation part 1: Getting started

<<<<<<< HEAD
1. See the [system requirements][].
2. If your system lacks any requirements, see the prerequisites documentation:

   * [Apache][]
   * [PHP][]
   * [MySQL][]

3. Just as importantly, set up the [Magento file system owner][]on the server.
4. Switch to the [Magento file system owner][].
=======
1. See the [system requirements]({{ page.baseurl }}/install-gde/system-requirements.html).
2. If your system lacks any requirements, see the prerequisites documentation:

   * [Apache]({{page.baseurl }}/install-gde/prereq/apache.html)
   * [PHP (Ubuntu)]({{page.baseurl }}/install-gde/prereq/php-centos-ubuntu.html#php-for-ubuntu)
   * [PHP (CentOS)]({{page.baseurl }}/install-gde/prereq/php-centos-ubuntu.html#php-for-centos)
   * [MySQL]({{page.baseurl }}/install-gde/prereq/mysql.html)

3. Just as importantly, set up the [Magento file system owner]({{page.baseurl }}/install-gde/prereq/file-sys-perms-over.html) on the server.
4. Switch to the [Magento file system owner](https://glossary.magento.com/magento-file-system-owner).
>>>>>>> a15b4fe2

### Get the Magento software

When all prerequisites have been met, get the Magento software using [Composer][] as follows:

```bash
cd <web server docroot directory>
```

```bash
composer create-project --repository=https://repo.magento.com/ magento/project-community-edition magento2
```

<<<<<<< HEAD
You are required to authenticate; see [Get your authentication keys][] for details. This downloads Magento code only; it does not install the software for you.
=======
You are required to authenticate; see [Get your authentication keys]({{page.baseurl }}/install-gde/prereq/connect-auth.html) for details. This downloads Magento code only; it does not install the software for you.
>>>>>>> a15b4fe2

{:.bs-callout .bs-callout-tip}
Alternatively, you can also download a [Magento software archive][].

{% include install/file-system-perms-before_22.md %}

## Installation part 2: Installing the Magento software

You can choose to install the Magento software using either a [web-based Setup Wizard][] or using the [command line][].

### Command line installation

{% collapsible Click to view the command-line installation %}

The following example shows how to install using the command line with the following options:

* The Magento software is installed in the `/var/www/html/magento2` directory, which means your storefront URL is `http://192.0.2.5/magento2/`
<<<<<<< HEAD
* The database server is on the same host as the web server.

  The database name is `magento`, and the username and password are both `magento`

* Uses server rewrites
* The Magento administrator has the following properties:

  * First and last name are `Magento User`
  * Username is `admin` and the password is `admin123`
  * E-mail address is `user@example.com`
=======

* The database server is on the same host as the web server.

   The database name is `magento`, and the username and password are both `magento`

* Uses server rewrites

* The Magento administrator has the following properties:

   * First and last name are `Magento User`
   * Username is `admin` and the password is `admin123`
   * E-mail address is `user@example.com`
>>>>>>> a15b4fe2

* Default language is `en_US` (U.S. English)
* Default currency is U.S. dollars
* Default time zone is U.S. Central (America/Chicago)

<<<<<<< HEAD
    ```bash
    bin/magento setup:install --base-url=http://192.0.2.5/magento2/ \
=======
   ```bash
   php /var/www/html/magento2/bin/magento setup:install --base-url=http://192.0.2.5/magento2/ \
>>>>>>> a15b4fe2
    --db-host=localhost --db-name=magento --db-user=magento --db-password=magento \
    --admin-firstname=Magento --admin-lastname=User --admin-email=user@example.com \
    --admin-user=admin --admin-password=admin123 --language=en_US \
    --currency=USD --timezone=America/Chicago --use-rewrites=1
   ```

Optionally switch to [developer mode]({{page.baseurl }}/config-guide/cli/config-cli-subcommands-mode.html).

```bash
cd <magento_root>/bin
```

```bash
php magento deploy:mode:set developer
```

{% endcollapsible %}

### Web Setup Wizard

{% collapsible Click to view the Web Setup Wizard installation %}

The following example shows how to install using the Web Setup Wizard with the following options:

* The Magento software is installed in the `magento2` directory relative to the web server docroot, which means your storefront URL is `http://192.0.2.5/magento2/`
<<<<<<< HEAD
* The database server is on the same host as the web server.

  The database name is `magento`, and the username and password are both `magento`

* The Magento administrator has the following properties:

  * Username is `admin` and the password is `admin123`
  * E-mail address is `user@example.com`

=======

* The database server is on the same host as the web server.

   The database name is `magento`, and the username and password are both `magento`

* The Magento administrator has the following properties:

   * Username is `admin` and the password is `admin123`
   * E-mail address is `user@example.com`

>>>>>>> a15b4fe2
* Default language is `en_US` (U.S. English)
* Default currency is U.S. dollars
* Default time zone is U.S. Central (America/Chicago)

To run the Web Setup Wizard:

1. Enter the following URL in your browser's address or location field:

<<<<<<< HEAD
    http://192.0.2.5/magento2/setup

1. At the welcome page, click **Agree and Setup Magento**.

  ![You must accept the license agreement to install the Magento software]({{ site.baseurl }}/common/images/install_qr_wizard-welcome.png){:width="200px"}

1. Readiness Check verifies your system is ready to install the Magento software.

  Click **Start Readiness Check**

  ![The Readiness Check makes sure your system is ready for the Magento software]({{ site.baseurl }}/common/images/install_qr_readiness.png){:width="400px"}

    * If the readiness check passes, click **Next** and continue with the next step.
    * If the readiness check fails, see [Readiness check issues][]
=======
   ```http
   http://192.0.2.5/magento2/setup
   ```

2. At the welcome page, click **Agree and Setup Magento**.

   ![You must accept the license agreement to install the Magento software]({{ site.baseurl }}/common/images/install_qr_wizard-welcome.png){:width="200px"}

3. Step 1: Readiness Check verifies your system is ready to install the Magento software.

   Click **Start Readiness Check**

   ![The Readiness Check makes sure your system is ready for the Magento software]({{ site.baseurl }}/common/images/install_qr_readiness.png){:width="400px"}
>>>>>>> a15b4fe2

   * If the readiness check passes, click **Next** and continue with the next step.
   * If the readiness check fails, see [Readiness check issues]({{ page.baseurl }}/install-gde/trouble/readiness/tshoot_rc_main.html)

4. Step 2: Add a Database enables you to set up your Magento database.

<<<<<<< HEAD
  ![Set up your Magento database]({{ site.baseurl }}/common/images/install_qr_database.png){:width="400px"}

1. Web Configuration enables you to enter the storefront and Magento Admin URLs.

  ![Enter your storefront and Magento Admin URLs]({{ site.baseurl }}/common/images/install_qr_web.png){:width="400px"}

1. Customize Your Store enables you to enter a default store currency, time zone, and language.

  ![Customize the store's language, time zone, currency]({{ site.baseurl }}/common/images/install_qr_store.png){:width="400px"}

1. Create Admin Account enables you to set up a Magento administrator. This user can perform all actions in the Magento Admin.

  ![Create a Magento administrator account]({{ site.baseurl }}/common/images/install_qr_admin.png){:width="400px"}

1. Install starts the installation when you click **Install Now**.

  You can optionally expand **Console Log** to see installation messages while the installation is in progress.
=======
   ![Set up your Magento database]({{ site.baseurl }}/common/images/install_qr_database.png){:width="400px"}

5. Step 3: Web Configuration enables you to enter the storefront and Magento Admin URLs.

   ![Enter your storefront and Magento Admin URLs]({{ site.baseurl }}/common/images/install_qr_web.png){:width="400px"}

6. Step 4: Customize Your Store enables you to enter a default store currency, time zone, and language.

   ![Customize the store's language, time zone, currency]({{ site.baseurl }}/common/images/install_qr_store.png){:width="400px"}

7. Step 5: Create Admin Account enables you to set up a Magento administrator. This user can perform all actions in the Magento Admin.

   ![Create a Magento administrator account]({{ site.baseurl }}/common/images/install_qr_admin.png){:width="400px"}

8. Step 6: Install starts the installation when you click **Install Now**.

   You can optionally expand **Console Log** to see installation messages while the installation is in progress.
>>>>>>> a15b4fe2

{% endcollapsible %}

## Installation part 3: Post-installation

<<<<<<< HEAD
* [Verify the installation][] was successful.
* Learn about the [Component Manager and System Upgrade][] for future updates.

<!-- Link Definitions -->
[Installation overview]: {{page.baseurl }}/install-gde/bk-install-guide.html
[system requirements]: {{ page.baseurl }}/install-gde/system-requirements.html
[Apache]: {{page.baseurl }}/install-gde/prereq/apache.html
[PHP]: {{page.baseurl }}/install-gde/prereq/php-settings.html
[MySQL]: {{page.baseurl }}/install-gde/prereq/mysql.html
[Magento file system owner]: {{page.baseurl }}/install-gde/prereq/file-sys-perms-over.html
[Composer]: https://glossary.magento.com/composer
[command line]: {{page.baseurl }}/install-gde/install/cli/install-cli.html
[Get your authentication keys]: {{page.baseurl }}/install-gde/prereq/connect-auth.html
[Magento software archive]: {{page.baseurl }}/install-gde/install/get-software.html
[web-based Setup Wizard]: {{page.baseurl }}/install-gde/install/web/install-web.html
[Readiness check issues]:{{ page.baseurl }}/install-gde/trouble/readiness/tshoot_rc_main.html
[Verify the installation]: {{page.baseurl }}/install-gde/install/verify.html
[Component Manager and System Upgrade]: {{page.baseurl }}/comp-mgr/bk-compman-upgrade-guide.html
=======
* [Verify the installation]({{page.baseurl }}/install-gde/install/verify.html) was successful.
* Learn about the [Component Manager and System Upgrade]({{page.baseurl }}/comp-mgr/bk-compman-upgrade-guide.html) for future updates.
>>>>>>> a15b4fe2
<|MERGE_RESOLUTION|>--- conflicted
+++ resolved
@@ -15,32 +15,20 @@
 
 This topic assumes:
 
-* You have your own Magento server (you are not using a shared hosting provider).
-* You are starting the installation using `composer create-project`, which enables you to get the most recent Magento software and to add your own customizations to it, if desired.
-* Everything is installed on one host (database, web server, and so on).
-* The host you are installing on is either Ubuntu or CentOS.
-
-<<<<<<< HEAD
-  (You can use the same instructions to install on other UNIX distributions like RedHat Enterprise Linux or Debian, but Magento is not supported on Mac or Windows.)
-
-* Your host's IP address is `192.0.2.5`.
+*  You have your own Magento server (you are not using a shared hosting provider).
+*  You are starting the installation using `composer create-project`, which enables you to get the most recent Magento software and to add your own customizations to it, if desired.
+*  Everything is installed on one host (database, web server, and so on).
+*  The host you are installing on is either Ubuntu or CentOS.
+
+   (You can use the same instructions to install on other UNIX distributions like RedHat Enterprise Linux or Debian, but Magento is not supported on Mac or Windows.)
+
+*  Your host's IP address is `192.0.2.5`.
 
   This is just an example IP address that you will see in detailed examples throughout this topic. You can substitute it with whatever internal/external IP address matches your server.
 
-* You are installing to the `magento2` subdirectory under your web server's docroot (full path is `/var/www/html/magento2`)
-
-  You can optionally set up static routing or a virtual host to install to a hostname instead of an IP but that is beyond the scope of this topic.
-=======
-   (You can use the same instructions to install on other UNIX distributions like RedHat Enterprise Linux (RHEL), or Debian, but these instructions aren't for Mac or Windows.)
-
-* Your host's IP address is `192.0.2.5`.
-
-   This is just an example IP address that you will see in detailed examples throughout this topic. You can substitute it with whatever internal/external IP address matches your server.
-
-* You are installing to the `magento2` subdirectory under your web server's docroot (full path is `/var/www/html/magento2`)
-
-   You can optionally set up static routing or a virtual host to install to a hostname instead of an IP but that's beyond the scope of this topic.
->>>>>>> a15b4fe2
+*  You are installing to the `magento2` subdirectory under your web server's docroot (full path is `/var/www/html/magento2`)
+
+   You can optionally set up static routing or a virtual host to install to a hostname instead of an IP but that is beyond the scope of this topic.
 
 We have broken the installation process into three main parts: getting started, installing, and post-installation. We hope that what follows helps you; if you would like to suggest improvements, click **Edit this page on GitHub** at the top of this page and let us know.
 
@@ -52,28 +40,15 @@
 
 ## Installation part 1: Getting started
 
-<<<<<<< HEAD
 1. See the [system requirements][].
 2. If your system lacks any requirements, see the prerequisites documentation:
 
-   * [Apache][]
-   * [PHP][]
-   * [MySQL][]
+   *  [Apache][]
+   *  [PHP][]
+   *  [MySQL][]
 
 3. Just as importantly, set up the [Magento file system owner][]on the server.
 4. Switch to the [Magento file system owner][].
-=======
-1. See the [system requirements]({{ page.baseurl }}/install-gde/system-requirements.html).
-2. If your system lacks any requirements, see the prerequisites documentation:
-
-   * [Apache]({{page.baseurl }}/install-gde/prereq/apache.html)
-   * [PHP (Ubuntu)]({{page.baseurl }}/install-gde/prereq/php-centos-ubuntu.html#php-for-ubuntu)
-   * [PHP (CentOS)]({{page.baseurl }}/install-gde/prereq/php-centos-ubuntu.html#php-for-centos)
-   * [MySQL]({{page.baseurl }}/install-gde/prereq/mysql.html)
-
-3. Just as importantly, set up the [Magento file system owner]({{page.baseurl }}/install-gde/prereq/file-sys-perms-over.html) on the server.
-4. Switch to the [Magento file system owner](https://glossary.magento.com/magento-file-system-owner).
->>>>>>> a15b4fe2
 
 ### Get the Magento software
 
@@ -87,11 +62,7 @@
 composer create-project --repository=https://repo.magento.com/ magento/project-community-edition magento2
 ```
 
-<<<<<<< HEAD
 You are required to authenticate; see [Get your authentication keys][] for details. This downloads Magento code only; it does not install the software for you.
-=======
-You are required to authenticate; see [Get your authentication keys]({{page.baseurl }}/install-gde/prereq/connect-auth.html) for details. This downloads Magento code only; it does not install the software for you.
->>>>>>> a15b4fe2
 
 {:.bs-callout .bs-callout-tip}
 Alternatively, you can also download a [Magento software archive][].
@@ -108,44 +79,24 @@
 
 The following example shows how to install using the command line with the following options:
 
-* The Magento software is installed in the `/var/www/html/magento2` directory, which means your storefront URL is `http://192.0.2.5/magento2/`
-<<<<<<< HEAD
-* The database server is on the same host as the web server.
-
-  The database name is `magento`, and the username and password are both `magento`
-
-* Uses server rewrites
-* The Magento administrator has the following properties:
-
-  * First and last name are `Magento User`
-  * Username is `admin` and the password is `admin123`
-  * E-mail address is `user@example.com`
-=======
-
-* The database server is on the same host as the web server.
+*  The Magento software is installed in the `/var/www/html/magento2` directory, which means your storefront URL is `http://192.0.2.5/magento2/`
+*  The database server is on the same host as the web server.
 
    The database name is `magento`, and the username and password are both `magento`
 
-* Uses server rewrites
-
-* The Magento administrator has the following properties:
-
-   * First and last name are `Magento User`
-   * Username is `admin` and the password is `admin123`
-   * E-mail address is `user@example.com`
->>>>>>> a15b4fe2
-
-* Default language is `en_US` (U.S. English)
-* Default currency is U.S. dollars
-* Default time zone is U.S. Central (America/Chicago)
-
-<<<<<<< HEAD
+*  Uses server rewrites
+*  The Magento administrator has the following properties:
+
+   *  First and last name are `Magento User`
+   *  Username is `admin` and the password is `admin123`
+   *  E-mail address is `user@example.com`
+
+*  Default language is `en_US` (U.S. English)
+*  Default currency is U.S. dollars
+*  Default time zone is U.S. Central (America/Chicago)
+
     ```bash
     bin/magento setup:install --base-url=http://192.0.2.5/magento2/ \
-=======
-   ```bash
-   php /var/www/html/magento2/bin/magento setup:install --base-url=http://192.0.2.5/magento2/ \
->>>>>>> a15b4fe2
     --db-host=localhost --db-name=magento --db-user=magento --db-password=magento \
     --admin-firstname=Magento --admin-lastname=User --admin-email=user@example.com \
     --admin-user=admin --admin-password=admin123 --language=en_US \
@@ -170,118 +121,67 @@
 
 The following example shows how to install using the Web Setup Wizard with the following options:
 
-* The Magento software is installed in the `magento2` directory relative to the web server docroot, which means your storefront URL is `http://192.0.2.5/magento2/`
-<<<<<<< HEAD
-* The database server is on the same host as the web server.
-
-  The database name is `magento`, and the username and password are both `magento`
-
-* The Magento administrator has the following properties:
-
-  * Username is `admin` and the password is `admin123`
-  * E-mail address is `user@example.com`
-
-=======
-
-* The database server is on the same host as the web server.
+*  The Magento software is installed in the `magento2` directory relative to the web server docroot, which means your storefront URL is `http://192.0.2.5/magento2/`
+*  The database server is on the same host as the web server.
 
    The database name is `magento`, and the username and password are both `magento`
 
-* The Magento administrator has the following properties:
-
-   * Username is `admin` and the password is `admin123`
-   * E-mail address is `user@example.com`
-
->>>>>>> a15b4fe2
-* Default language is `en_US` (U.S. English)
-* Default currency is U.S. dollars
-* Default time zone is U.S. Central (America/Chicago)
+*  The Magento administrator has the following properties:
+
+   *  Username is `admin` and the password is `admin123`
+   *  E-mail address is `user@example.com`
+
+*  Default language is `en_US` (U.S. English)
+*  Default currency is U.S. dollars
+*  Default time zone is U.S. Central (America/Chicago)
 
 To run the Web Setup Wizard:
 
 1. Enter the following URL in your browser's address or location field:
 
-<<<<<<< HEAD
     http://192.0.2.5/magento2/setup
 
 1. At the welcome page, click **Agree and Setup Magento**.
 
-  ![You must accept the license agreement to install the Magento software]({{ site.baseurl }}/common/images/install_qr_wizard-welcome.png){:width="200px"}
+   [You must accept the license agreement to install the Magento software]({{ site.baseurl }}/common/images/install_qr_wizard-welcome.png){:width="200px"}
 
 1. Readiness Check verifies your system is ready to install the Magento software.
 
-  Click **Start Readiness Check**
-
-  ![The Readiness Check makes sure your system is ready for the Magento software]({{ site.baseurl }}/common/images/install_qr_readiness.png){:width="400px"}
-
-    * If the readiness check passes, click **Next** and continue with the next step.
-    * If the readiness check fails, see [Readiness check issues][]
-=======
-   ```http
-   http://192.0.2.5/magento2/setup
-   ```
-
-2. At the welcome page, click **Agree and Setup Magento**.
-
-   ![You must accept the license agreement to install the Magento software]({{ site.baseurl }}/common/images/install_qr_wizard-welcome.png){:width="200px"}
-
-3. Step 1: Readiness Check verifies your system is ready to install the Magento software.
-
    Click **Start Readiness Check**
 
    ![The Readiness Check makes sure your system is ready for the Magento software]({{ site.baseurl }}/common/images/install_qr_readiness.png){:width="400px"}
->>>>>>> a15b4fe2
-
-   * If the readiness check passes, click **Next** and continue with the next step.
-   * If the readiness check fails, see [Readiness check issues]({{ page.baseurl }}/install-gde/trouble/readiness/tshoot_rc_main.html)
-
-4. Step 2: Add a Database enables you to set up your Magento database.
-
-<<<<<<< HEAD
-  ![Set up your Magento database]({{ site.baseurl }}/common/images/install_qr_database.png){:width="400px"}
+
+    *  If the readiness check passes, click **Next** and continue with the next step.
+    *  If the readiness check fails, see [Readiness check issues][]
+    *  If the readiness check passes, click **Next** and continue with the next step.
+    *  If the readiness check fails, see [Readiness check issues]({{ page.baseurl }}/install-gde/trouble/readiness/tshoot_rc_main.html)
+
+1. Step 2: Add a Database enables you to set up your Magento database.
+
+   ![Set up your Magento database]({{ site.baseurl }}/common/images/install_qr_database.png){:width="400px"}
 
 1. Web Configuration enables you to enter the storefront and Magento Admin URLs.
 
-  ![Enter your storefront and Magento Admin URLs]({{ site.baseurl }}/common/images/install_qr_web.png){:width="400px"}
+   ![Enter your storefront and Magento Admin URLs]({{ site.baseurl }}/common/images/install_qr_web.png){:width="400px"}
 
 1. Customize Your Store enables you to enter a default store currency, time zone, and language.
 
-  ![Customize the store's language, time zone, currency]({{ site.baseurl }}/common/images/install_qr_store.png){:width="400px"}
+   ![Customize the store's language, time zone, currency]({{ site.baseurl }}/common/images/install_qr_store.png){:width="400px"}
 
 1. Create Admin Account enables you to set up a Magento administrator. This user can perform all actions in the Magento Admin.
 
-  ![Create a Magento administrator account]({{ site.baseurl }}/common/images/install_qr_admin.png){:width="400px"}
+   ![Create a Magento administrator account]({{ site.baseurl }}/common/images/install_qr_admin.png){:width="400px"}
 
 1. Install starts the installation when you click **Install Now**.
 
-  You can optionally expand **Console Log** to see installation messages while the installation is in progress.
-=======
-   ![Set up your Magento database]({{ site.baseurl }}/common/images/install_qr_database.png){:width="400px"}
-
-5. Step 3: Web Configuration enables you to enter the storefront and Magento Admin URLs.
-
-   ![Enter your storefront and Magento Admin URLs]({{ site.baseurl }}/common/images/install_qr_web.png){:width="400px"}
-
-6. Step 4: Customize Your Store enables you to enter a default store currency, time zone, and language.
-
-   ![Customize the store's language, time zone, currency]({{ site.baseurl }}/common/images/install_qr_store.png){:width="400px"}
-
-7. Step 5: Create Admin Account enables you to set up a Magento administrator. This user can perform all actions in the Magento Admin.
-
-   ![Create a Magento administrator account]({{ site.baseurl }}/common/images/install_qr_admin.png){:width="400px"}
-
-8. Step 6: Install starts the installation when you click **Install Now**.
-
    You can optionally expand **Console Log** to see installation messages while the installation is in progress.
->>>>>>> a15b4fe2
 
 {% endcollapsible %}
 
 ## Installation part 3: Post-installation
 
-<<<<<<< HEAD
-* [Verify the installation][] was successful.
-* Learn about the [Component Manager and System Upgrade][] for future updates.
+*  [Verify the installation][] was successful.
+*  Learn about the [Component Manager and System Upgrade][] for future updates.
 
 <!-- Link Definitions -->
 [Installation overview]: {{page.baseurl }}/install-gde/bk-install-guide.html
@@ -297,8 +197,4 @@
 [web-based Setup Wizard]: {{page.baseurl }}/install-gde/install/web/install-web.html
 [Readiness check issues]:{{ page.baseurl }}/install-gde/trouble/readiness/tshoot_rc_main.html
 [Verify the installation]: {{page.baseurl }}/install-gde/install/verify.html
-[Component Manager and System Upgrade]: {{page.baseurl }}/comp-mgr/bk-compman-upgrade-guide.html
-=======
-* [Verify the installation]({{page.baseurl }}/install-gde/install/verify.html) was successful.
-* Learn about the [Component Manager and System Upgrade]({{page.baseurl }}/comp-mgr/bk-compman-upgrade-guide.html) for future updates.
->>>>>>> a15b4fe2
+[Component Manager and System Upgrade]: {{page.baseurl }}/comp-mgr/bk-compman-upgrade-guide.html