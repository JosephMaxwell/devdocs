--- conflicted
+++ resolved
@@ -56,12 +56,9 @@
 
 ```bash
 cd <web server docroot directory>
-<<<<<<< HEAD
-=======
-```
-
-```bash
->>>>>>> 00bd653c
+```
+
+```bash
 composer create-project --repository=https://repo.magento.com/ magento/project-community-edition magento2
 ```
 
@@ -98,17 +95,8 @@
 * Default currency is U.S. dollars
 * Default time zone is U.S. Central (America/Chicago)
 
-<<<<<<< HEAD
     ```bash
     bin/magento setup:install --base-url=http://192.0.2.5/magento2/ \
-=======
-*	Default language is `en_US` (U.S. English)
-*	Default currency is U.S. dollars
-*	Default time zone is U.S. Central (America/Chicago)
-
-    ```bash
-    php /var/www/html/magento2/bin/magento setup:install --base-url=http://192.0.2.5/magento2/ \
->>>>>>> 00bd653c
     --db-host=localhost --db-name=magento --db-user=magento --db-password=magento \
     --admin-firstname=Magento --admin-lastname=User --admin-email=user@example.com \
     --admin-user=admin --admin-password=admin123 --language=en_US \
@@ -119,12 +107,9 @@
 
 ```bash
 cd <magento_root>/bin
-<<<<<<< HEAD
-=======
-```
-
-```bash
->>>>>>> 00bd653c
+```
+
+```bash
 php magento deploy:mode:set developer
 ```
 
@@ -169,15 +154,11 @@
     * If the readiness check passes, click **Next** and continue with the next step.
     * If the readiness check fails, see [Readiness check issues][]
 
-<<<<<<< HEAD
-1. Add a Database enables you to set up your Magento database.
-=======
     ```http
     http://192.0.2.5/magento2/setup
     ```
 
 2.	At the welcome page, click **Agree and Setup Magento**.
->>>>>>> 00bd653c
 
   ![Set up your Magento database]({{ site.baseurl }}/common/images/install_qr_database.png){:width="400px"}
 
