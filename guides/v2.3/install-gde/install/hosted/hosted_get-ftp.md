---
group: install_hosted
subgroup: 02_config-hosted
title: Transfer the Magento software to your hosted system
menu_title: Transfer the Magento software to your hosted system
menu_order: 5
menu_node:
version: 2.2
<<<<<<< HEAD
github_link: install-gde/install/hosted/hosted_get-ftp.md
=======
>>>>>>> 168052f6
functional_areas:
  - Install
  - System
  - Setup
---

<<<<<<< HEAD
<h2 id="newbie-ftp-overview">Magento installation overview</h2>
=======
## Magento installation overview {#newbie-ftp-overview}

>>>>>>> 168052f6
1.	Download the software to your computer.
2.	Set up the File Transfer Protocol (FTP) to your hosted system.
3.	Upload the archive to your system using FTP.
4.	Extract the archive.

{% include install/archives-php-issue.md %}

{% include install/get-software_zip.md %}

<<<<<<< HEAD
<h2 id="set-up-ftp">Set up FTP and transfer the Magento archive</h2>
FTP is a way to transfer files from your computer to your managed server. To transfer the Magento archive, you need an FTP account that has access to the managed server's `public_html` directory. You might already have an account. If not, consult your shared hosting provider's documentation or technical support for more information.

### Transfer the Magento archive to your hosted system
=======
## Set up FTP and transfer the Magento archive {#set-up-ftp}

FTP is a way to transfer files from your computer to your managed server. To transfer the Magento archive, you need an FTP account that has access to the managed server's `public_html` directory. You might already have an account. If not, consult your shared hosting provider's documentation or technical support for more information.

### Transfer the Magento archive to your hosted system

>>>>>>> 168052f6
To transfer the Magento archive:

1.	Start your FTP client software.
2.	Create a connection to your managed server.

<<<<<<< HEAD
	Follow the prompts on your screen or consult the documentation provided with your FTP software for more information.

3.	After you log in to your managed server, browse to locate the Magento archive on your local system.

	On the remote system, browse to locate the `public_html` directory.

	The following figure shows an example.

	<img src="{{ site.baseurl }}/common/images/install-merch_ftp-transfer.png">

4.	Transfer the archive from your local system to the `public_html` directory.

	On some FTP client software, you do this by dragging and dropping.
5.	Wait while the transfer completes.

<h2 id="extract-perms">Extract the archive</h2>
=======
    Follow the prompts on your screen or consult the documentation provided with your FTP software for more information.

3.	After you log in to your managed server, browse to locate the Magento archive on your local system.

    On the remote system, browse to locate the `public_html` directory.

    The following figure shows an example.

    ![]({{ site.baseurl }}/common/images/install-merch_ftp-transfer.png)

4.	Transfer the archive from your local system to the `public_html` directory.

    On some FTP client software, you do this by dragging and dropping.

5.	Wait while the transfer completes.

## Extract the archive {#extract-perms}

>>>>>>> 168052f6
After transferring the Magento archive to your hosted system, you can use the cPanel to extract it, after which you can run the Magento Setup Wizard to install the software.

To extract the archive:

1.	If necessary, log in to the cPanel.
2.	In the Files section, click **File Manager**.


3.	Click **Web Root**.

<<<<<<< HEAD
	<img src="{{ site.baseurl }}/common/images/install-merch_file-manager-setup.png" width="550px">

4.	Click **Go**.

	The File Manager displays in a separate browser window or tab page.
=======
    ![]({{ site.baseurl }}/common/images/install-merch_file-manager-setup.png){:width="550px"}

4.	Click **Go**.

    The File Manager displays in a separate browser window or tab page.
>>>>>>> 168052f6

3.	Right-click the Magento archive in the **public_html** directory.
4.	From the pop-up menu, click **Extract** as the following figure shows.

<<<<<<< HEAD
	<img src="{{ site.baseurl }}/common/images/install-merch_file-manager-window.png" width="750px">
5.	Click **Extract Files**.
5.	Wait while the archive extracts.

	The following figure shows an example of an extracted archive.

	<img src="{{ site.baseurl }}/common/images/install-merch_file-manager-after.png" width="750px">

#### Next step
<a href="{{page.baseurl }}/install-gde/install/hosted/hosted_install.html">Install the Magento software</a>
=======
    ![]({{ site.baseurl }}/common/images/install-merch_file-manager-window.png){:width="750px"}

5.	Click **Extract Files**.
5.	Wait while the archive extracts.

    The following figure shows an example of an extracted archive.

    ![]({{ site.baseurl }}/common/images/install-merch_file-manager-after.png){:width="750px"}

#### Next step

[Install the Magento software]({{page.baseurl }}/install-gde/install/hosted/hosted_install.html)
>>>>>>> 168052f6
<|MERGE_RESOLUTION|>--- conflicted
+++ resolved
@@ -6,22 +6,14 @@
 menu_order: 5
 menu_node:
 version: 2.2
-<<<<<<< HEAD
-github_link: install-gde/install/hosted/hosted_get-ftp.md
-=======
->>>>>>> 168052f6
 functional_areas:
   - Install
   - System
   - Setup
 ---
 
-<<<<<<< HEAD
-<h2 id="newbie-ftp-overview">Magento installation overview</h2>
-=======
 ## Magento installation overview {#newbie-ftp-overview}
 
->>>>>>> 168052f6
 1.	Download the software to your computer.
 2.	Set up the File Transfer Protocol (FTP) to your hosted system.
 3.	Upload the archive to your system using FTP.
@@ -31,42 +23,17 @@
 
 {% include install/get-software_zip.md %}
 
-<<<<<<< HEAD
-<h2 id="set-up-ftp">Set up FTP and transfer the Magento archive</h2>
-FTP is a way to transfer files from your computer to your managed server. To transfer the Magento archive, you need an FTP account that has access to the managed server's `public_html` directory. You might already have an account. If not, consult your shared hosting provider's documentation or technical support for more information.
-
-### Transfer the Magento archive to your hosted system
-=======
 ## Set up FTP and transfer the Magento archive {#set-up-ftp}
 
 FTP is a way to transfer files from your computer to your managed server. To transfer the Magento archive, you need an FTP account that has access to the managed server's `public_html` directory. You might already have an account. If not, consult your shared hosting provider's documentation or technical support for more information.
 
 ### Transfer the Magento archive to your hosted system
 
->>>>>>> 168052f6
 To transfer the Magento archive:
 
 1.	Start your FTP client software.
 2.	Create a connection to your managed server.
 
-<<<<<<< HEAD
-	Follow the prompts on your screen or consult the documentation provided with your FTP software for more information.
-
-3.	After you log in to your managed server, browse to locate the Magento archive on your local system.
-
-	On the remote system, browse to locate the `public_html` directory.
-
-	The following figure shows an example.
-
-	<img src="{{ site.baseurl }}/common/images/install-merch_ftp-transfer.png">
-
-4.	Transfer the archive from your local system to the `public_html` directory.
-
-	On some FTP client software, you do this by dragging and dropping.
-5.	Wait while the transfer completes.
-
-<h2 id="extract-perms">Extract the archive</h2>
-=======
     Follow the prompts on your screen or consult the documentation provided with your FTP software for more information.
 
 3.	After you log in to your managed server, browse to locate the Magento archive on your local system.
@@ -85,7 +52,6 @@
 
 ## Extract the archive {#extract-perms}
 
->>>>>>> 168052f6
 After transferring the Magento archive to your hosted system, you can use the cPanel to extract it, after which you can run the Magento Setup Wizard to install the software.
 
 To extract the archive:
@@ -96,35 +62,15 @@
 
 3.	Click **Web Root**.
 
-<<<<<<< HEAD
-	<img src="{{ site.baseurl }}/common/images/install-merch_file-manager-setup.png" width="550px">
-
-4.	Click **Go**.
-
-	The File Manager displays in a separate browser window or tab page.
-=======
     ![]({{ site.baseurl }}/common/images/install-merch_file-manager-setup.png){:width="550px"}
 
 4.	Click **Go**.
 
     The File Manager displays in a separate browser window or tab page.
->>>>>>> 168052f6
 
 3.	Right-click the Magento archive in the **public_html** directory.
 4.	From the pop-up menu, click **Extract** as the following figure shows.
 
-<<<<<<< HEAD
-	<img src="{{ site.baseurl }}/common/images/install-merch_file-manager-window.png" width="750px">
-5.	Click **Extract Files**.
-5.	Wait while the archive extracts.
-
-	The following figure shows an example of an extracted archive.
-
-	<img src="{{ site.baseurl }}/common/images/install-merch_file-manager-after.png" width="750px">
-
-#### Next step
-<a href="{{page.baseurl }}/install-gde/install/hosted/hosted_install.html">Install the Magento software</a>
-=======
     ![]({{ site.baseurl }}/common/images/install-merch_file-manager-window.png){:width="750px"}
 
 5.	Click **Extract Files**.
@@ -136,5 +82,4 @@
 
 #### Next step
 
-[Install the Magento software]({{page.baseurl }}/install-gde/install/hosted/hosted_install.html)
->>>>>>> 168052f6
+[Install the Magento software]({{page.baseurl }}/install-gde/install/hosted/hosted_install.html)