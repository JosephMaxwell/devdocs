--- conflicted
+++ resolved
@@ -135,11 +135,7 @@
 {:.bs-callout .bs-callout-info}
 There is a known issue with `xdebug` that can affect Magento installations or access to the storefront or Magento Admin after installation. For details, see [Known issue with xdebug][].
 
-<<<<<<< HEAD
 * [`mcrypt`](http://php.net/manual/en/book.mcrypt.php){:target="_blank"} (for PHP < 7.2)
-=======
-* [`mcrypt`][]{:target="_blank"}
->>>>>>> ff4e28cb
 * PHPUnit (as a command-line tool) 6.2.0
 
 <!-- Link Definitions -->
