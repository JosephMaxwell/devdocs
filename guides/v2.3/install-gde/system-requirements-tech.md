--- conflicted
+++ resolved
@@ -77,10 +77,6 @@
 
   * [More information about PayPal]({{page.baseurl}}/install-gde/system-requirements_tls1-2.html)
   * [More information about `repo.magento.com`]({{ site.baseurl }}/guides/v2.1/release-notes/tech_bull_tls-repo.html)
-
-<<<<<<< HEAD
-## Mail server
-=======
 	*	[More information about `repo.magento.com`]({{ site.baseurl }}/guides/v2.1/release-notes/tech_bull_tls-repo.html)
 
 ### Required system dependencies
@@ -98,7 +94,6 @@
 * [tar][]
 
 ### Mail server
->>>>>>> 0b6b8b7e
 
 Mail Transfer Agent (MTA) or an SMTP server
 
@@ -126,9 +121,6 @@
 
   These [master databases]({{page.baseurl}}/config-guide/multi-master/multi-master.html) provide scalability advantages for different functional areas of the Magento application such as checkout, orders, and all remaining Magento2 application tables.
 
-<<<<<<< HEAD
-## Optional but recommended
-=======
 ### Unsupported Operating Systems
 
 Magento is mainly supported on Linux and Unix operating systems.
@@ -138,7 +130,6 @@
 * Mac OS
 
 ### Optional but recommended
->>>>>>> 0b6b8b7e
 
 * [php_xdebug 2.5.x](http://xdebug.org/download.php){:target="_blank"} or later (development environments only; can have an adverse effect on performance)
 
@@ -146,9 +137,6 @@
 There is a known issue with `xdebug` that can affect Magento installations or access to the storefront or Magento Admin after installation. For details, see [Known issue with xdebug]({{page.baseurl}}/install-gde/trouble/tshoot_install-issues.html).
 
 * [`mcrypt`](http://php.net/manual/en/book.mcrypt.php){:target="_blank"}
-<<<<<<< HEAD
-* PHPUnit (as a command-line tool) 6.2.0
-=======
 *	PHPUnit (as a command-line tool) 6.2.0
 
 [bash]: https://www.gnu.org/software/bash/
@@ -159,5 +147,4 @@
 [nice]: https://linux.die.net/man/1/nice
 [php]: http://www.php.net/
 [sed]: https://www.gnu.org/software/sed/manual/sed.html
-[tar]: https://linux.die.net/man/1/tar
->>>>>>> 0b6b8b7e
+[tar]: https://linux.die.net/man/1/tar