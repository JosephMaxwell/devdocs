---
layout: default
group: arch-guide
subgroup: Architectural Basics
title: Technology stack
menu_title: Technology stack
menu_order: 2
<<<<<<< HEAD
version: 2.2
=======
version: 2.3
>>>>>>> ce8e4d77
github_link: architecture/tech-stack.md
redirect_from: /guides/v1.0/extension-dev-guide/tech-stack.html
---

## Overview

This page summarizes the technologies we use. For more detailed information, see the [System Requirements]({{ page.baseurl }}install-gde/system-requirements-tech.html).

Magento's highly modular structure includes the following open-source technologies.

### Web servers

*	Apache
*	{% glossarytooltip b14ef3d8-51fd-48fe-94df-ed069afb2cdc %}nginx{% endglossarytooltip %}

### PHP

*	{% glossarytooltip d85e2d0a-221f-4d03-aa43-0cda9f50809e %}Composer{% endglossarytooltip %} (dependency management package for PHP)

<<<<<<< HEAD
<div class="bs-callout bs-callout-info" id="info" markdown="1">
Magento, with assistance from our community, is implementing PHP 7.2 compatibility for our upcoming 2.3.0 release. Any backward-incompatibility issues will be resolved in this release, and all 3rd party libraries now support PHP 7.2. Fully tested 7.2 support will be delivered in following patch releases.

If you are interested in participating in Magento Community projects we welcome your help! See our <a href="https://app.zenhub.com/workspace/o/magento-engcom/php-7.2-support/boards?repos=116423356,116426364,115111902" target="_blank">ZenHub board</a> for a full list of outstanding issues.
</div>

=======
>>>>>>> ce8e4d77
### Database

*	MySQL
*	MySQL Percona

### HTTP accelerator

*	Varnish

### Cache Storage

*	Redis
*	Memcache

### Search

<<<<<<< HEAD
* Solr (Magento Enterprise Edition only)
* Elasticsearch (Magento Enterprise Edition version 2.1.x only)
=======
* Solr ({{site.data.var.ee}} 2.0.x only)
* Elasticsearch ({{site.data.var.ee}} since 2.1.0 and {{site.data.var.ce}} since 2.3.0)
>>>>>>> ce8e4d77

### Additional technologies

*	HTML5
*	CSS3 (LESS {% glossarytooltip 6c5cb4e9-9197-46f2-ba79-6147d9bfe66d %}CSS{% endglossarytooltip %} pre-processor)
*	{% glossarytooltip 5bfa8a8e-6f3e-4fed-a43e-62339916f02e %}jQuery{% endglossarytooltip %} (primary {% glossarytooltip 312b4baf-15f7-4968-944e-c814d53de218 %}JavaScript{% endglossarytooltip %} library)
*	RequireJS (library that helps load JavaScript resources on demand)
*	Knockout.js (simplifies JavaScript UIs with the Model-View-View Model pattern)
*	Third-party libraries (Zend Framework 1, Zend Framework 2, Symfony)
*	Coding standards PSR-0 (autoloading standard), PSR-1 (basic coding standards), and PSR-2 (coding style guide), PSR-3, PSR-4

### Optional stack components

*	Varnish (caching)
*	Redis (used for page caching)
<<<<<<< HEAD
*	Solr (search engine)
*	Elasticsearch (search engine)
=======
*	Elasticsearch (search engine)
*   RabbitMQ (message queue)
>>>>>>> ce8e4d77

Magento 2.2 and above only supports PHP7+ and is no longer compatible with HipHop Virtual Machine(HHVM).

### Automated testing

Magento also provides automated testing suites that include unit, integration, functional and performance test scripts, as well as JavaScript tests and tools for static code analysis. Components include PHPUnit for the unit test framework and Selenium for the functional test framework.

This framework is located in the `dev/tests` directory. The functional testing framework `mtf` can be found in a [separate repository](https://github.com/magento/mtf){:target="_blank"}.
For more information, see the [Functional Testing Framework]({{page.baseurl}}mtf/mtf_introduction.html) guide.

## Related topics
<a href="{{page.baseurl}}architecture/archi_perspectives/ABasics_intro.html">Architectural basics</a><|MERGE_RESOLUTION|>--- conflicted
+++ resolved
@@ -1,15 +1,9 @@
 ---
 layout: default
 group: arch-guide
-subgroup: Architectural Basics
 title: Technology stack
 menu_title: Technology stack
-menu_order: 2
-<<<<<<< HEAD
-version: 2.2
-=======
 version: 2.3
->>>>>>> ce8e4d77
 github_link: architecture/tech-stack.md
 redirect_from: /guides/v1.0/extension-dev-guide/tech-stack.html
 ---
@@ -29,15 +23,12 @@
 
 *	{% glossarytooltip d85e2d0a-221f-4d03-aa43-0cda9f50809e %}Composer{% endglossarytooltip %} (dependency management package for PHP)
 
-<<<<<<< HEAD
 <div class="bs-callout bs-callout-info" id="info" markdown="1">
 Magento, with assistance from our community, is implementing PHP 7.2 compatibility for our upcoming 2.3.0 release. Any backward-incompatibility issues will be resolved in this release, and all 3rd party libraries now support PHP 7.2. Fully tested 7.2 support will be delivered in following patch releases.
 
 If you are interested in participating in Magento Community projects we welcome your help! See our <a href="https://app.zenhub.com/workspace/o/magento-engcom/php-7.2-support/boards?repos=116423356,116426364,115111902" target="_blank">ZenHub board</a> for a full list of outstanding issues.
 </div>
 
-=======
->>>>>>> ce8e4d77
 ### Database
 
 *	MySQL
@@ -54,13 +45,8 @@
 
 ### Search
 
-<<<<<<< HEAD
-* Solr (Magento Enterprise Edition only)
-* Elasticsearch (Magento Enterprise Edition version 2.1.x only)
-=======
 * Solr ({{site.data.var.ee}} 2.0.x only)
 * Elasticsearch ({{site.data.var.ee}} since 2.1.0 and {{site.data.var.ce}} since 2.3.0)
->>>>>>> ce8e4d77
 
 ### Additional technologies
 
@@ -76,13 +62,8 @@
 
 *	Varnish (caching)
 *	Redis (used for page caching)
-<<<<<<< HEAD
-*	Solr (search engine)
 *	Elasticsearch (search engine)
-=======
-*	Elasticsearch (search engine)
-*   RabbitMQ (message queue)
->>>>>>> ce8e4d77
+* RabbitMQ (message queue)
 
 Magento 2.2 and above only supports PHP7+ and is no longer compatible with HipHop Virtual Machine(HHVM).
 
@@ -91,7 +72,7 @@
 Magento also provides automated testing suites that include unit, integration, functional and performance test scripts, as well as JavaScript tests and tools for static code analysis. Components include PHPUnit for the unit test framework and Selenium for the functional test framework.
 
 This framework is located in the `dev/tests` directory. The functional testing framework `mtf` can be found in a [separate repository](https://github.com/magento/mtf){:target="_blank"}.
-For more information, see the [Functional Testing Framework]({{page.baseurl}}mtf/mtf_introduction.html) guide.
+For more information, see the [Functional Testing Framework]({{page.baseurl}}/mtf/mtf_introduction.html) guide.
 
 ## Related topics
-<a href="{{page.baseurl}}architecture/archi_perspectives/ABasics_intro.html">Architectural basics</a>+<a href="{{page.baseurl}}/architecture/archi_perspectives/ABasics_intro.html">Architectural basics</a>