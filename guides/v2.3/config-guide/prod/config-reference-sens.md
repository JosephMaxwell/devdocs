--- conflicted
+++ resolved
@@ -2,10 +2,6 @@
 group: config-guide
 title: Sensitive and system-specific
 version: 2.3
-<<<<<<< HEAD
-github_link: config-guide/prod/config-reference-sens.md
-=======
->>>>>>> 168052f6
 functional_areas:
   - Configuration
   - System
@@ -29,17 +25,11 @@
 </div>
 
 ## General category sensitive and system-specific paths
-<<<<<<< HEAD
+
 This section lists variable names and configuration paths available for options in the Admin under **Stores** > Settings > **Configuration** > **General**.
 
 ### Web paths sensitive and system-specific paths
-=======
-
-This section lists variable names and configuration paths available for options in the Admin under **Stores** > Settings > **Configuration** > **General**.
-
-### Web paths sensitive and system-specific paths
-
->>>>>>> 168052f6
+
 These configuration values are available in the Magento Admin in **Stores** > Settings > **Configuration** > **General** > **Web**.
 
 | Name  | Config path | EE only? | Encrypted? | System-specific? | Sensitive? |
@@ -58,10 +48,7 @@
 | Cookie Domain | `web/cookie/cookie_domain` | <!-- ![Not EE-only]({{ site.baseurl }}/common/images/red-x.png) --> | | ![Sys-specific]({{ site.baseurl }}/common/images/cloud_env.png) |
 
 ### Currency setup sensitive and system-specific paths
-<<<<<<< HEAD
-=======
-
->>>>>>> 168052f6
+
 These configuration values are available in the Magento Admin in **Stores** > Settings > **Configuration** > **General** > **Currency setup**.
 
 | Name | Config path | EE only? | Encrypted? | System-specific? | Sensitive? |
@@ -69,10 +56,7 @@
 | Error Email Recipient | `currency/import/error_email` | <!-- ![Not EE-only]({{ site.baseurl }}/common/images/red-x.png) --> | | | ![Sensitive]({{ site.baseurl }}/common/images/cloud_sens.png) |
 
 ### Store email address sensitive and system-specific paths
-<<<<<<< HEAD
-=======
-
->>>>>>> 168052f6
+
 These configuration values are available in the Magento Admin in **Stores** > Settings > **Email Configuration** > **General** > **Store Email Addresses**.
 
 | Name  | Config path | EE only? | Encrypted? | System-specific? | Sensitive? |
@@ -89,10 +73,7 @@
 | Sender Email | `trans_email/ident_custom2/email` | <!-- ![Not EE-only]({{ site.baseurl }}/common/images/red-x.png) --> | | | ![Sensitive]({{ site.baseurl }}/common/images/cloud_sens.png) |
 
 ### Contacts sensitive and system-specific paths
-<<<<<<< HEAD
-=======
-
->>>>>>> 168052f6
+
 These configuration values are available in the Magento Admin in **Stores** > Settings > **Configuration** > **General** > **Contacts**.
 
 | Name  | Config path | EE only? | Encrypted? | System-specific? | Sensitive? |
@@ -100,10 +81,7 @@
 | Send Emails To | `contact/email/recipient_email` | <!-- ![Not EE-only]({{ site.baseurl }}/common/images/red-x.png) --> | | | ![Sensitive]({{ site.baseurl }}/common/images/cloud_sens.png) |
 
 ### New Relic reporting sensitive and system-specific paths
-<<<<<<< HEAD
-=======
-
->>>>>>> 168052f6
+
 These configuration values are available in the Magento Admin in **Stores** > Settings > **Configuration** > **General** > **New Relic Reporting**.
 
 | Name  | Config path | EE only? | Encrypted? | System-specific? | Sensitive? |
@@ -116,17 +94,11 @@
 | Insights API URL | `newrelicreporting/general/insights_api_url` | <!-- ![Not EE-only]({{ site.baseurl }}/common/images/red-x.png) --> | | ![Sys-specific]({{ site.baseurl }}/common/images/cloud_env.png) | ![Sensitive]({{ site.baseurl }}/common/images/cloud_sens.png) |
 
 ## Customers category sensitive and system-specific paths
-<<<<<<< HEAD
+
 This section lists variable names and config paths available for options in the Admin under **Stores** > Settings > **Configuration** > **Customers**.
 
 ### Customer configuration sensitive and system-specific paths
-=======
-
-This section lists variable names and config paths available for options in the Admin under **Stores** > Settings > **Configuration** > **Customers**.
-
-### Customer configuration sensitive and system-specific paths
-
->>>>>>> 168052f6
+
 These configuration values are available in the Magento Admin in **Stores** > Settings > **Configuration** > **Customers** > **Customer Configuration**.
 
 Name  | Config path | EE only? | Encrypted? | System-specific? | Sensitive? |
@@ -134,17 +106,11 @@
 Default Email Domain | `customer/create_account/email_domain` | <!-- ![Not EE-only]({{ site.baseurl }}/common/images/red-x.png) --> | | ![Sys-specific]({{ site.baseurl }}/common/images/cloud_env.png) |
 
 ## Catalog category
-<<<<<<< HEAD
+
 This section lists variable names and config paths available for options in the Admin under **Stores** > Settings > **Configuration** > **Catalog**.
 
 ### Catalog sensitive and system-specific paths
-=======
-
-This section lists variable names and config paths available for options in the Admin under **Stores** > Settings > **Configuration** > **Catalog**.
-
-### Catalog sensitive and system-specific paths
-
->>>>>>> 168052f6
+
 These configuration values are available in the Magento Admin in **Stores** > Settings > **Configuration** > **Catalog** > **Catalog**.
 
 | Name | Config path | EE only? | Encrypted? | System-specific? | Sensitive? |
@@ -165,10 +131,7 @@
 | Elasticsearch Server Timeout | `catalog/search/elasticsearch_server_timeout` | <!-- ![Not EE-only]({{ site.baseurl }}/common/images/red-x.png) --> | | ![Sys-specific]({{ site.baseurl }}/common/images/cloud_env.png) |
 
 ### XML sitemap sensitive and system-specific paths
-<<<<<<< HEAD
-=======
-
->>>>>>> 168052f6
+
 These configuration values are available in the Magento Admin in **Stores** > Settings > **Configuration** > **Catalog** > **XML Sitemap**.
 
 | Name | Config path | EE only? | Encrypted? | System-specific? | Sensitive? |
@@ -176,17 +139,11 @@
 | Error Email Recipient | `sitemap/generate/error_email` | <!-- ![Not EE-only]({{ site.baseurl }}/common/images/red-x.png) --> | | | ![Sensitive]({{ site.baseurl }}/common/images/cloud_sens.png) |
 
 ## Sales category
-<<<<<<< HEAD
+
 This section lists variable names and config paths available for options in the Admin under **Stores** > Settings > **Configuration** > **Sales**.
 
 ### Shipping settings sensitive and system-specific paths
-=======
-
-This section lists variable names and config paths available for options in the Admin under **Stores** > Settings > **Configuration** > **Sales**.
-
-### Shipping settings sensitive and system-specific paths
-
->>>>>>> 168052f6
+
 These configuration values are available in the Magento Admin in **Stores** > Settings > **Configuration** > **Sales** > **Shipping Settings**.
 
 | Name | Config path | EE only? | Encrypted? | System-specific? | Sensitive? |
@@ -199,13 +156,8 @@
 | Street Address Line 2 | `shipping/origin/street_line2` | <!-- ![Not EE-only]({{ site.baseurl }}/common/images/red-x.png) --> | | | ![Sensitive]({{ site.baseurl }}/common/images/cloud_sens.png) |
 | Live Account | `carriers/ups/is_account_live` | <!-- ![Not EE-only]({{ site.baseurl }}/common/images/red-x.png) --> | | ![Sys-specific]({{ site.baseurl }}/common/images/cloud_env.png) |
 
-<<<<<<< HEAD
-
 ### Sales emails sensitive and system-specific paths
-=======
-### Sales emails sensitive and system-specific paths
-
->>>>>>> 168052f6
+
 These configuration values are available in the Magento Admin in **Stores** > Settings > **Configuration** > **Sales** > **Sales Emails**.
 
 | Name | Config path | EE only? | Encrypted? | System-specific? | Sensitive? |
@@ -220,10 +172,7 @@
 | Send Credit Memo Comment Email Copy To | `sales_email/creditmemo_comment/copy_to` | <!-- ![Not EE-only]({{ site.baseurl }}/common/images/red-x.png) --> | | | ![Sensitive]({{ site.baseurl }}/common/images/cloud_sens.png) |
 
 ### Checkout sensitive and system-specific paths
-<<<<<<< HEAD
-=======
-
->>>>>>> 168052f6
+
 These configuration values are available in the Magento Admin in **Stores** > Settings > **Configuration** > **Sales** > **Checkout**.
 
 | Name | Config path | EE only? | Encrypted? | System-specific? | Sensitive? |
@@ -231,10 +180,7 @@
 | Send Payment Failed Email Copy To | `checkout/payment_failed/copy_to` | <!-- ![Not EE-only]({{ site.baseurl }}/common/images/red-x.png) --> | | | ![Sensitive]({{ site.baseurl }}/common/images/cloud_sens.png) |
 
 ### Google API sensitive and system-specific paths
-<<<<<<< HEAD
-=======
-
->>>>>>> 168052f6
+
 These configuration values are available in the Magento Admin in **Stores** > Settings > **Configuration** > **Sales** > **Google API**.
 
 | Name | Config path | EE only? | Encrypted? | System-specific? | Sensitive? |
@@ -242,10 +188,7 @@
 | Container Id | `google/analytics/container_id` | ![EE-only]({{ site.baseurl }}/common/images/cloud_ee.png) | | | ![Sensitive]({{ site.baseurl }}/common/images/cloud_sens.png) |
 
 ### Shipping methods sensitive and system-specific paths
-<<<<<<< HEAD
-=======
-
->>>>>>> 168052f6
+
 These configuration values are available in the Magento Admin in **Stores** > Settings > **Configuration** > **Sales** > **Shipping Methods**.
 
 | Name | Config path | EE only? | Encrypted? | System-specific? | Sensitive? |
@@ -273,13 +216,8 @@
 | Gateway URL | `carriers/dhl/gateway_url` | <!-- ![Not EE-only]({{ site.baseurl }}/common/images/red-x.png) --> | | | ![Sensitive]({{ site.baseurl }}/common/images/cloud_sens.png) |
 | Sandbox Mode | `carriers/fedex/sandbox_mode` | <!-- ![Not EE-only]({{ site.baseurl }}/common/images/red-x.png) --> | | | ![Sensitive]({{ site.baseurl }}/common/images/cloud_sens.png) |
 
-<<<<<<< HEAD
-
 ### Sales sensitive and system-specific paths
-=======
-### Sales sensitive and system-specific paths
-
->>>>>>> 168052f6
+
 These configuration values are available in the Magento Admin in **Stores** > Settings > **Configuration** > **Sales** > **Sales**.
 
 | Name | Config path | EE only? | Encrypted? | System-specific? | Sensitive? |
@@ -297,30 +235,19 @@
 | Send RMA Comment Email Copy To | `sales_email/magento_rma_customer_comment/copy_to` | ![EE-only]({{ site.baseurl }}/common/images/cloud_ee.png) | | | ![Sensitive]({{ site.baseurl }}/common/images/cloud_sens.png) |
 
 ### Google API paths
-<<<<<<< HEAD
-=======
-
->>>>>>> 168052f6
+
 These configuration values are available in the Magento Admin in **Stores** > Settings > **Configuration** > **Sales** > **Google API**.
 
 | Name  | Config path | EE only? | Encrypted? | System-specific? | Sensitive? |
 |--------------|--------------|--------------|--------------|--------------|--------------|
 | Account Number | `google/analytics/account` | <!-- ![Not EE-only]({{ site.baseurl }}/common/images/red-x.png) --> | | | ![Sensitive]({{ site.baseurl }}/common/images/cloud_sens.png) |
 
-<<<<<<< HEAD
-
 ## Advanced category
+
 This section lists variable names and config paths available for options in the Admin under **Stores** > Settings > **Configuration** > **Advanced**.
 
 ### Admin sensitive and system-specific paths
-=======
-## Advanced category
-
-This section lists variable names and config paths available for options in the Admin under **Stores** > Settings > **Configuration** > **Advanced**.
-
-### Admin sensitive and system-specific paths
-
->>>>>>> 168052f6
+
 These configuration values are available in the Magento Admin in **Stores** > Settings > **Configuration** > **Advanced** > **Admin**.
 
 | Name | Config path | EE only? | Encrypted? | System-specific? | Sensitive? |
@@ -329,10 +256,7 @@
 | Custom Admin Path | `admin/url/custom_path` | <!-- ![Not EE-only]({{ site.baseurl }}/common/images/red-x.png) --> | | | ![Sensitive]({{ site.baseurl }}/common/images/cloud_sens.png) |
 
 ### System sensitive and system-specific paths
-<<<<<<< HEAD
-=======
-
->>>>>>> 168052f6
+
 These configuration values are available in the Magento Admin in **Stores** > Settings > **Configuration** > **Advanced** > **System**.
 
 | Name | Config path | EE only? | Encrypted? | System-specific? | Sensitive? |
@@ -341,13 +265,8 @@
 | Access list | `system/full_page_cache/varnish/access_list` | <!-- ![Not EE-only]({{ site.baseurl }}/common/images/red-x.png) --> |  | | ![Sensitive]({{ site.baseurl }}/common/images/cloud_sens.png) |
 | Error Email Sender | `system/magento_scheduled_import_export_log/error_email_identity` | <!-- ![Not EE-only]({{ site.baseurl }}/common/images/red-x.png) --> |  | | ![Sensitive]({{ site.baseurl }}/common/images/cloud_sens.png) |
 
-<<<<<<< HEAD
-
 ### Developer sensitive and system-specific paths
-=======
-### Developer sensitive and system-specific paths
-
->>>>>>> 168052f6
+
 These configuration values are available in the Magento Admin in **Stores** > Settings > **Configuration** > **Advanced** > **Developer**.
 
 | Name | Config path | EE only? | Encrypted? | System-specific? | Sensitive? |
@@ -355,17 +274,11 @@
 | Allowed IPs (comma separated) | `dev/restrict/allow_ips` | <!-- ![Not EE-only]({{ site.baseurl }}/common/images/red-x.png) --> | | ![Sys-specific]({{ site.baseurl }}/common/images/cloud_env.png) | ![Sensitive]({{ site.baseurl }}/common/images/cloud_sens.png)
 
 ## Advanced category
-<<<<<<< HEAD
+
 This section lists variable names and config paths available for options in the Admin under **Stores** > Settings > **Configuration** > **Advanced**.
 
 ### System paths
-=======
-
-This section lists variable names and config paths available for options in the Admin under **Stores** > Settings > **Configuration** > **Advanced**.
-
-### System paths
-
->>>>>>> 168052f6
+
 These configuration values are available in the Magento Admin in **Stores** > Settings > **Configuration** > **Advanced** > **System**.
 
 | Name | Config path | EE only? | Encrypted? | System-specific? | Sensitive? |
@@ -375,26 +288,16 @@
 | Backend host | `system/full_page_cache/varnish/backend_host` | <!-- ![Not EE-only]({{ site.baseurl }}/common/images/red-x.png) --> | | ![Sys-specific]({{ site.baseurl }}/common/images/cloud_env.png) | ![Sensitive]({{ site.baseurl }}/common/images/cloud_sens.png) |
 | Backend port | `system/full_page_cache/varnish/backend_port` | <!-- ![Not EE-only]({{ site.baseurl }}/common/images/red-x.png) --> | | ![Sys-specific]({{ site.baseurl }}/common/images/cloud_env.png) | ![Sensitive]({{ site.baseurl }}/common/images/cloud_sens.png) |
 
-<<<<<<< HEAD
-
 ### Developer paths
-=======
-### Developer paths
-
->>>>>>> 168052f6
+
 These configuration values are available in the Magento Admin in **Stores** > Settings > **Configuration** > **Advanced** > **Developer**.
 
 | Name  | Config path | EE only? | Encrypted? | System-specific? | Sensitive? |
 |--------------|--------------|--------------|--------------|--------------|--------------|
 Log JS Errors to Session Storage Key | `dev/js/session_storage_key` | <!-- ![Not EE-only]({{ site.baseurl }}/common/images/red-x.png) --> | | ![Sys-specific]({{ site.baseurl }}/common/images/cloud_env.png) |
 
-<<<<<<< HEAD
-
 ## Payment sensitive and system-specific paths
-=======
-## Payment sensitive and system-specific paths
-
->>>>>>> 168052f6
+
 This section lists variable names and config paths available for options in the Admin under **Stores** > Settings > **Configuration** > **Sales** > **Payment**.
 
 ### General variable {#vars-merch-country}
@@ -454,10 +357,6 @@
 | Debug Mode | `payment/payflow_express/debug` | <!-- ![Not EE-only]({{ site.baseurl }}/common/images/red-x.png) --> | | ![Sys-specific]({{ site.baseurl }}/common/images/cloud_env.png) |
 | SFTP Credentials | `payment_all_paypal/payflow_link/settings_payflow_link/settings_payflow_link_advanced/payflow_link_settlement_report/heading_sftp` | <!-- ![Not EE-only]({{ site.baseurl }}/common/images/red-x.png) --> | | | ![Sensitive]({{ site.baseurl }}/common/images/cloud_sens.png) |
 
-<<<<<<< HEAD
-
-=======
->>>>>>> 168052f6
 ### PayPal Payments Pro sensitive and system-specific paths
 
 | Name | Config path | EE only? | Encrypted? | System-specific? | Sensitive? |
@@ -491,10 +390,6 @@
 | Override Merchant Name | `payment/braintree_paypal/merchant_name_override` | <!-- ![Not EE-only]({{ site.baseurl }}/common/images/red-x.png) --> | | | ![Sensitive]({{ site.baseurl }}/common/images/cloud_sens.png) |
 | URL | `payment/braintree/descriptor_url` | <!-- ![Not EE-only]({{ site.baseurl }}/common/images/red-x.png) --> | | ![Sys-specific]({{ site.baseurl }}/common/images/cloud_env.png) |
 
-<<<<<<< HEAD
-
-=======
->>>>>>> 168052f6
 ### Worldpay sensitive and system-specific paths
 
 | Name | Config path | EE only? | Encrypted? | System-specific? | Sensitive? |
@@ -507,10 +402,6 @@
 | Signature Fields | `payment/worldpay/signature_fields` | ![EE-only]({{ site.baseurl }}/common/images/cloud_ee.png) | | | ![Sensitive]({{ site.baseurl }}/common/images/cloud_sens.png) |
 | Test Mode | `payment/worldpay/sandbox_flag` | ![EE-only]({{ site.baseurl }}/common/images/cloud_ee.png) | | ![Sys-specific]({{ site.baseurl }}/common/images/cloud_env.png) |
 
-<<<<<<< HEAD
-
-=======
->>>>>>> 168052f6
 ### Authorize.net Direct Post sensitive and system-specific paths
 
 | Name  | Config path | EE only? | Encrypted? | System-specific? | Sensitive? |
@@ -554,11 +445,6 @@
 | Send Check to | `payment/checkmo/mailing_address` | <!-- ![Not EE-only]({{ site.baseurl }}/common/images/red-x.png) --> | | | ![Sensitive]({{ site.baseurl }}/common/images/cloud_sens.png) |
 | Send Check to | `payment_us/checkmo/mailing_address` | <!-- ![Not EE-only]({{ site.baseurl }}/common/images/red-x.png) --> | | | ![Sensitive]({{ site.baseurl }}/common/images/cloud_sens.png) |
 
-<<<<<<< HEAD
-
-
-=======
->>>>>>> 168052f6
 ### International paths {#vars-intl-list}
 
 | Name | Config path | EE only? | Encrypted? | System-specific? | Sensitive? |
