--- conflicted
+++ resolved
@@ -2,10 +2,6 @@
 group: config-guide
 title: Configure Apache and Elasticsearch
 version: 2.3
-<<<<<<< HEAD
-github_link: config-guide/elasticsearch/es-config-apache.md
-=======
->>>>>>> 168052f6
 functional_areas:
   - Configuration
   - Search
@@ -24,10 +20,7 @@
 {% include config/es-webserver-overview.md %}
 
 ## Set up a proxy {#es-apache-proxy}
-<<<<<<< HEAD
-=======
 
->>>>>>> 168052f6
 This section discusses how to configure Apache as an *unsecure* proxy so that Magento can use Elasticsearch running on this server. This section does not discuss setting up HTTP Basic authentication; that is discussed in [Secure communication with Apache](#es-ws-secure-apache).
 
 <div class="bs-callout bs-callout-info" id="info">
@@ -40,10 +33,7 @@
 *	[Set up a proxy for Apache 2.2](#es-apache-proxy-22)
 
 ### Set up a proxy for Apache 2.4 {#es-apache-proxy-24}
-<<<<<<< HEAD
-=======
 
->>>>>>> 168052f6
 This section discusses how to configure an Elasticsearch proxy using a virtual host.
 
 1.	Enable `mod_proxy` as follows:
@@ -82,10 +72,7 @@
 6.	Continue with [Configure Magento to use Elasticsearch](#elastic-m2-configure).
 
 ### Set up a proxy for Apache 2.2 {#es-apache-proxy-22}
-<<<<<<< HEAD
-=======
 
->>>>>>> 168052f6
 This section discusses how to configure an Elasticsearch proxy using a virtual host.
 
 1.	As a user with `root` privileges, open `/etc/httpd/conf/httpd.conf` in a text editor.
@@ -128,10 +115,7 @@
 {% include config/es-elasticsearch-magento.md %}
 
 ## Secure communication with Apache {#es-ws-secure-apache}
-<<<<<<< HEAD
-=======
 
->>>>>>> 168052f6
 This section discusses how to secure communication between Apache and Elasticsearch using <a href="http://tools.ietf.org/html/rfc2617" target="_blank">HTTP Basic</a> authentication with Apache. For more options, consult one of the following resources:
 
 *	<a href="http://httpd.apache.org/docs/2.2/howto/auth.html" target="_blank">Apache 2.2 authentication and authorization tutorial</a>
@@ -147,10 +131,7 @@
 {% include config/secure-ws-apache_step1.md %}
 
 ### Step 2: Secure communication with Apache {#es-ws-secure-finish}
-<<<<<<< HEAD
-=======
 
->>>>>>> 168052f6
 This section discusses how to set up [HTTP Basic authentication](https://httpd.apache.org/docs/2.2/howto/auth.html){:target="_blank"}. Use of TLS and HTTP Basic authentication together prevents anyone from intercepting communication with Elasticsearch or with your Magento server.
 
 This section discusses how to specify who can access the Apache server.
@@ -185,8 +166,5 @@
 {% include config/es-verify-proxy.md %}
 
 #### Next
-<<<<<<< HEAD
-=======
 
->>>>>>> 168052f6
 <a href="{{page.baseurl}}/config-guide/elasticsearch/es-config-stopwords.html">Configure Elasticsearch stopwords</a>