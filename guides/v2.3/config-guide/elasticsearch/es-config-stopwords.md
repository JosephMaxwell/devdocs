--- conflicted
+++ resolved
@@ -2,10 +2,6 @@
 group: config-guide
 title: Configure Elasticsearch stopwords
 version: 2.3
-<<<<<<< HEAD
-github_link: config-guide/elasticsearch/es-config-stopwords.md
-=======
->>>>>>> 168052f6
 functional_areas:
   - Configuration
   - Search
@@ -20,10 +16,7 @@
 *	[Change the stopword directory](#config-stopword-dir)
 
 ## What are stopwords? {#stopword-overview}
-<<<<<<< HEAD
-=======
 
->>>>>>> 168052f6
 In general, *stopwords* are a language's most common words that search engines filter out after processing text. Originally, when disk space and memory were extremely limited, every kilobyte saved meant a significant improvement in performance. Therefore, search engines achieved performance gains by ignoring certain words and keeping the index small.
 
 Although we have more storage today, performance is still important. Elasticsearch, like other search engines, still use stopwords to improve performance.
@@ -38,10 +31,7 @@
 *	<a href="https://www.elastic.co/guide/en/elasticsearch/guide/current/stopwords-performance.html" target="_blank">Stopwords and Performance</a>
 
 ## Configure stopwords {#config-stopwords}
-<<<<<<< HEAD
-=======
 
->>>>>>> 168052f6
 Elasticsearch stopwords are located in the `<your Magento install dir>/vendor/magento/module-elasticsearch/etc/stopwords` directory. Magento ships with one `.csv` file containing stopwords for our default locales and an additional file, `stopwords.csv`, which has stopwords for any locale that is not represented by another `.csv` file.
 
 The default lifetime for stopwords file {% glossarytooltip 0bc9c8bc-de1a-4a06-9c99-a89a29c30645 %}cache{% endglossarytooltip %} is 15 minutes.
@@ -52,10 +42,7 @@
 *	[Create stopwords for a new locale](#config-create-stopwords)
 
 ### Edit stopwords for an existing locale {#config-edit-stopwords}
-<<<<<<< HEAD
-=======
 
->>>>>>> 168052f6
 To edit stopwords:
 
 1.	Log in to your Magento server, or switch to, the <a href="{{page.baseurl}}/install-gde/prereq/apache-user.html#install-update-depend-user-switch">Magento file system owner</a>.
@@ -76,10 +63,7 @@
 6.	Check the results by searching for terms on your {% glossarytooltip 1a70d3ac-6bd9-475a-8937-5f80ca785c14 %}storefront{% endglossarytooltip %}.
 
 ### Create stopwords for a new locale {#config-create-stopwords}
-<<<<<<< HEAD
-=======
 
->>>>>>> 168052f6
 To add stopwords for a locale:
 
 1.	Log in to your Magento server, or switch to, the <a href="{{page.baseurl}}/install-gde/prereq/apache-user.html#install-update-depend-user-switch">Magento file system owner</a>.
@@ -108,10 +92,7 @@
 9.	Check the results by searching for terms on your storefront.
 
 ## Change the stopword directory {#config-stopword-dir}
-<<<<<<< HEAD
-=======
 
->>>>>>> 168052f6
 This section discusses how to optionally change the default stopword directory from one of the following:
 
 *	`<your Magento install dir>/vendor/magento/module-elasticsearch/etc/stopwords`
