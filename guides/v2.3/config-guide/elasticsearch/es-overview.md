--- conflicted
+++ resolved
@@ -2,10 +2,6 @@
 group: config-guide
 title: Install and configure Elasticsearch
 version: 2.3
-<<<<<<< HEAD
-github_link: config-guide/elasticsearch/es-overview.md
-=======
->>>>>>> 168052f6
 functional_areas:
   - Configuration
   - Search
@@ -43,13 +39,8 @@
 
 Magento 2.2.3 uses [Elasticsearch PHP client](https://github.com/elastic/elasticsearch-php){:target="&#95;blank"} version 5.1. (Before version 2.2.3, Magento used PHP client version 2.0.)
 
-<<<<<<< HEAD
-
 ### Recommended configuration {#es-arch}
-=======
-### Recommended configuration {#es-arch}
-
->>>>>>> 168052f6
+
 The following figure shows our recommended configuration. All of the tasks we discuss assume you've configured your system this way.
 
 <img src="{{ site.baseurl }}/common/images/elastic_config.png" width="500px">
@@ -79,10 +70,7 @@
 5.	Communication returns along the same route, with the Elasticsearch web server acting as a secure reverse proxy.
 
 ## Install prerequisites and Elasticsearch {#es-prereq}
-<<<<<<< HEAD
-=======
-
->>>>>>> 168052f6
+
 The tasks discussed in this section require the following:
 
 *	[Firewall and SELinux](#firewall-selinux)
@@ -141,13 +129,8 @@
     1519701563 03:19:23  elasticsearch green           1         1      0   0    0    0        0             0
     ```
 
-<<<<<<< HEAD
-
 ### Install Elasticsearch 2.x {#es-install-es}
-=======
-### Install Elasticsearch 2.x {#es-install-es}
-
->>>>>>> 168052f6
+
 This section discusses how to install the latest 2.x version of Elasticsearch from their repository.
 
 To install Elasticsearch:
@@ -214,10 +197,7 @@
 </div>
 
 ## Additional resources {#es-resources}
-<<<<<<< HEAD
-=======
-
->>>>>>> 168052f6
+
 For additional information, see [Elasticsearch documentation](https://www.elastic.co/guide/en/elasticsearch/reference/2.4/index.html){:target=_"blank"}
 
 #### Next
