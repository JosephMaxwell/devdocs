---
group: config-guide
title: Configure nginx and Elasticsearch
version: 2.3
<<<<<<< HEAD
github_link: config-guide/elasticsearch/es-config-nginx.md
=======
>>>>>>> 168052f6
functional_areas:
  - Configuration
  - Search
  - System
  - Setup
---

#### Contents

*	[Overview of secure web server communication](#es-ws-secure-over)
*	[Set up a proxy](#es-nginx-proxy)
*	[Configure Magento to use Elasticsearch](#elastic-m2-configure)
*	[Secure communication with nginx](#es-ws-secure-nginx)
*	[Verify communication is secure](#es-ws-secure-verify)

{% include config/es-webserver-overview.md %}

## Set up a proxy {#es-nginx-proxy}
<<<<<<< HEAD
=======

>>>>>>> 168052f6
This section discusses how to configure nginx as an *unsecure* proxy so that Magento can use Elasticsearch running on this server. This section does not discuss setting up HTTP Basic authentication; that is discussed in [Secure communication with nginx](#es-ws-secure-nginx).

<div class="bs-callout bs-callout-info" id="info">
	<p>The reason the proxy is not secured in this example is it's easier to set up and verify. You can use TLS with this proxy if you want; to do so, make sure you add the proxy information to your secure server block configuration.</p>
</div>

See one of the following sections for more information:

*	[Step 1: Specify additional configuration files in your global `nginx.conf`](#es-ws-secure-nginx-conf)
*	[Step 2: Set up nginx as a proxy](#es-ws-secure-nginx-proxy)

### Step 1: Specify additional configuration files in your global `nginx.conf` {#es-ws-secure-nginx-conf}
<<<<<<< HEAD
=======

>>>>>>> 168052f6
Make sure your global `/etc/nginx/nginx.conf` contains the following line so it loads the other configuration files discussed in the following sections:

	include /etc/nginx/conf.d/*.conf;

### Step 2: Set up nginx as a proxy {#es-ws-secure-nginx-proxy}
<<<<<<< HEAD
=======

>>>>>>> 168052f6
This section discusses how to specify who can access the {% glossarytooltip b14ef3d8-51fd-48fe-94df-ed069afb2cdc %}nginx{% endglossarytooltip %} server.

1.	Use a text editor to create a new file `/etc/nginx/conf.d/magento_es_auth.conf` with the following contents:

		server {
			listen 8080;
			location / {
				proxy_pass http://localhost:9200;
			}
		}

2.	Restart nginx:

		service nginx restart
3.	Verify the proxy works by entering the following command:

		curl -i http://localhost:<proxy port>/_cluster/health

	For example, if your proxy uses port 8080:

		curl -i http://localhost:8080/_cluster/health

	Messages similar to the following display to indicate success:

		HTTP/1.1 200 OK
		Date: Tue, 23 Feb 2016 20:38:03 GMT
		Content-Type: application/json; charset=UTF-8
		Content-Length: 389
		Connection: keep-alive

		{"cluster_name":"elasticsearch","status":"yellow","timed_out":false,"number_of_nodes":1,"number_of_data_nodes":1,"active_primary_shards":5,"active_shards":5,"relocating_shards":0,"initializing_shards":0,"unassigned_shards":5,"delayed_unassigned_shards":0,"number_of_pending_tasks":0,"number_of_in_flight_fetch":0,"task_max_waiting_in_queue_millis":0,"active_shards_percent_as_number":50.0}

4.	Continue with the next section.

## Configure Magento to use Elasticsearch {#elastic-m2-configure}

{% include config/es-elasticsearch-magento.md %}

## Secure communication with nginx {#es-ws-secure-nginx}
<<<<<<< HEAD
=======

>>>>>>> 168052f6
This section discusses how to set up [HTTP Basic authentication](http://nginx.org/en/docs/http/ngx_http_auth_basic_module.html){:target="_blank"} with your secure proxy. Use of TLS and HTTP Basic authentication together prevents anyone from intercepting communication with Elasticsearch or with your Magento server.

Because nginx natively supports HTTP Basic authentication, we recommend it over, for example, <a href="https://www.nginx.com/resources/wiki/modules/auth_digest/" target="_blank">Digest authentication</a>, which isn't recommended in production.

Additional resources:

*	<a href="https://www.digitalocean.com/community/tutorials/how-to-set-up-password-authentication-with-nginx-on-ubuntu-14-04" target="_blank">How To Set Up Password Authentication with Nginx on Ubuntu 14.04 (Digitalocean)</a>
*	<a href="https://www.howtoforge.com/basic-http-authentication-with-nginx" target="_blank">Basic HTTP Authentication With Nginx (HowtoForge)</a>
*	<a href="https://gist.github.com/karmi/b0a9b4c111ed3023a52d" target="_blank">Example Nginx Configurations for Elasticsearch</a>

See the following sections for more information:

*	[Step 1: Create passwords](#es-ws-secure-nginx-pwd)
*	[Step 2: Set up access to nginx](#es-ws-secure-nginx-access)
*	[Step 3: Set up a restricted context for Elasticsearch](#es-ws-secure-nginx-context)
*	[Verify communication is secure](#es-ws-secure-verify)

### Step 1: Create a password {#es-ws-secure-nginx-pwd}
<<<<<<< HEAD
=======

>>>>>>> 168052f6
We recommend you use the Apache `htpasswd` command to encode passwords for a user with access to Elasticsearch (named `magento_elasticsearch` in this example).

To create a password:

1.	Enter the following command to determine if `htpasswd` is already installed:

		which htpasswd

	If a path displays, it is installed; if the command returns no output, `htpasswd` is not installed.
2.	If necessary, install `htpasswd`:

	*	Ubuntu: `apt-get -y install apache2-utils`
	*	CentOS: `yum -y install httpd-tools`
3.	Create a `/etc/nginx/passwd` directory to store passwords:

		mkdir -p /etc/nginx/passwd
		htpasswd -c /etc/nginx/passwd/.<filename> <username>

	<div class="bs-callout bs-callout-info" id="info">
		<p>For security reasons, <code>&lt;filename></code> should be hidden; that is, it must start with a period. An example follows. </p>
	</div>

	Example:

		mkdir -p /etc/nginx/passwd
		htpasswd -c /etc/nginx/passwd/.magento_elasticsearch magento_elasticsearch

	Follow the prompts on your screen to create the user's password.

5.	*(Optional).* To add another user to your password file, enter the same command without the `-c` (create) option:

		htpasswd /etc/nginx/passwd/.<filename> <username>
6.	Verify that the contents of `/etc/nginx/passwd` is correct.

### Step 3: Set up access to nginx {#es-ws-secure-nginx-access}
<<<<<<< HEAD
=======

>>>>>>> 168052f6
This section discusses how to specify who can access the nginx server.

<div class="bs-callout bs-callout-warning">
    <p>The example shown is for an <em>unsecure</em> proxy. To use a secure proxy, add the following contents (except the listen port) to your secure server block.</p>
</div>

Use a text editor to modify either `/etc/nginx/conf.d/magento_es_auth.conf` (unsecure) or your secure server block with the following contents:

	server {
		listen 8080;
		server_name 127.0.0.1;

		location / {
			limit_except HEAD {
			   auth_basic "Restricted";
			   auth_basic_user_file  /etc/nginx/passwd/.htpasswd_magento_elasticsearch;
			}
			proxy_pass http://127.0.0.1:9200;
			proxy_redirect off;
			proxy_set_header Host $host;
			proxy_set_header X-Forwarded-For $proxy_add_x_forwarded_for;
		}

		location /_aliases {
			auth_basic "Restricted";
			auth_basic_user_file  /etc/nginx/passwd/.htpasswd_magento_elasticsearch;
			proxy_pass http://127.0.0.1:9200;
			proxy_redirect off;
			proxy_set_header Host $host;
			proxy_set_header X-Forwarded-For $proxy_add_x_forwarded_for;
		}

		include /etc/nginx/auth/*.conf;
	}

<div class="bs-callout bs-callout-info" id="info">
	<p>The Elasticsearch listen port shown in the preceding example are examples only. For security reasons, we recommend you use a non-default listen port for Elasticsearch.</p>
</div>

### Step 4: Set up a restricted context for Elasticsearch {#es-ws-secure-nginx-context}
<<<<<<< HEAD
=======

>>>>>>> 168052f6
This section discusses how to specify who can access the Elasticsearch server.

1.	Enter the following command to create a new directory to store the authentication configuration:

		mkdir /etc/nginx/auth/

2.	Use a text editor to create a new file `/etc/nginx/auth/magento_elasticsearch.conf` with the following contents:

		location /elasticsearch {
		auth_basic "Restricted - elasticsearch";
		auth_basic_user_file /etc/nginx/passwd/.htpasswd_magento_elasticsearch;

		proxy_pass http://127.0.0.1:9200;
		proxy_redirect off;
		proxy_set_header Host $host;
		proxy_set_header X-Forwarded-For $proxy_add_x_forwarded_for;
		}
3.	If you set up a secure proxy, delete `/etc/nginx/conf.d/magento_es_auth.conf`.
4.	Restart nginx and continue with the next section:

		service nginx restart

{% include config/es-verify-proxy.md %}

#### Next
<<<<<<< HEAD
=======

>>>>>>> 168052f6
<a href="{{page.baseurl}}/config-guide/elasticsearch/es-config-stopwords.html">Configure Elasticsearch stopwords</a><|MERGE_RESOLUTION|>--- conflicted
+++ resolved
@@ -2,10 +2,6 @@
 group: config-guide
 title: Configure nginx and Elasticsearch
 version: 2.3
-<<<<<<< HEAD
-github_link: config-guide/elasticsearch/es-config-nginx.md
-=======
->>>>>>> 168052f6
 functional_areas:
   - Configuration
   - Search
@@ -24,10 +20,7 @@
 {% include config/es-webserver-overview.md %}
 
 ## Set up a proxy {#es-nginx-proxy}
-<<<<<<< HEAD
-=======
-
->>>>>>> 168052f6
+
 This section discusses how to configure nginx as an *unsecure* proxy so that Magento can use Elasticsearch running on this server. This section does not discuss setting up HTTP Basic authentication; that is discussed in [Secure communication with nginx](#es-ws-secure-nginx).
 
 <div class="bs-callout bs-callout-info" id="info">
@@ -40,19 +33,13 @@
 *	[Step 2: Set up nginx as a proxy](#es-ws-secure-nginx-proxy)
 
 ### Step 1: Specify additional configuration files in your global `nginx.conf` {#es-ws-secure-nginx-conf}
-<<<<<<< HEAD
-=======
-
->>>>>>> 168052f6
+
 Make sure your global `/etc/nginx/nginx.conf` contains the following line so it loads the other configuration files discussed in the following sections:
 
 	include /etc/nginx/conf.d/*.conf;
 
 ### Step 2: Set up nginx as a proxy {#es-ws-secure-nginx-proxy}
-<<<<<<< HEAD
-=======
-
->>>>>>> 168052f6
+
 This section discusses how to specify who can access the {% glossarytooltip b14ef3d8-51fd-48fe-94df-ed069afb2cdc %}nginx{% endglossarytooltip %} server.
 
 1.	Use a text editor to create a new file `/etc/nginx/conf.d/magento_es_auth.conf` with the following contents:
@@ -92,10 +79,7 @@
 {% include config/es-elasticsearch-magento.md %}
 
 ## Secure communication with nginx {#es-ws-secure-nginx}
-<<<<<<< HEAD
-=======
-
->>>>>>> 168052f6
+
 This section discusses how to set up [HTTP Basic authentication](http://nginx.org/en/docs/http/ngx_http_auth_basic_module.html){:target="_blank"} with your secure proxy. Use of TLS and HTTP Basic authentication together prevents anyone from intercepting communication with Elasticsearch or with your Magento server.
 
 Because nginx natively supports HTTP Basic authentication, we recommend it over, for example, <a href="https://www.nginx.com/resources/wiki/modules/auth_digest/" target="_blank">Digest authentication</a>, which isn't recommended in production.
@@ -114,10 +98,7 @@
 *	[Verify communication is secure](#es-ws-secure-verify)
 
 ### Step 1: Create a password {#es-ws-secure-nginx-pwd}
-<<<<<<< HEAD
-=======
-
->>>>>>> 168052f6
+
 We recommend you use the Apache `htpasswd` command to encode passwords for a user with access to Elasticsearch (named `magento_elasticsearch` in this example).
 
 To create a password:
@@ -153,10 +134,7 @@
 6.	Verify that the contents of `/etc/nginx/passwd` is correct.
 
 ### Step 3: Set up access to nginx {#es-ws-secure-nginx-access}
-<<<<<<< HEAD
-=======
-
->>>>>>> 168052f6
+
 This section discusses how to specify who can access the nginx server.
 
 <div class="bs-callout bs-callout-warning">
@@ -197,10 +175,7 @@
 </div>
 
 ### Step 4: Set up a restricted context for Elasticsearch {#es-ws-secure-nginx-context}
-<<<<<<< HEAD
-=======
-
->>>>>>> 168052f6
+
 This section discusses how to specify who can access the Elasticsearch server.
 
 1.	Enter the following command to create a new directory to store the authentication configuration:
@@ -226,8 +201,5 @@
 {% include config/es-verify-proxy.md %}
 
 #### Next
-<<<<<<< HEAD
-=======
-
->>>>>>> 168052f6
+
 <a href="{{page.baseurl}}/config-guide/elasticsearch/es-config-stopwords.html">Configure Elasticsearch stopwords</a>