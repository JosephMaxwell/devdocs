--- conflicted
+++ resolved
@@ -10,43 +10,23 @@
 
 You can have one build system that meets the following requirements:
 
-<<<<<<< HEAD
-- All Magento code is under source control in the same repository as the development and production systems
-- Make sure all of the following are _included_ in source control:
+-  All Magento code is under source control in the same repository as the development and production systems
+-  Make sure all of the following are _included_ in source control:
 
-  - `app/etc/config.php`
-  - `generated` directory (and subdirectories)
-  - `pub/media` directory
-  - `pub/media/wysiwyg` directory (and subdirectories)
-  - `pub/static` directory (and subdirectories)
+   -  `app/etc/config.php`
+   -  `generated` directory (and subdirectories)
+   -  `pub/media` directory
+   -  `pub/media/wysiwyg` directory (and subdirectories)
+   -  `pub/static` directory (and subdirectories)
 
-- Must have a compatible PHP version installed
-- Must have Composer installed
-- It has Magento file system ownership and permissions set as discussed in [Prerequisite for your development, build, and production systems][].
+-  Must have a compatible PHP version installed
+-  Must have Composer installed
+-  It has Magento file system ownership and permissions set as discussed in [Prerequisite for your development, build, and production systems][].
 
 The build system does _not_ need any of the following:
 
-- Magento database connection
-- Magento software installed (only the code must be present)
-=======
-* All Magento code is under source control in the same repository as the development and production systems
-* Make sure all of the following are _included_ in source control:
-
-   * `app/etc/config.php`
-   * `generated` directory (and subdirectories)
-   * `pub/media` directory
-   * `pub/media/wysiwyg` directory (and subdirectories)
-   * `pub/static` directory (and subdirectories)
-
-* Must have a compatible PHP version installed
-* Must have Composer installed
-* It has Magento file system ownership and permissions set as discussed in [Prerequisite for your development, build, and production systems]({{ page.baseurl }}/config-guide/deployment/pipeline/technical-details.html#config-deploy-prereq).
-
-The build system does _not_ need any of the following:
-
-* Magento database connection
-* Magento software installed (only the code must be present)
->>>>>>> a15b4fe2
+-  Magento database connection
+-  Magento software installed (only the code must be present)
 
 {:.bs-callout .bs-callout-info}
 The build machine can be on its own host or on the same host as an installed Magento system.
@@ -68,54 +48,35 @@
 To set up the build system:
 
 1. Log in to the build system as, or switch to, the Magento file system owner.
-<<<<<<< HEAD
 1. Retrieve the Magento code from source control.
 
-  If you use Git, use the following command:
+   If you use Git, use the following command:
 
-    ```bash
-    git clone [-b <branch name>] <repository URL>
-    ```
+   ```bash
+   git clone [-b <branch name>] <repository URL>
+   ```
 
 1. Change to the Magento root directory and enter:
 
-    ```bash
-    composer install
-    ```
+   ```bash
+   composer install
+   ```
 
 1. Wait for Magento dependencies to update.
 1. Set ownership:
-=======
-2. Retrieve the Magento code from source control.
->>>>>>> a15b4fe2
 
-    If you use Git, use the following command:
+   ```bash
+   chown -R <magento file system owner name>:<web server username> .
+   ```
 
-    ```bash
-    git clone [-b <branch name>] <repository URL>
-    ```
+   For example,
 
-2. Change to the Magento root directory and enter:
+   ```bash
+   chown -R magento_user:apache .
+   ```
 
-    ```bash
-    composer install
-    ```
-
-3. Wait for Magento dependencies to update.
-4. Set ownership:
-
-    ```bash
-    chown -R <magento file system owner name>:<web server username> .
-    ```
-
-    For example,
-
-    ```bash
-    chown -R magento_user:apache .
-    ```
-
-4. If you use Git, open `.gitignore` in a text editor.
-5. Start each of the following lines with a `#` character to comment them out:
+1. If you use Git, open `.gitignore` in a text editor.
+1. Start each of the following lines with a `#` character to comment them out:
 
     ```conf
     # app/etc/config.php
@@ -126,18 +87,20 @@
     # pub/static/*
     ```
 
-6. Save your changes to `.gitignore` and exit the text editor.
-7. If you use Git, use the following commands to commit the change:
+1. Save your changes to `.gitignore` and exit the text editor.
+1. If you use Git, use the following commands to commit the change:
 
-    ```bash
-    git add .gitignore && git commit -m "Modify .gitignore for build and production"
-    ```
+   ```bash
+   git add .gitignore && git commit -m "Modify .gitignore for build and production"
+   ```
 
-    See the [`.gitignore` reference]({{ page.baseurl }}/config-guide/prod/config-reference-gitignore.html) for more information.
+   See the [`.gitignore` reference]({{ page.baseurl }}/config-guide/prod/config-reference-gitignore.html) for more information.
 
-<<<<<<< HEAD
-- [Set up your development systems][]
-- [Set up your production system][]
+{:.ref-header}
+Related topics
+
+-  [Set up your development systems][]
+-  [Set up your production system][]
 
 <!-- Link Definitions -->
 [CentOS]: https://wiki.centos.org/HowTos/php7
@@ -145,11 +108,4 @@
 [Prerequisite for your development, build, and production systems]: {{ page.baseurl }}/config-guide/deployment/pipeline/technical-details.html#config-deploy-prereq
 [`.gitignore` reference]: {{ page.baseurl }}/config-guide/prod/config-reference-gitignore.html
 [Set up your development systems]: {{ page.baseurl }}/config-guide/deployment/pipeline/development-system.html
-[Set up your production system]: {{ page.baseurl }}/config-guide/deployment/pipeline/production-system.html
-=======
-{:.ref-header}
-Related topics
-
-* [Set up your development systems]({{ page.baseurl }}/config-guide/deployment/pipeline/development-system.html)
-* [Set up your production system]({{ page.baseurl }}/config-guide/deployment/pipeline/production-system.html)
->>>>>>> a15b4fe2
+[Set up your production system]: {{ page.baseurl }}/config-guide/deployment/pipeline/production-system.html