---
group: configuration-guide
title: Build System Setup
functional_areas:
  - Configuration
  - Deploy
  - System
  - Setup
---

You can have one build system that meets the following requirements:

- All Magento code is under source control in the same repository as the development and production systems
- Make sure all of the following are _included_ in source control:

  - `app/etc/config.php`
  - `generated` directory (and subdirectories)
  - `pub/media` directory
  - `pub/media/wysiwyg` directory (and subdirectories)
  - `pub/static` directory (and subdirectories)

- Must have a compatible PHP version installed
- Must have Composer installed
- It has Magento file system ownership and permissions set as discussed in [Prerequisite for your development, build, and production systems][].

The build system does _not_ need any of the following:

- Magento database connection
- Magento software installed (only the code must be present)

{:.bs-callout .bs-callout-info}
The build machine can be on its own host or on the same host as an installed Magento system.

## Configure the build machine

The following sections discuss how to configure the build machine.

### Install Composer

{% include install/composer-clone.md %}

### Install PHP

Install PHP on [CentOS] or [Ubuntu][].

### Set up the build system

To set up the build system:

1. Log in to the build system as, or switch to, the Magento file system owner.
1. Retrieve the Magento code from source control.

  If you use Git, use the following command:

    ```bash
    git clone [-b <branch name>] <repository URL>
    ```

1. Change to the Magento root directory and enter:

    ```bash
    composer install
    ```

1. Wait for Magento dependencies to update.
1. Set ownership:

<<<<<<< HEAD
    ```bash
    chown -R <magento file system owner name>:<web server username> .
    ```

  For example,

    ```bash
    chown -R magento_user:apache .
    ```

1. If you use Git, open `.gitignore` in a text editor.
1. Start each of the following lines with a `#` character to comment them out:

    ```text
    # app/etc/config.php
    # pub/media/*
    # generated/*
    # pub/media/*.*
    # pub/media/wysiwyg/*
    # pub/static/*
    ```

1. Save your changes to `.gitignore` and exit the text editor.
1. If you use Git, use the following commands to commit the change:

    ```bash
    git add .gitignore && git commit -m "Modify .gitignore for build and production"
    ```

  See the [`.gitignore` reference][] for more information.

## Related topics
=======
    If you use Git, use the following command:

    ```bash
    git clone [-b <branch name>] <repository URL>
    ```

2.	Change to the Magento root directory and enter:

    ```bash
    composer install
    ```

3.	Wait for Magento dependencies to update.
4.	Set ownership:

    ```bash
    chown -R <magento file system owner name>:<web server username> .
    ```

    For example,

    ```bash
    chown -R magento_user:apache .
    ```

4.	If you use Git, open `.gitignore` in a text editor.
5.	Start each of the following lines with a `#` character to comment them out:

    ```conf
    # app/etc/config.php
    # pub/media/*
    # generated/*
    # pub/media/*.*
    # pub/media/wysiwyg/*
    # pub/static/*
    ```

6.	Save your changes to `.gitignore` and exit the text editor.
7.	If you use Git, use the following commands to commit the change:

    ```bash
    git add .gitignore && git commit -m "Modify .gitignore for build and production"
    ```

    See the [`.gitignore` reference]({{ page.baseurl }}/config-guide/prod/config-reference-gitignore.html) for more information.
>>>>>>> 00bd653c

- [Set up your development systems][]
- [Set up your production system][]

<!-- Link Definitions -->
[CentOS]: https://wiki.centos.org/HowTos/php7
[Ubuntu]: https://help.ubuntu.com/lts/serverguide/php.html
[Prerequisite for your development, build, and production systems]: {{ page.baseurl }}/config-guide/deployment/pipeline/technical-details.html#config-deploy-prereq
[`.gitignore` reference]: {{ page.baseurl }}/config-guide/prod/config-reference-gitignore.html
[Set up your development systems]: {{ page.baseurl }}/config-guide/deployment/pipeline/development-system.html
[Set up your production system]: {{ page.baseurl }}/config-guide/deployment/pipeline/production-system.html<|MERGE_RESOLUTION|>--- conflicted
+++ resolved
@@ -65,40 +65,6 @@
 1. Wait for Magento dependencies to update.
 1. Set ownership:
 
-<<<<<<< HEAD
-    ```bash
-    chown -R <magento file system owner name>:<web server username> .
-    ```
-
-  For example,
-
-    ```bash
-    chown -R magento_user:apache .
-    ```
-
-1. If you use Git, open `.gitignore` in a text editor.
-1. Start each of the following lines with a `#` character to comment them out:
-
-    ```text
-    # app/etc/config.php
-    # pub/media/*
-    # generated/*
-    # pub/media/*.*
-    # pub/media/wysiwyg/*
-    # pub/static/*
-    ```
-
-1. Save your changes to `.gitignore` and exit the text editor.
-1. If you use Git, use the following commands to commit the change:
-
-    ```bash
-    git add .gitignore && git commit -m "Modify .gitignore for build and production"
-    ```
-
-  See the [`.gitignore` reference][] for more information.
-
-## Related topics
-=======
     If you use Git, use the following command:
 
     ```bash
@@ -144,7 +110,6 @@
     ```
 
     See the [`.gitignore` reference]({{ page.baseurl }}/config-guide/prod/config-reference-gitignore.html) for more information.
->>>>>>> 00bd653c
 
 - [Set up your development systems][]
 - [Set up your production system][]
