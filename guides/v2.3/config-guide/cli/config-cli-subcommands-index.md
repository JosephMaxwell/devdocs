---
group: config-guide
subgroup: 04_CLI
title: Manage the indexers
menu_title: Manage the indexers
menu_node:
menu_order: 90
version: 2.3
<<<<<<< HEAD
github_link: config-guide/cli/config-cli-subcommands-index.md
=======
>>>>>>> 168052f6
functional_areas:
  - Configuration
  - System
  - Setup
---

{% include config/cli-intro.md %}

## View a list of indexers
<<<<<<< HEAD
=======

>>>>>>> 168052f6
To view a list of all indexers:

```bash
bin/magento indexer:info
```

The list displays as follows:

```
design_config_grid                       Design Config Grid
customer_grid                            Customer Grid
catalog_category_product                 Category Products
catalog_product_category                 Product Categories
catalog_product_price                    Product Price
catalog_product_attribute                Product EAV
catalogrule_rule                         Catalog Rule Product
catalogrule_product                      Catalog Product Rule
cataloginventory_stock                   Stock
catalogsearch_fulltext                   Catalog Search
```

## View indexer status
<<<<<<< HEAD
=======

>>>>>>> 168052f6
Use this command to view the status of all indexers or specific indexers. For example, find out if an indexer needs to be reindexed.

Command options:

```bash
bin/magento indexer:status [indexer]
```

Where `[indexer]` is a space-separated list of indexers. Omit `[indexer]` to view the status of all indexers.

To list all indexers:

```bash
bin/magento indexer:info
```

A sample follows:

```bash
bin/magento indexer:status
```

Sample result:

```
+----------------------+------------------+-----------+---------------------+---------------------+
| Title                | Status           | Update On | Schedule Status     | Schedule Updated    |
+----------------------+------------------+-----------+---------------------+---------------------+
| Catalog Product Rule | Reindex required | Save      |                     |                     |
| Catalog Rule Product | Reindex required | Save      |                     |                     |
| Catalog Search       | Ready            | Save      |                     |                     |
| Category Products    | Reindex required | Schedule  | idle (0 in backlog) | 2018-06-28 09:45:53 |
| Customer Grid        | Ready            | Schedule  | idle (0 in backlog) | 2018-06-28 09:45:52 |
| Design Config Grid   | Ready            | Schedule  | idle (0 in backlog) | 2018-06-28 09:45:52 |
| Product Categories   | Reindex required | Schedule  | idle (0 in backlog) | 2018-06-28 09:45:53 |
| Product EAV          | Reindex required | Save      |                     |                     |
| Product Price        | Reindex required | Save      |                     |                     |
| Stock                | Reindex required | Save      |                     |                     |
+----------------------+------------------+-----------+---------------------+---------------------+
```

## Reindex {#config-cli-subcommands-index-reindex}
<<<<<<< HEAD
=======

>>>>>>> 168052f6
Use this command to reindex all or selected indexers one time only.

<div class="bs-callout bs-callout-info" id="info" markdown="1">
This command reindexes one time only. To keep indexers up-to-date, you must set up a [cron job]({{ page.baseurl }}/config-guide/cli/config-cli-subcommands-cron.html#config-cli-cron-bkg).
</div>

Command options:

```bash
bin/magento indexer:reindex [indexer]
```

Where ```[indexer]``` is a space-separated list of indexers. Omit ```[indexer]``` to reindex all indexers.

To view a list of all indexers:

```bash
bin/magento indexer:info
```

A sample follows:

```bash
bin/magento indexer:reindex
```

Sample result:

```
Category Products index has been rebuilt successfully in <time>
Product Categories index has been rebuilt successfully in <time>
Product Price index has been rebuilt successfully in <time>
Product EAV index has been rebuilt successfully in <time>
Stock index has been rebuilt successfully in <time>
Catalog Rule Product index has been rebuilt successfully in <time>
Catalog Product Rule index has been rebuilt successfully in <time>
Catalog Search index has been rebuilt successfully in <time>
```

<div class="bs-callout bs-callout-info" id="info" markdown="1">
Reindexing all indexers can take a long time for stores with large numbers of products, customers, categories, and promotional rules. <!-- Content for 2.3:  To reduce processing time, see the next section for reindexing in parallel mode. -->
</div>

<!-- Content for 2.3:
### Reindex in parallel mode {#config-cli-subcommands-index-reindex-parallel}

Indexers are scoped and multi-threaded to support reindexing in parallel mode. This feature reduces processing time. It parallelizes by the indexer's dimension and executes across multiple threads.

The following indexes can be run in parallel mode:
- Catalog Search Fulltext can be paralleled by store views.
- Category Product can be paralleled by store views.

To reindex in parallel mode, run the reindex command using the environment variable `MAGE_INDEXER_THREADS_COUNT`. This variable sets the number of threads for the reindex processing.

For example, the following command runs the Catalog Search Fulltext indexer across three threads:

```bash
MAGE_INDEXER_THREADS_COUNT=3 php -f bin/magento indexer:reindex catalogsearch_fulltext
```

<div class="bs-callout bs-callout-info" markdown="1">
Only use the environment variable in the indexer command. Do not save the variable to your environment or your Magento installs and updates may have errors.
</div>
-->

## Configure indexers
<<<<<<< HEAD
=======

>>>>>>> 168052f6
Use this command to set the following indexer options:

*  **Update on save (`realtime`):** Indexed data is updated as soon as a change is made in the {% glossarytooltip 29ddb393-ca22-4df9-a8d4-0024d75739b1 %}Admin{% endglossarytooltip %}. (For example, the {% glossarytooltip 50e49338-1e6c-4473-8527-9e401d67ea2b %}category{% endglossarytooltip %} products index is reindex after products are added to a category in the Admin.) This is the default.
* **Update by schedule (`schedule`):** Data is indexed according to the schedule set by your Magento cron job.

[Learn more about indexing]({{ page.baseurl }}/extension-dev-guide/indexing.html)

### Display the current configuration
<<<<<<< HEAD
=======

>>>>>>> 168052f6
To view the current indexer configuration:

```bash
bin/magento indexer:show-mode [indexer]
```

Where `[indexer]` is a space-separated list of indexers. Omit `[indexer]` to show all indexers' modes. For example, to show the mode of all indexers:

```bash
bin/magento indexer:show-mode
```

Sample result:

```
Category Products:                                 Update on Save
Product Categories:                                Update on Save
Product Price:                                     Update on Save
Product EAV:                                       Update on Save
Stock:                                             Update on Save
Catalog Rule Product:                              Update on Save
Catalog Product Rule:                              Update on Save
Catalog Search:                                    Update on Save
```

### Configure indexers
<<<<<<< HEAD
=======

>>>>>>> 168052f6
To specify the indexer configuration:

```bash
bin/magento indexer:set-mode {realtime|schedule} [indexer]
```

Where:

-   **`realtime`** - Sets the selected indexers to update on save.
-   **`schedule`** - Sets the specified indexers to save according to the cron schedule.
-   **`indexer`** - Is a space-separated list of indexers. Omit `indexer` to configure all indexers the same way.

To view the list of indexers:

```bash
bin/magento indexer:info
```

For example, to change only the category products and product categories indexers to update on schedule, enter:

```bash
bin/magento indexer:set-mode schedule catalog_category_product catalog_product_category
```

Sample result:

```
Index mode for Indexer Category Products was changed from 'Update on Save' to 'Update by Schedule'
Index mode for Indexer Product Categories was changed from 'Update on Save' to 'Update by Schedule'
```

#### Related topics

* [Manage the cache]({{ page.baseurl }}/config-guide/cli/config-cli-subcommands-cache.html)
* [Configure and run cron]({{ page.baseurl }}/config-guide/cli/config-cli-subcommands-cron.html)
* [Code compiler]({{ page.baseurl }}/config-guide/cli/config-cli-subcommands-compiler.html)
* [Set the Magento mode]({{ page.baseurl }}/config-guide/cli/config-cli-subcommands-mode.html)
* [URN highlighter]({{ page.baseurl }}/config-guide/cli/config-cli-subcommands-urn.html)
* [Dependency reports]({{ page.baseurl }}/config-guide/cli/config-cli-subcommands-depen.html)
* [Translation dictionaries and language packages]({{ page.baseurl }}/config-guide/cli/config-cli-subcommands-i18n.html)
* [Deploy static view files]({{ page.baseurl }}/config-guide/cli/config-cli-subcommands-static-view.html)
* [Create symlinks to LESS files]({{ page.baseurl }}/config-guide/cli/config-cli-subcommands-less-sass.html)
* [Run unit tests]({{ page.baseurl }}/config-guide/cli/config-cli-subcommands-test.html)
* [Convert layout XML files]({{ page.baseurl }}/config-guide/cli/config-cli-subcommands-layout-xml.html")
* [Generate data for performance testing]({{ page.baseurl }}/config-guide/cli/config-cli-subcommands-perf-data.html)<|MERGE_RESOLUTION|>--- conflicted
+++ resolved
@@ -6,10 +6,6 @@
 menu_node:
 menu_order: 90
 version: 2.3
-<<<<<<< HEAD
-github_link: config-guide/cli/config-cli-subcommands-index.md
-=======
->>>>>>> 168052f6
 functional_areas:
   - Configuration
   - System
@@ -19,10 +15,7 @@
 {% include config/cli-intro.md %}
 
 ## View a list of indexers
-<<<<<<< HEAD
-=======
-
->>>>>>> 168052f6
+
 To view a list of all indexers:
 
 ```bash
@@ -45,10 +38,7 @@
 ```
 
 ## View indexer status
-<<<<<<< HEAD
-=======
-
->>>>>>> 168052f6
+
 Use this command to view the status of all indexers or specific indexers. For example, find out if an indexer needs to be reindexed.
 
 Command options:
@@ -91,10 +81,7 @@
 ```
 
 ## Reindex {#config-cli-subcommands-index-reindex}
-<<<<<<< HEAD
-=======
-
->>>>>>> 168052f6
+
 Use this command to reindex all or selected indexers one time only.
 
 <div class="bs-callout bs-callout-info" id="info" markdown="1">
@@ -161,10 +148,7 @@
 -->
 
 ## Configure indexers
-<<<<<<< HEAD
-=======
-
->>>>>>> 168052f6
+
 Use this command to set the following indexer options:
 
 *  **Update on save (`realtime`):** Indexed data is updated as soon as a change is made in the {% glossarytooltip 29ddb393-ca22-4df9-a8d4-0024d75739b1 %}Admin{% endglossarytooltip %}. (For example, the {% glossarytooltip 50e49338-1e6c-4473-8527-9e401d67ea2b %}category{% endglossarytooltip %} products index is reindex after products are added to a category in the Admin.) This is the default.
@@ -173,10 +157,7 @@
 [Learn more about indexing]({{ page.baseurl }}/extension-dev-guide/indexing.html)
 
 ### Display the current configuration
-<<<<<<< HEAD
-=======
-
->>>>>>> 168052f6
+
 To view the current indexer configuration:
 
 ```bash
@@ -203,10 +184,7 @@
 ```
 
 ### Configure indexers
-<<<<<<< HEAD
-=======
-
->>>>>>> 168052f6
+
 To specify the indexer configuration:
 
 ```bash
