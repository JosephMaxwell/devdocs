--- conflicted
+++ resolved
@@ -1,10 +1,6 @@
 ---
 group: rest-api
 title: Asynchronous web endpoints
-<<<<<<< HEAD
-version: 2.3
-=======
->>>>>>> d796651c
 contributor_name: comwrap GmbH
 contributor_link: http://comwrap.com/
 functional_areas:
@@ -13,12 +9,9 @@
 
 An asynchronous web endpoint intercepts messages to a Web API and writes them to the message queue. Each time the system accepts such an API request, it generates a UUID identifier. Magento includes this UUID when it adds the message to the queue. Then, a consumer reads the messages from the queue and executes them one-by-one.
 
-<<<<<<< HEAD
-=======
 {:.bs-callout .bs-callout-tip}
 Use the `bin/magento queue:consumers:start async.operations.all` command to enable asynchronous requests.
 
->>>>>>> d796651c
 Magento supports the following types of asynchronous requests:
 
 * POST
@@ -26,11 +19,7 @@
 * DELETE
 * PATCH
 
-<<<<<<< HEAD
-{:.bs-callout .bs-callout-tip}
-=======
 {:.bs-callout .bs-callout-info}
->>>>>>> d796651c
 GET requests are not supported. Although Magento does not currently implement any PATCH requests, they are supported in custom extensions.
 
 The route to all asynchronous calls contains the prefix `/async`, added before `/V1` of a standard synchronous endpoint. For example:
@@ -41,29 +30,17 @@
 DELETE /async/V1/products/:sku
 ```
 
-<<<<<<< HEAD
-{{site.data.var.ce}} and {{site.data.var.ee}} installations support asynchronous web endpoint.
-
-The [Swagger documentation]({{ site.baseurl }}/swagger/index.html) provides a list of all current synchronous Magento API routes.
-=======
 {{site.data.var.ce}} and {{site.data.var.ee}} installations support asynchronous web endpoints.
 
 The [REST API documentation]({{site.baseurl}}/redoc/{{page.guide_version}}/) provides a list of all current synchronous Magento API routes.
->>>>>>> d796651c
 
 The response of an asynchronous request contains the following fields:
 
 Field name | Data type | Description
 --- | --- | ---
-<<<<<<< HEAD
-`bulk_uuid` | String | A generated universally unique identifier
-`request_items` | Object | An array containing information about the status of the asynchronous request.
-`id` | Integer | A generated ID that identifies the request 
-=======
 `bulk_uuid` | String | A generated universally unique identifier.
 `request_items` | Object | An array containing information about the status of the asynchronous request.
 `id` | Integer | A generated ID that identifies the request.
->>>>>>> d796651c
 `data_hash` | String | Reserved for future use. Currently, the value is always `null`. 
 `status` | String | Reserved for future use. Currently, the value is always `accepted`.
 `errors` | Boolean | Reserved for future use. Currently, the value is always `false`. If an error occurs, the system provides all error-related information as a standard `webapi` exception. 
