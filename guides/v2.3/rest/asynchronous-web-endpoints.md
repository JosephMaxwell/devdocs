---
group: rest-api
title: Asynchronous web endpoints
contributor_name: comwrap GmbH
contributor_link: http://comwrap.com/
functional_areas:
  - Integration
---

An asynchronous web endpoint intercepts messages to a Web API and writes them to the message queue. Each time the system accepts such an API request, it generates a UUID identifier. Magento includes this UUID when it adds the message to the queue. Then, a consumer reads the messages from the queue and executes them one-by-one.

{:.bs-callout .bs-callout-tip}
Use the `bin/magento queue:consumers:start async.operations.all` command to start the consumer that handles asynchronous and bulk API messages.

Magento supports the following types of asynchronous requests:

* POST
* PUT
* PATCH

{:.bs-callout .bs-callout-info}
GET and DELETE requests are not supported. Although Magento does not currently implement any PATCH requests, they are supported in custom extensions.

The route to all asynchronous calls contains the prefix `/async`, added before `/V1` of a standard synchronous endpoint. For example:

```http
POST /async/V1/products
PUT /async/V1/products/:sku
```

{{site.data.var.ce}} and {{site.data.var.ee}} installations support asynchronous web endpoints.

The [REST API documentation]({{site.baseurl}}/redoc/{{page.guide_version}}/) provides a list of all current synchronous Magento API routes.

The response of an asynchronous request contains the following fields:

Field name | Data type | Description
--- | --- | ---
`bulk_uuid` | String | A generated universally unique identifier.
`request_items` | Object | An array containing information about the status of the asynchronous request.
`id` | Integer | A generated ID that identifies the request.
`data_hash` | String | Reserved for future use. Currently, the value is always `null`.
`status` | String | Reserved for future use. Currently, the value is always `accepted`.
`errors` | Boolean | Reserved for future use. Currently, the value is always `false`. If an error occurs, the system provides all error-related information as a standard `webapi` exception.

## Sample usage

The following call asynchronously changes the price of the product that has a `sku` of `24-MB01`:

PUT <host>/rest/<store_code>/async/V1/products/24-MB01

## Payload

```json
{
  "product": {
    "price": 29
  }
}
```

## Response

Magento generates a `bulk_uuid` for each asynchronous request. Use the `bulk_uuid` to determine the [operation status]({{ page.baseurl }}/rest/operation-status-endpoints.html) of your request.

```json
{
    "bulk_uuid": "fbfca270-7a90-4c4e-9f32-d6cf3728cdc7",
    "request_items": [
        {
            "id": 0,
            "data_hash": null,
            "status": "accepted"
        }
    ],
    "errors": false
}
<<<<<<< HEAD
```

## Store scopes

You can specify a store code in the route of an asynchronous endpoint so that it operates on a specific store, as shown below:

```
POST /<store_code>/async/V1/products
PUT /<store_code>/async/V1/products/:sku
```

As a result, the asynchronous calls update the products on the specific store, instead of the default store.

You can specify the `all` store code to perform operations on all existing stores:

```
POST /all/async/V1/products
PUT /all/async/V1/products/:sku
```

### Fallback and creating/updating objects when setting store scopes

The following rules apply when you create or update an object, such as a product.

* If you do not set the store code while creating a new product, Magento creates a new object with all values set globally for each scope.
* If you do not set the store code while updating a product, then by fallback, Magento updates values for the default store only.
* If you include the `all` parameter, then Magento updates values for all store scopes (in case a particular store doesn't yet have its own value set).
* If `<store_code>` parameter is set, then values for only defined store will be updated.
=======
```
>>>>>>> 00bd653c
<|MERGE_RESOLUTION|>--- conflicted
+++ resolved
@@ -75,7 +75,6 @@
     ],
     "errors": false
 }
-<<<<<<< HEAD
 ```
 
 ## Store scopes
@@ -103,7 +102,4 @@
 * If you do not set the store code while creating a new product, Magento creates a new object with all values set globally for each scope.
 * If you do not set the store code while updating a product, then by fallback, Magento updates values for the default store only.
 * If you include the `all` parameter, then Magento updates values for all store scopes (in case a particular store doesn't yet have its own value set).
-* If `<store_code>` parameter is set, then values for only defined store will be updated.
-=======
-```
->>>>>>> 00bd653c
+* If `<store_code>` parameter is set, then values for only defined store will be updated.