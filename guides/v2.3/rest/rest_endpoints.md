--- conflicted
+++ resolved
@@ -5,10 +5,6 @@
 menu_title: List of service names per module
 menu_order: 4
 version: 2.0
-<<<<<<< HEAD
-github_link: rest/rest_endpoints.md
-=======
->>>>>>> 168052f6
 functional_areas:
   - Integration
 ---
