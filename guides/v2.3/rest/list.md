--- conflicted
+++ resolved
@@ -5,10 +5,6 @@
 menu_title: List of REST endpoints by module
 menu_order: 3
 version: 2.3
-<<<<<<< HEAD
-github_link: rest/list.md
-=======
->>>>>>> 168052f6
 functional_areas:
   - Integration
 ---
@@ -86,10 +82,7 @@
 
 ### AsynchronousOperations
 
-<<<<<<< HEAD
-=======
     #GET    /V1/bulk
->>>>>>> 168052f6
     #GET    /V1/bulk/:bulkUuid/detailed-status
     #GET    /V1/bulk/:bulkUuid/status
     #GET    /V1/bulk/:bulkUuid/operation-status/:status
@@ -333,8 +326,6 @@
     POST   /V1/integration/admin/token
     POST   /V1/integration/customer/token
 
-<<<<<<< HEAD
-=======
 ### InventoryApi
 
     #GET    /V1/inventory/sources
@@ -369,7 +360,6 @@
     #GET   /V1/inventory/source-selection-algorithm-list
     #POST  /V1/inventory/source-selection-algorithm-result
 
->>>>>>> 168052f6
 ### Quote
 
     GET    /V1/carts/:cartId
