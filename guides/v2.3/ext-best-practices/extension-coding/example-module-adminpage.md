---
group: extension-best-practices
subgroup: 02_Extension-Coding
title: Creating a Magento admin page
menu_title: Creating a Magento admin page
menu_order: 1000
functional_areas:
  - Standards
---

<<<<<<< HEAD
## Overview

This tutorial gives instructions for the creation of a [module](https://glossary.magento.com/module) that displays a simple page in the [Magento admin](https://glossary.magento.com/magento-admin).

For the purposes of this tutorial 'MyCompany' is the name of the company associated with a module named `ExampleAdminNewPage`.

## Working directory
=======
### Overview

This tutorial gives instructions for the creation of a [module](https://glossary.magento.com/module) that displays a simple page in the [Magento admin](https://glossary.magento.com/magento-admin).

For the purposes of this tutorial MyCompany is the name of the company associated with a module named ExampleAdminNewPage.

### Working directory
>>>>>>> 4362bdc3

Start by creating the working directory for all the module files.

In your Magento development environment under the `app/code` directory, run the following command:

```bash
mkdir -p MyCompany/ExampleAdminNewPage
```

This command creates the `MyCompany` company directory and the `ExampleAdminNewPage` module directory. The latter will be the root directory for the module we will create.

<<<<<<< HEAD
## Initial boilerplate files

These initial boilerplate files are the bare essential files needed for any Magento module.

### `composer.json`
=======
### Initial boilerplate files

These initial boilerplate files are the bare essential files needed for any Magento module.

#### `composer.json`
>>>>>>> 4362bdc3
{:.no_toc}
In the module's root directory, create the file `composer.json`. This file gives [composer](https://glossary.magento.com/composer) the ability to install this module and its dependencies.
For more information see: [`composer.json`]({{ page.baseurl }}/extension-dev-guide/build/composer-integration.html).

{% collapsible File content for composer.json %}
 ```json
<<<<<<< HEAD
  {
    "name": "mycompany/sample-module-minimal",
    "description": "A module that creates a page in the Magento admin area",
    "type": "magento2-module",
    "version": "1.0.0",
    "license": [
      "OSL-3.0",
      "AFL-3.0"
    ],
    "require": {
      "php": "~5.6.0|7.0.2|7.0.4|~7.0.6"
    },
    "autoload": {
      "files": [ "registration.php" ],
      "psr-4": {
        "MyCompany\\ExampleAdminNewPage\\": ""
      }
    }
  }
 ```
{% endcollapsible %}

### `registration.php`
=======
    {
      "name": "mycompany/sample-module-minimal",
      "description": "A module that creates a page in the Magento admin area",
      "type": "magento2-module",
      "version": "1.0.0",
      "license": [
        "OSL-3.0",
        "AFL-3.0"
      ],
      "require": {
        "php": "~5.6.0|7.0.2|7.0.4|~7.0.6"
      },
      "autoload": {
        "files": [ "registration.php" ],
        "psr-4": {
          "MyCompany\\ExampleAdminNewPage\\": ""
        }
      }
    }
 ```
{% endcollapsible %}

#### `registration.php`
>>>>>>> 4362bdc3
{:.no_toc}
In the module's root directory, create the file `registration.php`. This file registers the module `MyCompany_ExampleAdminNewPage` with Magento.

For more information see: [registering your component]({{ page.baseurl }}/extension-dev-guide/build/component-registration.html).

{% collapsible File content for registration.php %}
<<<<<<< HEAD
```php
  <?php
  \Magento\Framework\Component\ComponentRegistrar::register(
      \Magento\Framework\Component\ComponentRegistrar::MODULE,
      'MyCompany_ExampleAdminNewPage',
      __DIR__
  );
```
{% endcollapsible %}

### `etc/module.xml`
=======
  ```php
    <?php
    \Magento\Framework\Component\ComponentRegistrar::register(
        \Magento\Framework\Component\ComponentRegistrar::MODULE,
        'MyCompany_ExampleAdminNewPage',
        __DIR__
    );
 ```
{% endcollapsible %}

#### `etc/module.xml`
>>>>>>> 4362bdc3
{:.no_toc}
In the module's root directory, create a new directory called `etc`. Under that directory, create the file `module.xml`. This file specifies the name and setup version of this module.

For more information see: [naming your component]({{ page.baseurl }}/extension-dev-guide/build/create_component.html).

{% collapsible File content for module.xml %}
 ```xml
<<<<<<< HEAD
<?xml version="1.0"?>
<config xmlns:xsi="http://www.w3.org/2001/XMLSchema-instance" xsi:noNamespaceSchemaLocation="urn:magento:framework:Module/etc/module.xsd">
  <module name="MyCompany_ExampleAdminNewPage">
  </module>
</config>
 ```
{% endcollapsible %}

If your module does not implement [Declarative Schema]({{ page.baseurl }}/extension-dev-guide/declarative-schema/index.html), define the `setup_version` attribute in the module element.

```xml
<module name="MyCompany_ExampleAdminNewPage" setup_version="1.0.0">
```

## Routing and navigation
=======
    <?xml version="1.0"?>
    <config xmlns:xsi="http://www.w3.org/2001/XMLSchema-instance" xsi:noNamespaceSchemaLocation="urn:magento:framework:Module/etc/module.xsd">
      <module name="MyCompany_ExampleAdminNewPage" setup_version="1.0.0">
      </module>
    </config>
 ```
{% endcollapsible %}

### Routing and navigation
>>>>>>> 4362bdc3

Before we can view the module's page, we need a way to navigate to it. These files create a link to the page in the left navigation and tells Magento how to resolve requests for that page.

For more information on this topic, see: [routing]({{ page.baseurl }}/extension-dev-guide/routing.html).

<<<<<<< HEAD
### `etc/adminhtml/menu.xml`
=======
#### `etc/adminhtml/menu.xml`
>>>>>>> 4362bdc3
{:.no_toc}
Under the created `etc` directory, create a new directory called `adminhtml`. Under that directory, create the file `menu.xml`. This [XML](https://glossary.magento.com/xml) file adds new menu items to the Magento [admin](https://glossary.magento.com/admin).

The `menu.xml` file provided below adds two items in the Content section of the left navigation:

1. A new separate section with the title **Greetings** under Content.
2. A link with the label **Hello World** that leads to a page request for `exampleadminnewpage/helloworld/index` underneath that new section.

![Hello World menu item]({{ site.baseurl }}/common/images/ext-best-practices/hello-world-menu-item.png){:width="322px" height="400px"}

The following parts make up the generated page request link to the **Hello World** page:

* `exampleadminnewpage` - This is the `frontName`. Because its purpose is to help route requests to the correct module, we give it the same name as the module, but this is not required.
* `helloworld` - This specifies the name of the controller to use.
* `index` - In the XML file, since the action for the controller is not specified, Magento uses the default value `index`.

[//]: # (Stop list rendering before collapsible, see: https://github.com/magento/devdocs/issues/2655)
{% collapsible File content for menu.xml %}
 ```xml
<<<<<<< HEAD
  <?xml version="1.0"?>
  <config xmlns:xsi="http://www.w3.org/2001/XMLSchema-instance" xsi:noNamespaceSchemaLocation="urn:magento:module:Magento_Backend:etc/menu.xsd">
      <menu>
        <add id="MyCompany_ExampleAdminNewPage::greetings" title="Greetings" translate="title" module="MyCompany_ExampleAdminNewPage" parent="Magento_Backend::content" sortOrder="50" dependsOnModule="MyCompany_ExampleAdminNewPage" resource="MyCompany_ExampleAdminNewPage::greetings"/>
        <add id="MyCompany_ExampleAdminNewPage::greetings_helloworld" title="Hello World" translate="title" module="MyCompany_ExampleAdminNewPage" parent="MyCompany_ExampleAdminNewPage::greetings" sortOrder="10" dependsOnModule="MyCompany_ExampleAdminNewPage" action="exampleadminnewpage/helloworld" resource="MyCompany_ExampleAdminNewPage::greetings"/>
      </menu>
  </config>
 ```
{% endcollapsible %}

### `etc/adminhtml/routes.xml`
=======
    <?xml version="1.0"?>
    <config xmlns:xsi="http://www.w3.org/2001/XMLSchema-instance" xsi:noNamespaceSchemaLocation="urn:magento:module:Magento_Backend:etc/menu.xsd">
        <menu>
          <add id="MyCompany_ExampleAdminNewPage::greetings" title="Greetings" translate="title" module="MyCompany_ExampleAdminNewPage" parent="Magento_Backend::content" sortOrder="50" dependsOnModule="MyCompany_ExampleAdminNewPage" resource="MyCompany_ExampleAdminNewPage::greetings"/>
          <add id="MyCompany_ExampleAdminNewPage::greetings_helloworld" title="Hello World" translate="title" module="MyCompany_ExampleAdminNewPage" parent="MyCompany_ExampleAdminNewPage::greetings" sortOrder="10" dependsOnModule="MyCompany_ExampleAdminNewPage" action="exampleadminnewpage/helloworld" resource="MyCompany_ExampleAdminNewPage::greetings"/>
        </menu>
    </config>
 ```
{% endcollapsible %}

#### `etc/adminhtml/routes.xml`
>>>>>>> 4362bdc3
{:.no_toc}
Under `etc/adminhtml` create the file `routes.xml`. The contents of this  XML file tells Magento to route requests that use the `frontName` `exampleadminnewpage` to this module.

{% collapsible File content for routes.xml %}
 ```xml
  <?xml version="1.0"?>
  <config xmlns:xsi="http://www.w3.org/2001/XMLSchema-instance" xsi:noNamespaceSchemaLocation="urn:magento:framework:App/etc/routes.xsd">
      <router id="admin">
          <route id="exampleadminnewpage" frontName="exampleadminnewpage">
              <module name="MyCompany_ExampleAdminNewPage"/>
          </route>
      </router>
  </config>
 ```
{% endcollapsible %}

<<<<<<< HEAD
## Page controller

Now that we have a link to the **Hello World** page, we need to create the file needed to handle that request.

### `Controller/Adminhtml/HelloWorld/Index.php`
=======
### Page controller

Now that we have a link to the **Hello World** page, we need to create the file needed to handle that request.

#### `Controller/Adminhtml/HelloWorld/Index.php`
>>>>>>> 4362bdc3
{:.no_toc}
In the module's root directory, run the following command:

```bash
mkdir -p Controller/Adminhtml/HelloWorld
```

Inside `Controller/Adminhtml/HelloWorld` directory, create the file `Index.php`. This file is the class assigned to the default Index action for the `HelloWorld` controller. Since the admin area serves this page, the file belongs in the `Adminhtml` directory, and the class itself extends [`\Magento\Backend\App\Action`]({{ site.mage2bloburl }}/{{ page.guide_version }}/app/code/Magento/Backend/App/Action.php){:target="_blank"}.
<<<<<<< HEAD

{% collapsible File content for Index.php %}
 ```php
<?php
  namespace MyCompany\ExampleAdminNewPage\Controller\Adminhtml\HelloWorld;

  class Index extends \Magento\Backend\App\Action
  {
    /**
    * @var \Magento\Framework\View\Result\PageFactory
    */
    protected $resultPageFactory;

    /**
     * Constructor
     *
     * @param \Magento\Backend\App\Action\Context $context
     * @param \Magento\Framework\View\Result\PageFactory $resultPageFactory
     */
    public function __construct(
        \Magento\Backend\App\Action\Context $context,
        \Magento\Framework\View\Result\PageFactory $resultPageFactory
    ) {
         parent::__construct($context);
         $this->resultPageFactory = $resultPageFactory;
    }

    /**
     * Load the page defined in view/adminhtml/layout/exampleadminnewpage_helloworld_index.xml
     *
     * @return \Magento\Framework\View\Result\Page
     */
    public function execute()
    {
         return  $resultPage = $this->resultPageFactory->create();
    }
  }
?>
 ```
{% endcollapsible %}

## Page view
=======
{% collapsible File content for Index.php %}
 ```php
    <?php
      namespace MyCompany\ExampleAdminNewPage\Controller\Adminhtml\HelloWorld;

      class Index extends \Magento\Backend\App\Action
      {
        /**
        * @var \Magento\Framework\View\Result\PageFactory
        */
        protected $resultPageFactory;

        /**
         * Constructor
         *
         * @param \Magento\Backend\App\Action\Context $context
         * @param \Magento\Framework\View\Result\PageFactory $resultPageFactory
         */
        public function __construct(
            \Magento\Backend\App\Action\Context $context,
            \Magento\Framework\View\Result\PageFactory $resultPageFactory
        ) {
             parent::__construct($context);
             $this->resultPageFactory = $resultPageFactory;
        }

        /**
         * Load the page defined in view/adminhtml/layout/exampleadminnewpage_helloworld_index.xml
         *
         * @return \Magento\Framework\View\Result\Page
         */
        public function execute()
        {
             return  $resultPage = $this->resultPageFactory->create();
        }
      }
    ?>
 ```
{% endcollapsible %}

### Page view
>>>>>>> 4362bdc3

Now that Magento knows how to handle requests for the **Hello World** page, we need view files that define the look of the page.

Create the necessary directories for the files by running the following commands from the module's root directory:

```bash
mkdir -pm view/adminhtml/layout
mkdir -pm view/adminhtml/templates
```

These files belong in the `view/adminhtml` directory because the Magento admin area use these files during page generation.

<<<<<<< HEAD
### `view/adminhtml/layout/exampleadminnewpage_helloworld_index.xml`
=======
#### `view/adminhtml/layout/exampleadminnewpage_helloworld_index.xml`
>>>>>>> 4362bdc3
{:.no_toc}

This file defines the [layout](https://glossary.magento.com/layout) and structure of the index page for the HelloWorld controller. It sets the title to "Greetings" and instructs Magento to use the `helloworld.phtml` template as the content in a `Magento\Backend\Block\Template` block class.

The name of this file uses the following pattern: *routeId*\_*controller*\_*action*.xml

{% collapsible File content for exampleadminnewpage_helloworld_index.xml %}
 ```xml
<<<<<<< HEAD
<?xml version="1.0"?>
<page xmlns:xsi="http://www.w3.org/2001/XMLSchema-instance" xsi:noNamespaceSchemaLocation="urn:magento:framework:View/Layout/etc/page_configuration.xsd">
    <head>
        <title>
            Greetings
        </title>
    </head>
    <body>
        <referenceContainer name="content">
            <block class="Magento\Backend\Block\Template" template="MyCompany_ExampleAdminNewPage::helloworld.phtml"/>
        </referenceContainer>
    </body>
</page>
 ```
{% endcollapsible %}

### `view/adminhtml/templates/helloworld.phtml`
=======
    <?xml version="1.0"?>
    <page xmlns:xsi="http://www.w3.org/2001/XMLSchema-instance" xsi:noNamespaceSchemaLocation="urn:magento:framework:View/Layout/etc/page_configuration.xsd">
        <head>
            <title>
                Greetings
            </title>
        </head>
        <body>
            <referenceContainer name="content">
                <block class="Magento\Backend\Block\Template" template="MyCompany_ExampleAdminNewPage::helloworld.phtml"/>
            </referenceContainer>
        </body>
    </page>
 ```
{% endcollapsible %}

#### `view/adminhtml/templates/helloworld.phtml`
>>>>>>> 4362bdc3
{:.no_toc}

This template file contains the actual page content for the **Hello World** page.

<<<<<<< HEAD
```html
 <p>Hello World!</p>
```

## Full module directory structure

The module is now complete. Your module's directory structure under `app/code` should look like the following:

```tree
MyCompany
`-- ExampleAdminNewPage
    |
    |-- Controller
    |   |-- Adminhtml
    |       |-- HelloWorld
    |           `-- <a href="#controlleradminhtmlhelloworldindexphp">Index.php</a>
    |-- etc
    |   |-- adminhtml
    |   |   |-- <a href="#etcadminhtmlmenuxml">menu.xml</a>
    |   |   `-- <a href="#etcadminhtmlroutesxml">routes.xml</a>
    |   `-- <a href="#etcmodulexml">module.xml</a>
    |-- view
    |   |-- adminhtml
    |       |-- layout
    |       |    `-- <a href="#viewadminhtmllayoutexampleadminnewpagehelloworldindexxml">exampleadminnewpage_helloworld_index.xml</a>
    |       `-- templates
    |           `-- <a href="#viewadminhtmltemplateshelloworldphtml">helloworld.phtml</a>
    |-- <a href="#composerjson">composer.json</a>
    `-- <a href="#registrationphp">registration.php</a>
```

## Installing the module
=======
{% collapsible File content for helloworld.phtml %}
```html
    <p>Hello World!</p>
 ```
{% endcollapsible %}

### Full module directory structure

The module is now complete. Your module's directory structure under `app/code` should look like the following:

  <pre markdown="1">
    MyCompany
    `-- ExampleAdminNewPage
        |
        |-- Controller
        |   |-- Adminhtml
        |       |-- HelloWorld
        |           `-- <a href="#controlleradminhtmlhelloworldindexphp">Index.php</a>
        |-- etc
        |   |-- adminhtml
        |   |   |-- <a href="#etcadminhtmlmenuxml">menu.xml</a>
        |   |   `-- <a href="#etcadminhtmlroutesxml">routes.xml</a>
        |   `-- <a href="#etcmodulexml">module.xml</a>
        |-- view
        |   |-- adminhtml
        |       |-- layout
        |       |    `-- <a href="#viewadminhtmllayoutexampleadminnewpagehelloworldindexxml">exampleadminnewpage_helloworld_index.xml</a>
        |       `-- templates
        |           `-- <a href="#viewadminhtmltemplateshelloworldphtml">helloworld.phtml</a>
        |-- <a href="#composerjson">composer.json</a>
        `-- <a href="#registrationphp">registration.php</a>
  </pre>
  <script>
    //JavaScript to make the code blocks open on anchor click
    $(document).ready(function(){
      var anchor = window.location.hash.substring(1);
      if(anchor)
      {
        console.log(anchor);
        $("#"+anchor).nextUntil("h4",".collapsible").children(".collapsible-title").click();
      }

      $('a[href^="#"]').click(function(){
          var target = $(this).attr('href');
          $(target).nextUntil("h4",".collapsible").children(".collapsible-title").click();
      });
    });
  </script>

### Installing the module
>>>>>>> 4362bdc3

Now that the module is code-complete, run the following commands to install it:

1. `bin/magento module:status` - This command shows a list of enabled/disabled modules.
2. `bin/magento module:enable MyCompany_ExampleAdminNewPage` - If necessary, run this to enable the disabled module.
3. `bin/magento setup:upgrade` - This command will properly register the module with Magento.
4. `bin/magento setup:di:compile` - This command compiles classes used in dependency injections.
5. `bin/magento cache:clean` - This command cleans the cache.

Once the module installation has completed, the link to the **Hello World** page should appear in the **Greetings** section under **Content** in the left navigation in the admin area. Clicking this link will take you to a page that looks like the one pictured below.

![Hello World Page]({{ site.baseurl }}/common/images/ext-best-practices/hello-world-page.png)<|MERGE_RESOLUTION|>--- conflicted
+++ resolved
@@ -8,7 +8,6 @@
   - Standards
 ---
 
-<<<<<<< HEAD
 ## Overview
 
 This tutorial gives instructions for the creation of a [module](https://glossary.magento.com/module) that displays a simple page in the [Magento admin](https://glossary.magento.com/magento-admin).
@@ -16,15 +15,6 @@
 For the purposes of this tutorial 'MyCompany' is the name of the company associated with a module named `ExampleAdminNewPage`.
 
 ## Working directory
-=======
-### Overview
-
-This tutorial gives instructions for the creation of a [module](https://glossary.magento.com/module) that displays a simple page in the [Magento admin](https://glossary.magento.com/magento-admin).
-
-For the purposes of this tutorial MyCompany is the name of the company associated with a module named ExampleAdminNewPage.
-
-### Working directory
->>>>>>> 4362bdc3
 
 Start by creating the working directory for all the module files.
 
@@ -36,26 +26,18 @@
 
 This command creates the `MyCompany` company directory and the `ExampleAdminNewPage` module directory. The latter will be the root directory for the module we will create.
 
-<<<<<<< HEAD
 ## Initial boilerplate files
 
 These initial boilerplate files are the bare essential files needed for any Magento module.
 
 ### `composer.json`
-=======
-### Initial boilerplate files
-
-These initial boilerplate files are the bare essential files needed for any Magento module.
-
-#### `composer.json`
->>>>>>> 4362bdc3
+
 {:.no_toc}
 In the module's root directory, create the file `composer.json`. This file gives [composer](https://glossary.magento.com/composer) the ability to install this module and its dependencies.
 For more information see: [`composer.json`]({{ page.baseurl }}/extension-dev-guide/build/composer-integration.html).
 
 {% collapsible File content for composer.json %}
  ```json
-<<<<<<< HEAD
   {
     "name": "mycompany/sample-module-minimal",
     "description": "A module that creates a page in the Magento admin area",
@@ -79,38 +61,13 @@
 {% endcollapsible %}
 
 ### `registration.php`
-=======
-    {
-      "name": "mycompany/sample-module-minimal",
-      "description": "A module that creates a page in the Magento admin area",
-      "type": "magento2-module",
-      "version": "1.0.0",
-      "license": [
-        "OSL-3.0",
-        "AFL-3.0"
-      ],
-      "require": {
-        "php": "~5.6.0|7.0.2|7.0.4|~7.0.6"
-      },
-      "autoload": {
-        "files": [ "registration.php" ],
-        "psr-4": {
-          "MyCompany\\ExampleAdminNewPage\\": ""
-        }
-      }
-    }
- ```
-{% endcollapsible %}
-
-#### `registration.php`
->>>>>>> 4362bdc3
+
 {:.no_toc}
 In the module's root directory, create the file `registration.php`. This file registers the module `MyCompany_ExampleAdminNewPage` with Magento.
 
 For more information see: [registering your component]({{ page.baseurl }}/extension-dev-guide/build/component-registration.html).
 
 {% collapsible File content for registration.php %}
-<<<<<<< HEAD
 ```php
   <?php
   \Magento\Framework\Component\ComponentRegistrar::register(
@@ -122,19 +79,6 @@
 {% endcollapsible %}
 
 ### `etc/module.xml`
-=======
-  ```php
-    <?php
-    \Magento\Framework\Component\ComponentRegistrar::register(
-        \Magento\Framework\Component\ComponentRegistrar::MODULE,
-        'MyCompany_ExampleAdminNewPage',
-        __DIR__
-    );
- ```
-{% endcollapsible %}
-
-#### `etc/module.xml`
->>>>>>> 4362bdc3
 {:.no_toc}
 In the module's root directory, create a new directory called `etc`. Under that directory, create the file `module.xml`. This file specifies the name and setup version of this module.
 
@@ -142,7 +86,6 @@
 
 {% collapsible File content for module.xml %}
  ```xml
-<<<<<<< HEAD
 <?xml version="1.0"?>
 <config xmlns:xsi="http://www.w3.org/2001/XMLSchema-instance" xsi:noNamespaceSchemaLocation="urn:magento:framework:Module/etc/module.xsd">
   <module name="MyCompany_ExampleAdminNewPage">
@@ -158,27 +101,12 @@
 ```
 
 ## Routing and navigation
-=======
-    <?xml version="1.0"?>
-    <config xmlns:xsi="http://www.w3.org/2001/XMLSchema-instance" xsi:noNamespaceSchemaLocation="urn:magento:framework:Module/etc/module.xsd">
-      <module name="MyCompany_ExampleAdminNewPage" setup_version="1.0.0">
-      </module>
-    </config>
- ```
-{% endcollapsible %}
-
-### Routing and navigation
->>>>>>> 4362bdc3
 
 Before we can view the module's page, we need a way to navigate to it. These files create a link to the page in the left navigation and tells Magento how to resolve requests for that page.
 
 For more information on this topic, see: [routing]({{ page.baseurl }}/extension-dev-guide/routing.html).
 
-<<<<<<< HEAD
 ### `etc/adminhtml/menu.xml`
-=======
-#### `etc/adminhtml/menu.xml`
->>>>>>> 4362bdc3
 {:.no_toc}
 Under the created `etc` directory, create a new directory called `adminhtml`. Under that directory, create the file `menu.xml`. This [XML](https://glossary.magento.com/xml) file adds new menu items to the Magento [admin](https://glossary.magento.com/admin).
 
@@ -198,7 +126,6 @@
 [//]: # (Stop list rendering before collapsible, see: https://github.com/magento/devdocs/issues/2655)
 {% collapsible File content for menu.xml %}
  ```xml
-<<<<<<< HEAD
   <?xml version="1.0"?>
   <config xmlns:xsi="http://www.w3.org/2001/XMLSchema-instance" xsi:noNamespaceSchemaLocation="urn:magento:module:Magento_Backend:etc/menu.xsd">
       <menu>
@@ -210,19 +137,6 @@
 {% endcollapsible %}
 
 ### `etc/adminhtml/routes.xml`
-=======
-    <?xml version="1.0"?>
-    <config xmlns:xsi="http://www.w3.org/2001/XMLSchema-instance" xsi:noNamespaceSchemaLocation="urn:magento:module:Magento_Backend:etc/menu.xsd">
-        <menu>
-          <add id="MyCompany_ExampleAdminNewPage::greetings" title="Greetings" translate="title" module="MyCompany_ExampleAdminNewPage" parent="Magento_Backend::content" sortOrder="50" dependsOnModule="MyCompany_ExampleAdminNewPage" resource="MyCompany_ExampleAdminNewPage::greetings"/>
-          <add id="MyCompany_ExampleAdminNewPage::greetings_helloworld" title="Hello World" translate="title" module="MyCompany_ExampleAdminNewPage" parent="MyCompany_ExampleAdminNewPage::greetings" sortOrder="10" dependsOnModule="MyCompany_ExampleAdminNewPage" action="exampleadminnewpage/helloworld" resource="MyCompany_ExampleAdminNewPage::greetings"/>
-        </menu>
-    </config>
- ```
-{% endcollapsible %}
-
-#### `etc/adminhtml/routes.xml`
->>>>>>> 4362bdc3
 {:.no_toc}
 Under `etc/adminhtml` create the file `routes.xml`. The contents of this  XML file tells Magento to route requests that use the `frontName` `exampleadminnewpage` to this module.
 
@@ -239,19 +153,11 @@
  ```
 {% endcollapsible %}
 
-<<<<<<< HEAD
 ## Page controller
 
 Now that we have a link to the **Hello World** page, we need to create the file needed to handle that request.
 
 ### `Controller/Adminhtml/HelloWorld/Index.php`
-=======
-### Page controller
-
-Now that we have a link to the **Hello World** page, we need to create the file needed to handle that request.
-
-#### `Controller/Adminhtml/HelloWorld/Index.php`
->>>>>>> 4362bdc3
 {:.no_toc}
 In the module's root directory, run the following command:
 
@@ -260,7 +166,6 @@
 ```
 
 Inside `Controller/Adminhtml/HelloWorld` directory, create the file `Index.php`. This file is the class assigned to the default Index action for the `HelloWorld` controller. Since the admin area serves this page, the file belongs in the `Adminhtml` directory, and the class itself extends [`\Magento\Backend\App\Action`]({{ site.mage2bloburl }}/{{ page.guide_version }}/app/code/Magento/Backend/App/Action.php){:target="_blank"}.
-<<<<<<< HEAD
 
 {% collapsible File content for Index.php %}
  ```php
@@ -303,49 +208,6 @@
 {% endcollapsible %}
 
 ## Page view
-=======
-{% collapsible File content for Index.php %}
- ```php
-    <?php
-      namespace MyCompany\ExampleAdminNewPage\Controller\Adminhtml\HelloWorld;
-
-      class Index extends \Magento\Backend\App\Action
-      {
-        /**
-        * @var \Magento\Framework\View\Result\PageFactory
-        */
-        protected $resultPageFactory;
-
-        /**
-         * Constructor
-         *
-         * @param \Magento\Backend\App\Action\Context $context
-         * @param \Magento\Framework\View\Result\PageFactory $resultPageFactory
-         */
-        public function __construct(
-            \Magento\Backend\App\Action\Context $context,
-            \Magento\Framework\View\Result\PageFactory $resultPageFactory
-        ) {
-             parent::__construct($context);
-             $this->resultPageFactory = $resultPageFactory;
-        }
-
-        /**
-         * Load the page defined in view/adminhtml/layout/exampleadminnewpage_helloworld_index.xml
-         *
-         * @return \Magento\Framework\View\Result\Page
-         */
-        public function execute()
-        {
-             return  $resultPage = $this->resultPageFactory->create();
-        }
-      }
-    ?>
- ```
-{% endcollapsible %}
-
-### Page view
->>>>>>> 4362bdc3
 
 Now that Magento knows how to handle requests for the **Hello World** page, we need view files that define the look of the page.
 
@@ -358,11 +220,7 @@
 
 These files belong in the `view/adminhtml` directory because the Magento admin area use these files during page generation.
 
-<<<<<<< HEAD
 ### `view/adminhtml/layout/exampleadminnewpage_helloworld_index.xml`
-=======
-#### `view/adminhtml/layout/exampleadminnewpage_helloworld_index.xml`
->>>>>>> 4362bdc3
 {:.no_toc}
 
 This file defines the [layout](https://glossary.magento.com/layout) and structure of the index page for the HelloWorld controller. It sets the title to "Greetings" and instructs Magento to use the `helloworld.phtml` template as the content in a `Magento\Backend\Block\Template` block class.
@@ -371,7 +229,6 @@
 
 {% collapsible File content for exampleadminnewpage_helloworld_index.xml %}
  ```xml
-<<<<<<< HEAD
 <?xml version="1.0"?>
 <page xmlns:xsi="http://www.w3.org/2001/XMLSchema-instance" xsi:noNamespaceSchemaLocation="urn:magento:framework:View/Layout/etc/page_configuration.xsd">
     <head>
@@ -389,30 +246,10 @@
 {% endcollapsible %}
 
 ### `view/adminhtml/templates/helloworld.phtml`
-=======
-    <?xml version="1.0"?>
-    <page xmlns:xsi="http://www.w3.org/2001/XMLSchema-instance" xsi:noNamespaceSchemaLocation="urn:magento:framework:View/Layout/etc/page_configuration.xsd">
-        <head>
-            <title>
-                Greetings
-            </title>
-        </head>
-        <body>
-            <referenceContainer name="content">
-                <block class="Magento\Backend\Block\Template" template="MyCompany_ExampleAdminNewPage::helloworld.phtml"/>
-            </referenceContainer>
-        </body>
-    </page>
- ```
-{% endcollapsible %}
-
-#### `view/adminhtml/templates/helloworld.phtml`
->>>>>>> 4362bdc3
 {:.no_toc}
 
 This template file contains the actual page content for the **Hello World** page.
 
-<<<<<<< HEAD
 ```html
  <p>Hello World!</p>
 ```
@@ -445,58 +282,6 @@
 ```
 
 ## Installing the module
-=======
-{% collapsible File content for helloworld.phtml %}
-```html
-    <p>Hello World!</p>
- ```
-{% endcollapsible %}
-
-### Full module directory structure
-
-The module is now complete. Your module's directory structure under `app/code` should look like the following:
-
-  <pre markdown="1">
-    MyCompany
-    `-- ExampleAdminNewPage
-        |
-        |-- Controller
-        |   |-- Adminhtml
-        |       |-- HelloWorld
-        |           `-- <a href="#controlleradminhtmlhelloworldindexphp">Index.php</a>
-        |-- etc
-        |   |-- adminhtml
-        |   |   |-- <a href="#etcadminhtmlmenuxml">menu.xml</a>
-        |   |   `-- <a href="#etcadminhtmlroutesxml">routes.xml</a>
-        |   `-- <a href="#etcmodulexml">module.xml</a>
-        |-- view
-        |   |-- adminhtml
-        |       |-- layout
-        |       |    `-- <a href="#viewadminhtmllayoutexampleadminnewpagehelloworldindexxml">exampleadminnewpage_helloworld_index.xml</a>
-        |       `-- templates
-        |           `-- <a href="#viewadminhtmltemplateshelloworldphtml">helloworld.phtml</a>
-        |-- <a href="#composerjson">composer.json</a>
-        `-- <a href="#registrationphp">registration.php</a>
-  </pre>
-  <script>
-    //JavaScript to make the code blocks open on anchor click
-    $(document).ready(function(){
-      var anchor = window.location.hash.substring(1);
-      if(anchor)
-      {
-        console.log(anchor);
-        $("#"+anchor).nextUntil("h4",".collapsible").children(".collapsible-title").click();
-      }
-
-      $('a[href^="#"]').click(function(){
-          var target = $(this).attr('href');
-          $(target).nextUntil("h4",".collapsible").children(".collapsible-title").click();
-      });
-    });
-  </script>
-
-### Installing the module
->>>>>>> 4362bdc3
 
 Now that the module is code-complete, run the following commands to install it:
 
