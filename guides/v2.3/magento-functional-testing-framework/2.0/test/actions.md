---
layout: default
group: mftf
title: Test actions in the Magento Functional Testing Framework
version: 2.3
github_link: magento-functional-testing-framework/2.0/test/actions.md
functional_areas:
 - Testing
---

This topic contains a reference list of available action type tags available in the MFTF tests.

## Overview

Actions in the MFTF allow you to automate different scenarios of Magento user's actions.
They are mostly XML implementations of [Codeception actions](http://codeception.com/docs/modules/WebDriver#Actions).
Some actions drive browser elements, while others use REST APIs.

### Common attributes

All actions contain the following attributes that are useful for merging needs.

#### `stepKey`

`stepKey` is a required attribute that stores a unique identifier of the action.

Example:

```xml
<myAction stepKey="conditionalClickStep1"/>
```

`myAction` has identifier, which is `conditionalClickStep1`. This step can be referenced within the test using this identifier.

#### `before` and `after`

`before` and `after` are optional attributes that insert the action into the test while merging. The action will be executed before or after the one set in these attributes. The value here is `stepKey` of reference action.

Example with `before`:

```xml
<<<<<<< HEAD
<myAction before="fillField stepKey="conditionalClickStep1"/>
=======
<myAction before="fillField" stepKey="conditionalClickStep1"/>
>>>>>>> 976da7fc
```

`myAction` will be executed before the action, which has `stepKey="fillField"`.

Example with `after`:

```xml
<<<<<<< HEAD
<myAction after="fillField stepKey="seeResult"/>
=======
<myAction after="fillField" stepKey="seeResult"/>
>>>>>>> 976da7fc
```

`myAction` will be executed after the action, which has `stepKey="fillField"`.

## Principles

`stepKey` value format principles:

<<<<<<< HEAD
* Must be unique within [`<test>`](../tests.html#test)
=======
* Must be unique within [`<test>`](../test.html#test)
>>>>>>> 976da7fc
* Naming should be as descriptive as possible
  * Should describe the action performed
  * Should briefly describe the purpose
  * May describe which data is in use
* Should be in camelCase with lowercase first letter
* Should be the last attribute of an element

## Example
<<<<<<< HEAD
=======

<!-- TODO: Review the example -->

>>>>>>> 976da7fc
{%raw%}
The following example contains four actions:

1. [Open the Sign In page for a Customer](#example-step1)
2. [Enter customer's e-mail](#example-step2)
3. [Enter customer's password](#example-step3)
4. [Click the Sign In button](#example-step4)

```xml
<<<<<<< HEAD
<amOnPage stepKey="amOnSignInPage"  url="{{StorefrontCustomerSignInPage}}"/>
<fillField  stepKey="fillEmail" userInput="$$customer.email$$" selector="{{StorefrontCustomerSignInFormSection.emailField}}"/>
<fillField  stepKey="fillPassword" userInput="$$customer.password$$" selector="{{StorefrontCustomerSignInFormSection.passwordField}}"/>
<click stepKey="clickSignInAccountButton" selector="{{StorefrontCustomerSignInFormSection.signInAccountButton}}"/>
=======
<amOnPage url="{{StorefrontCustomerSignInPage}}" stepKey="amOnSignInPage"/>
<fillField  userInput="$$customer.email$$" selector="{{StorefrontCustomerSignInFormSection.emailField}} stepKey="fillEmail"/>
<fillField  userInput="$$customer.password$$" selector="{{StorefrontCustomerSignInFormSection.passwordField}}" stepKey="fillPassword"/>
<click selector="{{StorefrontCustomerSignInFormSection.signInAccountButton}}" stepKey="clickSignInAccountButton"/>
>>>>>>> 976da7fc
```

#### 1. Open the Sign In page for a Customer {#example-step1}

```xml
<<<<<<< HEAD
<amOnPage stepKey="amOnSignInPage"  url="{{StorefrontCustomerSignInPage.url}}"/>
=======
<amOnPage url="{{StorefrontCustomerSignInPage.url}}" stepKey="amOnSignInPage"/>
>>>>>>> 976da7fc
```

The Customer Sign In page is declared in the _.../Customer/Page/StorefrontCustomerSignInPage.xml_.
The given relative URI is declared in `StorefrontCustomerSignInPage.url`

The _StorefrontCustomerSignInPage.xml_ source code:

```xml
<config xmlns:xsi="http://www.w3.org/2001/XMLSchema-instance"
        xsi:noNamespaceSchemaLocation="../../../../../../vendor/magento/magento2-functional-testing-framework/src/Magento/FunctionalTestingFramework/Page/etc/PageObject.xsd">
    <page name="StorefrontCustomerSignInPage" url="/customer/account/login/" module="Magento_Customer">
        <section name="StorefrontCustomerSignInFormSection" />
    </page>
</config>
```

[amOnPage](#amonpage) is an action that opens a page for a given URI. It has a key `"amOnSignInPage"` that will be used as a reference for merging needs in other modules.
This action uses value of the `url` attribute for the given relative URI to open in browser.
Here, `url` contains a pointer to a `url` attribute of the `StorefrontCustomerSignInPage`.

#### 2. Enter customer's e-mail  {#example-step2}

```xml
<<<<<<< HEAD
<fillField  stepKey="fillEmail" userInput="$$customer.email$$" selector="{{StorefrontCustomerSignInFormSection.emailField}}"/>
=======
<fillField  userInput="$$customer.email$$" selector="{{StorefrontCustomerSignInFormSection.emailField}}" stepKey="fillEmail"/>
>>>>>>> 976da7fc
```

[fillField](#fillfield) fills a text field with the given string.

The customer's e-mail is stored in the `email` parameter of the `customer` entity created somewhere earlier it the test using a tag [createData](#createdata).
`userInput` points to that data.

`selector` points to the field where to enter the data.
A required selector is stored in the `emailField` element of the `StorefrontCustomerSignInFormSection` section.

This section is declared in _.../Customer/Section/StorefrontCustomerSignInFormSection.xml_:
{: #section-code}

```xml
<config xmlns:xsi="http://www.w3.org/2001/XMLSchema-instance"
        xsi:noNamespaceSchemaLocation="../../../../../../vendor/magento/magento2-functional-testing-framework/src/Magento/FunctionalTestingFramework/Page/etc/SectionObject.xsd">
    <section name="StorefrontCustomerSignInFormSection">
        <element name="emailField" type="input" selector="#email"/>
        <element name="passwordField" type="input" selector="#pass"/>
        <element name="signInAccountButton" type="button" selector="#send2" timeout="30"/>
    </section>
</config>
```

#### 3. Enter customer's password  {#example-step3}

```xml
<<<<<<< HEAD
<fillField  stepKey="fillPassword" userInput="$$customer.password$$" selector="{{StorefrontCustomerSignInFormSection.passwordField}}"/>
=======
<fillField  userInput="$$customer.password$$" selector="{{StorefrontCustomerSignInFormSection.passwordField}}" stepKey="fillPassword"/>
>>>>>>> 976da7fc
```

The action here is very similar to the action in a previous step.
The only difference is that different data assigned to the attributes which set a field with password.

<<<<<<< HEAD

#### 4. Click the Sign In button {#example-step4}

```xml
<click stepKey="clickSignInAccountButton" selector="{{StorefrontCustomerSignInFormSection.signInAccountButton}}"/>
=======
#### 4. Click the Sign In button {#example-step4}

```xml
<click selector="{{StorefrontCustomerSignInFormSection.signInAccountButton}}" stepKey="clickSignInAccountButton"/>
>>>>>>> 976da7fc
```

Here, [click](#click) performs a click on a button that can be found by selector that is stored in the `signInAccountButton` of the `StorefrontCustomerSignInFormSection`.
See the _StorefrontCustomerSignInPage.xml_ code in [step 2](#section-code)
{%endraw%}

## Actions returning a variable

The following test actions return a variable:

*  [grabAttributeFrom](#grabattributefrom)
*  [grabCookie](#grabcookie)
*  [grabFromCurrentUrl](#grabfromcurrenturl)
*  [grabMultiple](#grabmultiple)
*  [grabPageSource](#grabpagesource)
*  [grabTextFrom](#grabtextfrom)
*  [grabValueFrom](#grabValueFrom)

<<<<<<< HEAD
## Reference

The following list contains reference documentation about all action elements available in the MFTF.
If description of an element does not includes a link to Codeception analogue, it means that the action is developed by Magento for specific MFTF needs.
=======
Learn more in [Using data returned by test actions](../data.html#using-data-returned-by-test-actions).

## Reference

The following list contains reference documentation about all action elements available in the MFTF.
If description of an element does not include a link to Codeception analogue, it means that the action is developed by Magento for specific MFTF needs.
>>>>>>> 976da7fc

### acceptPopup

[See acceptPopup docs on codeception.com](http://codeception.com/docs/modules/WebDriver#acceptPopup){:target='_blank'}

Attribute|Type|Use|Description
---|---|---|---
stepKey|string|required|A unique identifier of the action.
before|string|optional| `stepKey` of action that must be executed next.
after|string|optional| `stepKey` of preceding action.

### amOnPage

[See amOnPage docs on codeception.com](http://codeception.com/docs/modules/WebDriver#amOnPage){:target='_blank'}

Attribute|Type|Use|Description
---|---|---|---
url|string|optional|
stepKey|string|required|A unique identifier of the action.
before|string|optional| `stepKey` of action that must be executed next.
after|string|optional| `stepKey` of preceding action.

### amOnSubdomain

[See amOnSubdomain docs on codeception.com](http://codeception.com/docs/modules/WebDriver#amOnSubdomain){:target='_blank'}

Attribute|Type|Use|Description
---|---|---|---
url|string|optional|
stepKey|string|required|A unique identifier of the action.
before|string|optional| `stepKey` of action that must be executed next.
after|string|optional| `stepKey` of preceding action.

### amOnUrl

[See amOnUrl docs on codeception.com](http://codeception.com/docs/modules/WebDriver#amOnUrl){:target='_blank'}

Attribute|Type|Use|Description
---|---|---|---
url|string|optional|
stepKey|string|required|A unique identifier of the action.
before|string|optional| `stepKey` of action that must be executed next.
after|string|optional| `stepKey` of preceding action.

### appendField

[See appendField docs on codeception.com](http://codeception.com/docs/modules/WebDriver#appendField){:target='_blank'}

Attribute|Type|Use|Description
---|---|---|---
selector|string|optional|
userInput|string|optional|
stepKey|string|required|A unique identifier of the action.
before|string|optional| `stepKey` of action that must be executed next.
after|string|optional| `stepKey` of preceding action.

### attachFile

[See attachFile docs on codeception.com](http://codeception.com/docs/modules/WebDriver#attachFile){:target='_blank'}

Attribute|Type|Use|Description
---|---|---|---
selector|string|optional|
userInput|string|optional|
stepKey|string|required|A unique identifier of the action.
before|string|optional| `stepKey` of action that must be executed next.
after|string|optional| `stepKey` of preceding action.

### cancelPopup

[See cancelPopup docs on codeception.com](http://codeception.com/docs/modules/WebDriver#cancelPopup){:target='_blank'}

Attribute|Type|Use|Description
---|---|---|---
stepKey|string|required|A unique identifier of the action.
before|string|optional| `stepKey` of action that must be executed next.
after|string|optional| `stepKey` of preceding action.

### checkOption

[See checkOption docs on codeception.com](http://codeception.com/docs/modules/WebDriver#checkOption){:target='_blank'}

Attribute|Type|Use|Description
---|---|---|---
selector|string|optional|
stepKey|string|required|A unique identifier of the action.
before|string|optional| `stepKey` of action that must be executed next.
after|string|optional| `stepKey` of preceding action.

### clearField

Clears a text input field.
Equivalent to using [fillField](#fillfield) with an empty string.

Attribute|Type|Use|Description
---|---|---|---
<<<<<<< HEAD
selector|xs:string|required|
stepKey|xs:string|required|
before|xs:string|optional|
after|xs:string|optional|
=======
selector|string|required|
stepKey|string|required|A unique identifier of the action.
before|string|optional| `stepKey` of action that must be executed next.
after|string|optional| `stepKey` of preceding action.
>>>>>>> 976da7fc

### click

[See click docs on codeception.com](http://codeception.com/docs/modules/WebDriver#click){:target='_blank'}

Attribute|Type|Use|Description
---|---|---|---
selector|string|optional|
selectorArray|string|optional|
userInput|string|optional|
stepKey|string|required|A unique identifier of the action.
before|string|optional| `stepKey` of action that must be executed next.
after|string|optional| `stepKey` of preceding action.

### clickWithLeftButton

[See clickWithLeftButton docs on codeception.com](http://codeception.com/docs/modules/WebDriver#clickWithLeftButton){:target='_blank'}

Attribute|Type|Use|Description
---|---|---|---
selector|string|optional|
selectorArray|string|optional|
x|string|optional|
y|string|optional|
stepKey|string|required|A unique identifier of the action.
before|string|optional| `stepKey` of action that must be executed next.
after|string|optional| `stepKey` of preceding action.

### clickWithRightButton

[See clickWithRightButton docs on codeception.com](http://codeception.com/docs/modules/WebDriver#clickWithRightButton){:target='_blank'}

Attribute|Type|Use|Description
---|---|---|---
selector|string|optional|
selectorArray|string|optional|
x|string|optional|
y|string|optional|
stepKey|string|required|A unique identifier of the action.
before|string|optional| `stepKey` of action that must be executed next.
after|string|optional| `stepKey` of preceding action.

### closeAdminNotification

Remove from the DOM all elements with the CSS classes `.modal-popup` or `.modals-overlay`

Attribute|Type|Use|Description
---|---|---|---
stepKey|string|required|A unique identifier of the action.
before|string|optional| `stepKey` of action that must be executed next.
after|string|optional| `stepKey` of preceding action.

### closeTab

[See closeTab docs on codeception.com](http://codeception.com/docs/modules/WebDriver#closeTab){:target='_blank'}

Attribute|Type|Use|Description
---|---|---|---
stepKey|string|required|A unique identifier of the action.
before|string|optional| `stepKey` of action that must be executed next.
after|string|optional| `stepKey` of preceding action.

<<<<<<< HEAD
=======
### comment

Allows input of a string as a PHP code comment.
This tag is not executed.
It is intended to aid documentation and clarity of tests.

Attribute|Type|Use|Description
---|---|---|---
userInput|string|required|PHP comment that will be written in generated test file.
stepKey|string|required|A unique identifier of the action.
before|string|optional| `stepKey` of action that must be executed next.
after|string|optional| `stepKey` of preceding action.

>>>>>>> 976da7fc
### conditionalClick

Conditionally click on an element if and only if another element is visible or not.

For example, to click on `#foo` if `#bar` is visible:

```xml
<conditionalClick selector="#foo" dependentSelector="#bar" visible="true" stepKey="click1"/>
```

Attribute|Type|Use|Description
---|---|---|---
selector|string|optional|
dependentSelector|string|optional|
visible|boolean|optional|
stepKey|string|required|A unique identifier of the action.
before|string|optional| `stepKey` of action that must be executed next.
after|string|optional| `stepKey` of preceding action.

### createData

Create an entity (e.g. a category or product). In other words, make a POST request
to the Magento API according to the data and metadata of the entity to be created.

For example, you can create the entity with the name "SampleProduct":

```xml
<createData entity="SampleProduct" stepKey="createSampleProduct"/>
```

Attribute|Type|Use|Description
---|---|---|---
entity|string|required|
stepKey|string|required
before|string|optional| `stepKey` of action that must be executed next.
after|string|optional| `stepKey` of preceding action.
storeCode|string|optional|

<<<<<<< HEAD
This action can optionally contain one or more `required-entity` child elements.

#### required-entity
=======
This action can optionally contain one or more `requiredEntity` child elements.

#### requiredEntity
>>>>>>> 976da7fc

Specify relationships amongst data to be created. For example, a complex Product
object may contain within it a pointer (an ID) to a complex Category object.

For example, first we create a category, then we create a product in that category
by indicating the relationship.

```xml
<createData entity="SampleCategory" stepKey="createCategory"/>

<createData entity="SampleProduct" stepKey="createProduct">
<<<<<<< HEAD
    <required-entity createDataKey="createCategory"/>
=======
    <requiredEntity createDataKey="createCategory"/>
>>>>>>> 976da7fc
</createData>
```

Attribute|Type|Use|Description
---|---|---|---
createDataKey|string|required|
before|string|optional| `stepKey` of action that must be executed next.
after|string|optional| `stepKey` of preceding action.

### deleteData

Delete an entity that was previously created.

It's important to note that this action is only able to delete entities that were
<<<<<<< HEAD
previously created using [createData](#createdata) in the scope of the [test](../test.html#test).
=======
previously created using [createData](#createdata) in the scope of the [test](../test.html#test-tag).
>>>>>>> 976da7fc

Assuming we created _SampleCategory_ like:

```xml
<createData entity="SampleCategory" stepKey="createCategory"/>
```

We can delete _SampleCategory_ like:

```
<deleteData createDataKey="createCategory" stepKey="deleteCategory"/>
```

Attribute|Type|Use|Description
---|---|---|---
createDataKey|string|optional|
stepKey|string|required|A unique identifier of the action.
before|string|optional| `stepKey` of action that must be executed next.
after|string|optional| `stepKey` of preceding action.
storeCode|string|optional|

### dontSee

[See the codeception.com documentation for more information about this action.](http://codeception.com/docs/modules/WebDriver#dontSee){:target='_blank'}

Attribute|Type|Use|Description
---|---|---|---
userInput|string|optional|
selector|string|optional|
selectorArray|string|optional|
stepKey|string|required|A unique identifier of the action.
before|string|optional| `stepKey` of action that must be executed next.
after|string|optional| `stepKey` of preceding action.

### dontSeeCheckboxIsChecked

[See dontSeeCheckboxIsChecked docs on codeception.com](http://codeception.com/docs/modules/WebDriver#dontSeeCheckboxIsChecked){:target='_blank'}

Attribute|Type|Use|Description
---|---|---|---
selector|string|optional|
stepKey|string|required|A unique identifier of the action.
before|string|optional| `stepKey` of action that must be executed next.
after|string|optional| `stepKey` of preceding action.

### dontSeeCookie

[See dontSeeCookie docs on codeception.com](http://codeception.com/docs/modules/WebDriver#dontSeeCookie){:target='_blank'}

Attribute|Type|Use|Description
---|---|---|---
userInput|string|optional|
parameterArray|string|optional|
stepKey|string|required|A unique identifier of the action.
before|string|optional| `stepKey` of action that must be executed next.
after|string|optional| `stepKey` of preceding action.

### dontSeeCurrentUrlEquals

[See dontSeeCurrentUrlEquals docs on codeception.com](http://codeception.com/docs/modules/WebDriver#dontSeeCurrentUrlEquals){:target='_blank'}

Attribute|Type|Use|Description
---|---|---|---
url|string|optional|
stepKey|string|required|A unique identifier of the action.
before|string|optional| `stepKey` of action that must be executed next.
after|string|optional| `stepKey` of preceding action.

### dontSeeCurrentUrlMatches

[See dontSeeCurrentUrlMatches docs on codeception.com](http://codeception.com/docs/modules/WebDriver#dontSeeCurrentUrlMatches){:target='_blank'}

<<<<<<< HEAD
Attribute|Type|Use|Description
---|---|---|---
url|string|optional|
=======
<!-- TODO: Add description of regex customization -->

Attribute|Type|Use|Description
---|---|---|---
regex|string|optional|
>>>>>>> 976da7fc
stepKey|string|required|A unique identifier of the action.
before|string|optional| `stepKey` of action that must be executed next.
after|string|optional| `stepKey` of preceding action.

### dontSeeElement

[See dontSeeElement docs on codeception.com](http://codeception.com/docs/modules/WebDriver#dontSeeElement){:target='_blank'}

Attribute|Type|Use|Description
---|---|---|---
selector|string|optional|
parameterArray|string|optional|
stepKey|string|required|A unique identifier of the action.
before|string|optional| `stepKey` of action that must be executed next.
after|string|optional| `stepKey` of preceding action.

### dontSeeElementInDOM

[See dontSeeElementInDOM docs on codeception.com](http://codeception.com/docs/modules/WebDriver#dontSeeElementInDOM){:target='_blank'}

Attribute|Type|Use|Description
---|---|---|---
selector|string|optional|
parameterArray|string|optional|
attributeArray|string|optional|
stepKey|string|required|A unique identifier of the action.
before|string|optional| `stepKey` of action that must be executed next.
after|string|optional| `stepKey` of preceding action.

### dontSeeInCurrentUrl

[See dontSeeInCurrentUrl docs on codeception.com](http://codeception.com/docs/modules/WebDriver#dontSeeInCurrentUrl){:target='_blank'}

Attribute|Type|Use|Description
---|---|---|---
url|string|optional|
stepKey|string|required|A unique identifier of the action.
before|string|optional| `stepKey` of action that must be executed next.
after|string|optional| `stepKey` of preceding action.

### dontSeeInField

[See dontSeeInField docs on codeception.com](http://codeception.com/docs/modules/WebDriver#dontSeeInField){:target='_blank'}

Attribute|Type|Use|Description
---|---|---|---
selector|string|optional|
selectorArray|string|optional|
userInput|string|optional|
stepKey|string|required|A unique identifier of the action.
before|string|optional| `stepKey` of action that must be executed next.
after|string|optional| `stepKey` of preceding action.

### dontSeeInFormFields

[See dontSeeInFormFields docs on codeception.com](http://codeception.com/docs/modules/WebDriver#dontSeeInFormFields){:target='_blank'}

Attribute|Type|Use|Description
---|---|---|---
selector|string|optional|
parameterArray|string|optional|
stepKey|string|required|A unique identifier of the action.
before|string|optional| `stepKey` of action that must be executed next.
after|string|optional| `stepKey` of preceding action.

### dontSeeInPageSource

[See dontSeeInPageSource docs on codeception.com](http://codeception.com/docs/modules/WebDriver#dontSeeInPageSource){:target='_blank'}

Attribute|Type|Use|Description
---|---|---|---
userInput|string|optional|
stepKey|string|required|A unique identifier of the action.
before|string|optional| `stepKey` of action that must be executed next.
after|string|optional| `stepKey` of preceding action.

### dontSeeInSource

[See dontSeeInSource docs on codeception.com](http://codeception.com/docs/modules/WebDriver#dontSeeInSource){:target='_blank'}

Attribute|Type|Use|Description
---|---|---|---
html|string|optional|
stepKey|string|required|A unique identifier of the action.
before|string|optional| `stepKey` of action that must be executed next.
after|string|optional| `stepKey` of preceding action.

### dontSeeInTitle

[See dontSeeInTitle docs on codeception.com](http://codeception.com/docs/modules/WebDriver#dontSeeInTitle){:target='_blank'}

Attribute|Type|Use|Description
---|---|---|---
userInput|string|optional|
stepKey|string|required|A unique identifier of the action.
before|string|optional| `stepKey` of action that must be executed next.
after|string|optional| `stepKey` of preceding action.

### dontSeeJsError

Assert that there are no Javascript errors.

Attribute|Type|Use|Description
---|---|---|---
stepKey|string|required|A unique identifier of the action.
before|string|optional| `stepKey` of action that must be executed next.
after|string|optional| `stepKey` of preceding action.

### dontSeeLink

[See dontSeeLink docs on codeception.com](http://codeception.com/docs/modules/WebDriver#dontSeeLink){:target='_blank'}

Attribute|Type|Use|Description
---|---|---|---
userInput|string|optional|
url|string|optional|
stepKey|string|required|A unique identifier of the action.
before|string|optional| `stepKey` of action that must be executed next.
after|string|optional| `stepKey` of preceding action.

### dontSeeOptionIsSelected

[See dontSeeOptionIsSelected docs on codeception.com](http://codeception.com/docs/modules/WebDriver#dontSeeOptionIsSelected){:target='_blank'}

Attribute|Type|Use|Description
---|---|---|---
selector|string|optional|
userInput|string|optional|
stepKey|string|required|A unique identifier of the action.
before|string|optional| `stepKey` of action that must be executed next.
after|string|optional| `stepKey` of preceding action.

### doubleClick

[See doubleClick docs on codeception.com](http://codeception.com/docs/modules/WebDriver#doubleClick){:target='_blank'}

Attribute|Type|Use|Description
---|---|---|---
selector|string|optional|
stepKey|string|required|A unique identifier of the action.
before|string|optional| `stepKey` of action that must be executed next.
after|string|optional| `stepKey` of preceding action.

### dragAndDrop

[See dragAndDrop docs on codeception.com](http://codeception.com/docs/modules/WebDriver#dragAndDrop){:target='_blank'}

Attribute|Type|Use|Description
---|---|---|---
selector1|string|optional|
selector2|string|optional|
stepKey|string|required|A unique identifier of the action.
before|string|optional| `stepKey` of action that must be executed next.
after|string|optional| `stepKey` of preceding action.

### executeInSelenium

[See executeInSelenium docs on codeception.com](http://codeception.com/docs/modules/WebDriver#executeInSelenium){:target='_blank'}

Attribute|Type|Use|Description
---|---|---|---
function|string|optional|
stepKey|string|required|A unique identifier of the action.
before|string|optional| `stepKey` of action that must be executed next.
after|string|optional| `stepKey` of preceding action.

### executeJS

[See executeJS docs on codeception.com](http://codeception.com/docs/modules/WebDriver#executeJS){:target='_blank'}

Attribute|Type|Use|Description
---|---|---|---
function|string|optional|
stepKey|string|required|A unique identifier of the action.
before|string|optional| `stepKey` of action that must be executed next.
after|string|optional| `stepKey` of preceding action.

### fillField

[See fillField docs on codeception.com](http://codeception.com/docs/modules/WebDriver#fillField){:target='_blank'}

Attribute|Type|Use|Description
---|---|---|---
selector|string|optional|
selectorArray|string|optional|
userInput|string|optional|
stepKey|string|required|A unique identifier of the action.
before|string|optional| `stepKey` of action that must be executed next.
after|string|optional| `stepKey` of preceding action.

### formatMoney

Attribute|Type|Use|Description
---|---|---|---
<<<<<<< HEAD
userInput|xs:string|optional|
locale|xs:string|optional|
variable|xs:string|optional|
stepKey|xs:string|required|
before|xs:string|optional|
after|xs:string|optional|
=======
userInput|string|optional|
locale|string|optional|
stepKey|string|required|A unique identifier of the action.
before|string|optional| `stepKey` of action that must be executed next.
after|string|optional| `stepKey` of preceding action.
>>>>>>> 976da7fc

### getData

Gets an entity (e.g. a category or product).
In other words, makes a GET request to the Magento API according to the data and metadata of the entity type that is requested.

For example, using `getData` in a test looks like this:

```xml
<<<<<<< HEAD
<getData stepKey="getAttributeOption1Handle" entity="ProductAttributeOptionGetter" index="1">
    <required-entity createDataKey="productAttributeHandle"/>
=======
<getData entity="ProductAttributeOptionGetter" index="1" stepKey="getAttributeOption1Handle">
    <requiredEntity createDataKey="productAttributeHandle"/>
>>>>>>> 976da7fc
</getData>
```

The `ProductAttributeOptionGetter` entity must be defined in the corresponding [data `*.xml`](../data.html).

Attribute|Type|Use|Description
---|---|---|---
storeCode|string|optional|
<<<<<<< HEAD
stepKey|string|required|
index|integer|optional|
entity|string|required|
before|string|optional|
after|string|optional|

This action can optionally contain one or more [required-entity](#required-entity) child elements.
=======
stepKey|string|required|A unique identifier of the action.
index|integer|optional|
entity|string|required|
before|string|optional| `stepKey` of action that must be executed next.
after|string|optional| `stepKey` of preceding action.

This action can optionally contain one or more [requiredEntity](#requiredEntity) child elements.
>>>>>>> 976da7fc

### grabAttributeFrom

[See grabAttributeFrom docs on codeception.com](http://codeception.com/docs/modules/WebDriver#grabAttributeFrom){:target='_blank'}

Attribute|Type|Use|Description
---|---|---|---
selector|string|optional|
userInput|string|optional|
stepKey|string|required|A unique identifier of the action.
before|string|optional| `stepKey` of action that must be executed next.
after|string|optional| `stepKey` of preceding action.

### grabCookie

[See grabCookie docs on codeception.com](http://codeception.com/docs/modules/WebDriver#grabCookie){:target='_blank'}

Attribute|Type|Use|Description
---|---|---|---
userInput|string|optional|
parameterArray|string|optional|
stepKey|string|required|A unique identifier of the action.
before|string|optional| `stepKey` of action that must be executed next.
after|string|optional| `stepKey` of preceding action.

### grabFromCurrentUrl

[See grabFromCurrentUrl docs on codeception.com](http://codeception.com/docs/modules/WebDriver#grabFromCurrentUrl){:target='_blank'}

<<<<<<< HEAD
Attribute|Type|Use|Description
---|---|---|---
url|string|optional|
=======
<!-- Add description for customized regex -->

Attribute|Type|Use|Description
---|---|---|---
regex|string|optional|
>>>>>>> 976da7fc
stepKey|string|required|A unique identifier of the action.
before|string|optional| `stepKey` of action that must be executed next.
after|string|optional| `stepKey` of preceding action.

### grabMultiple

[See grabMultiple docs on codeception.com](http://codeception.com/docs/modules/WebDriver#grabMultiple){:target='_blank'}

Attribute|Type|Use|Description
---|---|---|---
selector|string|optional|
userInput|string|optional|
stepKey|string|required|A unique identifier of the action.
before|string|optional| `stepKey` of action that must be executed next.
after|string|optional| `stepKey` of preceding action.

### grabPageSource

[See grabPageSource docs on codeception.com](http://codeception.com/docs/modules/WebDriver#grabPageSource){:target='_blank'}

Attribute|Type|Use|Description
---|---|---|---
stepKey|string|required|A unique identifier of the action.
before|string|optional| `stepKey` of action that must be executed next.
after|string|optional| `stepKey` of preceding action.

### grabTextFrom

[See grabTextFrom docs on codeception.com](http://codeception.com/docs/modules/WebDriver#grabTextFrom){:target='_blank'}

Attribute|Type|Use|Description
---|---|---|---
selector|string|optional|
stepKey|string|required|A unique identifier of the action.
before|string|optional| `stepKey` of action that must be executed next.
after|string|optional| `stepKey` of preceding action.

### grabValueFrom

[See grabValueFrom docs on codeception.com](http://codeception.com/docs/modules/WebDriver#grabValueFrom){:target='_blank'}

Attribute|Type|Use|Description
---|---|---|---
selector|string|optional|
selectorArray|string|optional|
stepKey|string|required|A unique identifier of the action.
before|string|optional| `stepKey` of action that must be executed next.
after|string|optional| `stepKey` of preceding action.

### loadSessionSnapshot

[See loadSessionSnapshot docs on codeception.com](http://codeception.com/docs/modules/WebDriver#loadSessionSnapshot){:target='_blank'}

Attribute|Type|Use|Description
---|---|---|---
userInput|string|optional|
stepKey|string|required|A unique identifier of the action.
before|string|optional| `stepKey` of action that must be executed next.
after|string|optional| `stepKey` of preceding action.

### makeScreenshot

[See makeScreenshot docs on codeception.com](http://codeception.com/docs/modules/WebDriver#makeScreenshot){:target='_blank'}

Attribute|Type|Use|Description
---|---|---|---
userInput|string|optional|
stepKey|string|required|A unique identifier of the action.
before|string|optional| `stepKey` of action that must be executed next.
after|string|optional| `stepKey` of preceding action.

### maximizeWindow

[See maximizeWindow docs on codeception.com](http://codeception.com/docs/modules/WebDriver#maximizeWindow){:target='_blank'}

Attribute|Type|Use|Description
---|---|---|---
stepKey|string|required|A unique identifier of the action.
before|string|optional| `stepKey` of action that must be executed next.
after|string|optional| `stepKey` of preceding action.

### moveBack

[See moveBack docs on codeception.com](http://codeception.com/docs/modules/WebDriver#moveBack){:target='_blank'}

Attribute|Type|Use|Description
---|---|---|---
stepKey|string|required|A unique identifier of the action.
before|string|optional| `stepKey` of action that must be executed next.
after|string|optional| `stepKey` of preceding action.

### moveForward

[See moveForward docs on codeception.com](http://codeception.com/docs/modules/WebDriver#moveForward){:target='_blank'}

Attribute|Type|Use|Description
---|---|---|---
stepKey|string|required|A unique identifier of the action.
before|string|optional| `stepKey` of action that must be executed next.
after|string|optional| `stepKey` of preceding action.

### moveMouseOver

[See moveMouseOver docs on codeception.com](http://codeception.com/docs/modules/WebDriver#moveMouseOver){:target='_blank'}

Attribute|Type|Use|Description
---|---|---|---
selector|string|optional|
selectorArray|string|optional|
x|string|optional|
y|string|optional|
stepKey|string|required|A unique identifier of the action.
before|string|optional| `stepKey` of action that must be executed next.
after|string|optional| `stepKey` of preceding action.

### mSetLocale

Attribute|Type|Use|Description
---|---|---|---
userInput|string|optional|
locale|string|optional|
stepKey|string|required|A unique identifier of the action.
before|string|optional| `stepKey` of action that must be executed next.
after|string|optional| `stepKey` of preceding action.

### mResetLocale

Attribute|Type|Use|Description
---|---|---|---
stepKey|string|required|A unique identifier of the action.
before|string|optional| `stepKey` of action that must be executed next.
after|string|optional| `stepKey` of preceding action.

### openNewTab

[See openNewTab docs on codeception.com](http://codeception.com/docs/modules/WebDriver#openNewTab){:target='_blank'}

Attribute|Type|Use|Description
---|---|---|---
stepKey|string|required|A unique identifier of the action.
before|string|optional| `stepKey` of action that must be executed next.
after|string|optional| `stepKey` of preceding action.

### parseFloat

Parse float number with thousands seperator.

Attribute|Type|Use|Description
---|---|---|---
userInput|string|optional|
stepKey|string|required|A unique identifier of the action.
before|string|optional| `stepKey` of action that must be executed next.
after|string|optional| `stepKey` of preceding action.

### pauseExecution

[See pauseExecution docs on codeception.com](http://codeception.com/docs/modules/WebDriver#pauseExecution){:target='_blank'}

Attribute|Type|Use|Description
---|---|---|---
stepKey|string|required|A unique identifier of the action.
before|string|optional| `stepKey` of action that must be executed next.
after|string|optional| `stepKey` of preceding action.

### performOn

[See performOn docs on codeception.com](http://codeception.com/docs/modules/WebDriver#performOn){:target='_blank'}

Attribute|Type|Use|Description
---|---|---|---
selector|string|optional|
function|string|optional|
stepKey|string|required|A unique identifier of the action.
before|string|optional| `stepKey` of action that must be executed next.
after|string|optional| `stepKey` of preceding action.

### pressKey

[See pressKey docs on codeception.com](http://codeception.com/docs/modules/WebDriver#pressKey){:target='_blank'}

Attribute|Type|Use|Description
---|---|---|---
selector|string|optional|
userInput|string|optional|
parameterArray|string|optional|
stepKey|string|required|A unique identifier of the action.
before|string|optional| `stepKey` of action that must be executed next.
after|string|optional| `stepKey` of preceding action.

### reloadPage

[See reloadPage docs on codeception.com](http://codeception.com/docs/modules/WebDriver#reloadPage){:target='_blank'}

Attribute|Type|Use|Description
---|---|---|---
stepKey|string|required|A unique identifier of the action.
before|string|optional| `stepKey` of action that must be executed next.
after|string|optional| `stepKey` of preceding action.

### remove

Removes action by its `stepKey`.

Attribute|Type|Use|Description
---|---|---|---
<<<<<<< HEAD
keyForRemoval|xs:string|required|Set `stepKey` of the action you want to remove.
=======
keyForRemoval|string|required|Set `stepKey` of the action you want to remove.
>>>>>>> 976da7fc

### resetCookie

[See resetCookie docs on codeception.com](http://codeception.com/docs/modules/WebDriver#resetCookie){:target='_blank'}

Attribute|Type|Use|Description
---|---|---|---
userInput|string|optional|
parameterArray|string|optional|
stepKey|string|required|A unique identifier of the action.
before|string|optional| `stepKey` of action that must be executed next.
after|string|optional| `stepKey` of preceding action.

### resizeWindow

[See resizeWindow docs on codeception.com](http://codeception.com/docs/modules/WebDriver#resizeWindow){:target='_blank'}

Attribute|Type|Use|Description
---|---|---|---
width|string|optional|
height|string|optional|
stepKey|string|required|A unique identifier of the action.
before|string|optional| `stepKey` of action that must be executed next.
after|string|optional| `stepKey` of preceding action.

### saveSessionSnapshot

[See saveSessionSnapshot docs on codeception.com](http://codeception.com/docs/modules/WebDriver#saveSessionSnapshot){:target='_blank'}

Attribute|Type|Use|Description
---|---|---|---
userInput|string|optional|
stepKey|string|required|A unique identifier of the action.
before|string|optional| `stepKey` of action that must be executed next.
after|string|optional| `stepKey` of preceding action.

### scrollTo

[See scrollTo docs on codeception.com](http://codeception.com/docs/modules/WebDriver#scrollTo){:target='_blank'}

Attribute|Type|Use|Description
---|---|---|---
selector|string|optional|
selectorArray|string|optional|
x|string|optional|
y|string|optional|
stepKey|string|required|A unique identifier of the action.
before|string|optional| `stepKey` of action that must be executed next.
after|string|optional| `stepKey` of preceding action.

### scrollToTopOfPage

A convenience function that executes `window.scrollTo(0,0)` as JavaScript thus returning to the top of the page.

Attribute|Type|Use|Description
---|---|---|---
stepKey|string|required|A unique identifier of the action.
before|string|optional| `stepKey` of action that must be executed next.
after|string|optional| `stepKey` of preceding action.

### searchAndMultiSelectOption

Search for and select options from a Magento multi-select drop down menu.
For example, the drop down menu you use to assign Products to Categories.

Attribute|Type|Use|Description
---|---|---|---
selector|string|optional|
userInput|string|optional|
parameterArray|string|optional|
requiredAction|string|optional|
stepKey|string|required|A unique identifier of the action.
before|string|optional| `stepKey` of action that must be executed next.
after|string|optional| `stepKey` of preceding action.

### see

[See see docs on codeception.com](http://codeception.com/docs/modules/WebDriver#see){:target='_blank'}

Attribute|Type|Use|Description
---|---|---|---
userInput|string|optional|
selector|string|optional|
selectorArray|string|optional|
stepKey|string|required|A unique identifier of the action.
before|string|optional| `stepKey` of action that must be executed next.
after|string|optional| `stepKey` of preceding action.

### seeCheckboxIsChecked

[See seeCheckboxIsChecked docs on codeception.com](http://codeception.com/docs/modules/WebDriver#seeCheckboxIsChecked){:target='_blank'}

Attribute|Type|Use|Description
---|---|---|---
selector|string|optional|
stepKey|string|required|A unique identifier of the action.
before|string|optional| `stepKey` of action that must be executed next.
after|string|optional| `stepKey` of preceding action.

### seeCookie

[See seeCookie docs on codeception.com](http://codeception.com/docs/modules/WebDriver#seeCookie){:target='_blank'}

Attribute|Type|Use|Description
---|---|---|---
userInput|string|optional|
parameterArray|string|optional|
stepKey|string|required|A unique identifier of the action.
before|string|optional| `stepKey` of action that must be executed next.
after|string|optional| `stepKey` of preceding action.

### seeCurrentUrlEquals

[See seeCurrentUrlEquals docs on codeception.com](http://codeception.com/docs/modules/WebDriver#seeCurrentUrlEquals){:target='_blank'}

Attribute|Type|Use|Description
---|---|---|---
url|string|optional|
stepKey|string|required|A unique identifier of the action.
before|string|optional| `stepKey` of action that must be executed next.
after|string|optional| `stepKey` of preceding action.

### seeCurrentUrlMatches

[See seeCurrentUrlMatches docs on codeception.com](http://codeception.com/docs/modules/WebDriver#seeCurrentUrlMatches){:target='_blank'}

<<<<<<< HEAD
Attribute|Type|Use|Description
---|---|---|---
url|string|optional|
=======
<!-- Add description for customized regex -->

Attribute|Type|Use|Description
---|---|---|---
regex|string|optional|
>>>>>>> 976da7fc
stepKey|string|required|A unique identifier of the action.
before|string|optional| `stepKey` of action that must be executed next.
after|string|optional| `stepKey` of preceding action.

### seeElement

[See seeElement docs on codeception.com](http://codeception.com/docs/modules/WebDriver#seeElement){:target='_blank'}

Attribute|Type|Use|Description
---|---|---|---
selector|string|optional|
selectorArray|string|optional|
parameterArray|string|optional|
stepKey|string|required|A unique identifier of the action.
before|string|optional| `stepKey` of action that must be executed next.
after|string|optional| `stepKey` of preceding action.

### seeElementInDOM

[See seeElementInDOM docs on codeception.com](http://codeception.com/docs/modules/WebDriver#seeElementInDOM){:target='_blank'}

Attribute|Type|Use|Description
---|---|---|---
selector|string|optional|
parameterArray|string|optional|
stepKey|string|required|A unique identifier of the action.
before|string|optional| `stepKey` of action that must be executed next.
after|string|optional| `stepKey` of preceding action.

### seeInCurrentUrl

[See seeInCurrentUrl docs on codeception.com](http://codeception.com/docs/modules/WebDriver#seeInCurrentUrl){:target='_blank'}

Attribute|Type|Use|Description
---|---|---|---
url|string|optional|
stepKey|string|required|A unique identifier of the action.
before|string|optional| `stepKey` of action that must be executed next.
after|string|optional| `stepKey` of preceding action.

### seeInField

[See seeInField docs on codeception.com](http://codeception.com/docs/modules/WebDriver#seeInField){:target='_blank'}

Attribute|Type|Use|Description
---|---|---|---
selector|string|optional|
selectorArray|string|optional|
userInput|string|optional|
stepKey|string|required|A unique identifier of the action.
before|string|optional| `stepKey` of action that must be executed next.
after|string|optional| `stepKey` of preceding action.

### seeInFormFields

[See seeInFormFields docs on codeception.com](http://codeception.com/docs/modules/WebDriver#seeInFormFields){:target='_blank'}

Attribute|Type|Use|Description
---|---|---|---
selector|string|optional|
parameterArray|string|optional|
stepKey|string|required|A unique identifier of the action.
before|string|optional| `stepKey` of action that must be executed next.
after|string|optional| `stepKey` of preceding action.

### seeInPageSource

[See seeInPageSource docs on codeception.com](http://codeception.com/docs/modules/WebDriver#seeInPageSource){:target='_blank'}

Attribute|Type|Use|Description
---|---|---|---
html|string|optional|
stepKey|string|required|A unique identifier of the action.
before|string|optional| `stepKey` of action that must be executed next.
after|string|optional| `stepKey` of preceding action.

### seeInPopup

[See seeInPopup docs on codeception.com](http://codeception.com/docs/modules/WebDriver#seeInPopup){:target='_blank'}

Attribute|Type|Use|Description
---|---|---|---
userInput|string|optional|
stepKey|string|required|A unique identifier of the action.
before|string|optional| `stepKey` of action that must be executed next.
after|string|optional| `stepKey` of preceding action.

### seeInSource

[See seeInSource docs on codeception.com](http://codeception.com/docs/modules/WebDriver#seeInSource){:target='_blank'}

Attribute|Type|Use|Description
---|---|---|---
html|string|optional|
stepKey|string|required|A unique identifier of the action.
before|string|optional| `stepKey` of action that must be executed next.
after|string|optional| `stepKey` of preceding action.

### seeInTitle

[See seeInTitle docs on codeception.com](http://codeception.com/docs/modules/WebDriver#seeInTitle){:target='_blank'}

Attribute|Type|Use|Description
---|---|---|---
userInput|string|optional|
stepKey|string|required|A unique identifier of the action.
before|string|optional| `stepKey` of action that must be executed next.
after|string|optional| `stepKey` of preceding action.

### seeLink

[See seeLink docs on codeception.com](http://codeception.com/docs/modules/WebDriver#seeLink){:target='_blank'}

Attribute|Type|Use|Description
---|---|---|---
userInput|string|optional|
url|string|optional|
stepKey|string|required|A unique identifier of the action.
before|string|optional| `stepKey` of action that must be executed next.
after|string|optional| `stepKey` of preceding action.

### seeNumberOfElements

[See seeNumberOfElements docs on codeception.com](http://codeception.com/docs/modules/WebDriver#seeNumberOfElements){:target='_blank'}

Attribute|Type|Use|Description
---|---|---|---
selector|string|optional|
userInput|string|optional|
parameterArray|string|optional|
stepKey|string|required|A unique identifier of the action.
before|string|optional| `stepKey` of action that must be executed next.
after|string|optional| `stepKey` of preceding action.

### seeOptionIsSelected

[See seeOptionIsSelected docs on codeception.com](http://codeception.com/docs/modules/WebDriver#seeOptionIsSelected){:target='_blank'}

Attribute|Type|Use|Description
---|---|---|---
selector|string|optional|
userInput|string|optional|
stepKey|string|required|A unique identifier of the action.
before|string|optional| `stepKey` of action that must be executed next.
after|string|optional| `stepKey` of preceding action.

### selectOption

[See selectOption docs on codeception.com](http://codeception.com/docs/modules/WebDriver#selectOption){:target='_blank'}

Attribute|Type|Use|Description
---|---|---|---
selector|string|optional|
userInput|string|optional|
parameterArray|string|optional|
stepKey|string|required|A unique identifier of the action.
before|string|optional| `stepKey` of action that must be executed next.
after|string|optional| `stepKey` of preceding action.

### setCookie

[See setCookie docs on codeception.com](http://codeception.com/docs/modules/WebDriver#setCookie){:target='_blank'}

Attribute|Type|Use|Description
---|---|---|---
userInput|string|optional|
parameterArray|string|optional|
value|string|optional|
stepKey|string|required|A unique identifier of the action.
before|string|optional| `stepKey` of action that must be executed next.
after|string|optional| `stepKey` of preceding action.

### submitForm

[See submitForm docs on codeception.com](http://codeception.com/docs/modules/WebDriver#submitForm){:target='_blank'}

Attribute|Type|Use|Description
---|---|---|---
selector|string|optional|
parameterArray|string|optional|
button|string|optional|
stepKey|string|required|A unique identifier of the action.
before|string|optional| `stepKey` of action that must be executed next.
after|string|optional| `stepKey` of preceding action.

### switchToIFrame

[See switchToIFrame docs on codeception.com](http://codeception.com/docs/modules/WebDriver#switchToIFrame){:target='_blank'}

Attribute|Type|Use|Description
---|---|---|---
selector|string|optional|
userInput|string|optional|
stepKey|string|required|A unique identifier of the action.
before|string|optional| `stepKey` of action that must be executed next.
after|string|optional| `stepKey` of preceding action.

### switchToNextTab

[See switchToNextTab docs on codeception.com](http://codeception.com/docs/modules/WebDriver#switchToNextTab){:target='_blank'}

Attribute|Type|Use|Description
---|---|---|---
userInput|string|optional|
stepKey|string|required|A unique identifier of the action.
before|string|optional| `stepKey` of action that must be executed next.
after|string|optional| `stepKey` of preceding action.

### switchToPreviousTab

[See switchToPreviousTab docs on codeception.com](http://codeception.com/docs/modules/WebDriver#switchToPreviousTab){:target='_blank'}

Attribute|Type|Use|Description
---|---|---|---
userInput|string|optional|
stepKey|string|required|A unique identifier of the action.
before|string|optional| `stepKey` of action that must be executed next.
after|string|optional| `stepKey` of preceding action.

### switchToWindow

[See switchToWindow docs on codeception.com](http://codeception.com/docs/modules/WebDriver#switchToWindow){:target='_blank'}

Attribute|Type|Use|Description
---|---|---|---
userInput|string|optional|
stepKey|string|required|A unique identifier of the action.
before|string|optional| `stepKey` of action that must be executed next.
after|string|optional| `stepKey` of preceding action.

### typeInPopup

[See typeInPopup docs on codeception.com](http://codeception.com/docs/modules/WebDriver#typeInPopup){:target='_blank'}

Attribute|Type|Use|Description
---|---|---|---
userInput|string|optional|
stepKey|string|required|A unique identifier of the action.
before|string|optional| `stepKey` of action that must be executed next.
after|string|optional| `stepKey` of preceding action.

### uncheckOption

[See uncheckOption docs on codeception.com](http://codeception.com/docs/modules/WebDriver#uncheckOption){:target='_blank'}

Attribute|Type|Use|Description
---|---|---|---
selector|string|optional|
stepKey|string|required|A unique identifier of the action.
before|string|optional| `stepKey` of action that must be executed next.
after|string|optional| `stepKey` of preceding action.

### unselectOption

[See unselectOption docs on codeception.com](http://codeception.com/docs/modules/WebDriver#unselectOption){:target='_blank'}

Attribute|Type|Use|Description
---|---|---|---
selector|string|optional|
userInput|string|optional|
parameterArray|string|optional|
stepKey|string|required|A unique identifier of the action.
before|string|optional| `stepKey` of action that must be executed next.
after|string|optional| `stepKey` of preceding action.


### updateData

When you create a data entity using `createData`, you may need to update it later in the test.
The `updateData` action allows this.

For example, to change the price of a product:

```xml
<<<<<<< HEAD
<updateData stepKey="updateProduct" entity="AdjustPriceProduct" createDataKey="productHandle"/>
=======
<updateData entity="AdjustPriceProduct" createDataKey="productHandle" stepKey="updateProduct"/>
>>>>>>> 976da7fc
```

where `AdjustPriceProduct` simply looks like this:

```xml
<entity name="AdjustPriceProduct" type="product">
    <data key="price">321.00</data>
</entity>
```

Notice only the fields that you wish to update are set.

Attribute|Type|Use|Description
---|---|---|---
storeCode|string|optional|
<<<<<<< HEAD
stepKey|string|required|
entity|string|required|
createDataKey|string|required|
before|string|optional|
after|string|optional|

This action can optionally contain one or more [required-entity](#required-entity) child elements.
=======
stepKey|string|required|A unique identifier of the action.
entity|string|required|
createDataKey|string|required|
before|string|optional| `stepKey` of action that must be executed next.
after|string|optional| `stepKey` of preceding action.

This action can optionally contain one or more [requiredEntity](#requiredEntity) child elements.
>>>>>>> 976da7fc

### wait

[See wait docs on codeception.com](http://codeception.com/docs/modules/WebDriver#wait){:target='_blank'}

Attribute|Type|Use|Description
---|---|---|---
time|string|optional|
stepKey|string|required|A unique identifier of the action.
before|string|optional| `stepKey` of action that must be executed next.
after|string|optional| `stepKey` of preceding action.

### waitForAjaxLoad

Wait for all AJAX calls to finish.

Attribute|Type|Use|Description
---|---|---|---
time|string|optional|
stepKey|string|required|A unique identifier of the action.
before|string|optional| `stepKey` of action that must be executed next.
after|string|optional| `stepKey` of preceding action.

### waitForElementChange

[See waitForElementChange docs on codeception.com](http://codeception.com/docs/modules/WebDriver#waitForElementChange){:target='_blank'}

Attribute|Type|Use|Description
---|---|---|---
selector|string|optional|
function|string|optional|
time|string|optional|
stepKey|string|required|A unique identifier of the action.
before|string|optional| `stepKey` of action that must be executed next.
after|string|optional| `stepKey` of preceding action.

### waitForElement

[See waitForElement docs on codeception.com](http://codeception.com/docs/modules/WebDriver#waitForElement){:target='_blank'}

Attribute|Type|Use|Description
---|---|---|---
selector|string|optional|
time|string|optional|
stepKey|string|required|A unique identifier of the action.
before|string|optional| `stepKey` of action that must be executed next.
after|string|optional| `stepKey` of preceding action.

### waitForElementNotVisible

[See waitForElementNotVisible docs on codeception.com](http://codeception.com/docs/modules/WebDriver#waitForElementNotVisible){:target='_blank'}

Attribute|Type|Use|Description
---|---|---|---
selector|string|optional|
time|string|optional|
stepKey|string|required|A unique identifier of the action.
before|string|optional| `stepKey` of action that must be executed next.
after|string|optional| `stepKey` of preceding action.

### waitForElementVisible

[See waitForElementVisible docs on codeception.com](http://codeception.com/docs/modules/WebDriver#waitForElementVisible){:target='_blank'}

Attribute|Type|Use|Description
---|---|---|---
selector|string|optional|
time|string|optional|
stepKey|string|required|A unique identifier of the action.
before|string|optional| `stepKey` of action that must be executed next.
after|string|optional| `stepKey` of preceding action.

### waitForJS

[See waitForJS docs on codeception.com](http://codeception.com/docs/modules/WebDriver#waitForJS){:target='_blank'}

Attribute|Type|Use|Description
---|---|---|---
function|string|optional|
time|string|optional|
stepKey|string|required|A unique identifier of the action.
before|string|optional| `stepKey` of action that must be executed next.
after|string|optional| `stepKey` of preceding action.

### waitForLoadingMaskToDisappear

Wait for all Magento loading overlays to go away.

<div class="bs-callout bs-callout-info" markdown="1">
The CSS class for loading masks is not used consistently throughout Magento. Therefore, this convenience function tries to wait for various specific selectors.
</div>

```config
# Wait for these classes to not be visible

//div[contains(@class, "loading-mask")]
//div[contains(@class, "admin_data-grid-loading-mask")]
//div[contains(@class, "admin__data-grid-loading-mask")]
//div[contains(@class, "admin__form-loading-mask")]
//div[@data-role="spinner"]
```


Attribute|Type|Use|Description
---|---|---|---
stepKey|string|required|A unique identifier of the action.
before|string|optional| `stepKey` of action that must be executed next.
after|string|optional| `stepKey` of preceding action.

### waitForPageLoad

Wait for AJAX, Magento loading overlays, and `document.readyState == "complete"`.

Attribute|Type|Use|Description
---|---|---|---
time|string|optional|
stepKey|string|required|A unique identifier of the action.
before|string|optional| `stepKey` of action that must be executed next.
after|string|optional| `stepKey` of preceding action.

### waitForText

[See waitForText docs on codeception.com](http://codeception.com/docs/modules/WebDriver#waitForText){:target='_blank'}

Attribute|Type|Use|Description
---|---|---|---
userInput|string|optional|
time|string|optional|
selector|string|optional|
stepKey|string|required|A unique identifier of the action.
before|string|optional| `stepKey` of action that must be executed next.
after|string|optional| `stepKey` of preceding action.


<!-- Abbreviations -->

*[MFTF]: Magento Functional Testing Framework<|MERGE_RESOLUTION|>--- conflicted
+++ resolved
@@ -39,11 +39,7 @@
 Example with `before`:
 
 ```xml
-<<<<<<< HEAD
-<myAction before="fillField stepKey="conditionalClickStep1"/>
-=======
 <myAction before="fillField" stepKey="conditionalClickStep1"/>
->>>>>>> 976da7fc
 ```
 
 `myAction` will be executed before the action, which has `stepKey="fillField"`.
@@ -51,11 +47,7 @@
 Example with `after`:
 
 ```xml
-<<<<<<< HEAD
-<myAction after="fillField stepKey="seeResult"/>
-=======
 <myAction after="fillField" stepKey="seeResult"/>
->>>>>>> 976da7fc
 ```
 
 `myAction` will be executed after the action, which has `stepKey="fillField"`.
@@ -64,11 +56,7 @@
 
 `stepKey` value format principles:
 
-<<<<<<< HEAD
-* Must be unique within [`<test>`](../tests.html#test)
-=======
 * Must be unique within [`<test>`](../test.html#test)
->>>>>>> 976da7fc
 * Naming should be as descriptive as possible
   * Should describe the action performed
   * Should briefly describe the purpose
@@ -77,12 +65,7 @@
 * Should be the last attribute of an element
 
 ## Example
-<<<<<<< HEAD
-=======
-
-<!-- TODO: Review the example -->
-
->>>>>>> 976da7fc
+
 {%raw%}
 The following example contains four actions:
 
@@ -92,27 +75,16 @@
 4. [Click the Sign In button](#example-step4)
 
 ```xml
-<<<<<<< HEAD
-<amOnPage stepKey="amOnSignInPage"  url="{{StorefrontCustomerSignInPage}}"/>
-<fillField  stepKey="fillEmail" userInput="$$customer.email$$" selector="{{StorefrontCustomerSignInFormSection.emailField}}"/>
-<fillField  stepKey="fillPassword" userInput="$$customer.password$$" selector="{{StorefrontCustomerSignInFormSection.passwordField}}"/>
-<click stepKey="clickSignInAccountButton" selector="{{StorefrontCustomerSignInFormSection.signInAccountButton}}"/>
-=======
 <amOnPage url="{{StorefrontCustomerSignInPage}}" stepKey="amOnSignInPage"/>
 <fillField  userInput="$$customer.email$$" selector="{{StorefrontCustomerSignInFormSection.emailField}} stepKey="fillEmail"/>
 <fillField  userInput="$$customer.password$$" selector="{{StorefrontCustomerSignInFormSection.passwordField}}" stepKey="fillPassword"/>
 <click selector="{{StorefrontCustomerSignInFormSection.signInAccountButton}}" stepKey="clickSignInAccountButton"/>
->>>>>>> 976da7fc
 ```
 
 #### 1. Open the Sign In page for a Customer {#example-step1}
 
 ```xml
-<<<<<<< HEAD
-<amOnPage stepKey="amOnSignInPage"  url="{{StorefrontCustomerSignInPage.url}}"/>
-=======
 <amOnPage url="{{StorefrontCustomerSignInPage.url}}" stepKey="amOnSignInPage"/>
->>>>>>> 976da7fc
 ```
 
 The Customer Sign In page is declared in the _.../Customer/Page/StorefrontCustomerSignInPage.xml_.
@@ -136,11 +108,7 @@
 #### 2. Enter customer's e-mail  {#example-step2}
 
 ```xml
-<<<<<<< HEAD
-<fillField  stepKey="fillEmail" userInput="$$customer.email$$" selector="{{StorefrontCustomerSignInFormSection.emailField}}"/>
-=======
 <fillField  userInput="$$customer.email$$" selector="{{StorefrontCustomerSignInFormSection.emailField}}" stepKey="fillEmail"/>
->>>>>>> 976da7fc
 ```
 
 [fillField](#fillfield) fills a text field with the given string.
@@ -168,28 +136,16 @@
 #### 3. Enter customer's password  {#example-step3}
 
 ```xml
-<<<<<<< HEAD
-<fillField  stepKey="fillPassword" userInput="$$customer.password$$" selector="{{StorefrontCustomerSignInFormSection.passwordField}}"/>
-=======
 <fillField  userInput="$$customer.password$$" selector="{{StorefrontCustomerSignInFormSection.passwordField}}" stepKey="fillPassword"/>
->>>>>>> 976da7fc
 ```
 
 The action here is very similar to the action in a previous step.
 The only difference is that different data assigned to the attributes which set a field with password.
 
-<<<<<<< HEAD
-
 #### 4. Click the Sign In button {#example-step4}
 
 ```xml
-<click stepKey="clickSignInAccountButton" selector="{{StorefrontCustomerSignInFormSection.signInAccountButton}}"/>
-=======
-#### 4. Click the Sign In button {#example-step4}
-
-```xml
 <click selector="{{StorefrontCustomerSignInFormSection.signInAccountButton}}" stepKey="clickSignInAccountButton"/>
->>>>>>> 976da7fc
 ```
 
 Here, [click](#click) performs a click on a button that can be found by selector that is stored in the `signInAccountButton` of the `StorefrontCustomerSignInFormSection`.
@@ -208,19 +164,12 @@
 *  [grabTextFrom](#grabtextfrom)
 *  [grabValueFrom](#grabValueFrom)
 
-<<<<<<< HEAD
-## Reference
-
-The following list contains reference documentation about all action elements available in the MFTF.
-If description of an element does not includes a link to Codeception analogue, it means that the action is developed by Magento for specific MFTF needs.
-=======
 Learn more in [Using data returned by test actions](../data.html#using-data-returned-by-test-actions).
 
 ## Reference
 
 The following list contains reference documentation about all action elements available in the MFTF.
 If description of an element does not include a link to Codeception analogue, it means that the action is developed by Magento for specific MFTF needs.
->>>>>>> 976da7fc
 
 ### acceptPopup
 
@@ -317,17 +266,10 @@
 
 Attribute|Type|Use|Description
 ---|---|---|---
-<<<<<<< HEAD
-selector|xs:string|required|
-stepKey|xs:string|required|
-before|xs:string|optional|
-after|xs:string|optional|
-=======
 selector|string|required|
 stepKey|string|required|A unique identifier of the action.
 before|string|optional| `stepKey` of action that must be executed next.
 after|string|optional| `stepKey` of preceding action.
->>>>>>> 976da7fc
 
 ### click
 
@@ -390,8 +332,6 @@
 before|string|optional| `stepKey` of action that must be executed next.
 after|string|optional| `stepKey` of preceding action.
 
-<<<<<<< HEAD
-=======
 ### comment
 
 Allows input of a string as a PHP code comment.
@@ -405,7 +345,6 @@
 before|string|optional| `stepKey` of action that must be executed next.
 after|string|optional| `stepKey` of preceding action.
 
->>>>>>> 976da7fc
 ### conditionalClick
 
 Conditionally click on an element if and only if another element is visible or not.
@@ -444,15 +383,9 @@
 after|string|optional| `stepKey` of preceding action.
 storeCode|string|optional|
 
-<<<<<<< HEAD
-This action can optionally contain one or more `required-entity` child elements.
-
-#### required-entity
-=======
 This action can optionally contain one or more `requiredEntity` child elements.
 
 #### requiredEntity
->>>>>>> 976da7fc
 
 Specify relationships amongst data to be created. For example, a complex Product
 object may contain within it a pointer (an ID) to a complex Category object.
@@ -464,11 +397,7 @@
 <createData entity="SampleCategory" stepKey="createCategory"/>
 
 <createData entity="SampleProduct" stepKey="createProduct">
-<<<<<<< HEAD
-    <required-entity createDataKey="createCategory"/>
-=======
     <requiredEntity createDataKey="createCategory"/>
->>>>>>> 976da7fc
 </createData>
 ```
 
@@ -483,11 +412,7 @@
 Delete an entity that was previously created.
 
 It's important to note that this action is only able to delete entities that were
-<<<<<<< HEAD
-previously created using [createData](#createdata) in the scope of the [test](../test.html#test).
-=======
 previously created using [createData](#createdata) in the scope of the [test](../test.html#test-tag).
->>>>>>> 976da7fc
 
 Assuming we created _SampleCategory_ like:
 
@@ -560,17 +485,11 @@
 
 [See dontSeeCurrentUrlMatches docs on codeception.com](http://codeception.com/docs/modules/WebDriver#dontSeeCurrentUrlMatches){:target='_blank'}
 
-<<<<<<< HEAD
-Attribute|Type|Use|Description
----|---|---|---
-url|string|optional|
-=======
 <!-- TODO: Add description of regex customization -->
 
 Attribute|Type|Use|Description
 ---|---|---|---
 regex|string|optional|
->>>>>>> 976da7fc
 stepKey|string|required|A unique identifier of the action.
 before|string|optional| `stepKey` of action that must be executed next.
 after|string|optional| `stepKey` of preceding action.
@@ -765,20 +684,11 @@
 
 Attribute|Type|Use|Description
 ---|---|---|---
-<<<<<<< HEAD
-userInput|xs:string|optional|
-locale|xs:string|optional|
-variable|xs:string|optional|
-stepKey|xs:string|required|
-before|xs:string|optional|
-after|xs:string|optional|
-=======
 userInput|string|optional|
 locale|string|optional|
 stepKey|string|required|A unique identifier of the action.
 before|string|optional| `stepKey` of action that must be executed next.
 after|string|optional| `stepKey` of preceding action.
->>>>>>> 976da7fc
 
 ### getData
 
@@ -788,13 +698,8 @@
 For example, using `getData` in a test looks like this:
 
 ```xml
-<<<<<<< HEAD
-<getData stepKey="getAttributeOption1Handle" entity="ProductAttributeOptionGetter" index="1">
-    <required-entity createDataKey="productAttributeHandle"/>
-=======
 <getData entity="ProductAttributeOptionGetter" index="1" stepKey="getAttributeOption1Handle">
     <requiredEntity createDataKey="productAttributeHandle"/>
->>>>>>> 976da7fc
 </getData>
 ```
 
@@ -803,23 +708,13 @@
 Attribute|Type|Use|Description
 ---|---|---|---
 storeCode|string|optional|
-<<<<<<< HEAD
-stepKey|string|required|
+stepKey|string|required|A unique identifier of the action.
 index|integer|optional|
 entity|string|required|
-before|string|optional|
-after|string|optional|
-
-This action can optionally contain one or more [required-entity](#required-entity) child elements.
-=======
-stepKey|string|required|A unique identifier of the action.
-index|integer|optional|
-entity|string|required|
 before|string|optional| `stepKey` of action that must be executed next.
 after|string|optional| `stepKey` of preceding action.
 
 This action can optionally contain one or more [requiredEntity](#requiredEntity) child elements.
->>>>>>> 976da7fc
 
 ### grabAttributeFrom
 
@@ -849,17 +744,11 @@
 
 [See grabFromCurrentUrl docs on codeception.com](http://codeception.com/docs/modules/WebDriver#grabFromCurrentUrl){:target='_blank'}
 
-<<<<<<< HEAD
-Attribute|Type|Use|Description
----|---|---|---
-url|string|optional|
-=======
 <!-- Add description for customized regex -->
 
 Attribute|Type|Use|Description
 ---|---|---|---
 regex|string|optional|
->>>>>>> 976da7fc
 stepKey|string|required|A unique identifier of the action.
 before|string|optional| `stepKey` of action that must be executed next.
 after|string|optional| `stepKey` of preceding action.
@@ -1065,11 +954,7 @@
 
 Attribute|Type|Use|Description
 ---|---|---|---
-<<<<<<< HEAD
-keyForRemoval|xs:string|required|Set `stepKey` of the action you want to remove.
-=======
 keyForRemoval|string|required|Set `stepKey` of the action you want to remove.
->>>>>>> 976da7fc
 
 ### resetCookie
 
@@ -1196,17 +1081,11 @@
 
 [See seeCurrentUrlMatches docs on codeception.com](http://codeception.com/docs/modules/WebDriver#seeCurrentUrlMatches){:target='_blank'}
 
-<<<<<<< HEAD
-Attribute|Type|Use|Description
----|---|---|---
-url|string|optional|
-=======
 <!-- Add description for customized regex -->
 
 Attribute|Type|Use|Description
 ---|---|---|---
 regex|string|optional|
->>>>>>> 976da7fc
 stepKey|string|required|A unique identifier of the action.
 before|string|optional| `stepKey` of action that must be executed next.
 after|string|optional| `stepKey` of preceding action.
@@ -1481,11 +1360,7 @@
 For example, to change the price of a product:
 
 ```xml
-<<<<<<< HEAD
-<updateData stepKey="updateProduct" entity="AdjustPriceProduct" createDataKey="productHandle"/>
-=======
 <updateData entity="AdjustPriceProduct" createDataKey="productHandle" stepKey="updateProduct"/>
->>>>>>> 976da7fc
 ```
 
 where `AdjustPriceProduct` simply looks like this:
@@ -1501,23 +1376,13 @@
 Attribute|Type|Use|Description
 ---|---|---|---
 storeCode|string|optional|
-<<<<<<< HEAD
-stepKey|string|required|
+stepKey|string|required|A unique identifier of the action.
 entity|string|required|
 createDataKey|string|required|
-before|string|optional|
-after|string|optional|
-
-This action can optionally contain one or more [required-entity](#required-entity) child elements.
-=======
-stepKey|string|required|A unique identifier of the action.
-entity|string|required|
-createDataKey|string|required|
 before|string|optional| `stepKey` of action that must be executed next.
 after|string|optional| `stepKey` of preceding action.
 
 This action can optionally contain one or more [requiredEntity](#requiredEntity) child elements.
->>>>>>> 976da7fc
 
 ### wait
 
