--- conflicted
+++ resolved
@@ -30,13 +30,10 @@
 This patch addresses backward-incompatibility issues that extension developers may have experienced after the introduction of `Magento\Framework\Mail\EmailMessageInterface`,  which was released in Magento 2.3.3. In the scope of this patch, the new `EmailMessageInterface` inherits from the old `MessageInterface`, and core modules are changed back to rely on `MessageInterface`. **Merchants should apply this patch as soon as possible, especially if their deployments include extensions or customizations that use the mail interface**.
 
 See [Applying patches](https://devdocs.magento.com/guides/v2.3/comp-mgr/patching.html) for specific instructions on downloading and applying Magento patches. To find the patch, navigate to [Tech Resources](https://magento.com/tech-resources/download), and select the EmailMessageInterface backward compatibility issue  patch associated with the version of Magento you are running.
-<<<<<<< HEAD
 
 ## Apply the Method chaining fix for product collection patch to resolve an issue with broken method chaining in some extensions
 
 This patch addresses changes that were introduced in Magento 2.3.3 that resulted in problems with extensions and customizations of the product collection feature that rely on method chaining contracts. The `addAttributeToFilter` method (in file `app/code/Magento/Catalog/Model/ResourceModel/Product/Collection.php`) was refactored without a return statement, which broke the method chaining that is used extensively in customizations of this feature. This patch refactors the method to add the missing return statement and ensure that method chaining works as expected.
-=======
->>>>>>> 411d266b
 
 ## Highlights
 
@@ -957,11 +954,8 @@
 * Magento no longer throws a fatal error when you click **View Order**  on an order that contains a product that was available when the order was created but which was subsequently  deleted from the storefront.
 
 <!--- MAGETWO-98832-->
-<<<<<<< HEAD
+
 *  The Allowed Countries drop-down list that is available in multisite deployments now reflects the settings that  are configured in **Stores** > **Configuration** > **General** > **General** > **Country Options** > **Allow Countries**.
-=======
-* The Allowed Countries drop-down list that is available in multisite deployments now reflects the settings that  are configured in **Stores** > **Configuration** > **General** > **General** > **Country Options** > **Allow Countries**.
->>>>>>> 411d266b
 
 ### Search
 
@@ -1017,11 +1011,8 @@
 ### Templates
 
 <!--- ENGCOM-5440-->
-<<<<<<< HEAD
+
 *  The Insert Variables popup window is now populated with template variables as expected. (This window is accessed from **Marketing** > **Email Templates** > **Add New Template**.) *Fix submitted by Mahesh Singh in pull request [23173](https://github.com/magento/magento2/pull/23173)*. [GitHub-23135](https://github.com/magento/magento2/issues/23135)
-=======
-* The Insert Variables popup window is now populated with template variables as expected. (This window is accessed from **Marketing** > **Email Templates** > **Add New Template**.) *Fix submitted by Mahesh Singh in pull request [23173](https://github.com/magento/magento2/pull/23173)*. [GitHub-23135](https://github.com/magento/magento2/issues/23135)
->>>>>>> 411d266b
 
 ### Testing
 
