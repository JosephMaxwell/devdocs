---
group: release-notes
title: Magento Commerce 2.3.1 Release Notes
---

<<<<<<< HEAD
*Release notes published on March 26, 2019 and last edited on March 29, 2019.*
=======
*Release notes published March 26, 2019 and updated on March 29, 2019.*
>>>>>>> 8141f1ba

We are pleased to present Magento Commerce 2.3.1.  This release includes over 200 functional fixes to the core product, over 500 pull requests contributed by the community, and  over 30 security enhancements. 

This release includes significant contributions from our community members. These contributions range from minor clean-up of core code to the development of substantial features such as Inventory Management and GraphQL. Although code for these features is bundled with quarterly releases of the Magento core code, several of these projects (for example, Page Builder and Progressive Web Applications (PWA) Studio) are also released independently. Bug fixes for these projects are not documented in these core release notes but in separate project-specific sets of notes.


## Apply patch PRODSECBUG-2198 to address critical SQL injection vulnerability

A critical SQL injection vulnerability has been identified in 2.3.x Magento code. A fix for this issue is included in Magento 2.3.1. If you cannot immediately apply the full patch, you can quickly protect your store from this vulnerability by installing patch PRODSECBUG-2198.  However, **we strongly encourage all merchants to stay up-to-date on security patches**. See the description of  PRODSECBUG-2198  in the  [Magento Security Center](https://magento.com/security/patches/magento-2.3.1-2.2.8-and-2.1.17-security-update) for information on this vulnerability. 


Follow these steps to download and apply this patch:

1. Access [My Account](https://account.magento.com/customer/account/login).

2. Navigate to the **Downloads** tab. Select the Magento edition and version you need. 

3. Select **Support Patches and Security Patches**, then **PRODSECBUG-2198**.

4. Download the patch and upload to a specific directory in your Magento installation such as `m2-hotfixes` (confirm  that the directory is not accessible publicly).

5. From your project root, apply the patch.  `git apply ./m2-hotfixes/<patch-file-name>`.

6. Refresh the cache from the Admin (**System** > **Cache Management**).

<<<<<<< HEAD


## Apply the Admin Dashboard Image-Charts patch to address deprecation of Google Image Charts

Magento 2.x currently uses Google Image Charts to render static charts in Admin dashboards. Google stopped supporting Google Image Charts on March 14, 2019, and Magento is providing the Admin Dashboard Image-Charts  patch to replace Google Image Charts with the Image-Charts free service. Users of Magento 2.x deployments will not be able to view static charts in Magento 2.x instances unless they download and apply this patch. 
 
See  [Switch from deprecated Google Image Charts to Image-Charts for Magento](https://support.magento.com/hc/en-us/articles/360024850172) for information on downloading and applying this patch. 
=======
## PayPal Payflow Pro active carding activity update

The PayPal Payflow Pro integration in Magento is being actively targeted by carding activity. To resolve these carding activity issues, Magento has provided Composer packages that add an option for Google reCAPTCHA and CAPTCHA to the Payflow Pro checkout form. See [PayPal Payflow Pro active carding activity](https://support.magento.com/hc/en-us/articles/360025515991) for a full discussion of this issue and instructions on downloading these packages. **We strongly recommend that all Payflow Pro merchants download and install these packages to help enhance the security of their storefronts**.
>>>>>>> 8141f1ba



## Highlights

Look for the following highlights in this release:


### Merchant tool enhancements

#### Page Builder

Page Builder is a drag-and-drop visual content editing tool that lets merchants customize content page layout and create shopping experiences that blend content and commerce without writing HTML or CSS.  Page Builder provides merchants with a powerful set of content types to compose various types of pages and easy drag-and-drop positioning of all content elements for intuitive page editing. Page Builder is available on Magento Commerce only. See [Page Builder User Guide](https://docs.magento.com/m2/ee/user_guide/cms/page-builder.html) and [Page Builder Developer Documentation](https://devdocs.magento.com/page-builder/docs/index.html). 



#### Improved order creation workflow in the Admin

The Admin order creation workflow has been refactored to eliminate delays when editing billing and shipping addresses. Processing of these fields now happens only after they are populated. 

#### Ability to upload PDP images without compression and downsizing

 Merchants can now upload PDP images larger than 1920 x 1200  without first compressing and downsizing the images. Previously, when a merchant uploaded a high quality product image (larger than 1920 x 1200), Magento resized and compressed the image. Merchants can now set requirements for resizing and compression as well as compression quality and target width and height. <!--- MAGETWO-95299-->






#### Inventory Management 1.1.0 (Community-developed feature!)

The Multi-Source Inventory (MSI) community project has added multiple new features to this release of Inventory Management. See [Inventory Management Release Notes](https://devdocs.magento.com/guides/v2.3/inventory/release-notes.html) for information about specific fixes and acknowledgements to community contributors.

* **Support for Elasticsearch and Inventory Management**. All site searches now return correct products and quantities when Elasticsearch is used as the search engine. (As of this release, only default option from 2.3+)  Searches return results from stock assigned to the website. Advanced features are supported, including filtering search results. Community-developed feature! 

* **Distance Priority Source Selection algorithm (SSA) option**. Merchants can enable this algorithm to reduce fulfillment costs by shipping orders from the closest inventory locations. This SSA option uses address geocoding through the Google Maps API to calculate the shortest distance for deliveries. See [Manage source selection algorithms](https://devdocs.magento.com/guides/v2.3/rest/modules/inventory/manage-source-selection.html).


* **Enhancements to mass inventory transfers**. Bulk transfer of inventory has been optimized to improve processing speed and to reduce locking during transfers.   


### Improved developer experience

#### Automation of upgrade process dependency assessment

A new composer plugin `magento/composer-root-update-plugin` automatically updates all dependencies in `composer.json` during a Magento 2.x upgrade. Previously, developers performed this step manually by running the `https://devdocs.magento.com/guides/v2.3/comp-mgr/cli/cli-upgrade.html#upgrade-cli-script` upgrade script. <!--- MC-5465-->



#### Progressive Web Apps (PWA) Studio

PWA Studio is a set of developer tools that allow you to develop, deploy, and maintain a PWA storefront on top of Magento 2.x. See [Magento PWA Documentation](https://magento-research.github.io/pwa-studio/).


#### GraphQL

Community contributions for this release include major additions to cart actions (create cart, populate cart, set shipping address)  and customers (create customer account). See [Release Notes](https://devdocs.magento.com/guides/v2.3/graphql/release-notes.html) for information about specific fixes and acknowledgements to community contributors. 


### Substantial security enhancements

This release includes over 30 security enhancements that help close cross-site scripting, arbitrary code execution, and sensitive data disclosure vulnerabilities as well as other security issues. No confirmed attacks related to these issues have occurred to date. However, certain vulnerabilities can potentially be exploited to access customer information or take over administrator sessions. See [Magento Security Center](https://magento.com/security/patches/magento-2.3.1-2.2.8-and-2.1.17-security-update) for a comprehensive discussion of these issues. All exploitable security issues fixed in this release (2.3.1) have been ported to 2.2.8, 2.1.17, 1.14.4.1, and 1.9.4.1, as appropriate.


### Performance boosts

**Magento now supports customer accounts with more than 3,000 addresses**. B2B merchants should note the multiple code enhancements that contribute to this performance boost: 

* Customer address handling has been rewritten with UI components that increase platform performance, which in turn streamlines the management of customers with 3000 and more addresses.  <!--- MAGETWO-94346 95249-->

* The Admin order creation page now handles  customer accounts with 3000 addresses without performance issues.   <!--- MC-5683-->

* Magento now displays the list of additional customer addresses contained in the storefront customer address book  as a grid, which has improved performance for customers with many additional addresses associated with their accounts. [Address Book](https://docs.magento.com/m2/ee/user_guide/customers/account-dashboard-address-book.html) describes how to use this enhanced feature. <!--- MAGETWO-94347-->


* The shipping and billing data that a user enters during checkout nows persists if the user interrupts checkout to continue shopping. Previously, checkout data was deleted after a cart update. <!-- MAGETWO-95067 -->


### Infrastructure improvements

Infrastructure improvements are core enhancements that underlie both merchant and developer features. 


* This release includes a **new Authorize.Net extension** to replace the Authorize.Net Direct Post module, which implemented an MD5-based hash that Authorize.Net will no longer support as of June 28, 2019. See [Authorize.Net](https://docs.magento.com/m2/ce/user_guide/payment/authorize-net.html) for information on configuring and using this new extension. Information about the deprecation of Authorize.Net Direct Post can be found [here](https://docs.magento.com/m2/ce/user_guide/payment/authorize-net-direct-post.html). Note that Magento released a patch in late February to address this issue on pre-2.3.1 installations of Magento, which is discussed in [Update Authorize.Net Direct Post from MD5 to SHA-512](https://support.magento.com/hc/en-us/articles/360024368392-Update-Authorize-Net-Direct-Post-from-MD5-to-SHA-512). 


* Accept.js library is now used for Authorize.NET payments.

* Magento now supports **Elasticsearch 6.x**. *Fix submitted by community member  [Romain Ruaud](https://github.com/romainruaud) in pull request [21458](https://github.com/magento/magento2/pull/21458)*. Thank you, Romain! <!--- ENGCOM-4389 -->

* Update PayPal Express Checkout to `checkout.js v4`. This introduces a modernized checkout flow, faster checkout performance, and new payment options in a single integration that does not have to be updated as new payment methods become available. It also unlocks new payment options including Venmo and PayPal Credit. See [PayPal Express Checkout](https://docs.magento.com/m2/ce/user_guide/payment/paypal-express-checkout.html).

* Magento now supports **Redis 5.0**. <!--- MC-5201 -->

* Magento support for PHP has changed slightly as a result of expanding our Elasticsearch support in this release. Magento 2.3.1 is compatible with PHP 7.2.x  and certified  on PHP 7.2.11.


* You can now isolate and extract MySQL Views from regular database tables with no negative effects on database backup and restoration. Support for MySQL Views was introduced in 2.3.0 with unexpected consequences to the default database backups and restore mechanism. This fix restores expected  backup and restore functionality while preserving MySQL View support the backward compatibility with legacy inventory. *Fix submitted by community member  [Stepan Furman](https://github.com/Stepa4man) in pull request [21151](https://github.com/magento/magento2/pull/21151)*. Thank you, Stepan!


* Magento now uses version 6.0 of the DHL XML Services schema for the DHL shipping method. <!--- MC-4245-->* 


* <!--- MAGETWO-95068-->**Checkout information now persists after a cart update**. Information previously entered by a customer during check out (such as shipping address) now persists after the customer updates their shopping cart. Previously, when a customer updated their shopping cart, all information previously entered during check out (such as shipping address) was deleted. 

* Upgrade of Magento Functional Test Framework (MFTF) to 2.3.13. 



### Bundled extension enhancements

This release of Magento includes extensions developed by third-party vendors. 

#### Amazon Pay

* Added **multi-currency support** for  EU and U.K. merchants. See [Use multi-currency](https://amzn.github.io/amazon-payments-magento-2-plugin/configuration.html#use-multi-currency) for an introduction to using this new feature with Magento 2.x.  <!--- BUNDLE-1762-->


#### dotdigital Engagement Cloud (formerly dotmailer)

* dotmailer has been rebranded as dotdigital Engagement Cloud.

* Support for Marketing preferences has been added to the customer account dashboard area. 

* If enabled, we now display the customer consent text in the customer's account dashboard area as the general subscription text.

* The abandoned cart and automation process now benefits from a retry function if contacts are pending in dotdigital Engagement Cloud.



#### Magento Shipping

New features for Magento 2.3.1 include:

* **Shipment Cancellation**.  You can now cancel a shipment that has not yet been dispatched by accessing the shipment and clicking **Cancel Shipment**. 

* **Portal Access via Magento**. You can now access the Magento Shipping portal directly from Magento using the Magento Shipping credentials that are stored in your Magento instance.


Enhancements to existing features include:

* Multiple improvements to the Shipment workflow user experience. 

* **Batch Processing**. Error messaging and field validation has been added to the batch processing workflow. See xxx for a description of other enhancements to batch processing.  

* **Collection Points**. Available Collection Points have been expanded to cater for both FedEx Hold at Locations and UPS Access Points.

* Significant user interface changes have been made to the list of locations displayed during checkout. Opening and closing hours are now included when provided by the carrier.

* **Click & Collect**. The list of Click & Collect locations in checkout has been brought in line with the new Collection Points list. For a description of the new Collection Points list, see xxx. 

* **Carrier Specific Packaging**. Carrier-specific packaging has been added for FedEx. These packages will be available for selection during shipping if a FedEx carrier is configured.

* **Qualification Experience**. The three Qualification experiences (Ship to Address, Click & Collect, and Collection Points) have been restructured and are now available as outcomes in a single Qualification experience.

* **Security**. We've closed scenarios that could allow for third-party code execution.

* **Magento Cart Price Rules**. Cart price rules can now be applied to Magento Shipping.

* **Dispatch**. We've added additional workflow capabilities during the dispatch process to cater for future carriers.


#### Vertex

* Added support for B2C VAT.

* Added support for configurable logging.


## Fixed issues

We've fixed hundreds of issues in the Magento 2.3.1 core code. 


### Installation, upgrade, deployment

<!--- MC-6275-->* The commands to enable and disable debug logging have changed to `bin/magento setup:config:set --enable-debug-logging=true | false`. The previous commands, `bin/magento config:set dev/debug/debug_logging 0 | 1` are no longer supported.  See [Logging](https://devdocs.magento.com/guides/v2.3/config-guide/logging.html). 

<!--- MC-5465-->* A new composer plugin `magento/composer-root-update-plugin` automatically updates all dependencies in `composer.json` during a Magento 2.x upgrade. 

<!--- ENGCOM-3291-->* Magento now sets the `id_prefix` option on prefix cache keys for the cache frontend during installation. If this option is not set, Magento uses the first 12 bits of the md5 hash of the absolute path to the Magento `app/etc` directory. But if this value is not exactly the same on all web servers, cache invalidation will not work.  *Fix submitted by [Fabian Schmengler](https://github.com/schmengler) in pull request [18641](https://github.com/magento/magento2/pull/18641)*. [GitHub-15828](https://github.com/magento/magento2/issues/15828)

<!--- ENGCOM-3059-->* The `./bin/magento config:show` command no longer fails with a fatal error after you run `./bin/magento app:config:dump`. *Fix submitted by [Pratik Oza](https://github.com/mage2pratik) in pull request [18295](https://github.com/magento/magento2/pull/18295)*. [GitHub-17582](https://github.com/magento/magento2/issues/17582)

<!--- MAGETWO-96428-->* The `bin/magento app:config:dump` command now disables all input fields as expected. 

<!--- ENGCOM-3280-->* Administrators  that have been assigned a backup module role resource can now access the backup controller as expected. s*Fix submitted by [Mahesh Singh](https://github.com/maheshWebkul721) in pull request [18816](https://github.com/magento/magento2/pull/18816)*. [GitHub-18150](https://github.com/magento/magento2/issues/18150)

<!--- ENGCOM-3160-->* The `getHostUrl()` method has been updated to reference `HTTP_HOST` rather than `SERVER_PORT`. *Fix submitted by [Logan Stellway](https://github.com/loganstellway) in pull request [18393](https://github.com/magento/magento2/pull/18393)*. [GitHub-18131](https://github.com/magento/magento2/issues/18131)

<!--- MAGETWO-96107-->* Magento no longer displays an extraneous blank option in the country drop-down menu. 

<!--- MAGETWO-91764-->* Excessive timeouts no longer result from the discrepancy between storefront and Admin uses of HTTPS. The storefront now  uses HTTPS exclusively while the Admin uses HTTP. 

<!--- ENGCOM-3786-->* The `config:set --lock-config` command  now acts as expected on all scopes. Previously, after this command was run, administrators were not able to change the configuration for the default store, but could still change it for other scopes. *Fix submitted by [Mahesh Singh](https://github.com/maheshWebkul721) in pull request [19880](https://github.com/magento/magento2/pull/19880)*. [GitHub-19609](https://github.com/magento/magento2/issues/19609)

<!--- ENGCOM-3701-->* Magento now skips disabled modules  when compiling static content. *Fix submitted by [Shikha Mishra](https://github.com/shikhamis11) in pull request [19751](https://github.com/magento/magento2/pull/19751)*. [GitHub-19605](https://github.com/magento/magento2/issues/19605)

<!--- MC-5620-->* The `bin/magento setup:upgrade --convert-old-scripts=1` command now supports the conversion of indexes and constraints.  



### AdminGWS

<!--- MAGETWO-91617-->* Magento now updates the reports table as expected when a new administrator with restricted privileges logs in and selects **Report** > **Products** > **Ordered**. Previously, Magento did not generate this report, and logged an error in `var/log/system.log`. 



### Amazon Pay

<!--- BUNDLE-1762-->*  Fixed a bug where the Magento order ID was not always correctly represented in Amazon Pay order details.




### Analytics

<!--- ENGCOM-3263 -->* You can now save configuration settings from the **Admin**  > **Stores** > **Configuration** > **General** > **Advanced Reporting** without providing an industry value. Previously, Magento did not save configuration settings, and displayed this error:  `Please select a vertical.` *Fix submitted by [Pratik Oza](https://github.com/mage2pratik) in pull request [18782](https://github.com/magento/magento2/pull/18782)*. [GitHub-15259](https://github.com/magento/magento2/issues/15259)



### Authorization


<!--- MAGETWO-95536-->* You can now successfully save a role from the Admin. Previously, when you saved a role from the Admin, Magento removed all  users from the role (no matter which checkbox was checked), and displayed this message, `This user has no tokens`.


### Backend


<!--- ENGCOM-3655-->* `CustomerRepository::getList()` now loads custom attributes that are named `company`. *Fix submitted by [Tegan Elizabeth Bold](https://github.com/Militree) in pull request [19620](https://github.com/magento/magento2/pull/19620)*. [GitHub-17759](https://github.com/magento/magento2/issues/17759)


<!--- ENGCOM-3561-->* Fixed icon behavior on the product customization page. *Fix submitted by [Kajal Solanki](https://github.com/speedy008) in pull request [19405](https://github.com/magento/magento2/pull/19405)*. [GitHub-19399](https://github.com/magento/magento2/issues/19399)

<!--- ENGCOM-4054-->* The **Reload Data** button on the Admin now works as expected. *Fix submitted by [Eduard Chitoraga](https://github.com/eduard13) in pull request [20803](https://github.com/magento/magento2/pull/20803)*. [GitHub-20802](https://github.com/magento/magento2/issues/20802)


### Bundle

<!--- ENGCOM-3361 -->* Bundle special prices are now correctly rounded when you load and resave a bundle product. Previously, when you reloaded a bundle with a special price that required four positions after the decimal (for example, 78,9473), Magento rounded the price to two decimal places. *Fix submitted by [p-bystritsky](https://github.com/p-bystritsky) in pull request [18987](https://github.com/magento/magento2/pull/18987)*. [GitHub-17638](https://github.com/magento/magento2/issues/17638)

<!--- ENGCOM-3391 -->* The Bundle Product Option Repository Delete method now removes the correct option. Previously, it removed the first option, regardless of the `optionId` that was specified. *Fix submitted by [Burlacu Vasilii](https://github.com/vasilii-b) in pull request [19027](https://github.com/magento/magento2/pull/19027)*. [GitHub-18979](https://github.com/magento/magento2/issues/18979)

<!--- ENGCOM-3161 MAGETWO-69959 -->* Magento no longer overwrites user-defined option quantities with default values when a customer edits a bundle product from a shopping cart. *Fix submitted by [Vishal Gelani](https://github.com/gelanivishal) in pull request [18520](https://github.com/magento/magento2/pull/18520)*. [GitHub-4942](https://github.com/magento/magento2/issues/4942)

<!--- MAGETWO-58212-->* You can now successfully change the attribute set for a bundle product. Previously, the edit bundle page hung, and Magento threw this error, `Uncaught TypeError: Cannot read property 'length' of undefined`. [GitHub-5999](https://github.com/magento/magento2/issues/5999)

<!--- MAGETWO-91628-->* Magento now maintains the correct base price for a bundle product when you add a bundle product in one currency and then add the same bundle product option in a different currency. Previously, when you added the same bundle product option in a different currency, Magento doubled the base price. 

<!--- MAGETWO-91679-->* Bundle product SKUs are now built based on the order of the options set in the bundle product.  Previously, SKUs were built based on the order of the selected product ID numbers in ascending order. [GitHub-14262](https://github.com/magento/magento2/issues/14262)

<!--- ENGCOM-3487 3585-->* Magento now adds all selected values to the cart when a customer adds a bundle product option using an input type checkbox. Previously, if a bundle product had three values, Magento added only two options to the cart. *Fix submitted by [Mahesh Singh](https://github.com/maheshWebkul721) in pull request [19261](https://github.com/magento/magento2/pull/19261) and pull request [19437](https://github.com/magento/magento2/pull/19437)*. [GitHub-19205](https://github.com/magento/magento2/issues/19205)

<!--- ENGCOM-3605-->* Fixed inconsistently sized title box border on the edit bundle product page when adding an item to a bundle product from the Admin. *Fix submitted by [Abrar Pathan](https://github.com/abrarpathan19) in pull request [19510](https://github.com/magento/magento2/pull/19510)*. [GitHub-19509](https://github.com/magento/magento2/issues/19509)

<!--- MAGETWO-97617-->* You can now add a bundle product to a requisition list from the category page. Previously, Magento threw this error, `PHP Fatal error: Uncaught Error: Call to a member function getParentProductId() on string in app/code/Magento/RequisitionList/Model/RequisitionListItem/Options/Builder.php:118`. 




### B2B


<!--- MAGETWO-91614-->* You can now filter customers by status. Previously, Magento threw an SQL ERROR when you clicked on **Apply Filters** after setting the filter to status. 

<!--- MAGETWO-91754-->* Magento now loads the company profile, roles, and permissions information for a company account when **Enable Reward Points Functionality** is set to **no** in the Admin and you flush cache storage. 

<!--- MAGETWO-94866-->* Magento now displays products that merchants have added to the public catalog through **Product** > **Edit page** > **Shared Catalog**. Previously, these items appeared if added  through **Catalog** > **Shared Catalog**, but not through **Product** > **Edit page** > **Shared Catalog**. 

<!--- MAGETWO-91661-->* Menus now close as expected from the Quick Order page in mobile view.

<!--- MAGETWO-94887-->* Magento no longer displays a duplicate **Add product** button when you change currency from the Order currency drop-down menu while creating an order from the Admin. 

<!--- MAGETWO-96598-->* Merchants can now add a product to the default public catalog,  and the product can be accessed by the product URL on the storefront. Previously, Magento did not add the product to the shared catalog and instead displayed this error, `Requested categories don't exist`. 

<!--- MAGETWO-97314-->* Magento now displays custom prices in quotes, the shopping cart, and during checkout. Previously, when you moved a product with a custom price to the shopping cart from the Admin, the custom price was lost, and Magento did not display it in the shopping cart.

<!--- MAGETWO-97131-->* A logged-in user can now log out, log in as a guest, and then check out when persistent cart is enabled. Previously, under these circumstances, the customer logged in as guest could not check out, and Magento displayed this error, `No such entity with cartId = null`. 

<!--- MAGETWO-97315-->* Magento now correctly displays pricing for configurable products when permissions are set to prevent adding products to cart from a category. 


### CAPTCHA

<!--- MAGETWO-94052-->* CAPTCHA now appears as expected in the Log in pop-up window.


### Cart and checkout

<!--- ENGCOM-3194 -->* Magento now displays a product's special price on the storefront, product listings, and product detail page as expected when the special price is 0.00. Previously, Magento displayed the regular price, but used the special price for sorting and quote calculations. *Fix submitted by [Mahesh Singh](https://github.com/maheshWebkul721) in pull request [18631](https://github.com/magento/magento2/pull/18631)*. [GitHub-18268](https://github.com/magento/magento2/issues/18268)

<!--- ENGCOM-3237 -->* Custom shipping methods in custom carrier code can now include underscores. *Fix submitted by [Jakub](https://github.com/idziakjakub) in pull request [18689](https://github.com/magento/magento2/pull/18689)*. [GitHub-5021](https://github.com/magento/magento2/issues/5021)

<!--- ENGCOM-3073 -->* Magento no longer displays the infinite loading indicator when an error occurs during check out. *Fix submitted by [Ihor Sviziev](https://github.com/ihor-sviziev) in pull request [18331](https://github.com/magento/magento2/pull/18331)*. [GitHub-18330](https://github.com/magento/magento2/issues/18330)

<!--- ENGCOM-3189 -->* The **Clear shopping cart** button now works as expected. Previously, the page reloaded, but the shopping cart was not cleared. *Fix submitted by [Luuk Schakenraad](https://github.com/luukschakenraad) in pull request [18596](https://github.com/magento/magento2/pull/18596)*. [GitHub-18475](https://github.com/magento/magento2/issues/18475), [GitHub-18589](https://github.com/magento/magento2/issues/18589)

<!--- ENGCOM-2987 -->* Magento now dispatches a `checkout_cart_product_add_before` event in addition to a `checkout_cart_product_add_after` event. *Fix submitted by [Leandro Rosa](https://github.com/leandro-rosa) in pull request [18080](https://github.com/magento/magento2/pull/18080)*. [GitHub-17830](https://github.com/magento/magento2/issues/17830)

<!--- MAGETWO-95935-->* Customer address attribute validation during checkout now permits spaces. 

<!--- MAGETWO-96812-->* Clicking multiple times on the mini cart icon no longer logs out the current customer. Previously, when a logged-in customer added a product to the cart and then clicked the shopping cart icon multiple times, Magento displayed an empty shopping cart and logged out the customer. 

<!--- MAGETWO-95848-->* Customers can now configure options for a configurable product after adding it to their shopping cart.  Previously, under these circumstances, Magento threw a fatal error.

<!--- MAGETWO-95739-->* Magento now validates zip codes for new addresses as expected when the **My billing and shipping address are the same** option is unchecked. 

<!--- MAGETWO-94427-->* Magento now updates the mini cart as expected when an administrator updates the product from the Admin. Previously, if a product that had been added to the shopping cart was subsequently disabled from the Admin,  the product was still displayed in the cart.

<!--- MAGETWO-91658-->* Magento now uses the configured default sort order  during checkout to calculate totals. Previously, Magento ignored the configured order and used **Sub Total** > **Shipping** > **Discount** > **Tax** > **Grand Total** to calculate order totals. 

<!--- MAGETWO-91530-->* Magento now displays informative error messages when an order paid for with Authorize.Net fails. 

<!--- MAGETWO-71375-->* Magento now displays the correct status for orders with zero subtotals. Previously, new order status appeared as pending when it was processing. 

<!--- MAGETWO-91730-->* Expired gift cards are no longer applied to a customer's account. Previously, if a gift card applied to a customer account expired, Magento could not complete the checkout process. 

<!--- MAGETWO-91517-->* Magento no longer removes the billing and shipping address information for an order when a customer cancels the order by clicking **Cancel and Return** when  using PayPal Website Payments Pro Hosted Solution. Previously, when a customer placed an order and then clicked the **Cancel and Return** link, Magento removed the billing/shipping address and displayed an error.

<!--- MAGETWO-91596-->* You can now update the quantity of grouped products  if the quantity field was left empty when initially added to an Admin order by SKU. Previously, under these circumstances, you could not update the quantity. 

<!--- MAGETWO-91733-->* After a session expires, and a customer refreshes the page, Magento displays an empty shopping cart and logs out the customer as expected. Previously, Magento displayed an empty shopping cart but the mini cart still displayed the selected items, and if the customer refreshed the page again, the shopping cart displayed the items. 

<!--- MAGETWO-91636-->* Tooltips that are available from the checkout page on mobile devices are now displayed properly. Previously, customers had to scroll to access the tooltip. 



<!--- ENGCOM-3578-->* `\Magento\Checkout\Observer\SalesQuoteSaveAfterObserver` now updates the checkout session quote ID as needed. *Fix submitted by [Dmytro Cheshun](https://github.com/dmytro-ch) in pull request [19425](https://github.com/magento/magento2/pull/19425)*. [GitHub-19424](https://github.com/magento/magento2/issues/19424)

<!--- ENGCOM-3386-->* Magento now validates the shipping address of a logged-in user using the default shipping address during checkout. *Fix submitted by [StasKozar](https://github.com/StasKozar) in pull request [19038](https://github.com/magento/magento2/pull/19038)*. [GitHub-18990](https://github.com/magento/magento2/issues/18990)

<!--- ENGCOM-3971-->* Fixed issue displaying numbers that exceed two digits in the **Qty:** box of the **Proceed to Checkout** pop up. *Fix submitted by [Parag Chavare](https://github.com/parag2jcommerce) in pull request [20612](https://github.com/magento/magento2/pull/20612)*. [GitHub-20611](https://github.com/magento/magento2/issues/20611)


<!--- ENGCOM-3864-->* Added a missing space between the title of the workflow step and the saved address on the first page of the checkout process. *Fix submitted by [Arvinda kumar](https://github.com/cedarvinda) in pull request [20306](https://github.com/magento/magento2/pull/20306)*. [GitHub-20304](https://github.com/magento/magento2/issues/20304)

<!--- ENGCOM-4019-->* Magento no longer throws a console error during a guest checkout when the list of allowed countries is changed from the Admin. *Fix submitted by [Govind Sharma](https://github.com/GovindaSharma) in pull request [20634](https://github.com/magento/magento2/pull/20634)*. [GitHub-20631](https://github.com/magento/magento2/issues/20631)

<!--- ENGCOM-4032-->* The title of the shipping method no longer overlaps with **Edit** on the checkout page. *Fix submitted by [Yashwant Rokde](https://github.com/yashwant2jcommerce) in pull request [20428](https://github.com/magento/magento2/pull/20428)*. [GitHub-20427](https://github.com/magento/magento2/issues/20427)

<!--- ENGCOM-3984-->* The **Close** button on the mini cart no longer overlaps with the shipping section when the checkout page is opened on a mobile device. *Fix submitted by [Pratik Oza](https://github.com/mage2pratik) in pull request [20615](https://github.com/magento/magento2/pull/20615)*. [GitHub-20614](https://github.com/magento/magento2/issues/20614)

<!--- ENGCOM-3818-->* Fixed the alignment of the **Apply discount** button  on the checkout page. *Fix submitted by [Arvinda kumar](https://github.com/cedarvinda) in pull request [20144](https://github.com/magento/magento2/pull/20144)*. [GitHub-20137](https://github.com/magento/magento2/issues/20137)

<!--- MAGETWO-95312-->* Fixed mini cart layout issues. 

<!--- MAGETWO-97968-->* The mini cart is now updated as expected when a product in the cart is disabled. 

<!--- ENGCOM-3938 -->* Fixed problems with the display of the tooltip drop-down pointer on the checkout page in tablet view. *Fix submitted by [ranee2jcommerce](https://github.com/ranee2jcommerce) in pull request [20488](https://github.com/magento/magento2/pull/20488)*. [GitHub-20487](https://github.com/magento/magento2/issues/20487)

<!--- ENGCOM-3153 -->* Magento no longer displays a console error when a customer selects one-step checkout. Previously, Magento displayed this JavaScript error, `Cannot read property 'code' of undefined`. *Fix submitted by [Ihor Sviziev](https://github.com/ihor-sviziev) in pull request [18494](https://github.com/magento/magento2/pull/18494)*. [GitHub-18164](https://github.com/magento/magento2/issues/18164)

<!--- MAGETWO-95939 -->* Administrators with appropriate permissions can now manage customer shopping carts from the Admin. Previously, when an administrator clicked **Manage Shopping Cart** from **Admin** > **Customers** > **Customer**, Magento threw an error. 


### Cart Price rules

<!--- MAGETWO-96379 -->* The Cart Price Rule page now displays correct counter values for the grid as well as accurate pagination. 

<!--- MAGETWO-91784-->* Magento no longer permits you to use the up and down arrow keys to enter negative numbers when entering a credit card number on the payment information page during checkout.



### Catalog

<!--- ENGCOM-3516 -->* Magento now displays the product page with this message `You need to choose options for your item` when you click **Add to cart** for a new product that has an attribute with the **Use in product listing** property set to **Yes**. Previously, Magento redirected the user to the cart page, and did not add the product to the cart. *Fix submitted by [Vishal Gelani](https://github.com/gelanivishal) in pull request [19322](https://github.com/magento/magento2/pull/19322)*. [GitHub-19315](https://github.com/magento/magento2/issues/19315)

<!--- ENGCOM-3435 -->* Magento now directs the user to a 404 page when accessing http://www.domain.com/catalog/product/compare. Previously, Magento threw this error, `Fatal error: Uncaught Error: Cannot call abstract method Magento\Framework\App\ActionInterface::execute()`. *Fix submitted by [p-bystritsky](https://github.com/p-bystritsky) in pull request [18987](https://github.com/magento/magento2/pull/18987)*. [GitHub-17638](https://github.com/magento/magento2/issues/17638)

<!--- ENGCOM-3450 -->* Magento now correctly calculates fixed tier price discount for products with special prices. *Fix submitted by [Torben Höhn](https://github.com/torhoehn) in pull request [19179](https://github.com/magento/magento2/pull/19179)*. [GitHub-18652](https://github.com/magento/magento2/issues/18652)

<!--- ENGCOM-3421-->* Magento no longer throws an exception when you try to add an image to a product programmatically. *Fix submitted by [Yevhenii Dumskyi](https://github.com/progreg) in pull request [18952](https://github.com/magento/magento2/pull/18952)*. [GitHub-6803](https://github.com/magento/magento2/issues/6803)

<!--- ENGCOM-3365-->* Magento now applies the translations for the selected theme when you enable a custom design theme. Previously, Magento collected the translation files for the active main theme only, which limited the use of different translations within the additional theme. *Fix submitted by [Cezary Zeglen](https://github.com/cezary-zeglen) in pull request [18998](https://github.com/magento/magento2/pull/18998)*. [GitHub-17625](https://github.com/magento/magento2/issues/17625)

<!--- ENGCOM-3292-->* The `bin/magento catalog:images:resize` command now processes all specified images. *Fix submitted by [Vladyslav Podorozhnyi](https://github.com/vpodorozh) in pull request [18807](https://github.com/magento/magento2/pull/18807)*. [GitHub-18387](https://github.com/magento/magento2/issues/18387)

<!--- ENGCOM-3184-->* You can now create a new product with a special price. Previously, when you saved the newly created product, Magento threw this error, `Special price date from" Failed to parse time string`. *Fix submitted by [Hiren Pandya](https://github.com/hiren0241) in pull request [18578](https://github.com/magento/magento2/pull/18578)*. [GitHub-18158](https://github.com/magento/magento2/issues/18158)

<!--- ENGCOM-3242-->* You can now insert multiple catalog product list widgets into a CMS page. *Fix submitted by [Burlacu Vasilii](https://github.com/vasilii-b) in pull request [18714](https://github.com/magento/magento2/pull/18714)*. [GitHub-4468](https://github.com/magento/magento2/issues/4468)

<!--- ENGCOM-3202-->* You can now use REST to add a new attribute and configure it with settings such as `is_filterable`. *Fix submitted by [Mr. Lewis](https://github.com/lewisvoncken) in pull request [18622](https://github.com/magento/magento2/pull/18622)*. [GitHub-10205](https://github.com/magento/magento2/issues/10205)

<!--- ENGCOM-2998-->* Magento now provides a white-space trimming function for SKUs on the Admin. *Fix submitted by [Bartosz Kubicki](https://github.com/bartoszkubicki) in pull request [18019](https://github.com/magento/magento2/pull/18019)*. [GitHub-16572](https://github.com/magento/magento2/issues/16572), [GitHub-12300](https://github.com/magento/magento2/issues/12300)

<!--- ENGCOM-3180-->* Magento no longer changes the attribute type of `backend_type` from `varchar` to `int` when the product associated with the attribute is saved or updated in the Admin. *Fix submitted by [Vishal Gelani](https://github.com/gelanivishal) in pull request [18570](https://github.com/magento/magento2/pull/18570)*. [GitHub-9219](https://github.com/magento/magento2/issues/9219)

<!--- ENGCOM-3142-->* The table rate shipping method no longer fails to return a quote when a customer uses a United States  postal code in the form of *five-digit zip - four-digit* extension (for example, 44444-1234). *Fix submitted by [Vishal Gelani](https://github.com/gelanivishal) in pull request [18499](https://github.com/magento/magento2/pull/18499)*. [GitHub-17770](https://github.com/magento/magento2/issues/17770)

<!--- ENGCOM-3129-->* You can now set a Boolean attribute to `is_filterable`, which allows these attributes to be included in layered navigation. *Fix submitted by [Mr. Lewis](https://github.com/lewisvoncken) in pull request [18434](https://github.com/magento/magento2/pull/18434)*. [GitHub-3283](https://github.com/magento/magento2/issues/3283)

<!--- ENGCOM-3047-->* `getStoreId()` now consistently returns `int`. Previously, Magento returned `string` for products but `int` for categories, which resulted in a fatal error. Fix submitted by [sv3n](https://github.com/sreichel) in pull request [18303](https://github.com/magento/magento2/pull/18303)*. [GitHub-18079](https://github.com/magento/magento2/issues/18079)

<!--- ENGCOM-3055-->* `\Magento\Catalog\Model\Product::getQty()` now consistently returns float/double. *Fix submitted by [Jay Ghosh](https://github.com/jayankaghosh) in pull request [18149](https://github.com/magento/magento2/pull/18149)*. [GitHub-18094](https://github.com/magento/magento2/issues/18094)

<!--- ENGCOM-3035-->* Updates to related products now appear as expected in both the storefront product page and the Admin product edit page. Previously, the storefront displayed product updates, but not all related product updates showed up in the Admin. *Fix submitted by [Pieter Hoste](https://github.com/hostep) in pull request [18207](https://github.com/magento/magento2/pull/18207)*. [GitHub-13720](https://github.com/magento/magento2/issues/13720)

<!--- ENGCOM-3034-->* The `bin/magento module:uninstall` command  now works as expected with Composer. Previously, there was a discrepancy between `composer.lock` and `composer.json` when this command was used to remove a module. *Fix submitted by [Pratik Oza](https://github.com/mage2pratik) in pull request [18205](https://github.com/magento/magento2/pull/18205)*. [GitHub-17780](https://github.com/magento/magento2/issues/17780)

<!--- ENGCOM-3061-->* `getStoreId()` now consistently returns `int`. *Fix submitted by [sv3n](https://github.com/sreichel) in pull request [18303](https://github.com/magento/magento2/pull/18303)*. [GitHub-18079](https://github.com/magento/magento2/issues/18079)

<!--- ENGCOM-3078-->* You can now save a product on deployments in single-store mode when the default website has been removed and a new website has been added. *Fix submitted by [Eduard Chitoraga](https://github.com/eduard13) in pull request [18210](https://github.com/magento/magento2/pull/18210)*. [GitHub-13405](https://github.com/magento/magento2/issues/13405)

<!--- MAGETWO-96908-->* Attribute values are now updated as expected in the `catalog_product_flat_2` table.

<!--- MAGETWO-95802-->* Dates in the Admin are now formatted correctly for French locales (dd/mm/yyyy). 

<!--- MAGETWO-94556-->* Magento now saves and properly indexes a configurable product variant that contains a longer-than-permitted SKU. Previously, when you tried to save this product, Magento threw an error. [GitHub-17436](https://github.com/magento/magento2/issues/17436)


<!--- MAGETWO-95428-->* The product page's Recently Viewed section no longer displays the name of the current product. 

<!--- MAGETWO-91837-->* You can now use REST to update a product's media gallery. 

<!--- MAGETWO-95818-->* Magento now saves default values for category URL paths in accordance with the **Use Default Value**  and **Create a Permanent Redirect** settings. Previously, in deployments running multiple stores, if a category's URL key was changed and saved, Magento did not change the category's URL key back to the default URL key when saved with the **Use Default Value** box checked and **Create a Permanent Redirect** box unchecked.

<!--- MAGETWO-95826-->* Magnifier now correctly handles zoomed sections of images when the image width/height ratio has a `~2x` difference. Previously, these sections were distorted. 

<!--- MAGETWO-61478-->* Magento now retains across categories any value you set for the number of categories displayed per page. 

<!--- MAGETWO-95753-->* You can now save products with at least one tier price. 

<!--- MAGETWO-66442-->* Changes to product images made under the All Stores scope now affect product images at the store-view level.

<!--- MAGETWO-96290-->* You can now use REST to update category positions. 

<!--- MAGETWO-91609-->* Magento now correctly displays the greater than operator (>) when you configure the catalog products list widget for a CMS block.

<!--- MAGETWO-70303-->* Categories that are set to anchor **Yes** and that have disabled subcategories no longer display  products from those disabled subcategories. [GitHub-9002](https://github.com/magento/magento2/issues/9002)

<!--- MAGETWO-91633-->* You can sort a grouped product's associated products across multiple pages. Previously, when you tried to sort associated products, Magento sorted only the products visible on the current page.

<!--- ENGCOM-3281-->* Magento now uses the correct column type when creating temporary tables for a flat catalog. *Fix submitted by [Jason Evans](https://github.com/jasonevans1) in pull request [18818](https://github.com/magento/magento2/pull/18818)*. [GitHub-14571](https://github.com/magento/magento2/issues/14571)

<!--- ENGCOM-3566-->* Attribute indexing no longer ignores custom source model options. *Fix submitted by [Joel Rainwater](https://github.com/rain2o) in pull request [19176](https://github.com/magento/magento2/pull/19176)*. [GitHub-417](https://github.com/magento/magento2/issues/417)

<!--- ENGCOM-3597-->* Magento now correctly imports  `product_type` drop-down attributes. Previously, Magento displayed an error message indicating that values for these attributes were incorrect during import.  *Fix submitted by [Govind Sharma](https://github.com/GovindaSharma) in pull request [19408](https://github.com/magento/magento2/pull/19408)*. [GitHub-19346](https://github.com/magento/magento2/issues/19346)

<!--- ENGCOM-3592-->* Magento now correctly handles attribute options that begin with zero. Previously, these attribute options  did not work if an option with the same number but lacking the zero already existed. *Fix submitted by [SikailoISM](https://github.com/SikailoISM) in pull request [19451](https://github.com/magento/magento2/pull/19451)*. [GitHub-19436](https://github.com/magento/magento2/issues/19436)


<!--- ENGCOM-3641-->* You can now successfully delete a newly created attribute set. Previously, Magento displayed a 404 error under these circumstances. *Fix submitted by [cedcommerce](https://github.com/cedcommerce) in pull request [19633](https://github.com/magento/magento2/pull/19633)*. [GitHub-19607](https://github.com/magento/magento2/issues/19607)

<!--- ENGCOM-3399-->* You can now use add extension attributes to add category links to a product. Previously, Magento did not add the product links, but behaved unpredictably. *Fix submitted by [Giel Berkers](https://github.com/kanduvisla) in pull request [19080](https://github.com/magento/magento2/pull/19080)*. [GitHub-14861](https://github.com/magento/magento2/issues/14861)

<!--- ENGCOM-3673-->* When a new customer is created, Magento sets a value of zero for any custom attribute if no other value is explicitly provided. Previously, if no value was explicitly assigned, Magento did not save the custom attribute with any value. *Fix submitted by [Malyovanets Nickolas](https://github.com/nmalevanec) in pull request [19341](https://github.com/magento/magento2/pull/19341)*. [GitHub-14510](https://github.com/magento/magento2/issues/14510)


<!--- ENGCOM-3780-->* `CategoryLinkReposity` now lists all possible exceptions. *Fix submitted by [Patrick McLain](https://github.com/pmclain) in pull request [20050](https://github.com/magento/magento2/pull/20050)*. [GitHub-20037](https://github.com/magento/magento2/issues/20037)

<!--- ENGCOM-1862-->* Merchants can now assign negative values to the custom option for a product with a fixed price from the Admin. *Fix submitted by [Danny Verkade](https://github.com/dverkade) in pull request [15267](https://github.com/magento/magento2/pull/15267)*. [GitHub-7333](https://github.com/magento/magento2/issues/7333)

<!--- ENGCOM-3618-->* Newly added fields are now sorted according to the given `sortOrder` value in the newsletter system configuration file. Previously, you could add a new field, but could not successfully set its position. *Fix submitted by [Burlacu Vasilii](https://github.com/vasilii-b) in pull request [19568](https://github.com/magento/magento2/pull/19568)*. [GitHub-19418](https://github.com/magento/magento2/issues/19418)

<!--- ENGCOM-3430-->* Merchants can now change the position of tabs on a product page. *Fix submitted by [Burlacu Vasilii](https://github.com/vasilii-b) in pull request [19007](https://github.com/magento/magento2/pull/19007)*. [GitHub-4154](https://github.com/magento/magento2/issues/4154)

<!--- ENGCOM-3758-->* An incorrect variable in the phpDoc for `DataBuilder.php` has been corrected. *Fix submitted by [Kunj joshi](https://github.com/kunj1988) in pull request [19992](https://github.com/magento/magento2/pull/19992)*. [GitHub-19974](https://github.com/magento/magento2/issues/19974)

<!--- ENGCOM-3599-->* You can now perform a mass  update  on product attributes after configuring the minimum cart quantity globally. Previously, Magento did not display the form to update all available attributes but threw an `E_WARNING:` error when you selected **Update attributes**. *Fix submitted by [Patrick McLain](https://github.com/pmclain) in pull request [19095](https://github.com/magento/magento2/pull/19095)*. [GitHub-17592](https://github.com/magento/magento2/issues/17592)

<!--- ENGCOM-3946-->* The product compare page now loads as expected when unconfigured attributes display **N/A** or **No**. *Fix submitted by [Vivek Kumar](https://github.com/vivekkumarcedcoss) in pull request [20231](https://github.com/magento/magento2/pull/20231)*. [GitHub-20229](https://github.com/magento/magento2/issues/20229)

<!--- ENGCOM-3913-->* Magento now correctly sorts configurable products with tier prices or swatches on both the storefront and Admin. Previously, storefront sorting did not match Admin sorting. *Fix submitted by [vshatylo](https://github.com/vshatylo) in pull request [20407](https://github.com/magento/magento2/pull/20407)*. [GitHub-12194](https://github.com/magento/magento2/issues/12194)



<!--- MAGETWO-97625-->* Magento now correctly duplicates video files when a merchant duplicates a product with an associated video. Previously, the video was duplicated as an image, not a video, and the merchant had to delete the image and re-add the video using **Add Video**.

<!--- MAGETWO-97210 -->* Magento no longer hangs when you add a product by SKU to a large category (100,000 or more products).

<!--- ENGCOM-3029-->* We've improved the error message that Magento displays when validating a new (but invalid) product attribute. *Fix submitted by [saravananvelu](https://github.com/saravananvelu) in pull request [17806](https://github.com/magento/magento2/pull/17806)*. [GitHub-17754](https://github.com/magento/magento2/issues/17754)


<!--- ENGCOM-3476-->*  `getProductUrl` no longer returns the wrong URL when the current category has no products. *Fix submitted by [Erik Pellikka](https://github.com/ErikPel) in pull request [19232](https://github.com/magento/magento2/pull/19232)*. [GitHub-17819](https://github.com/magento/magento2/issues/17819)

<!--- ENGCOM-3448-->* The user agent exception now sets the correct templates for product pages. Previously, the `footer.phtml` and `absolute_footer.phtml` templates were loaded from the desktop theme instead of the mobile theme regardless of the user agent. *Fix submitted by [Alex Ghiban](https://github.com/drew7721) in pull request [19124](https://github.com/magento/magento2/pull/19124)*. [GitHub-16074](https://github.com/magento/magento2/issues/16074)

<!--- ENGCOM-4093-->* Magento now displays currency symbols as expected for products in the Cost column of the Admin catalog list.  *Fix submitted by [Pratik Oza](https://github.com/mage2pratik) in pull request [20907](https://github.com/magento/magento2/pull/20907)*. [GitHub-20906](https://github.com/magento/magento2/issues/20906)

<!--- ENGCOM-3698-->* Magento now displays breadcrumbs in proper format. Previously, subcategories did not appear in breadcrumbs. *Fix submitted by [Brandon Brown](https://github.com/Yamaha32088) in pull request [19781](https://github.com/magento/magento2/pull/19781)*. [GitHub-7967](https://github.com/magento/magento2/issues/7967)



### CatalogInventory

<!--- ENGCOM-3138-->* Magento now validates the quantity of items in the shopping cart against the **Maximum Qty Allowed in Shopping Cart** setting. *Fix submitted by [Vishal Gelani](https://github.com/gelanivishal) in pull request [18481](https://github.com/magento/magento2/pull/18481)*. [GitHub-18477](https://github.com/magento/magento2/issues/18477)

<!--- ENGCOM-3845-->* Magento now correctly applies the **Set Items' Status to be In Stock When Order is Cancelled** attribute setting. Previously, after an order was canceled, Magento increased product stock even when **Set Items' Status to be In Stock When Order is Cancelled** was set to **no**. *Fix submitted by [Shikha Mishra](https://github.com/shikhamis11) in pull request [20252](https://github.com/magento/magento2/pull/20252)*. [GitHub-20121](https://github.com/magento/magento2/issues/20121)

<!--- ENGCOM-3915-->* Removed unnecessary slash from `app/code/Magento/CatalogInventory/etc/di.xml`. This extraneous slash had previously resulted in `Magento\Catalog\Api\ProductRenderListInterface` returning products regardless of visibility. *Fix submitted by [Milind Singh](https://github.com/milindsingh) in pull request [20410](https://github.com/magento/magento2/pull/20410)*. [GitHub-20409](https://github.com/magento/magento2/issues/20409)

<!--- ENGCOM-3462-->* Magento no longer displays a negative value on the product list page when a product's stock falls below the product's `OutOfStock` threshold value. *Fix submitted by [Khodu](https://github.com/khodu) in pull request [19206](https://github.com/magento/magento2/pull/19206)*. [GitHub-9130](https://github.com/magento/magento2/issues/9130)

<!--- ENGCOM-3771-->* Magento no longer increments stock for products for which stock managing has been disabled. Previously, Magento increased the product quantity count when an order failed if **Manage Stock** was disabled. *Fix submitted by [Oleksii Gorbulin](https://github.com/agorbulin) in pull request [19997](https://github.com/magento/magento2/pull/19997)*. [GitHub-19482](https://github.com/magento/magento2/issues/19482)

<!--- MAGETWO-96377-->* In a multi-website instance, with a category that contains products belonging to different websites, when the product sort order in a category is changed at the store-view level, the products that belong to a different website gets unassigned from the category.




### Catalog Rule


<!--- ENGCOM-3131-->* Magento no longer throws an exception when you try to edit and save a catalog price rule when the Admin language is set to a language other than English. *Fix submitted by [Martin](https://github.com/Mardl) in pull request [18419](https://github.com/magento/magento2/pull/18419)*. [GitHub-12399](https://github.com/magento/magento2/issues/12399)

<!--- ENGCOM-3143-->* If you create a catalog price rule based on categories with nesting level 4 or higher, these categories now maintain the status of their checkboxes when you re-open Category Chooser. 
Previously, when you reopened these categories, no checkboxes were checked.  







### Catalog URL rewrite


<!--- ENGCOM-3438-->* Magento now regenerates product URL rewrites as expected after an administrator changes a product URL key from the Admin and subsequently saves the product attribute URL path value. Previously, product URL rewrites could not be generated after this attribute value was changed. *Fix submitted by [p-bystritsky](https://github.com/p-bystritsky) in pull request [19170](https://github.com/magento/magento2/pull/19170)*. [GitHub-18532](https://github.com/magento/magento2/issues/18532), [GitHub-5929](https://github.com/magento/magento2/issues/5929)

<!--- MAGETWO-93425-->* Attempts to rewrite catalog URLs with a `POST /V1/products` endpoint now  work as expected. [GitHub-16789](https://github.com/magento/magento2/issues/16789)

<!--- MAGETWO-91649-->* Magento no longer ignores the store-level `url_key` of child categories when rewriting URLs process for global scope. [GitHub-13513](https://github.com/magento/magento2/issues/13513)

<!--- MAGETWO-91532-->* Magento no longer removes product tier prices when a scheduled update contains an update to the special price. 

<!--- MAGETWO-91495-->* You can now save and duplicate a linked product. Previously, Magento did not duplicate the product, and displayed this error, `Invalid data provided for linked products`.

<!--- ENGCOM-4050-->* The store switcher now works in multistore deployments.  Previously, the switcher redirected the user to the home page, not to the alternative store view as expected. *Fix submitted by [Janak Bhimani](https://github.com/janakbhimani) in pull request [19798](https://github.com/magento/magento2/pull/19798)*. [GitHub-19714](https://github.com/magento/magento2/issues/19714)



### Cleanup and simple code refactoring

<!--- ENGCOM-3861-->* Fixed alignment of the details label on the order page in mobile view. *Fix submitted by [Arvinda kumar](https://github.com/cedarvinda) in pull request [20301](https://github.com/magento/magento2/pull/20301)*. [GitHub-20299](https://github.com/magento/magento2/issues/20299)


<!--- ENGCOM-3835-->* Fixed rendering of the **Add your text** link on the Product page. *Fix submitted by [Nainesh Waghale](https://github.com/nainesh2jcommerce) in pull request [20224](https://github.com/magento/magento2/pull/20224)*. [GitHub-20221](https://github.com/magento/magento2/issues/20221)


<!--- ENGCOM-3524-->* Fixed misalignment of the import successful  message icon  in the Admin. *Fix submitted by [Kajal Solanki](https://github.com/speedy008) in pull request [19334](https://github.com/magento/magento2/pull/19334)*. [GitHub-19328](https://github.com/magento/magento2/issues/19328)


<!--- ENGCOM-3763-->* Corrected the alignment of Contact us area that is accessed from the storefront page footers. *Fix submitted by [suryakant-krish](https://github.com/suryakant-krish) in pull request [19803](https://github.com/magento/magento2/pull/19803)*. [GitHub-19800](https://github.com/magento/magento2/issues/19800)


<!--- ENGCOM-3643-->* Fixed inconsistent spacing on the manage coupon codes page on the Admin. *Fix submitted by [Kajal Solanki](https://github.com/speedy008) in pull request [19659](https://github.com/magento/magento2/pull/19659)*. [GitHub-19657](https://github.com/magento/magento2/issues/19657)


<!--- ENGCOM-3573-->* Fixed misalignment of the tax rate checkbox on the Add New Tax Rate page. *Fix submitted by [suryakant-krish](https://github.com/suryakant-krish) in pull request [19413](https://github.com/magento/magento2/pull/19413)*. [GitHub-19379](https://github.com/magento/magento2/issues/19379)

<!--- ENGCOM-3571-->* Fixed misalignemnt of the attribute set name heading border on the Attribute sets pop-up window. *Fix submitted by [suryakant-krish](https://github.com/suryakant-krish) in pull request [19414](https://github.com/magento/magento2/pull/19414)*. [GitHub-19371](https://github.com/magento/magento2/issues/19371)

<!--- ENGCOM-3960-->* Fixed misalignment of elements on the shipping information page that Magento displays when you click **Check Out with Multiple Addresses** from the shopping cart. *Fix submitted by [Arvinda kumar](https://github.com/cedarvinda) in pull request [20564](https://github.com/magento/magento2/pull/20564)*. [GitHub-20563](https://github.com/magento/magento2/issues/20563)


<!--- ENGCOM-3626-->* Fixed misalignment  of the **Choose file** button on the `Select File to Import` page. *Fix submitted by [suryakant](https://github.com/suryakant) in pull request [19580](https://github.com/magento/magento2/pull/19580)*. [GitHub-19579](https://github.com/magento/magento2/issues/19579)


<!--- ENGCOM-3320-->* Fixed formatting of the add link table that can be accessed from the Downloadable Information tab. *Fix submitted by [Kajal Solanki](https://github.com/speedy008) in pull request [18856](https://github.com/magento/magento2/pull/18856)*. [GitHub-18854](https://github.com/magento/magento2/issues/18854)

<!--- ENGCOM-3951-->* Fixed misalignment of the title of the order page that is accessed when you check a recent order in the sidebar of listing  or account pages. *Fix submitted by [Parag Chavare](https://github.com/parag2jcommerce) in pull request [20501](https://github.com/magento/magento2/pull/20501)*. [GitHub-20500](https://github.com/magento/magento2/issues/20500)

<!--- ENGCOM-4031-->* Fixed misalignment of  tab content on product pages in mobile view. *Fix submitted by [Parag Chavare](https://github.com/parag2jcommerce) in pull request [20469](https://github.com/magento/magento2/pull/20469)*. [GitHub-20468](https://github.com/magento/magento2/issues/20468)

<!--- ENGCOM-3727-->* Corrected misspelled argument name `allowDrug` to `allowDrag` in `vendor/magento/module-catalog/view/adminhtml/templates/catalog/product/attribute/set/main.phtml`. *Fix submitted by [Govind Sharma](https://github.com/GovindaSharma) in pull request [19918](https://github.com/magento/magento2/pull/19918)*. [GitHub-19917](https://github.com/magento/magento2/issues/19917)


<!--- ENGCOM-3659-->* Fixed the misalignment of the customizable options label on **Admin** > **Catalog** > **Product** > **Customizable Options**. *Fix submitted by [Kajal Solanki](https://github.com/speedy008) in pull request [19493](https://github.com/magento/magento2/pull/19493)*. [GitHub-19492](https://github.com/magento/magento2/issues/19492)


<!--- ENGCOM-3706-->* Fixed problem with overlapping UI elements on the cart page when accessed from the mini cart. *Fix submitted by [Vishal Gelani](https://github.com/gelanivishal) in pull request [19839](https://github.com/magento/magento2/pull/19839)*. [GitHub-19836](https://github.com/magento/magento2/issues/19836)

<!--- ENGCOM-3721-->* Fixed alignment issue with the drop-down menu on the mini cart. *Fix submitted by [Kajal Solanki](https://github.com/speedy008) in pull request [19508](https://github.com/magento/magento2/pull/19508)*. [GitHub-19507](https://github.com/magento/magento2/issues/19507)

<!--- ENGCOM-3769-->* Fixed alignment issue with radio buttons on the shopping cart page. *Fix submitted by [Hitesh](https://github.com/hitesh-wagento) in pull request [20022](https://github.com/magento/magento2/pull/20022)*. [GitHub-20021](https://github.com/magento/magento2/issues/20021)

<!--- ENGCOM-3948-->* Fixed alignment of the bundle product radio button on the product page when you click **Customize** and **Add to cart**. *Fix submitted by [Parag Chavare](https://github.com/parag2jcommerce) in pull request [20519](https://github.com/magento/magento2/pull/20519)*. [GitHub-20518](https://github.com/magento/magento2/issues/20518)


<!--- ENGCOM-3621-->* Fixed alignment of the bundle product information on the configure product page for a bundle product  when creating a new order. *Fix submitted by [Abrar Pathan](https://github.com/abrarpathan19) in pull request [19502](https://github.com/magento/magento2/pull/19502)*. [GitHub-19501](https://github.com/magento/magento2/issues/19501)


<!--- ENGCOM-3196 -->* The calender icon issue is now correctly aligned on the Advanced Pricing page of the Admin. *Fix submitted by [Kajal Solanki](https://github.com/speedy008) in pull request [18638](https://github.com/magento/magento2/pull/18638)*. [GitHub-18581](https://github.com/magento/magento2/issues/18581)

<!--- ENGCOM-4029-->* Fixed alignment issue of time fields in **Admin** > **Configuration** > **General** > **Advanced Reporting** in tablet landscape view. *Fix submitted by [Ajay Ajabale](https://github.com/ajay2jcommerce) in pull request [20581](https://github.com/magento/magento2/pull/20581)*. [GitHub-20580](https://github.com/magento/magento2/issues/20580)



<!--- ENGCOM-3966-->* Fixed misalignment of the confirmation pop-up window that Magento displays in mobile view when you delete a product from your shopping cart. *Fix submitted by [Priti](https://github.com/priti2jcommerce) in pull request [20196](https://github.com/magento/magento2/pull/20196)*. [GitHub-20176](https://github.com/magento/magento2/issues/20176)


<!--- ENGCOM-3449-->* The `addExpressionFieldToSelect` method no longer modifies columns and instead inserts expressions into the `_fieldsToSelect` private variable (similar to how `addFieldToSelect` does). *Fix submitted by [Torben Höhn](https://github.com/torhoehn) in pull request [19180](https://github.com/magento/magento2/pull/19180)*. [GitHub-17635](https://github.com/magento/magento2/issues/17635)

<!--- ENGCOM-3240-->* A typo in `app/code/Magento/Deploy/Console/DeployStaticOptions.php` has been corrected. *Fix submitted by [Pratik Oza](https://github.com/mage2pratik) in pull request [18733](https://github.com/magento/magento2/pull/18733)*. [GitHub-2686](https://github.com/magento/magento2/issues/2686)

<!--- ENGCOM-3848-->* Fixed alignment of options on the Admin edit widget page. *Fix submitted by [Govind Sharma](https://github.com/GovindaSharma) in pull request [20114](https://github.com/magento/magento2/pull/20114)*. [GitHub-20113](https://github.com/magento/magento2/issues/20113)

<!--- ENGCOM-3901-->* Corrected rendering of the apply discount code field in the Tab portrait view of the shopping cart. *Fix submitted by [Ajay Ajabale](https://github.com/ajay2jcommerce) in pull request [20281](https://github.com/magento/magento2/pull/20281)*. [GitHub-20278](https://github.com/magento/magento2/issues/20278)

<!--- ENGCOM-3899-->* Fixed issue where the horizontal scroll bar did not appear as expected on the compare products page in mobile view. *Fix submitted by [Arvinda kumar](https://github.com/cedarvinda) in pull request [20368](https://github.com/magento/magento2/pull/20368)*. [GitHub-20367](https://github.com/magento/magento2/issues/20367)

<!--- ENGCOM-3936-->* Added missing bottom border to the list of customizable options on the product page when accessed from the Admin. *Fix submitted by [Eduard Chitoraga](https://github.com/eduard13) in pull request [20498](https://github.com/magento/magento2/pull/20498)*. [GitHub-20497](https://github.com/magento/magento2/issues/20497)

<!--- ENGCOM-3792-->* Corrected the position of the header for the design configuration table (**Content** > **Design** > **Configuration**). *Fix submitted by [Shikha Mishra](https://github.com/shikhamis11) in pull request [20072](https://github.com/magento/magento2/pull/20072)*. [GitHub-20024](https://github.com/magento/magento2/issues/20024)

<!--- ENGCOM-3558-->* When you try to save a widget that contains an unexpected character, Magento now displays an informative error message  and does not save the widget. Previously, Magento saved the widget. *Fix submitted by [Burlacu Vasilii](https://github.com/vasilii-b) in pull request [19390](https://github.com/magento/magento2/pull/19390)*. [GitHub-4136](https://github.com/magento/magento2/issues/4136)

<!--- ENGCOM-3821-->* The catalog category merchandiser product list is no longer missing the move cursor in tile view. *Fix submitted by [Abrar Pathan](https://github.com/abrarpathan19) in pull request [19817](https://github.com/magento/magento2/pull/19817)*. [GitHub-19816](https://github.com/magento/magento2/issues/19816)

<!--- ENGCOM-3815-->* Corrected alignment of the **Detailed Rating** field on the Edit Review page.  *Fix submitted by [Yashwant Rokde](https://github.com/yashwant2jcommerce) in pull request [20132](https://github.com/magento/magento2/pull/20132)*. [GitHub-20120](https://github.com/magento/magento2/issues/20120)

<!--- ENGCOM-3825-->* Corrected alignment of the store switcher in Tab view. *Fix submitted by [Arvinda kumar](https://github.com/cedarvinda) in pull request [20160](https://github.com/magento/magento2/pull/20160)*. [GitHub-20158](https://github.com/magento/magento2/issues/20158)

<!--- ENGCOM-3820-->* Corrected the number of products listed per row for  desktop (4), tablet (3),  and mobile (2) views. *Fix submitted by [Amol Chaudhari](https://github.com/amol2jcommerce) in pull request [20168](https://github.com/magento/magento2/pull/20168)*. [GitHub-20140](https://github.com/magento/magento2/issues/20140)

<!--- ENGCOM-3852-->* Hamburger menus no longer appear on pages that do not require menus. *Fix submitted by [Amol Chaudhari](https://github.com/amol2jcommerce) in pull request [20214](https://github.com/magento/magento2/pull/20214)*. [GitHub-20210](https://github.com/magento/magento2/issues/20210)

<!--- ENGCOM-3842-->* Fixed issue where drop-down toggle arrow did not close as expected on product page. *Fix submitted by [Nirav Patel](https://github.com/niravkrish) in pull request [20241](https://github.com/magento/magento2/pull/20241)*. [GitHub-20240](https://github.com/magento/magento2/issues/20240)

<!--- ENGCOM-3847-->* The Send email confirmation popup **Close** button no longer overlaps with content. *Fix submitted by [Arvinda kumar](https://github.com/cedarvinda) in pull request [19986](https://github.com/magento/magento2/pull/19986)*. [GitHub-19985](https://github.com/magento/magento2/issues/19985)

<!--- ENGCOM-3798-->* Corrected formatting issue on **Catalog** > **Category** > **Product** > **Assign products** page. *Fix submitted by [David Verholen](https://github.com/davidverholen) in pull request [20094](https://github.com/magento/magento2/pull/20094)*. [GitHub-19052](https://github.com/magento/magento2/issues/19052)

<!--- ENGCOM-3869-->* Store switcher now works correctly on mobile devices. *Fix submitted by [Arvinda kumar](https://github.com/cedarvinda) in pull request [20260](https://github.com/magento/magento2/pull/20260)*. [GitHub-20259](https://github.com/magento/magento2/issues/20259)

<!--- ENGCOM-3894-->* The order view invoice template is now displayed properly in tablet view. *Fix submitted by [ranee2jcommerce](https://github.com/ranee2jcommerce) in pull request [20374](https://github.com/magento/magento2/pull/20374)*. [GitHub-20373](https://github.com/magento/magento2/issues/20373)

<!--- ENGCOM-3848-->* Fixed misalignment of the widget options on the edit widget page. *Fix submitted by [Govind Sharma](https://github.com/GovindaSharma) in pull request [20114](https://github.com/magento/magento2/pull/20114)*. [GitHub-20113](https://github.com/magento/magento2/issues/20113)

<!--- ENGCOM-3708-->* Magento now identifies the shipping method in the Shipping section of the order review page for orders that are paid with using PayPal Express. *Fix submitted by [Nirav Kadiya](https://github.com/ssp58bleuciel) in pull request [19788](https://github.com/magento/magento2/pull/19788)*. [GitHub-14712](https://github.com/magento/magento2/issues/14712)

<!--- ENGCOM-3663-->* Fixed checkbox alignment on the account information page. *Fix submitted by [suryakant-krish](https://github.com/suryakant-krish) in pull request [19646](https://github.com/magento/magento2/pull/19646)*. [GitHub-19645](https://github.com/magento/magento2/issues/19645)

<!--- ENGCOM-3653-->* Fixed misalignment of search icons on the `onAttribute` page. *Fix submitted by [Abrar Pathan](https://github.com/abrarpathan19) in pull request [19643](https://github.com/magento/magento2/pull/19643)*. [GitHub-19642](https://github.com/magento/magento2/issues/19642)

<!--- ENGCOM-3595-->* Fixed an alignment issue with the select and text boxes on the Advance Pricing page. *Fix submitted by [Kajal Solanki](https://github.com/speedy008) in pull request [19473](https://github.com/magento/magento2/pull/19473)*. [GitHub-19472](https://github.com/magento/magento2/issues/19472)

<!--- ENGCOM-3627-->* Corrected alignment issue with elements on the default email templates. *Fix submitted by [suryakant-krish](https://github.com/suryakant-krish) in pull request [19574](https://github.com/magento/magento2/pull/19574)*. [GitHub-19573](https://github.com/magento/magento2/issues/19573)

<!--- ENGCOM-3678-->* Corrected typo in `SalesRule/Model/ResourceModel/Coupon/Usage.php`. *Fix submitted by [Milind Singh](https://github.com/milindsingh) in pull request [19726](https://github.com/magento/magento2/pull/19726)*. [GitHub-19721](https://github.com/magento/magento2/issues/19721)

<!--- ENGCOM-4113-->* Fixed alignment of reload CAPTCHA icon on the Admin  login  page. *Fix submitted by [Govind Sharma](https://github.com/GovindaSharma) in pull request [20914](https://github.com/magento/magento2/pull/20914)*. [GitHub-20911](https://github.com/magento/magento2/issues/20911)

<!--- ENGCOM-4107-->* Fixed alignment of the error message that Magento displays on the add or edit bundle product customizable options tab. *Fix submitted by [Kunj joshi](https://github.com/kunj1988) in pull request [20930](https://github.com/magento/magento2/pull/20930)*. [GitHub-20908](https://github.com/magento/magento2/issues/20908)

<!--- ENGCOM-4134-->* Fixed misalignment of the Orders and Returns section that is accessed from the footer of the orders page. *Fix submitted by [Amol Chaudhari](https://github.com/amol2jcommerce) in pull request [20817](https://github.com/magento/magento2/pull/20817)*. [GitHub-20816](https://github.com/magento/magento2/issues/20816)

<!--- ENGCOM-4057-->* The default design of the **Edit** and **Remove items** buttons on the wishlist page now match. *Fix submitted by [Abrar Pathan](https://github.com/abrarpathan19) in pull request [20791](https://github.com/magento/magento2/pull/20791)*. [GitHub-20790](https://github.com/magento/magento2/issues/20790)

<!--- ENGCOM-4074-->* Fixed issues with the shadows that are associated with input box and radio buttons on storefront forms. *Fix submitted by [Abrar Pathan](https://github.com/abrarpathan19) in pull request [20861](https://github.com/magento/magento2/pull/20861)*. [GitHub-20859](https://github.com/magento/magento2/issues/20859)

<!--- ENGCOM-3854-->* Fixed  misalignment of the product option fields in the order summary of the checkout page. *Fix submitted by [Pratik Oza](https://github.com/mage2pratik) in pull request [20138](https://github.com/magento/magento2/pull/20138)*. [GitHub-20134](https://github.com/magento/magento2/issues/20134)

<!--- ENGCOM-4053-->* Fixed misalignment of fields on the configure product page that is accessed from the wishlist. *Fix submitted by [Priti](https://github.com/priti2jcommerce) in pull request [20558](https://github.com/magento/magento2/pull/20558)*. [GitHub-20760](https://github.com/magento/magento2/issues/20760)

<!--- ENGCOM-4036-->* Removed excessive white space from the top of CMS pages when displayed in mobile view. *Fix submitted by [ranee2jcommerce](https://github.com/ranee2jcommerce) in pull request [20756](https://github.com/magento/magento2/pull/20756)*. [GitHub-20755](https://github.com/magento/magento2/issues/20755)

<!--- ENGCOM-3991-->* Fixed misalignment of the advanced search page's price field in mobile view. *Fix submitted by [Govind Sharma](https://github.com/GovindaSharma) in pull request [20159](https://github.com/magento/magento2/pull/20159)*. [GitHub-20157](https://github.com/magento/magento2/issues/20157)

<!--- ENGCOM-4066-->* Fixed misalignment of the **View and Edit Cart** link in the mini cart. *Fix submitted by [Rajneesh Gupta](https://github.com/irajneeshgupta) in pull request [20383](https://github.com/magento/magento2/pull/20383)*. [GitHub-20382](https://github.com/magento/magento2/issues/20382)

<!--- ENGCOM-4016-->* Fixed misalignment of values in the currency rate column in the Order & Account Information area of the New Memo page. *Fix submitted by [Dipti](https://github.com/dipti2jcommerce) in pull request [20610](https://github.com/magento/magento2/pull/20610)*. [GitHub-20609](https://github.com/magento/magento2/issues/20609)

<!--- ENGCOM-3952-->* Added missing PHPDoc comments for methods throughout the code base. *Fix submitted by [Leandro F. L.](https://github.com/lfluvisotto) in pull request [19826](https://github.com/magento/magento2/pull/19826)*. 

<!--- ENGCOM-4168-->* Fixed misalignment of the My Account page's **Recently Ordered** check box in tab portrait view. *Fix submitted by [Ajay Ajabale](https://github.com/ajay2jcommerce) in pull request [20155](https://github.com/magento/magento2/pull/20155)*. [GitHub-20143](https://github.com/magento/magento2/issues/20143)

<!--- ENGCOM-4001-->* Fixed misalignment of **Schedule Update From** field on the Admin category page when displayed in a browser set to 768 x 1147 resolution. *Fix submitted by [Amol Chaudhari](https://github.com/amol2jcommerce) in pull request [20403](https://github.com/magento/magento2/pull/20403)*. [GitHub-20402](https://github.com/magento/magento2/issues/20402)


<!--- ENGCOM-4052-->* The Widget Options left navigation block on the Add New widget Page now displays correctly in tablet view. *Fix submitted by [Dipti](https://github.com/dipti2jcommerce) in pull request [20493](https://github.com/magento/magento2/pull/20493)*. [GitHub-20492](https://github.com/magento/magento2/issues/20492)

<!--- ENGCOM-3764-->* Fixed misalignment of logo on Admin home page. *Fix submitted by [suryakant-krish](https://github.com/suryakant-krish) in pull request [19792](https://github.com/magento/magento2/pull/19792)*. [GitHub-19791](https://github.com/magento/magento2/issues/19791)

<!--- ENGCOM-4130-->* Fixed misalignment of reviews under My Recent Reviews area of the My account dashboard. *Fix submitted by [Priti](https://github.com/priti2jcommerce) in pull request [20801](https://github.com/magento/magento2/pull/20801)*. [GitHub-20800](https://github.com/magento/magento2/issues/20800)

<!--- ENGCOM-4150-->* Corrected the behavior of the Option's New Option Type drop-down menu for customizable options.  *Fix submitted by [dharmendra-wagento](https://github.com/dharmendra-wagento) in pull request [20990](https://github.com/magento/magento2/pull/20990)*. [GitHub-20989](https://github.com/magento/magento2/issues/20989)

<!--- ENGCOM-3891-->* Fixed irregularities with updating order status. *Fix submitted by [Shikha Mishra](https://github.com/shikhamis11) in pull request [20349](https://github.com/magento/magento2/pull/20349)*. [GitHub-19258](https://github.com/magento/magento2/issues/19258)

<!--- ENGCOM-3822-->* The `ui-component` validation `error` event now bubbles upwards when an abstract element is nested in a field set. *Fix submitted by [Ravi chandra](https://github.com/ravi-chandra3197) in pull request [19812](https://github.com/magento/magento2/pull/19812)*. [GitHub-17926](https://github.com/magento/magento2/issues/17926)



### CMS content

<!--- MAGETWO-94429-->* You can now delete from the media gallery browser any files and folders that are symlinked in `pub/media`. Previously, Magento left the image in the media gallery but displayed  no feedback in the product interface. 

<!--- ENGCOM-4051-->* Improved the display of images that are uploaded when you click the **Insert Image** button on a CMS page. *Fix submitted by [Eduard Chitoraga](https://github.com/eduard13) in pull request [20787](https://github.com/magento/magento2/pull/20787)*. [GitHub-20786](https://github.com/magento/magento2/issues/20786)


### Configurable products

<!--- ENGCOM-3256-->* The `DateTime` class can now parse strings for all supported languages, not just English. Previously, converting from string to PHP `DateTime` object failed for locales other than `en_US`. *Fix submitted by [Thiago](https://github.com/thiagolima-bm) in pull request [18462](https://github.com/magento/magento2/pull/18462)*. [GitHub-18082](https://github.com/magento/magento2/issues/18082)

<!--- MAGETWO-96594-->* Selected images on the product page of a configurable product are now positioned correctly. [GitHub-18410](https://github.com/magento/magento2/issues/18410)  

<!--- ENGCOM-3136-->* You can now successfully save products  with SKU lengths that are less than or equal to 64 digits. Previously, Magento threw a fatal error when you tried to re-save a child product after reducing the length of its 64-digit-long SKU. *Fix submitted by [Thiago](https://github.com/thiagolima-bm) in pull request [18462](https://github.com/magento/magento2/pull/18462)*. [GitHub-18082](https://github.com/magento/magento2/issues/18082)

<!--- ENGCOM-3674-->* The Cart Sales Rule  now excludes already discounted products from further discounting through a coupon code. *Fix submitted by [Malyovanets Nickolas](https://github.com/nmalevanec) in pull request [19343](https://github.com/magento/magento2/pull/19343)*. [GitHub-14020](https://github.com/magento/magento2/issues/14020)

<!--- ENGCOM-3546-->* Translations for `tier_price.phtml` now work as expected. Previously, these translations were not included in `js-translation.json` and were not visible on the storefront. *Fix submitted by [Oleksii Gorbulin](https://github.com/agorbulin) in pull request [19094](https://github.com/magento/magento2/pull/19094)*. [GitHub-19085](https://github.com/magento/magento2/issues/19085)

<!--- MAGETWO-96364-->* **Sorting by a price** for configurable products on category pages now works correctly when the **Display Out of Stock Products** setting is enabled.




### cron

<!--- ENGCOM-3062 -->* A new `cron.log` file dedicated to logging cron-related information has been added to Magento. This new log file reduces output previously sent to the `system.log` file, making it easier to find non-cron-related information in the `system.log` file.  *Fix submitted by [Pieter Hoste](https://github.com/hostep) in pull request [18209](https://github.com/magento/magento2/pull/18209)*. [GitHub-17190](https://github.com/magento/magento2/issues/17190)


### Customers

<!--- ENGCOM-3390-->* We've added an additional check for the password hash for  customers that have been created from the Admin without a password. Previously, customers created this way could not log in. *Fix submitted by [Yevhenii Dumskyi](https://github.com/progreg) in pull request [19066](https://github.com/magento/magento2/pull/19066)*. [GitHub-19060](https://github.com/magento/magento2/issues/19060)

<!--- ENGCOM-3351-->* Magento now displays the same order total in  the customer information orders grid and orders grid when an order is placed in a currency other than the base currency. Previously, Magento displayed the wrong order total in the Admin's customer information orders tab. *Fix submitted by [Anuj Gupta](https://github.com/anujwebkul) in pull request [18650](https://github.com/magento/magento2/pull/18650)*. [GitHub-18618](https://github.com/magento/magento2/issues/18618)

<!--- ENGCOM-3372-->* Magento no longer displays the forgot password form while a customer is logged in but instead directs the customer to the customer dashboard. *Fix submitted by [Oleksii Gorbulin](https://github.com/agorbulin) in pull request [19026](https://github.com/magento/magento2/pull/19026)*. [GitHub-18256](https://github.com/magento/magento2/issues/18256)

<!--- ENGCOM-3387-->* The reset password link in the password reset mail sent to customers when they click **Reset password** on the login page now permits customers to reset their password as expected.  *Fix submitted by [p-bystritsky](https://github.com/p-bystritsky) in pull request [19026](https://github.com/magento/magento2/pull/19026)*. [GitHub-18256](https://github.com/magento/magento2/issues/18256)

<!--- ENGCOM-3014-->* Magento now maintains alphabetical order for customer groups when you filter customers by group in the Admin.  Previously, groups were sorted by ID. *Fix submitted by [Dmytro Cheshun](https://github.com/dmytro-ch) in pull request [18117](https://github.com/magento/magento2/pull/18117)*. [GitHub-18101](https://github.com/magento/magento2/issues/18101)

<!--- ENGCOM-3068-->* Merchants can now edit a customer account if the customer's password has expired. *Fix submitted by [Dmytro Cheshun](https://github.com/dmytro-ch) in pull request [18308](https://github.com/magento/magento2/pull/18308)*. [GitHub-18162](https://github.com/magento/magento2/issues/18162)

<!--- MAGETWO-95692-->* Magento now displays the value of a custom customer address attribute  in the column for that attribute when you create a custom customer address attribute and set it to be displayed in the Columns list.  Previously, Magento added the customer code column to the Customer table, but left these columns blank.

<!--- MAGETWO-91704-->* You can now change payment methods after selecting store credit when creating an order from the Admin. 

<!--- MAGETWO-91644-->* Customers can now be matched in customer segments based on the number of orders in a multi-site deployment. 

<!--- MAGETWO-95925-->* We've improved the performance of the customer segment rule, which has improved site performance.  

<!--- MAGETWO-96007-->* Magento no longer unchecks the default billing and shipping address checkboxes when you create or update a customer address using the API. 

<!--- MAGETWO-94347-->* Magento now displays the list of additional customer addresses that are contained in the storefront customer address book  as a grid, which has improved performance for customers with many additional addresses associated with their accounts. 

<!--- MAGETWO-91720-->* When a customer uses a gift card to make a purchase, Magento now applies only the applicable amount to the invoice. Previously, the total amount of the gift card was applied to a customer's store credit for a partial invoice.

<!--- MAGETWO-97397-->* Magento now assigns new accounts in multisite deployments  to the customer group that is associated with the default website scope. Previously, a new customer created from the Admin  had their customer group set to the default customer group on the default website scope.

<!--- ENGCOM-3056-->* Customers who have an address associated with a country that has not been set to **allowed** can now successfully reset their password. *Fix submitted by [Dmytro Cheshun](https://github.com/dmytro-ch) in pull request [18179](https://github.com/magento/magento2/pull/18179)*. [GitHub-18170](https://github.com/magento/magento2/issues/18170)

<!--- ENGCOM-4028-->* Removed an unneeded space from the title of the My Account page in mobile view. *Fix submitted by [Amol Chaudhari](https://github.com/amol2jcommerce) in pull request [20725](https://github.com/magento/magento2/pull/20725)*. [GitHub-20723](https://github.com/magento/magento2/issues/20723)

<!--- ENGCOM-3981-->* Removed an empty block on the My Account page sidebar. *Fix submitted by [Pratik Oza](https://github.com/mage2pratik) in pull request [20630](https://github.com/magento/magento2/pull/20630)*. [GitHub-19139](https://github.com/magento/magento2/issues/19139)

<!--- MAGETWO-97411-->* The `Magento\Customer\Model\Customer::getDataModel` method has been optimized, which has reduced the time required to load customer accounts with many addresses.  

<!--- MAGETWO-98183-->* **State/Province** field values are no longer required when creating an order from the Admin. Previously, Magento indicated that **State/Province** field values were required even though configuration settings indicated that these values were not required.

<!--- ENGCOM-4063-->* Magento now respects the number of lines permitted in a street address as set in  **Store** > **Configuration** > **Customer** > **Customer Configuration** > **Name and Address Options**. Previously, Magento displayed the last saved values instead of the default value. *Fix submitted by [Ievgenii Gryshkun](https://github.com/XxXgeoXxX) in pull request [20565](https://github.com/magento/magento2/pull/20565)*. [GitHub-13675](https://github.com/magento/magento2/issues/13675)

<!--- ENGCOM-3368-->* Images can now by default be successfully imported from HTTP and redirected to HTTPS. Previously, the image could not be uploaded. *Fix submitted by [Rahul Mahto](https://github.com/rahulwebkul) in pull request [18900](https://github.com/magento/magento2/pull/18900)*. [GitHub-18839](https://github.com/magento/magento2/issues/18839)



### Customer attributes


<!--- MAGETWO-96845-->* Magento now loads the customer attribute page as expected, and users can edit attributes, when attributes are set to default values. Previously, Magento did not completely load this page when attributes values were set to default. 

<!--- MAGETWO-70968-->* Custom customer address attributes can now be updated when you edit an order's billing address in the Admin.

<!--- MAGETWO-91659-->* You can now create a customer without a phone number when **Show Telephone** is set to optional. Previously, Magento displayed an informative error message and did not let you create the customer. 

<!--- ENGCOM-3181-->* Magento now saves  custom customer attributes as expected when  EAV caching is disabled.  Previously, directly saving customer information resulted in data loss. *Fix submitted by [Vishal Gelani](https://github.com/gelanivishal) in pull request [18571](https://github.com/magento/magento2/pull/18571)*. [GitHub-12479](https://github.com/magento/magento2/issues/12479)










### Dashboard

<!--- MAGETWO-95299-->* You can now upload PDP images larger than 1920 x 1200  without compressing and downsizing the images first. Previously, when a merchant uploaded a high quality product image (larger than 1920 X 1200), Magento resized and compressed the image. Merchants can now set requirements for resizing and compression as well as compression quality and target width and height. 

<!--- MAGETWO-96975-->*  `_sleep` and `__wakeup` have been removed, and a new `PHP.MD` rule has been added to discourage PHP serialization.

<!--- ENGCOM-3857-->* Magento now validates new addresses when created from the address book telephone field on the My Account dashboard page. *Fix submitted by [Dipti](https://github.com/dipti2jcommerce) in pull request [20262](https://github.com/magento/magento2/pull/20262)*. [GitHub-20261](https://github.com/magento/magento2/issues/20261)







### Developer

<!--- ENGCOM-3364-->* Email messages sent from the command line (where the email loads into another block) can now be sent successfully. *Fix submitted by [p-bystritsky](https://github.com/p-bystritsky) in pull request [18988](https://github.com/magento/magento2/pull/18988)*. [GitHub-10440](https://github.com/magento/magento2/issues/10440)


### Directory

<!--- ENGCOM-4114-->* The Swagger definition for `eav-data-attribute-option-interface` has been corrected. Previously, when you created a REST call to an endpoint that returns an object of `eav-data-attribute-option-interface` and `is_default` is set to `true`, `is_default` returns an object instead of the expected Boolean. *Fix submitted by [Hiren Patel](https://github.com/hiren-wagento) in pull request [20913](https://github.com/magento/magento2/pull/20913)*. [GitHub-18525](https://github.com/magento/magento2/issues/18525)

<!--- ENGCOM-4165-->* `crontab` now updates all currency rates daily  as expected. Previously, crontab updated only a subset of the enabled currencies. *Fix submitted by [Denis Papec](https://github.com/denispapec) in pull request [18981](https://github.com/magento/magento2/pull/18981)*. [GitHub-18580](https://github.com/magento/magento2/issues/18580)



### Downloadable

<!--- ENGCOM-3384-->* The order confirmation email sent when a guest checks out now includes download links as expected. *Fix submitted by [Oleksandr Kravchuk](https://github.com/swnsma) in pull request [19040](https://github.com/magento/magento2/pull/19040)*. [GitHub-18323](https://github.com/magento/magento2/issues/18323), [GitHub-19003](https://github.com/magento/magento2/issues/19003), [GitHub-19034](https://github.com/magento/magento2/issues/19034)


<!--- MAGETWO-91711-->* You can now delete downloadable product links without first deleting sample links.





### EAV 

<!--- ENGCOM-3236-->* You can now use the `OptionManagement.delete` method to programmatically delete a product attribute that converts to false. Previously, Magento threw an exception. *Fix submitted by [Patrick McLain](https://github.com/pmclain) in pull request [18720](https://github.com/magento/magento2/pull/18720)*. [GitHub-13083](https://github.com/magento/magento2/issues/13083)

<!--- MAGETWO-94848-->* You can now use an attribute set on the product create page after moving the attributes from one attribute group to another.

<!--- ENGCOM-3814-->* The customer EAV decimal attribute now accepts a value of 0. *Fix submitted by [Shikha Mishra](https://github.com/shikhamis11) in pull request [20130](https://github.com/magento/magento2/pull/20130)*. [GitHub-20030](https://github.com/magento/magento2/issues/20030)

<!--- ENGCOM-3797-->* The Magento storefront now correctly displays products with a custom attribute of type  `Media Image`. *Fix submitted by [David Verholen](https://github.com/davidverholen) in pull request [20096](https://github.com/magento/magento2/pull/20096)*. [GitHub-19054](https://github.com/magento/magento2/issues/19054)

<!--- ENGCOM-3045-->* Magento no longer changes the `source_model` when you create an attribute option through the API. Previously, the `source_model` of an EAV attribute was set to `Magento\Eav\Model\Entity\Attribute\Source\Table` when updating an EAV attribute's options through the API. This eliminated the ability to update this attribute's options through the Admin. *Fix submitted by [Pieter Hoste](https://github.com/hostep) in pull request [18244](https://github.com/magento/magento2/pull/18244)*. [GitHub-13156](https://github.com/magento/magento2/issues/13156)

<!--- ENGCOM-3124-->* Magento no longer throws an SQL Join error when you use a custom EAV entity  with the `standard eav_entity` entity table. Previously, this usage resulted in an integrity constraint violation. *Fix submitted by [Roman Strelenko](https://github.com/strell) in pull request [18437](https://github.com/magento/magento2/pull/18437)*. [GitHub-18131](https://github.com/magento/magento2/issues/18131)




### Email

<!--- MAGETWO-95137-->* The return path e-mail variable `system/smtp/return_path_email` now works as expected.

<!--- ENGCOM-3744-->* Email subject headers now support UTF-8 encoding. *Fix submitted by [Alexey Varlamov](https://github.com/4lexvav) in pull request [19978](https://github.com/magento/magento2/pull/19978)*. [GitHub-19977](https://github.com/magento/magento2/issues/19977)



### Frameworks

<!--- MAGETWO-97040-->* Magento no longer logs an error when you include properly escaped special characters in store view names. Previously, Magento logged errors in the `exception.log`. 

<!--- MAGETWO-96342-->* Magento now attempts to reconnect when a MySQL timeout occurs. Previously, Magento displayed an informative PHP-related message and did not attempt to reconnect. 

<!--- MAGETWO-94089-->* You can now set all products that currently have **Set Product as New** set to **yes** set to **no**. This change affects bulk updates, CSV imports, and scheduled updates. 

<!--- MAGETWO-95838-->* Attributes in flat tables are now updated after the product is saved when the catalog product flat index is turned on and the indexer is set to **Save on Update**. 

<!--- ENGCOM-3538-->* `dev/tools/grunt/configs/themes.js` has been removed from the `.gitignore` file and added to the GitHub repository. Previously, `localthemes.js` was included in  `.gitignore` and replaced during a Magento update. *Fix submitted by [Torben Höhn](https://github.com/torhoehn) in pull request [19350](https://github.com/magento/magento2/pull/19350)*. [GitHub-18949](https://github.com/magento/magento2/issues/18949)

<!--- ENGCOM-3295-->* Magento now autoloads vendor root folders and can now run with custom Composer vendor directories. Previously, Magento's autoloader registration failed to generate the correct path when using the `COMPOSER_VENDOR_DIR` setting to specify a vendor path outside of the Magento installation root. *Fix submitted by [Rus0](https://github.com/Rus0) in pull request [18849](https://github.com/magento/magento2/pull/18849)*. [GitHub-17753](https://github.com/magento/magento2/issues/17753)

<!--- ENGCOM-3471-->* Newly added links on the customer dashboard are now shown as current when the link path has been constructed from both default and new elements. Previously, the link was added, but not shown in the current state as expected. *Fix submitted by [Eduard Chitoraga](https://github.com/eduard13) in pull request [19134](https://github.com/magento/magento2/pull/19134)*. [GitHub-19099](https://github.com/magento/magento2/issues/19099)

<!--- ENGCOM-3483-->* The `fileUploader` form element in the  `ui_component` form now works as expected. Previously, during file upload, the countable interface was not implemented, and Magento threw this error, `Error Message : Warning: count(): Parameter must be an array or an object that implements Countable`.  *Fix submitted by [gmachure](https://github.com/gmachure) in pull request [19249](https://github.com/magento/magento2/pull/19249)*. [GitHub-19247](https://github.com/magento/magento2/issues/19247)


<!--- ENGCOM-3243-->* Interception cache compilation has been improved, and custom profiler records are now executed in less than a second. Previously, profiled methods consumed about 70% of the first page load after `cache:flush` from either the command-line interface or the Admin. *Fix submitted by [Patrick McLain](https://github.com/pmclain) in pull request [18648](https://github.com/magento/magento2/pull/18648)*. [GitHub-17680](https://github.com/magento/magento2/issues/17680)

<!--- ENGCOM-3535-->* `Magento\Framework\Webapi\Rest\Response\Renderer` class's  `_formatValue` method has been refactored to handle ampersands correctly. Previously, an ampersand in any customer text field when using the  web API doubled the encoding. [GitHub-18361](https://github.com/magento/magento2/issues/18361)

<!--- ENGCOM-3846-->* Deprecated interface `\Magento\Framework\Option\ArrayInterface` has been replaced with `\Magento\Framework\Data\OptionSourceInterface` in `lib/internal/Magento/Framework/Option/ArrayPool.php`. *Fix submitted by [Milind Singh](https://github.com/milindsingh) in pull request [20248](https://github.com/magento/magento2/pull/20248)*. [GitHub-20064](https://github.com/magento/magento2/issues/20064)

<!--- ENGCOM-4166-->* Corrected invalid return type in docblock in `Magento\Framework\HTTP\PhpEnvironment\Request::getHeader()`. Previously, the docblock of the  `Magento\Framework\HTTP\PhpEnvironment\Request::getHeader()` method stated that it would return a `bool` or an instance of `Zend\Http\Header\HeaderInterface()`. However, this method returned either a `bool` or a `string`. *Fix submitted by [Milind Singh](https://github.com/milindsingh) in pull request [21035](https://github.com/magento/magento2/pull/21035)*. [GitHub-21034](https://github.com/magento/magento2/issues/21034)

<!--- ENGCOM-3117-->* Magento now throws `LogicException($message, 0, $e)` instead of `LogicException($message)` as needed when running validation for communication configuration (`communication.xml`).  Previously, the  validator in `Magento\Framework\Communication\Config\Validator` did not propagate exceptions, which obscured the cause of the error. *Fix submitted by [Artsiom Bruneuski](https://github.com/ArtsiomBruneuski) in pull request [18416](https://github.com/magento/magento2/pull/18416)*. [GitHub-14555](https://github.com/magento/magento2/issues/14555)

<!--- ENGCOM-4073-->* JavaScript translation issues on the modal buttons that Magento displays when removing items from the product compare page have been resolved. *Fix submitted by [Max Fickers](https://github.com/mfickers) in pull request [20109](https://github.com/magento/magento2/pull/20109)*. [GitHub-19705](https://github.com/magento/magento2/issues/19705)

<!--- ENGCOM-4046-->* We've added support for `use` statements in web API interfaces and the use of non-FQN class names in `doctypes`. Previously,  you could not  import class names in interfaces that were used for the web API. *Fix submitted by [Riccardo Tempesta](https://github.com/phoenix128) in pull request [17424](https://github.com/magento/magento2/pull/17424)*. [GitHub-1537](https://github.com/magento/magento2/issues/1537)

<!--- ENGCOM-3710-->* `Magento/Framework/HTTP/Adapter/Curl.php` now supports setting an HTTP version. *Fix submitted by [SikailoISM](https://github.com/SikailoISM) in pull request [19845](https://github.com/magento/magento2/pull/19845)*. [GitHub-19442](https://github.com/magento/magento2/issues/19442)

<!--- ENGCOM-3425-->* Magento can now read responses from third-party servers that use HTTP/2 if your server also uses HTTP/2. Previously, this inability to read requests from third-party servers that use HTTP/2 prevented access to Magento Marketplace.  *Fix submitted by [Vova Yatsyuk](https://github.com/vovayatsyuk) in pull request [19143](https://github.com/magento/magento2/pull/19143)*. [GitHub-19127](https://github.com/magento/magento2/issues/19127)

<!--- ENGCOM-3753-->* The AMQP helper has been updated to use host, username, and password configuration from the instance under test. This allows tests to run when the AMQP service is not using default credentials or available on `localhost`. Previously, the `host` value in this helper was hardcoded. *Fix submitted by [Patrick McLain](https://github.com/pmclain) in pull request [18978](https://github.com/magento/magento2/pull/18978)*. [GitHub-18953](https://github.com/magento/magento2/issues/18953)









#### Cache framework

<!--- MAGETWO-64282-->* Problems with cache-cleaning for product pages for simple  products that are associated with configurable products  have been resolved. and as a result, product pages now accurately display out-of-stock status.  Previously, when an associated product went out-of-stock, Magento did not update the product page of the configurable product unless you cleaned the cache. [GitHub-8009](https://github.com/magento/magento2/issues/8009)

<!--- MAGETWO-95853-->* The images cache can now be flushed from the Admin (**Admin** > **System** > **Cache Management** and click **Flush Catalog Images Cache**). Previously, you could not delete the directory, and Magento displayed an error on the cache management page. 

<!--- MAGETWO-91694-->* Magento now removes disabled products as expected from the flat product table when **Catalog Flat Product** is enabled. 




#### Configuration framework

<!--- MAGETWO-97247-->* You can now enable shared catalogs using the `config:set` command. Previously, this comamnd enabled the shared catalog but did not create the necessary permissions to access it. 

#### Data framework

<!--- ENGCOM-3268-->* Class `\Magento\Framework\Data\Form\Element\Fieldset` now calls the `getBeforeElementHtml` method. *Fix submitted by [Burlacu Vasilii](https://github.com/vasilii-b) in pull request [18798](https://github.com/magento/magento2/pull/18798)*. [GitHub-2618](https://github.com/magento/magento2/issues/2618)




#### Event framework

<!--- ENGCOM-3422-->* `events.xml` can now have child nodes. *Fix submitted by [Lisovyi Yevhenii](https://github.com/lisovyievhenii) in pull request [19146](https://github.com/magento/magento2/pull/19146)*. [GitHub-15931](https://github.com/magento/magento2/issues/15931)


#### JavaScript framework

<!--- MAGETWO-56813-->* Wishlist names can now contain apostrophes. Previously, a wishlist whose name contained an apostrophe could not be edited or deleted. 



#### Message framework

<!--- MAGETWO-91717-->* Module names can now contain numbers. Previously, `magento/framework-message-queue/etc/queue_base.xml` contained a pattern that did not allow numbers to be used in `instanceType`, which resulted in the invalidation of custom message consumers in this file.




### General fixes

<!--- ENGCOM-3198-->* The navigation arrows in fotorama now stay visible after you close the zoomed fotorama. *Fix submitted by [Luuk Schakenraad](https://github.com/luukschakenraad) in pull request [18590](https://github.com/magento/magento2/pull/18590)*. [GitHub-18585](https://github.com/magento/magento2/issues/18585)

<!--- ENGCOM-3239-->* You can now customize the view of tab and accordion components by using mixins to redefine the default variables in the scope of a custom theme. *Fix submitted by [Dmytro Cheshun](https://github.com/dmytro-ch) in pull request [18730](https://github.com/magento/magento2/pull/18730)*. [GitHub-18729](https://github.com/magento/magento2/issues/18729)

<!--- ENGCOM-3489-->* Content in  confirmation pop-up windows on the Admin no longer overlap the **Close** button. *Fix submitted by [Dmytro Cheshun](https://github.com/dmytro-ch) in pull request [19264](https://github.com/magento/magento2/pull/19264)*. [GitHub-19263](https://github.com/magento/magento2/issues/19263)

<!--- ENGCOM-3346-->* You can now update database credentials from the command line in non-interactive mode using `bin/magento setup:config:set`. *Fix submitted by [aheadWorks Capital SIA](https://github.com/aheadWorks) in pull request [18970](https://github.com/magento/magento2/pull/18970)*. [GitHub-18965](https://github.com/magento/magento2/issues/18965)

<!--- ENGCOM-3165-->* The error message displayed on the Add Product Attribute page has been improved. *Fix submitted by [Aman Agarwal](https://github.com/aman3103) in pull request [17800](https://github.com/magento/magento2/pull/17800)*. [GitHub-17754](https://github.com/magento/magento2/issues/17754)

<!--- ENGCOM-3209-->* The datepicker icon is now correctly aligned in the Admin. *Fix submitted by [Yaroslav Rogoza](https://github.com/rogyar) in pull request [18627](https://github.com/magento/magento2/pull/18627)*. [GitHub-18605](https://github.com/magento/magento2/issues/18605)

<!--- ENGCOM-3224-->* The magnifier now disappears as expected when a user moves their cursor off an image. *Fix submitted by [gwharton](https://github.com/gwharton) in pull request [18702](https://github.com/magento/magento2/pull/18702)*. [GitHub-15035](https://github.com/magento/magento2/issues/15035)

<!--- MAGETWO-91745-->* Product pages that are included in a related products rule that uses a Price (percentage) condition now load correctly. Previously, loaded pages were blank.

<!--- MAGETWO-96405-->* Magento now displays the appropriate thumbnail image for configurable products in requisition lists. Previously, Magento displayed the default placeholder thumbnail image for all configurable products.  


<!--- ENGCOM-3588-->* The **Select All** and **Select Visible** buttons on the notification page now work as expected. Previously, these buttons behaved the same. *Fix submitted by [Shikha Mishra](https://github.com/shikhamis11) in pull request [19302](https://github.com/magento/magento2/pull/19302)*. [GitHub-19285](https://github.com/magento/magento2/issues/19285)

<!--- ENGCOM-3389-->* The note that describes the **Use in Layered Navigation: Filterable (no results)**  property now better describes the property. *Fix submitted by [Vladyslav Podorozhnyi](https://github.com/vpodorozh) in pull request [19037](https://github.com/magento/magento2/pull/19037)*. [GitHub-14007](https://github.com/magento/magento2/issues/14007)


<!--- ENGCOM-3258-->* Magento no longer throws SQL errors when table prefixes are used. *Fix submitted by [Peter O'Callaghan](https://github.com/pocallaghan) in pull request [18412](https://github.com/magento/magento2/pull/18412)*. [GitHub-18357](https://github.com/magento/magento2/issues/18357)





### Gift cards

<!--- MAGETWO-91700-->* Magento now consistently validates gift card prices according to the constraints of the relevant store locale. 

<!--- MAGETWO-91611-->* Magento now displays the correct creation date for a gift card when the **Lifetime** field is populated. 

<!--- ENGCOM-3379-->* Fixed the rendering of the check notifications counters icon on the Admin. *Fix submitted by [Abrar Pathan](https://github.com/abrarpathan19) in pull request [19053](https://github.com/magento/magento2/pull/19053)*. [GitHub-18887](https://github.com/magento/magento2/issues/18887)

<!--- ENGCOM-3624-->* `old_path: new_path` path mappings have been added for JavaScript files that have been relocated to `requirejs-config.js`. *Fix submitted by [rbayet](https://github.com/rbayet) in pull request [19583](https://github.com/magento/magento2/pull/19583)*. [GitHub-19291](https://github.com/magento/magento2/issues/19291), [GitHub-16302](https://github.com/magento/magento2/issues/16302)

<!--- ENGCOM-3632-->* Calling `getCurrentUrl` on a store no longer adds the  `___store` parameter when **store code in URL** is set to **yes** and the current store is not the same store requested in the URL. *Fix submitted by [Nazar](https://github.com/Nazar65) in pull request [19135](https://github.com/magento/magento2/pull/19135)*. [GitHub-18941](https://github.com/magento/magento2/issues/18941), [GitHub-16302](https://github.com/magento/magento2/issues/16302)

<!--- ENGCOM-3644-->* The **Click for price** button on the home page now works as expected. *Fix submitted by [Ravi chandra](https://github.com/ravi-chandra3197) in pull request [19663](https://github.com/magento/magento2/pull/19663)*. [GitHub-15922](https://github.com/magento/magento2/issues/15922)




### Gift message

<!--- MAGETWO-67269-->* Magento no longer displays unselected gift options when a customer selects **Check Out with Multiple Addresses** for an order. Previously, Magento displayed unselected gift options for the order. 


<!--- ENGCOM-3985-->* Fixed misalignment of the **Edit** and **Remove** buttons on the gift option popup that Magento displays when a customer adds a product to the shoopping cart. *Fix submitted by [Ajay Ajabale](https://github.com/ajay2jcommerce) in pull request [20605](https://github.com/magento/magento2/pull/20605)*. [GitHub-20604](https://github.com/magento/magento2/issues/20604)








### Gift registry

<!--- MAGETWO-95833-->* Magento now shows the correct price for configurable products in a shared gift registry. Previously, Magento displayed the original price instead of the special price for configurable products.


### Gift wrapping

<!--- MAGETWO-91563-->* You can now add gift wrapping to the shopping cart to an already added product without having to add an additional product. 


### Google Analytics

<!--- ENGCOM-3058-->* `referenceContainer` has been changed to `referenceBlock` in the Google Analytics module. *Fix submitted by [Petar Sambolek](https://github.com/sambolek) in pull request [18290](https://github.com/magento/magento2/pull/18290)*. [GitHub-16497](https://github.com/magento/magento2/issues/16497)



### Google Tag Manager

<!--- MAGETWO-96378-->* The Google Tag Manager `AddToCart` event now fires reliably on the product page when **Stores** > **Configuration** > **Sales** > **Checkout** > **Redirect to Shopping Cart** is set to  **yes**. 




### Import/export


<!--- ENGCOM-3203-->* Magento now displays an informative error after you run check data, and also blocks import and product creation, when SKU strings are too long. Previously, the check data process permitted you to proceed with the import, but the import failed due to a system error.  *Fix submitted by [Ravi Chandra](https://github.com/ravi-chandra3197) in pull request [18639](https://github.com/magento/magento2/pull/18639)*. [GitHub-17865](https://github.com/magento/magento2/issues/17865)

<!--- ENGCOM-3228-->* Magento now successfully imports products  that have a fixed price custom option with a price of zero. Previously,  the importer failed when trying to update products with a price of zero.  *Fix submitted by [Antun Matanović](https://github.com/amatanovic) in pull request [18284](https://github.com/magento/magento2/pull/18284)*. [GitHub-17616](https://github.com/magento/magento2/issues/17616)

<!--- MAGETWO-94671-->* The memory required to export the media gallery has been significantly reduced. [GitHub-17320](https://github.com/magento/magento2/issues/17320)

<!--- MAGETWO-95825-->* We've resolved the following issues with imported images:

	* images of all sizes reverted to the default placeholder size after import.

	* images that were removed through the Admin before import returned after import. Magento now displays an informative error message if images are not imported as expected. 

<!--- MAGETWO-91569-->* Special characters in the CSV import file no longer trigger a general system exception. Previously, special characters (for example, <code>ƒ</code>, <code>ª</code>, and <code>›</code>) halted the check data phase of import. 

<!--- MAGETWO-95105-->* URL Key columns that contain  accented characters are now converted properly after the import of a CSV file. Previously, if you manually assigned a URL key to a product in the Admin that contained an accent character or punctuation, Magento converted it to the regular character or removed it. 

<!--- MAGETWO-91544-->* Magento now correctly updates existing product URLs during import. Previously, Magento update existing URLs with the new URLs, but displayed a 404 error if you tried to access the product from the new URL.  

<!--- MAGETWO-95829-->* Magento now retains product order within a category after import. 

<!--- MAGETWO-59265-->* You can now properly set data for drop-down attributes during product import in deployments with multiple storeviews. 

<!--- MAGETWO-91657-->* If you enter a value of zero for a customer group price discount by percentage when setting advanced pricing for a product, Magento now prompts you to enter a valid value. Previously, Magento threw an error. 

<!--- MAGETWO-58210-->* The import process now supports `add_update` along with the default behavior `append`.  [GitHub-6193](https://github.com/magento/magento2/issues/6193)

<!--- ENGCOM-3083-->* The upsert category process during product import now generates freshly created category URL rewrites globally and not just for the default scope. Previously, Magento created URL rewrites for the default website scope only. *Fix submitted by [utietze](https://github.com/ulftietze) in pull request [18271](https://github.com/magento/magento2/pull/18271)*. [GitHub-18234](https://github.com/magento/magento2/issues/18234)

<!--- ENGCOM-3823-->* Magento now indicates correct stock status (in stock/out-of-stock) after importing products that have an indicated quantity but a status of out-of-stock from a CSV file. Previously, Magento imported the product quantity correctly, but not the stock status. *Fix submitted by [p-bystritsky](https://github.com/p-bystritsky) in pull request [20180](https://github.com/magento/magento2/pull/20180)*. [GitHub-15950](https://github.com/magento/magento2/issues/15950)

<!--- ENGCOM-3809-->* We've resolved multiple issues that users previously encountered when importing configurable products with images and virtual products. Previously, image import failed under certain circumstances, and Magento displayed these messages:  `Imported resource (image) could not be downloaded from external resource due to timeout or access permissions in row(s)` and `Products are imported but configurable product has no image in Magento`.  *Fix submitted by [Rajneesh Gupta](https://github.com/irajneeshgupta) in pull request [20127](https://github.com/magento/magento2/pull/20127)*. [GitHub-20098](https://github.com/magento/magento2/issues/20098)

<!--- ENGCOM-3977-->* `\Magento\ImportExport\Block\Adminhtml\Export\Filter::_getSelectHtmlWithValue()` method no longer overwrites the `$value` argument. Previously, the same name was used for different `$value` variables. *Fix submitted by [Rajneesh Gupta](https://github.com/irajneeshgupta) in pull request [20625](https://github.com/magento/magento2/pull/20625)*. [GitHub-20624](https://github.com/magento/magento2/issues/20624)


<!--- MAGETWO-96381-->* Magento now exports configurable products based on swatches with the correct Admin and Default Store View labels. Previously,  the `configurable_variations` column for these configurable products contained the wrong values after import. 




### Infrastructure

<!--- ENGCOM-4389 -->* Magento now supports Elasticsearch 6.x. *Fix submitted by [Romain Ruaud](https://github.com/romainruaud) in pull request [21458](https://github.com/magento/magento2/pull/21458)*.  

<!--- MC-5201 -->* Magento now supports Redis 5.0. 

<!--- ENGCOM-4392 -->* Expected backup and restoration functionality has been restored and MySQL View support is supported while preserving backward compatibility with pre-existing modules. *Fix submitted by community member  [Stepan Furman](https://github.com/Stepa4man) in pull request [21151](https://github.com/magento/magento2/pull/21151)*. 


<!--- ENGCOM-3690-->* `transparent.js` has relocated, and orders can now be created from the Admin using PayflowPro and Authorize.Net. Previously, orders created from the Admin using PayflowPro failed, and Magento displayed an informative message indicating that an account number was invalid. *Fix submitted by [Patrick McLain](https://github.com/pmclain) in pull request [19764](https://github.com/magento/magento2/pull/19764)*. [GitHub-19763](https://github.com/magento/magento2/issues/19763)

<!--- ENGCOM-3598-->* `json_encode` errors are now caught and logged in the console.log. Previously, the JSON serializer threw an error, which blocked all frontend behavior. *Fix submitted by [Tommy Quissens](https://github.com/quisse) in pull request [16154](https://github.com/magento/magento2/pull/16154)*. [GitHub-14937](https://github.com/magento/magento2/issues/14937)

<!--- ENGCOM-3589-->* `app/bootstrap.php` has been updated to correctly define supported PHP versions. *Fix submitted by [Fabrizio Balliano](https://github.com/fballiano) in pull request [19455](https://github.com/magento/magento2/pull/19455)*. [GitHub-19453](https://github.com/magento/magento2/issues/19453)

<!--- ENGCOM-3687-->* An incorrect parameter in `getCreatedAtFormatted($format)` has been corrected. *Fix submitted by [Jaimin Sutariya](https://github.com/jaimin-ktpl) in pull request [19537](https://github.com/magento/magento2/pull/19537)*. [GitHub-17442](https://github.com/magento/magento2/issues/17442)

<!--- ENGCOM-3666-->* A syntax error in `magento2/lib/internal/Magento/Framework/Cache/Backend/Database.php` has been corrected. *Fix submitted by [Nirav Kadiya](https://github.com/ssp58bleuciel) in pull request [19634](https://github.com/magento/magento2/pull/19634)*. [GitHub-13309](https://github.com/magento/magento2/issues/13309)

<!--- ENGCOM-3364-->* Magento no longer throws an error when you send an email from the command line. Previously, Magento threw an exception because `$debugHintsPath` was missing. *Fix submitted by [p-bystritsky](https://github.com/p-bystritsky) in pull request [18991](https://github.com/magento/magento2/pull/18991)*. [GitHub-10440](https://github.com/magento/magento2/issues/10440)

* Message queue topic names generated as a result of asynchronous and bulk REST calls are now based on service contract names. Currently,  topic names reflect the PHP class and method names that should be invoked to handle processing. For example, a topic that was named using the older conventions (`async.V1.customers.POST`) might be named `async.magento.customer.api.accountmanagementinterface.createaccount.post`. This new naming is more semantic and allows the reuse for other Magento services.


### Integration

<!--- ENGCOM-3353-->* Magento no longer throws an exception when you navigate to the OAuth page (**Backend** > **Stores** > **Configuration** > **Services** > **OAuth**). *Fix submitted by [Mahesh Singh](https://github.com/maheshWebkul721) in pull request [18750](https://github.com/magento/magento2/pull/18750)*. [GitHub-18655](https://github.com/magento/magento2/issues/18655)

<!--- ENGCOM-3355-->* The Last Logged In value displayed on the Admin's customer account page is now updated as expected when a customer is authenticated through REST. *Fix submitted by [Prakash](https://github.com/prakashpatel07) in pull request [18973](https://github.com/magento/magento2/pull/18973)*. [GitHub-17488](https://github.com/magento/magento2/issues/17488)

<!--- ENGCOM-3053-->* Integrations are no longer reset after running the `bin/magento setup:upgrade` command. *Fix submitted by [Pratik Oza](https://github.com/mage2pratik) in pull request [18273](https://github.com/magento/magento2/pull/18273)*. [GitHub-12095](https://github.com/magento/magento2/issues/12095)



### Klarna

* Added support for Magento 2.2.0 through 2.2.1. <!--- BUNDLE-1759-->

* Changed types for the specific order line items.

* Corrected issues in the installation and upgrade scripts.

* Added a try-catch block around checking customer default addresses.

* Added check to confirm that website T&Cs have been agreed to before authorizing payment.

* Fixed error with virtual products.


### Layered navigation

<!--- MAGETWO-91753-->* You can now filter products based on color. 



### Magento Shipping

* Updating an order destination prior to creating a shipment  now results in the shipment being sent to the new destination.

* Shipments that contain the same item across multiple packages will now correctly update the shipped amount.


### MSRP

<!--- MC-10973-->* MAP (minimum advertised price) prices for the simple products that belong to a configurable product are now supported. MAP prices for these products are now successfully handled and displayed  on the configurable product page and  the category page display of the configurable product.






### Newsletter

<!--- ENGCOM-3460-->* Magento now sets the correct `store_id` for each store when a customer subscribes to a newsletter from more than one store. *Fix submitted by [Eduard Chitoraga](https://github.com/eduard13) in pull request [19195](https://github.com/magento/magento2/pull/19195)*. [GitHub-19172](https://github.com/magento/magento2/issues/19172)

<!--- ENGCOM-3266-->* Customers are no longer unsubscribed to a newsletter as a result of a password reset email request when **Newsletter Need to Confirm** is set to **yes** on the Admin. *Fix submitted by [Janak Bhimani](https://github.com/janakbhimani) in pull request [18795](https://github.com/magento/magento2/pull/18795)*. [GitHub-17954](https://github.com/magento/magento2/issues/17954)

<!--- MAGETWO-91684-->* Magento now permits only one newsletter subscription per email address. Previously, when a website had multiple store views, a customer could subscribe multiple times to a newsletter with one email address.

<!--- MAGETWO-91768-->* Magento now displays an informative message when you click the unsubscribe link in the newsletter email. 

<!--- ENGCOM-3575-->* You can now add a custom field to a newsletter in the position of your choice by editing  the newsletter configuration file (`app/code/Magento/Newsletter/etc/adminhtml/system.xml`).  Previously, you could add a new field but could not select where it would appear in the newsletter.  *Fix submitted by [Burlacu Vasilii](https://github.com/vasilii-b) in pull request [19419](https://github.com/magento/magento2/pull/19419)*. [GitHub-19418](https://github.com/magento/magento2/issues/19418)

<!--- ENGCOM-3431-->* A logged-in user who already has an account can now use the footer to sign up for a newsletter subscription. Previously, this user received an error message, and Magento did not subscribed her to the newsletter. *Fix submitted by [Ravi chandra](https://github.com/ravi-chandra3197) in pull request [19164](https://github.com/magento/magento2/pull/19164)*. [GitHub-8952](https://github.com/magento/magento2/issues/8952)

<!--- ENGCOM-3574-->* If a customer tries to subscribe to a newsletter with an email that  already has a subscription associated with it, Magento now warns the customer rather than throws an exception. *Fix submitted by [Dharmesh Vaja](https://github.com/Dharmeshvaja91) in pull request [19416](https://github.com/magento/magento2/pull/19416)*. [GitHub-19404](https://github.com/magento/magento2/issues/19404)
 
<!--- ENGCOM-4179-->* You can now search for or reset the filter on newsletter problem reports from the Admin. Previously, Magento did not display filter reports when adminstrators used FireFox.  *Fix submitted by [Govind Sharma](https://github.com/GovindaSharma) in pull request [20829](https://github.com/magento/magento2/pull/20829)*. [GitHub-20828](https://github.com/magento/magento2/issues/20828)




### Orders

<!--- MAGETWO-94437-->* The address form in the Admin order creation workflow has been refactored to improve performance. 

<!--- MAGETWO-69274-->* Administrators now need sales email privileges to send order comment emails to customers.






### Page cache

<!--- MAGETWO-97234-->* Pages opened by URL redirect now display prices in the currency set for the appropriate store. Previously, the opened page contained prices in the default currency (USD) rather than the selected currency for the store. 


### Payment methods

<!--- ENGCOM-3219-->* Magento now populates the estimated billing address  field  on the checkout page with the default billing address as expected when the cart contains virtual products only. Previously, when a signed-in customer with different default shipping and billing addresses had a cart containing only virtual products, the cart estimation field was populated with the default shipping address information  instead of the default billing address information. *Fix submitted by [Lucas Calazans](https://github.com/LucasCalazans) in pull request [18095](https://github.com/magento/magento2/pull/18095)*. [GitHub-17744](https://github.com/magento/magento2/issues/17744)

<!--- ENGCOM-3393-->* Invoice PDFs now include a populated FTP (Fixed Product Tax) amount field for orders when using Weee tax and FPT is enabled. Prviously, this information was displayed in order and invoice views, bot not captured in the PDF. *Fix submitted by [Mahesh Singh](https://github.com/maheshWebkul721) in pull request [19061](https://github.com/magento/magento2/pull/19061)*. [GitHub-18617](https://github.com/magento/magento2/issues/18617)

<!--- MAGETWO-96475-->*  When an order placed with PayPal fails during checkout, Magento no longer processes payment for the order. Previously, orders that failed during  checkout when being processed through PayPal were processed. 

<!--- MAGETWO-96291-->* A pop-up window no longer blocks completion of checkout using Braintree PayPal on a mobile device.

<!--- MAGETWO-95821-->* When a  customer selects PayPal as a payment method but then applies a gift card, Magento now reverts to zero subtotal checkout. Previously, the order failed at the review step if a gift card were applied. 

<!--- MAGETWO-91526-->* Orders created with eWay as a payment method now contain the same credit card information, which is included in the Authorize.Net response. Previously, the order did not contain any information regarding the credit card. 

<!--- MAGETWO-97243-->* Magento now displays successful orders paid for with eWay. Previously, Magento did not display completed errors even after the transaction was accepted by eWay. 

<!--- ENGCOM-3675-->* The `getList()` method now returns the vault data total count as expected. *Fix submitted by [Andrea Parmeggiani](https://github.com/textarea) in pull request [19707](https://github.com/magento/magento2/pull/19707)*. [GitHub-19706](https://github.com/magento/magento2/issues/19706)

<!--- ENGCOM-3156-->* You can now use REST to create an order without payment. Previously, when using REST to submit an order without a payment, Magento threw an error. *Fix submitted by [Vishal Gelani](https://github.com/gelanivishal) in pull request [18521](https://github.com/magento/magento2/pull/18521)*. [GitHub-15652](https://github.com/magento/magento2/issues/15652)

<!--- ENGCOM-3646-->* Payment methods are now grouped properly in the core source model. `\Magento\Payment\Model\Config\Source\Allmethods` class in the Magento core can be used as a source model for backend configuration fields. It displays available payment methods grouped by payment provider. We've added groups for previously missing payment options (PayPal, Authorize.Net, and  Braintree methods). *Fix submitted by [Wojtek Naruniec](https://github.com/wojtekn) in pull request [19665](https://github.com/magento/magento2/pull/19665)*. [GitHub-19664](https://github.com/magento/magento2/issues/19664)

<!--- ENGCOM-3840-->* Fixed misalignment of the save-for-later checkbox on the Admin create order credit card details page. *Fix submitted by [Kajal Solanki](https://github.com/speedy008) in pull request [20233](https://github.com/magento/magento2/pull/20233)*. [GitHub-20232](https://github.com/magento/magento2/issues/20232)

<!--- MC-4239-->* The Authorize.Net payment method has been migrated to the `accept.js` API on both the storefront and Admin. 

<!--- MC-5235-->* PayPal Express Checkout has been updated to `checkout.js v4`. This API replaces the deprecated API Express Checkout - NVP/SOAP. This update provides Magento with a single integration but with multiple payment options that merchants can choose when activating the integration​. See [PayPal Express Checkout](https://docs.magento.com/m2/ce/user_guide/payment/paypal-express-checkout.html)

<!--- MAGETWO-83017-->* You can now place an order using Cybersource payment from the Admin. 

<!--- MAGETWO-83017-->* Administrators can now set additional Cybersource profile credentials (**Profile ID**, **Access key**, **Secret Key**) from the Admin and place an order from the Admin when different credentials are used on website level. Previously, Cybersource denied payments when a merchant deployed their Admin on a different domain than the store.

<!--- MAGETWO-94946-->* Tax is now calculated as expected for virtual products when PayPal is used as a payment method.


### Performance

<!--- MAGETWO-95249 94346-->* New customer address handling improves the processing of many addresses on the Admin customer details page. This functionality was rewritten with UI components to increase platform performance, which in turn faciliates the management of customers with 3000 and more addresses. This refactoring includes these changes:

	* All actions on the Customer Addresses tab are now performed asynchronously with AJAX. This tab now contains the default billing address and default shipping address UI component blocks, customer addresses listing or grid, and customer address form in a modal window.

	* `\Magento\Customer\Model\Customer\DataProvider` has been replaced by `\Magento\Customer\Model\Customer\DataProviderWithDefaultAddresses` to support the asynchronous management of customer addresses. 








### Product video

<!--- MAGETWO-91707-->* You can now pause product videos on YouTube on storefronts running on Internet Explorer 11.x.



### Quote

<!--- ENGCOM-3416-->* You can now update a shopping cart that contains a reserved order number (for example, 000000651). *Fix submitted by [Burlacu Vasilii](https://github.com/vasilii-b) in pull request [19130](https://github.com/magento/magento2/pull/19130)*. [GitHub-19101](https://github.com/magento/magento2/issues/19101)

<!--- ENGCOM-3226-->* You can now use REST to set billing information for a customer (`customerId`) with an existing address. Previously, Magento threw an exception during address validation. *Fix submitted by [Patrick McLain](https://github.com/pmclain) in pull request [18704](https://github.com/magento/magento2/pull/18704)*. [GitHub-17485](https://github.com/magento/magento2/issues/17485)

<!--- MAGETWO-94059-->* You can now request a quote on a storefront running on iOS 11.3.1.

<!--- ENGCOM-3464-->* We fixed an issue with inaccurate floating point calculations during checkout. *Fix submitted by [Jay Ghosh](https://github.com/jayankaghosh) in pull request [18185](https://github.com/magento/magento2/pull/18185)*. [GitHub-18027](https://github.com/magento/magento2/issues/18027)

<!--- ENGCOM-3503-->* Magento now saves the correct `quote_item_id` values for products during checkout for an order being shipped to multiple addresses. *Fix submitted by [Mahesh Singh](https://github.com/maheshWebkul721) in pull request [19192](https://github.com/magento/magento2/pull/19192)*. [GitHub-18349](https://github.com/magento/magento2/issues/18349)





### Reports


<!--- MAGETWO-91553-->* Administrators with their role scope set to `custom` can now view the abandoned carts report.

<!--- ENGCOM-3560-->* Magento no longer displays a negative number in the dashboard to represent a canceled order. *Fix submitted by [Nirav Patel](https://github.com/niravkrish) in pull request [19372](https://github.com/magento/magento2/pull/19372)*. [GitHub-18754](https://github.com/magento/magento2/issues/18754)

<!--- ENGCOM-4129-->* Magento now refreshes reports statistics as expected when you select the **Refresh Lifetime Statistics** option from the Actions menu of the **Reports** > **Refresh Statistics** page. Previously, you were redirected to a 404 page when you selected this menu option. *Fix submitted by [Eduard Chitoraga](https://github.com/eduard13) in pull request [20820](https://github.com/magento/magento2/pull/20820)*. [GitHub-20819](https://github.com/magento/magento2/issues/20819)

<!--- ENGCOM-3257-->* Magento now displays correct prices for products at checkout when a customer uses a credit card and Authorize.Net is enabled. Previously, order items had the original price of $0.0. *Fix submitted by [Patrick McLain](https://github.com/pmclain) in pull request [18768](https://github.com/magento/magento2/pull/18768)*. [GitHub-16050](https://github.com/magento/magento2/issues/16050)


### Reviews

<!--- ENGCOM-3486-->* Administrators can now access product ratings in deployments with multiple websites running different locales. *Fix submitted by [Saphal Jha](https://github.com/saphaljha) in pull request [18888](https://github.com/magento/magento2/pull/18888)*. [GitHub-18192](https://github.com/magento/magento2/issues/18192)

<!--- MAGETWO-95491-->* The  **Save and Next** and **Save and Previous** buttons in **Marketing** > **Reviews** now work as expected.

<!--- ENGCOM-3837-->* You can now add a product review from the Admin.  Previously, when you clicked **New Review**, Magento displayed this error, `Error message showing : A technical problem with the server created an error. Try again to continue what you were doing. If the problem persists, try again later`. *Fix submitted by [Suneet K.](https://github.com/suneet64) in pull request [20146](https://github.com/magento/magento2/pull/20146)*. [GitHub-20122](https://github.com/magento/magento2/issues/20122)

<!--- ENGCOM-4096-->* Pending Reviews are now correctly labeled under **System** > **User Roles** > **Add New Role** > **Role Resources**, and Magento now displays a new Pending reviews menu under **Marketing** > **User Content**. Previously, Magento displayed the Reviews menu twice.  *Fix submitted by [Piyush Dankhara](https://github.com/dankhrapiyush) in pull request [20936](https://github.com/magento/magento2/pull/20936)*. [GitHub-20924](https://github.com/magento/magento2/issues/20924)


### Rewards

<!--- MAGETWO-91647-->* Customers are now subscribed as expected to email notifications about reward points. 

<!--- MAGETWO-96125-->* Magento now allocates rewards points for converting an invitation to a customer when **Require Emails Confirmation** is set to **yes**.

<!--- ENGCOM-3491-->* The order status label on the  customer order status page  can now be translated. *Fix submitted by [p-bystritsky](https://github.com/p-bystritsky) in pull request [19182](https://github.com/magento/magento2/pull/19182)*. [GitHub-14849](https://github.com/magento/magento2/issues/14849)

<!--- MAGETWO-91686-->* `/V1/orders/{id}` now retrieves information about used reward points. 


### Return Merchandise Authorizations (RMA)

<!--- MAGETWO-71022-->* Magento now displays the correct amount in the **Remaining Quantity** field after Magento has processed a return.

<!--- MAGETWO-96158-->* Return attributes that have the **Values Required** attribute  set to **no** no longer break the storefront display of those attributes.

<!--- MAGETWO-97259-->* Administrators can now process returns when a request includes a required image attribute. PPreviously, the Return Items tab displayed a validation error even though the image had  been uploaded, and if you clicked on **Details**, Magento displayed this message, `Please select a file`.

<!--- MAGETWO-97132-->* You can now return bundle products from the Admin. Previously, when you clicked Submit Returns, Magento displayed an informative error message, and did not create an RMA.






### Sales

<!--- MAGETWO-96441-->* You can now remove a custom price from a product during order creation from the Admin. 


<!--- ENGCOM-3294-->* The message that Magento displays when a merchant tries to create a credit memo for an order with no shipping charges has been made more informative. *Fix submitted by [Burlacu Vasilii](https://github.com/vasilii-b) in pull request [18844](https://github.com/magento/magento2/pull/18844)*. [GitHub-6731](https://github.com/magento/magento2/issues/6731)

<!--- ENGCOM-3048-->* You can now print order information from the customer dashboard. Previously, when you tried to print  order information from the customer dashboard, Magento displayed this error, `Fatal error: Call to a member function getRealOrderId() on null in /vendor/magento/module-sales/Block/Order/PrintShipment.php`. *Fix submitted by [Pratik Oza](https://github.com/mage2pratik) in pull request [18272](https://github.com/magento/magento2/pull/18272)*. [GitHub-10530](https://github.com/magento/magento2/issues/10530)

<!--- ENGCOM-3074-->* Magento no longer marks email as **not sent** when the email copy fails due to exception. Previously, Magento marked this email as not sent, and subsequently continued to resend the email. *Fix submitted by [Petar Sambolek](https://github.com/sambolek) in pull request [18288](https://github.com/magento/magento2/pull/18288)*. [GitHub-17152](https://github.com/magento/magento2/issues/17152)

<!--- ENGCOM-3378-->* The **Add to Cart** button in the Recently Ordered block now works as expected. *Fix submitted by [Oleksandr Miroshnichenko](https://github.com/omiroshnichenko) in pull request [19039](https://github.com/magento/magento2/pull/19039)*. [GitHub-13157](https://github.com/magento/magento2/issues/13157)

<!--- ENGCOM-3514-->* Magento now displays bundle products' child products on the **My Account** > **My Orders** > **View Order** page. *Fix submitted by [Torben Höhn](https://github.com/torhoehn) in pull request [19318](https://github.com/magento/magento2/pull/19318)*. [GitHub-16434](https://github.com/magento/magento2/issues/16434)

<!--- MAGETWO-94245-->* You can now issue a partial refund to store credit for an order made with an online payment method.

<!--- MAGETWO-94472-->* You can now create a credit memo for an order that contains taxes and discounts.  Previously, when you tried to create this credit memo, Magento displayed an informative error.

<!--- MAGETWO-91547-->* You can now create a credit memo for an order with no payment required. Previously, when an order was placed with no payment required, the **Credit Memo** button was not displayed on the order.

<!--- MAGETWO-96488-->* Orders for bundle products created from the Admin now display  correct product prices. 

<!--- MAGETWO-63327-->* Company logos are now displayed correctly in printed PDF versions of invoices and shipment statements. 

<!--- MAGETWO-96400-->* The Sales table now displays company information in billing and shipping addresses. 

<!--- MAGETWO-96987-->* Magento no longer adds giftwrap tax to a credit memo twice. 

<!--- MAGETWO-94424-->*  Magento now displays product price and shipping costs in the default currency that was configured for that specific website for orders created from the Admin. Previously, when you have multi-site configuration with different default currencies for each website, the product and shipping prices shown while creating an admin order are incorrect. 

<!--- ENGCOM-3828-->* Magento now displays a success message when you create an order through the Admin and the **create shipment** and **Email copy of invoice** checkboxes are checked. *Fix submitted by [Surabhi Srivastava](https://github.com/Surabhi-Cedcoss) in pull request [20142](https://github.com/magento/magento2/pull/20142)*. [GitHub-19942](https://github.com/magento/magento2/issues/19942)

<!--- ENGCOM-3887-->* Files uploaded for custom options can now be downloaded even when the product option is no longer available. Previously, these files could not be downloaded.  *Fix submitted by [Mahesh Singh](https://github.com/maheshWebkul721) in pull request [20354](https://github.com/magento/magento2/pull/20354)*. [GitHub-20277](https://github.com/magento/magento2/issues/20277)

<!--- ENGCOM-3699-->* Fixed an incorrect class name on orders and returns page on the Admin. *Fix submitted by [Shikha Mishra](https://github.com/shikhamis11) in pull request [19784](https://github.com/magento/magento2/pull/19784)*. [GitHub-19780](https://github.com/magento/magento2/issues/19780)

<!--- ENGCOM-3735-->* Fixed misalignment of the **Update Qty** button on the sales order invoice. *Fix submitted by [Kajal Solanki](https://github.com/speedy008) in pull request [19799](https://github.com/magento/magento2/pull/19799)*. [GitHub-19796](https://github.com/magento/magento2/issues/19796)

<!--- ENGCOM-3720-->* Credit memos now accurately calculate refunds when default shipping charges are changed to zero. *Fix submitted by [Wojtek Naruniec](https://github.com/wojtekn) in pull request [19900](https://github.com/magento/magento2/pull/19900)*. [GitHub-19899](https://github.com/magento/magento2/issues/19899)

<!--- ENGCOM-3225-->* The `transportBuilderByStore` class has been removed. Previously, this class was the cause of undesired repeat emails. *Fix submitted by [gwharton](https://github.com/gwharton) in pull request [18471](https://github.com/magento/magento2/pull/18471)*. [GitHub-7739](https://github.com/magento/magento2/issues/7739)

<!--- ENGCOM-3452-->* The `last_trans_id` column of the `sales_order_payment` table has been updated to handle the full order reference values for Amazon and Klarna extensions. *Fix submitted by [Ian cassidy](https://github.com/iancassidyweb) in pull request [18620](https://github.com/magento/magento2/pull/18620)*. [GitHub-18615](https://github.com/magento/magento2/issues/18615)

<!--- ENGCOM-3594-->* You can now programmatically  cancel an invoice when the invoice state is set to `STATE_PAID`. *Fix submitted by [Max O](https://github.com/omaxmo) in pull request [19462](https://github.com/magento/magento2/pull/19462)*. [GitHub-18509](https://github.com/magento/magento2/issues/18509)

<!--- MC-5683-->* The performance of the Admin order creation page when handling many addresses has been improved. 

<!--- ENGCOM-3484-->* Magento now displays bundle options  on the Items Ordered tab of the My Account order page. *Fix submitted by [Vishal Gelani](https://github.com/gelanivishal) in pull request [19254](https://github.com/magento/magento2/pull/19254)*. [GitHub-16434](https://github.com/magento/magento2/issues/16434)

<!--- ENGCOM-3755-->* The email that customers receive after completing an order now contains tracking information for their order only. Previously, Magento included tracking information for other orders, too. *Fix submitted by [Nazar](https://github.com/Nazar65) in pull request [19981](https://github.com/magento/magento2/pull/19981)*. [GitHub-19887](https://github.com/magento/magento2/issues/19887)





### SalesArchive

<!--- MAGETWO-96022-->* Archived orders no longer reappear in the Order Management table after cron runs. 





### SalesRule

<!--- MAGETWO-91522-->* The sales rule indexer now runs without error. Previously, the sales rule indexer  returned an error during reindexing because of the Magento_AdvancedSalesRule module.

<!--- ENGCOM-3773-->* The payment method option is now displayed under the shopping cart rules condition tab. Previously, when you navigated to **Marketing** > **Promotions** > **Cart Price Rules** and opened the Conditions tab on a rule, Magento did not display payment method options. *Fix submitted by [p-bystritsky](https://github.com/p-bystritsky) in pull request [20042](https://github.com/magento/magento2/pull/20042)*. [GitHub-12549](https://github.com/magento/magento2/issues/12549)




### Search

<!--- MAGETWO-91742-->* The default sort order field now works as expected on the Catalog Search results page. 

<!--- MAGETWO-91537-->* Searching for a synonym that contains a hyphen and number now returns the same results as any other search term in the group.

<!--- MAGETWO-97235-->* Layered navigation for Elasticsearch now includes all product sizes. If the **Filterable (with results)** option is set for a product attribute, then: 

	* Layered navigation includes only those filters for which matching products can be found. 

	* Any attribute value that already applies to all products shown in the list should still appear as an available filter.

	* Attribute values with a count of zero (0) product matches are omitted from the list of available filters. 


See [Filterable attributes](https://docs.magento.com/m2/ee/user_guide/catalog/navigation-layered-filterable-attributes.html) for more information.

<!--- MAGETWO-67779-->* Full text search for Elasticsearch no longer includes the `date` attribute.

<!--- MAGETWO-97495-->* Layered navigation results no longer include price ranges that contain no products. 

<!--- ENGCOM-3526-->* Magento now returns a customized layout handle when there are no results for a search. This customized layout handle supports the addition of custom blocks, which permits you to  change the layout of the No results page. *Fix submitted by [Yevhenii Dumskyi](https://github.com/progreg) in pull request [18069](https://github.com/magento/magento2/pull/18069)*. [GitHub-18038](https://github.com/magento/magento2/issues/18038)

<!--- ENGCOM-4045-->* Elasticsearch now correctly returns only products whose SKUs contain dashes when your search criteria specifies SKUs that contain dashes. Previously, search results contained unmatched products as well as products whose SKUs contained dashes. *Fix submitted by [Nazar](https://github.com/Nazar65) in pull request [20727](https://github.com/magento/magento2/pull/20727)*. [GitHub-20716](https://github.com/magento/magento2/issues/20716), [GitHub-20689](https://github.com/magento/magento2/issues/20689), [GitHub-9988](https://github.com/magento/magento2/issues/9988)




### Shipping

<!--- ENGCOM-3148-->* Magento now displays the appropriate error message when free shipping is not available for an order during check out. *Fix submitted by [vaibhavahalpara](https://github.com/vaibhavahalpara) in pull request [18507](https://github.com/magento/magento2/pull/18507)*. [GitHub-17977](https://github.com/magento/magento2/issues/17977)

<!--- MAGETWO-96218-->* Shipments created through REST now return tracking information as expected. Previously, Magento created shipment notifications without a tracking number when a shipment was created using REST. 

<!--- MAGETWO-91599-->* Table rates now work as expected when using the AE code (Armed Forces Europe) when calculating weight vs destination table rates. 

<!--- MAGETWO-91702-->* Magento now uses  shipping table rates from the correct store in multistore deployments. 

<!--- ENGCOM-3736-->* Magento no longer throws an exception when a customer tries to place an order whose components will be shipped to different addresses. *Fix submitted by [Govind Sharma](https://github.com/GovindaSharma) in pull request [19941](https://github.com/magento/magento2/pull/19941)*. [GitHub-19940](https://github.com/magento/magento2/issues/19940)

<!--- ENGCOM-3960-->* Fixed misalignment of elements on the shipping information page that Magento displays when you click **Check Out with Multiple Addresses** from the shopping cart. *Fix submitted by [Arvinda kumar](https://github.com/cedarvinda) in pull request [20564](https://github.com/magento/magento2/pull/20564)*. [GitHub-20563](https://github.com/magento/magento2/issues/20563)

<!--- MC-4245-->* Magento now uses version 6.0 of the DHL XML Services schema for the DHL shipping method.



### Sitemap

<!--- ENGCOM-3040-->* Sitemaps now display correct base URLs for multi-store deployments. *Fix submitted by [Toan Nguyen](https://github.com/nntoan) in pull request [18228](https://github.com/magento/magento2/pull/18228)*. [GitHub-17999](https://github.com/magento/magento2/issues/17999)



### Staging

<!--- MAGETWO-91782-->* An administrator  with a custom (limited) role can now edit and schedule  updates to CMS content pages.

<!--- MAGETWO-91662-->* Shopping cart price is now updated as expected in staging preview mode.

<!--- MAGETWO-91566-->* Restricted users with access to specified sections can now save a scheduled update. Previously, Magento threw a `forbidden` error.

<!--- MAGETWO-91525-->* Updates containing zero objects are now removed as expected from the dashboard. Previously, Magento did not remove updates with zero objects.

<!--- MAGETWO-96106-->* You can now successfully create a CMS static block and schedule it for a staging update. Previously, after the update, Magento displayed an empty container on top of the page instead of the CMS content block. 

<!--- MAGETWO-95314-->* Magento no longer throws an error when you use REST to update a product's special price if the product previously had a scheduled update to its special price or had a special price set from the Admin. 



### Store

<!--- ENGCOM-1928-->* The switcher-option's link `Magento/Store/view/frontend/templates/switch/languages.phtml` template has been modified to support navigating back to previous pages. Previously, you could not navigate back to the previous store view when you clicked the **Back** button when viewing the store on Firefox.  *Fix submitted by [Mobecls](https://github.com/Mobecls) in pull request [19037](https://github.com/magento/magento2/pull/19037)*. [GitHub-14007](https://github.com/magento/magento2/issues/14007)

<!--- ENGCOM-3408-->* You can now define the `root_category_id` in the project `config.php`. *Fix submitted by [Lars Roettig](https://github.com/larsroettig) in pull request [18958](https://github.com/magento/magento2/pull/18958)*. [GitHub-18956](https://github.com/magento/magento2/issues/18956)



### Swatches

<!--- ENGCOM-3360-->* Store views now show the correct swatch values. *Fix submitted by [Malyovanets Nickolas](https://github.com/nmalevanec) in pull request [18988](https://github.com/magento/magento2/pull/18988)*. [GitHub-17890](https://github.com/magento/magento2/issues/17890)

<!--- MAGETWO-95310-->* Product images now display the color option you chose when you applied a color filter in layered navigation. Previously, wrong colors were randomly displayed. 

<!--- MAGETWO-59789-->* You can now change the size of a swatch image as expected. [GitHub-6382](https://github.com/magento/magento2/issues/6382)

<!--- MAGETWO-94990-->* All thumbnail images reload as expected after you click on a configurable option when a configurable product detail page has more than fourteen thumbnail images. Previously, not all thumbnail images reloaded.

<!--- ENGCOM-3920-->* You can now change an attribute type from swatch to dropdown without using data.  Previously, changing an attribute type from swatch to dropdown deleted swatch options for all attributes. *Fix submitted by [Pieter Hoste](https://github.com/hostep) in pull request [20421](https://github.com/magento/magento2/pull/20421)*. [GitHub-20396](https://github.com/magento/magento2/issues/20396)


<!--- ENGCOM-3943-->* Fixed styles on the Add Swatch page. 



### TargetRule

<!--- MAGETWO-91708-->* Magento no longer throws an exception when Target Rules are set to a rotation mode other than **SHUFFLE**. (You can set rotation modes in **Admin** > **System** > **Configurations** > **Catalog** > **Catalog** > **Rule-Based Product Relations**.)

<!--- MAGETWO-95708-->* Magento no longer throws a fatal error when price is used in a Target Rule for actions. 


### Tax

<!--- ENGCOM-3443-->* The **Not yet calculated** string for the tax field in the checkout page's summary section  can now be translated. *Fix submitted by [p-bystritsky](https://github.com/p-bystritsky) in pull request [19174](https://github.com/magento/magento2/pull/19174)*. [GitHub-18939](https://github.com/magento/magento2/issues/18939), [GitHub-7849](https://github.com/magento/magento2/issues/7849)

<!--- MAGETWO-91769-->* Credit memos now include only the taxes on the product itself as expected. Previously, the credit memo included the shipping tax as well even when shipping costs were not refunded. 

<!--- MAGETWO-91639-->* Tax is no longer added when a customer group is changed to **Valid VAT ID - Intra-Union**, which has no tax rules assigned to it. 

<!--- MAGETWO-91521-->* Tax reports now correctly calculate taxes for orders that are placed in a zip code that has two or more tax rates assigned. 

<!--- ENGCOM-3564-->* Magento no longer uses the default tax information set in **Stores** > **Configuration** > **Sales** > **Tax** customer, quote, and order data. *Fix submitted by [Nirav Kadiya](https://github.com/ssp58bleuciel) in pull request [19387](https://github.com/magento/magento2/pull/19387)*. [GitHub-16684](https://github.com/magento/magento2/issues/16684)


### Testing

<!--- ENGCOM-3036-->* Integration tests now respect module status as defined in `config-global.php`.  This permits you to enable only the modules you typically keep enabled while still saving system resources. *Fix submitted by [Pratik Oza](https://github.com/mage2pratik) in pull request [18201](https://github.com/magento/magento2/pull/18201)*. [GitHub-15196](https://github.com/magento/magento2/issues/15196)

<!--- ENGCOM-3293-->* Unit test annotations now assert exception messages correctly. [GitHub-6731](https://github.com/magento/magento2/issues/6731)




### Theme

<!--- ENGCOM-3296-->* You can now upload favicons and logo when editing headers for a store view. Previously, Magento threw an error. *Fix submitted by [Wiard van Rij](https://github.com/wiardvanrij) in pull request [18851](https://github.com/magento/magento2/pull/18851)*. [GitHub-18688](https://github.com/magento/magento2/issues/18688)

<!--- MAGETWO-91723-->* The text attribute implemented on the product page within the mobile theme now fluidly displays the entire text value. Previously, long values were truncated.  

<!--- MAGETWO-95805-->* The user agent rule now sets correct templates for product pages. Previously, the `footer.phtml` and `absolute_footer.phtml` templates were loaded from the desktop theme instead of the mobile theme, regardless of the user agent.

<!--- MAGETWO-91651-->* We've improved the display of the navigation menu on mobile deployments. Previously, Magento displayed only a portion of any submenu accessed from a top menu. 

<!--- MAGETWO-91756-->* Wishlist and compare links now appear for related products in portrait mode in mobile view.

<!--- MAGETWO-56094-->* Text now remains in the header area when you resize a page in deployments that are running in Internet Explorer. 

<!--- ENGCOM-3669-->* Clicking on the store logo on the home page now reloads the page. *Fix submitted by [gwharton](https://github.com/gwharton) in pull request [19198](https://github.com/magento/magento2/pull/19198)*. [GitHub-19142](https://github.com/magento/magento2/issues/19142)

<!--- ENGCOM-3871-->* Fixed misalignment of the **Add to cart** button on the bundle product page in portrait orientation in mobile view.  *Fix submitted by [Ajay Ajabale](https://github.com/ajay2jcommerce) in pull request [20195](https://github.com/magento/magento2/pull/20195)*. [GitHub-20193](https://github.com/magento/magento2/issues/20193)

<!--- ENGCOM-3640-->* Fixed alignment issue with sort results on list product page.  *Fix submitted by [suryakant-krish](https://github.com/suryakant-krish) in pull request [19640](https://github.com/magento/magento2/pull/19640)*. [GitHub-19639](https://github.com/magento/magento2/issues/19639)

<!--- ENGCOM-4033-->* The `alt` attribute on the logo image is now properly escaped. *Fix submitted by [Erik Pellikka](https://github.com/ErikPel) in pull request [19270](https://github.com/magento/magento2/pull/19270)*. [GitHub-19269](https://github.com/magento/magento2/issues/19269)


### Translation and locales

<!--- ENGCOM-3423, 3375-->* Child themes now inherit translations from their parent theme as expected (`en_US.csv` translation dictionary). *Fix submitted by [Vladyslav Podorozhnyi](https://github.com/vpodorozh) in pull request [19018](https://github.com/magento/magento2/pull/19018) and  [19144](https://github.com/magento/magento2/pull/19144)*. [GitHub-17833](https://github.com/magento/magento2/issues/17833)

<!--- ENGCOM-3461-->* Swedish (Finland) locales are now supported. *Fix submitted by [p-bystritsky](https://github.com/p-bystritsky) in pull request [19203](https://github.com/magento/magento2/pull/19203)*. [GitHub-13095](https://github.com/magento/magento2/issues/13095)

<!--- ENGCOM-3345-->* The message that Magento displays when you successfully add a product to your cart or shopping list is now available in the i18n translation file. *Fix submitted by [Ayaz Mittaqi](https://github.com/ayazwebkul) in pull request [18938](https://github.com/magento/magento2/pull/18938)*. [GitHub-18931](https://github.com/magento/magento2/issues/18931)





### UI

<!--- ENGCOM-3300-->* Removed use of the `escapeJS` method in  `app/code/Magento/SendFriend/view/frontend/templates/send.phtml`. *Fix submitted by [Abrar Pathan](https://github.com/abrarpathan19) in pull request [19053](https://github.com/magento/magento2/pull/19053)*. [GitHub-18887](https://github.com/magento/magento2/issues/18887)

<!--- ENGCOM-3267-->* Fixed the misalignment of drop-down menus on the Advanced Pricing page. *Fix submitted by [Ashutosh Srivastva](https://github.com/ashutoshwebkul) in pull request [18790](https://github.com/magento/magento2/pull/18790)*. [GitHub-18775](https://github.com/magento/magento2/issues/18775)

<!--- ENGCOM-3463-->* Magento no longer includes not-yet-visible new orders on the Orders page when you select all orders for a mass action (such as update or cancelation). Previously, when you selected all orders on the Orders page for a mass action, any new order simultaneously being placed on the storefront was included in the mass action. *Fix submitted by [Yevhenii Dumskyi](https://github.com/progreg) in pull request [19204](https://github.com/magento/magento2/pull/19204)*. [GitHub-18983](https://github.com/magento/magento2/issues/18983)

<!--- ENGCOM-3381-->* You can now set default values for the WYSIWYG edit field for editing form UI components. *Fix submitted by [Oleksandr Miroshnichenko](https://github.com/omiroshnichenko) in pull request [19048](https://github.com/magento/magento2/pull/19048)*. [GitHub-10048](https://github.com/magento/magento2/issues/10048)

<!--- ENGCOM-3330-->* The global search icon on the Admin is now correctly aligned. *Fix submitted by [Kajal Solanki](https://github.com/speedy008) in pull request [18940](https://github.com/magento/magento2/pull/18940)*. [GitHub-18913](https://github.com/magento/magento2/issues/18913)

<!--- ENGCOM-3037-->* Merchants can now change the currency symbol back to its default value from the Admin in single-store mode. Previously, when a merchant tried to change this symbol back to its default value, Magento displayed a success message, but did not change the currency symbol back to the default value. *Fix submitted by [Pratik Oza](https://github.com/mage2pratik) in pull request [18204](https://github.com/magento/magento2/pull/18204)*. [GitHub-17567](https://github.com/magento/magento2/issues/17567)

<!--- MAGETWO-91751-->* Magento now correctly renders apostrophes as entered in text fields. 

<!--- ENGCOM-3106-->* Admin tables now work as expected when single-store mode is set to **on**. Previously, column positioning in these tables was not preserved when the page was refreshed. *Fix submitted by [gwharton](https://github.com/gwharton) in pull request [18405](https://github.com/magento/magento2/pull/18405)*. [GitHub-12070](https://github.com/magento/magento2/issues/12070)

<!--- MAGETWO-91496-->* WYSIWYG editor functionality is now available in all rows of the dynamic rows UI component. Previously, this functionality was available in the first row only. 

<!--- ENGCOM-3509-->* Fixed incorrect display of the pager on the My Orders page. Previously, the pager obscured page links, which prevented customers from navigating to other pages. *Fix submitted by [Kajal Solanki](https://github.com/speedy008) in pull request [19298](https://github.com/magento/magento2/pull/19298)*. [GitHub-19286](https://github.com/magento/magento2/issues/19286)

<!--- ENGCOM-3371-->* Usage of unsupported includes has been removed. Previously, when you chose a user to edit on the customers grid, Magento installations running on Internet Explorer 11.x did not load the expected page, but instead displayed this message, `object does not support method includes`.  *Fix submitted by [Oleksandr Miroshnichenko](https://github.com/omiroshnichenko) in pull request [19010](https://github.com/magento/magento2/pull/19010)*. [GitHub-18562](https://github.com/magento/magento2/issues/18562)



### URL rewrites

<!--- MAGETWO-95539-->* The storefront now properly displays the order of categories when you move categories in the Admin.

<!--- MAGETWO-91531-->* Product URLs are now based on the configuration information from the Admin, not the order of records in the database. Previously, the order of records in the database affected the generated URL, and some products showed category paths for product URLS when **Use Categories Path for Product URLs** was set to **no**. 

<!--- ENGCOM-3925-->* The import process now retains permanent redirects for outdated product URLs as expected. Previously, the import process removed these redirects, and when you tried to open the changed product by the old URL key,  Magento displayed a 404 page. *Fix submitted by [Ankur](https://github.com/verma-ankur) in pull request [20344](https://github.com/magento/magento2/pull/20344)*. [GitHub-20282](https://github.com/magento/magento2/issues/20282)


### VAT

<!--- ENGCOM-4108-->* Greek VAT numbers can now be validated. *Fix submitted by [Pieter Hoste](https://github.com/hostep) in pull request [20548](https://github.com/magento/magento2/pull/20548)*. [GitHub-6960](https://github.com/magento/magento2/issues/6960)




### Visual Merchandiser

<!--- MAGETWO-91602-->* Visual Merchandiser now correctly sorts configurable product prices in Tile view.


### Web API

<!--- MAGETWO-70532-->* The response for `GET V1/orders/:orderId` now contains `bundle_option` and `product_option` information as expected.

<!--- MAGETWO-69021-->* All extension attributes listed in the documentation for `salesOrderRepositoryV1` API are now available.

<!--- ENGCOM-3834-->* Access restrictions on the order API are now enforced as expected. Previously, adminstrators with restricted privileges had complete access to orders. *Fix submitted by [Milind Singh](https://github.com/milindsingh) in pull request [20170](https://github.com/magento/magento2/pull/20170)*. [GitHub-20169](https://github.com/magento/magento2/issues/20169)




### Wishlist


<!--- MAGETWO-95311-->* Magento no longer retains entries for deleted products in the database `wishlist_item_option` table.  

<!--- MAGETWO-91667-->* You can now add a configurable product with no options  to a gift registry from a wishlist. 

<!--- ENGCOM-3922-->* You can now remove a comment from a wishlist product as expected. Previously, Magento did not remove the comment, even after you clicked **Update Wish List**. *Fix submitted by [Khodu](https://github.com/khodu) in pull request [20247](https://github.com/magento/magento2/pull/20247)*. [GitHub-20245](https://github.com/magento/magento2/issues/20245)

<!--- ENGCOM-3912-->* Corrected misalignment of the Edit and remove item links on the wish list page when displayed  on a screen with a resolution of 640 x 767. *Fix submitted by [Nainesh Waghale](https://github.com/nainesh2jcommerce) in pull request [20400](https://github.com/magento/magento2/pull/20400)*. [GitHub-20399](https://github.com/magento/magento2/issues/20399)

<!--- ENGCOM-3569-->* Pagination controls on the wishlist page have been restored. *Fix submitted by [Ratnesh Kumar](https://github.com/webkul-ratnesh) in pull request [19305](https://github.com/magento/magento2/pull/19305)*. [GitHub-19292](https://github.com/magento/magento2/issues/19292)






## Known issues


**Issue**:  Cart Price rules that were created with undefined end dates (that is, with the **To** field left empty) are not displayed as expected on the Staging dashboard after after upgrading from Magento Open Source to Magento Commerce 2.3.1. <!--- MC-15317--> 


**Issue**: The Web Setup Wizard is not available from the Admin under these conditions: 

* base URLs are set to HTTP.

* **Use Secure URLs in Admin** is set to **on**.

* HTTPS is disabled.

**Workaround**: You must enable HSTS from **Stores** > **General** > **Web** > **BaseUrls (Secure)**. <!--- MC-15003-->

**Issue**: For Inventory Management, asynchronous migration of data between sources will encounter issues due to changes in Asynchronous APIs with topic names reflecting PHP class and method names. 

**Workaround**: We recommend using synchronous operations, setting **Run asynchronously** to "No". To configure, see [Configure Global Options](https://docs.magento.com/m2/ee/user_guide/catalog/inventory-options-global.html) in the Magento User Guide.

## Community contributions

 We are grateful to the wider Magento community and would like to acknowledge their contributions to this release. Check out the following ways you can learn about the community contributions to our current releases:


* If a community member has provided a fix for this release, we identify the fix in the Fixed Issue section of these notes with the phrase, "*Fix provided by community member @member_name*".

* The Magento Community Engineering team [Magento Contributors](https://magento.com/magento-contributors) maintains a list of top contributing individuals and partners by month, quarter, and year. From that Contributors page, you can follow links to their merged PRs on GitHub.


### Partner contributions

The following table highlights contributions made by Partners. This table lists the Partner who contributed the pull request, the external pull request, and the GitHub issue number associated with it (if available). 

{% include release-notes/engcomm-2-3-1-partner.md %}

### Individual contributor contributions

The following table identifies contributions from our community members. This table lists the external pull requests, the GitHub issue number associated with it (if available), and the community member who contributed the pull request.

{% include release-notes/engcomm-2-3-1-issues.md %}

### System requirements

Our technology stack is built on PHP and MySQL. For more information, see [System Requirements]({{site.baseurl}}/magento-system-requirements.html).

### Installation and upgrade instructions

You can install Magento Commerce 2.3.1  using Composer.

## Migration toolkits

The Data Migration Tool helps transfer existing Magento 1.x store data to Magento 2.x. This command-line interface includes verification, progress tracking, logging, and testing functions. For installation instructions, see [Install the Data Migration Tool]({{page.baseurl}}/migration/migration-tool-install.html). Consider exploring or contributing to the [Magento Data Migration repository](https://github.com/magento/data-migration-tool).

The [Code Migration Toolkit](https://github.com/magento/code-migration) helps transfer existing Magento 1.x store extensions and customizations to Magento 2.0.x. The command-line interface includes scripts for converting Magento 1.x modules and layouts.


<|MERGE_RESOLUTION|>--- conflicted
+++ resolved
@@ -3,11 +3,8 @@
 title: Magento Commerce 2.3.1 Release Notes
 ---
 
-<<<<<<< HEAD
-*Release notes published on March 26, 2019 and last edited on March 29, 2019.*
-=======
-*Release notes published March 26, 2019 and updated on March 29, 2019.*
->>>>>>> 8141f1ba
+
+*Release notes published on March 26, 2019 and last edited on April 5, 2019.*
 
 We are pleased to present Magento Commerce 2.3.1.  This release includes over 200 functional fixes to the core product, over 500 pull requests contributed by the community, and  over 30 security enhancements. 
 
@@ -34,7 +31,11 @@
 
 6. Refresh the cache from the Admin (**System** > **Cache Management**).
 
-<<<<<<< HEAD
+
+## PayPal Payflow Pro active carding activity update
+
+The PayPal Payflow Pro integration in Magento is being actively targeted by carding activity. To resolve these carding activity issues, Magento has provided Composer packages that add an option for Google reCAPTCHA and CAPTCHA to the Payflow Pro checkout form. See [PayPal Payflow Pro active carding activity](https://support.magento.com/hc/en-us/articles/360025515991) for a full discussion of this issue and instructions on downloading these packages. **We strongly recommend that all Payflow Pro merchants download and install these packages to help enhance the security of their storefronts**.
+
 
 
 ## Apply the Admin Dashboard Image-Charts patch to address deprecation of Google Image Charts
@@ -42,11 +43,8 @@
 Magento 2.x currently uses Google Image Charts to render static charts in Admin dashboards. Google stopped supporting Google Image Charts on March 14, 2019, and Magento is providing the Admin Dashboard Image-Charts  patch to replace Google Image Charts with the Image-Charts free service. Users of Magento 2.x deployments will not be able to view static charts in Magento 2.x instances unless they download and apply this patch. 
  
 See  [Switch from deprecated Google Image Charts to Image-Charts for Magento](https://support.magento.com/hc/en-us/articles/360024850172) for information on downloading and applying this patch. 
-=======
-## PayPal Payflow Pro active carding activity update
-
-The PayPal Payflow Pro integration in Magento is being actively targeted by carding activity. To resolve these carding activity issues, Magento has provided Composer packages that add an option for Google reCAPTCHA and CAPTCHA to the Payflow Pro checkout form. See [PayPal Payflow Pro active carding activity](https://support.magento.com/hc/en-us/articles/360025515991) for a full discussion of this issue and instructions on downloading these packages. **We strongly recommend that all Payflow Pro merchants download and install these packages to help enhance the security of their storefronts**.
->>>>>>> 8141f1ba
+
+
 
 
 
