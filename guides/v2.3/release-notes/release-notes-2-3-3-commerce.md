--- conflicted
+++ resolved
@@ -423,11 +423,7 @@
 * A product that belongs to a category where the permissions do not allow adding it to cart can now be added to the cart from a different category. Previously, you could not add a product to the cart if one of the categories to which it belongs does not permit adding it the cart.
 
 <!--- MAGETWO-98804 -->
-<<<<<<< HEAD
 *  Magento now displays the correct currency in the Admin **Catalog** > **Products**  list  in deployments where websites are assigned different currencies. Previously, the products on the Admin Category page displayed the base currency even when **Product Price Scope** was set to **Per Website** and the website was assigned a different currency.
-=======
-* Magento now displays the correct currency in the the Admin **Catalog** > **Products**  list  in deployments where websites are assigned different currencies. Previously, the products on the Admin Category page displayed the base currency even when **Product Price Scope** was set to **Per Website** and the website was assigned a different currency.
->>>>>>> c1d4bb67
 
 <!--- MAGETWO-69893-->
 * Magento disables the **New Category** button on the Product page if the user is an administrator with restricted permissions for managing categories. Previously, the button was active, and Magento threw a 403 error if the restricted user clicked the button to create a category.
