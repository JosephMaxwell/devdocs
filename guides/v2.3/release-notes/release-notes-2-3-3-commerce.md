--- conflicted
+++ resolved
@@ -34,15 +34,12 @@
 
 See [Applying patches](https://devdocs.magento.com/guides/v2.3/comp-mgr/patching.html) for specific instructions on downloading and applying Magento patches. To find the patch, navigate to [Tech Resources](https://magento.com/tech-resources/download), and select the EmailMessageInterface backward compatibility issue  patch associated with the version of Magento you are running.
 
-<<<<<<< HEAD
 ## Apply the Method chaining fix for product collection patch to resolve an issue with broken method chaining in some extensions
 
 This patch addresses changes that were introduced in Magento 2.3.3 that resulted in problems with extensions and customizations of the product collection feature that rely on method chaining contracts. The `addAttributeToFilter` method (in file `app/code/Magento/Catalog/Model/ResourceModel/Product/Collection.php`) was refactored without a return statement, which broke the method chaining that is used extensively in customizations of this feature. This patch refactors the method to add the missing return statement and ensure that method chaining works as expected.
 
 See [Applying patches](https://devdocs.magento.com/guides/v2.3/comp-mgr/patching.html) for specific instructions on downloading and applying Magento patches. To find the patch, navigate to [Tech Resources](https://magento.com/tech-resources/download), and select the Method chaining fix for product collection patch associated with the version of Magento you are running.
 
-=======
->>>>>>> 411d266b
 ## Highlights
 
 Look for the following highlights in this release:
@@ -838,11 +835,8 @@
 * You can now set the **minute** values for Analytics data collection (**Store** > **Configuration** > **General** > **Advanced Reporting**). Previously, due to an earlier fix that has now been reverted (see [GitHub-8258](https://github.com/magento/magento2/issues/8258)), validation failed when you set a value that exceeded 24.
 
 <!--- ENGCOM-4843-->
-<<<<<<< HEAD
+
 *  The `getProductUrl()` method now returns the product URL for a specified website. Previously, this method did not let you retrieve the product URL for a specified website in multisite deployments. *Fix submitted by Nazar Klovanych in pull request [21876](https://github.com/magento/magento2/pull/21876)*. [GitHub-4247](https://github.com/magento/magento2/issues/4247)
-=======
-* The `getProductUrl()` method now returns the product URL for a specified website. Previously, this method did not let you retrieve the product URL for a specified website in multisite deployments. *Fix submitted by Nazar Klovanych in pull request [21876](https://github.com/magento/magento2/pull/21876)*. [GitHub-4247](https://github.com/magento/magento2/issues/4247)
->>>>>>> 411d266b
 
 ### Gift cards accounts
 
