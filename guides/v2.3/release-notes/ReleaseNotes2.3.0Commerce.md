---
group: release-notes
title: Magento Commerce 2.3.0 Release Notes
---

*Release notes published November 28, 2018 and last updated on July 31, 2019.*

We are pleased to present Magento Commerce 2.3.0 General Availability. This release includes numerous functional fixes and enhancements.  
## Apply patch PRODSECBUG-2233 to address critical remote code execution vulnerability (RCE)

An unauthenticated cross-site scripting vulnerability combined with an authenticated Phar deserialization vulnerability has left this version of Magento Commerce open to serious exploit. An attacker can use these vulnerabilities to inject JavaScript into the Magento Admin and subsequently launch malicious code in a store user’s browser.   **We strongly recommend that all users of the affected versions of Magento download and apply the appropriate patch as soon as possible**. 

This issue and the available patches are discussed in the [Extending the June 25 Security Update to Older Versions of Magento](https://community.magento.com/t5/Magento-DevBlog/Extending-the-June-25-Security-Update-to-Older-Versions-of/ba-p/138231)
blog post. You can directly access patch code through your Magento account for Magento Commerce. Locate the patch by the name. We provide both Git-based and Composer-based patches. 


## Apply patch PRODSECBUG-2198 to address critical SQL injection vulnerability

A critical SQL injection vulnerability has been identified in pre-2.3.1 Magento code. To quickly protect your store from this vulnerability only, install patch PRODSECBUG-2198.  However, to protect against this vulnerability and others, you must upgrade to Magento Commerce or Open Source  2.3.1. **We strongly suggest that you install these full patches as soon as you can**. 
 
See the description of  PRODSECBUG-2198  in the  [Magento Security Center](https://magento.com/security/patches/magento-2.3.1-2.2.8-and-2.1.17-security-update) for information on this vulnerability. 

Follow these steps to download and apply this patch:

1. Access [My Account](https://account.magento.com/customer/account/login).

2. Navigate to the **Downloads** tab. Select the Magento edition and version you need. 

3. Select **Support Patches and Security Patches**, then **PRODSECBUG-2198**.

4. Download the patch and upload to a specific directory in your Magento installation such as `m2-hotfixes` (confirm  that the directory is not accessible publicly).

5. From your project root, apply the patch.  `git apply ./m2-hotfixes/<patch-file-name>`.

6. Refresh the cache from the Admin (**System** > Tools > **Cache Management**).

## Highlights

Magento Commerce 2.3.0 includes a wealth of new features as well as hundreds of enhancements and fixes to the core product. Look for the following highlights in this release:


### Merchant tool enhancements

* **Inventory Management (provided by [Magento Inventory (was MSI)](https://github.com/magento/inventory))** is now available with Magento 2.3.0. It lets merchants manage inventory for all product types in a single warehouse and across complex shipping networks. Merchants can manage these locations as sources, tracking on-hand inventory quantities per product. Stocks map these sources and sales channels (websites) to provide an accurate, salable quantity as inventory pools for concurrent checkout and product reservations. Inventory Management also updates order and shipment options, giving you full control over your stock. 
  	
	Magento Inventory is a Magento Community Engineering special project open to contributors. To take part and contribute, see the [Magento Inventory GitHub](https://github.com/magento/inventory) repository and [wiki](https://github.com/magento/inventory/wiki) to get started. Join us in our [Slack](https://magentocommeng.slack.com/messages/C5FU5E2HY) channel (or [self signup](https://tinyurl.com/engcom-slack)) to discuss the project.
   * [Inventory Management overview]({{ page.baseurl }}/inventory/index.html) for developer documentation 
   * [Managing Inventory](https://docs.magento.com/m2/ce/user_guide/catalog/inventory-management.html) for merchant information and instructions 


* **CMS enhancements** include banner enhancements. You can now create banner content in native Magento WYSIWYG (or Page Builder. See the  `Page Builder` discussion below. (Within the product interface, we now use the term  “dynamic block” instead of  “banner”.) We've also updated the WYSIWYG editor to use TinyMCE 4.6. (TinyMCE is now integrated into Magento through an adapter that allows it to be replaced with any other WYSIWYG editor.) 

* **PageBuilder** is a drag-and-drop visual content editing tool that lets merchants customize the appearance of their storefront without writing any HTML or CSS. Registered participants can install PageBuilder Beta on {{site.data.var.ee}} 2.3.0 code. See check [Magento 2.3 product availability](https://devdocs.magento.com/release/#availability) and [Magento blog](https://magento.com/blog/magento-news/magento-2.3-new-tools-fuel-your-growth-2019).

### Improved developer experience

* **PWA Studio** is a set of tools that support the development, deployment and maintenance of progressive web applications. See [Magento PWA documentation](https://magento.github.io/pwa-studio/) for information about this toolset as well as information about contributing to this ongoing project.  


* **Declarative schema** simplifies installation and upgrade procedures for Magento and extensions. Declarative schema reduce the need for many database scripts, eliminating the need to maintain these scripts. And here's a big advantage: This features enables Magento to roll out database schema changes in patch releases (not currently possible). This feature supports split and shared database structures and database structure validation. 

* **GraphQL API** is now available with Magento 2.3.0. This API provides an alternative to REST and SOAP web APIs for custom frontend development, including headless storefronts and PWAs. See [GraphQL Developer Guide]({{site.baseurl}}/guides/v2.3/graphql/index.html) for more information about Magento's implementation of this data query language. GraphQL is a Magento Community Engineering special project open to contributors. To take part and contribute, see the [GraphQL GitHub](https://github.com/magento/graphql-ce) repository and [wiki](https://github.com/magento/graphql-ce/wiki) to get started. Join us in our [Slack](https://magentocommeng.slack.com/messages/C8076E0KS) channel (or [self signup](https://tinyurl.com/engcom-slack)) to discuss the project.

* **Asynchronous Web APIs** allow any previous Magento REST APIs to be called asynchronously. This community-contributed feature includes separate status APIs that have been created to check the status of each request. Developers can now use the asynchronous APIs  in conjunction with queues that have also been migrated to Magento Open Source.  See [Asynchronous web endpoints]({{ page.baseurl }}/rest/asynchronous-web-endpoints.html) for more information. 


* **Bulk Web APIs**  allow all existing REST APIs to accept payloads with multiple entities. These community-contributed bulk APIs support more efficient and scalable implementations that eliminate round-trip network overhead. Like asynchronous APIs, bulk web APIs can be used in conjunction with queues that have also been migrated to Magento Open Source. [See Bulk endpoints]({{ page.baseurl }}/rest/bulk-endpoints.html) for more information. 

* **Updates to Magento's tech stack (including upgraded PHP support to maintain PCI compliance)** include upgrades to Redis, MySQL, Elasticsearch, and compatibility with PHP 7.2.x. 



### Substantial security enhancements

* Over 30 security fixes to core Magento code

* Cache flush ACL provides granular access to cache management settings to prevent accidental changes that could potentially affect system performance. This ACL also lets merchants control which administrative users can clear site caches. 

* 2FA/CAPTCHA protects the Admin panel against stolen passwords and affects stores against bots. 

See [Magento Security Center](https://magento.com/security/patches/magento-2.2.7-and-2.1.16-security-update) for a comprehensive discussion of these issues. All exploitable security issues fixed in this release (2.3.0) have been ported to 2.2.7, 2.1.16, 1.14.4.0, and 1.9.4.0, as appropriate.


### Core bundled extension enhancements

#### Amazon Payments

* Added branding to the Amazon Pay configuration section in the Admin

* Improved extension architecture and performance


#### dotmailer

* 	dotmailer now supports the Magento Commerce split database mode. 


#### Klarna Payments

* Added descriptive text to the Refund API call  

* Added a link to the Klarna merchant portal  

* Added a detailed Klarna message in the Magento Admin where needed  

* Added an initial Magento Functional Test Framework (MFTF) test and support for future tests  

* Extended cleanser filtering  

* Added support for PHP 7.2 and dropped support for PHP 5.6


#### Magento Shipping

* The Magento Shipping **Click & Collect** feature offers merchants the ability to:
 
	* Provide Click & Collect as a shipping option to customers, enabling them to directly collect shipments from designated source locations or stores
 
	* Configure source locations available for Click & Collect pick-ups

	* Updates to Shipment Form for UPS (U.S. only)

	* Customers can also select Click & Collect locations during checkout. This feature is supported by workflows and notifications for Click & Collect pick up, packing, and collection.
	
 
* The batch details page now displays collection point addresses, as applicable
 
* Activation notices can now be translated.

* Tracking popups for multi-package shipments are now displayed.
 
* The dispatch details page has been enhanced.


#### Vertex

* The Magento implementation of Vertex now supports Vertex O Series 7.0. 



### Other improvements


* **Elasticsearch support for Magento Open Source version**. Elasticsearch support was previously provided in Magento Commerce only. 

* **Improvements to release packaging** plus an increase in test automation, results in a faster, more efficient release process and improved product quality. 

* **Change in versioning for B2B product** to match the versioning of the core product. 

* Upgrade of Magento Functional Test Framework (MFTF) to 2.3.6. 




## Fixed issues

We've fixed hundreds of issues in the Magento 2.3.0 core code. 


### Installation, upgrade, deployment

<<<<<<< HEAD
<!---MAGETWO-94173 -->* Magento backup functionality is no longer enabled by default, and the code has been deprecated. See [Back up and roll back the file system, media, and database]({{ page.baseurl }}/install-gde/install/cli/install-cli-backup.html) for more information on backup strategies. 
=======
<!---MAGETWO-94173 -->
* Magento backup functionality is no longer enabled by default, and the code has been deprecated. See [Back up and roll back the file system, media, and database](https://devdocs.magento.com/guides/v2.3/install-gde/install/cli/install-cli-backup.html) for more information on backup strategies. 
>>>>>>> 97bcd12a
 
<!---MAGETWO-86717 -->
* All existing installation and data scripts have been converted into declarative schema data patches for easier deployment. 

<!--- MAGETWO-83409, MAGETWO-81578-->
* The `bin/magento setup` command now provides a rollback option that prompts the user to optionally retain files for future rollbacks. *Fix submitted by Oscar Recio in pull request 11750*. [GitHub-6460](https://github.com/magento/magento2/issues/6460)

<!--- MAGETWO-82781-->
* The `user.ini` files now recommend the correct values for `php_value memory_limit`. 
*Fix submitted by Mr. Lewis in pull request [11760](https://github.com/magento/magento2/pull/11760)*. [GitHub-11322](https://github.com/magento/magento2/issues/11322)

<!--- MAGETWO-81992-->
* You can now use the `bin/magento cron:install`  and `cron:remove` commands to install or uninstall cron across multiple Magento installations with the same crontab. Previously, you could not create different crontab entries for multiple Magento installations that were in different folders because they used the same `#~ MAGENTO START` and `#~ MAGENTO END` suffixes. *Fix submitted by adrian-martinez-interactiv4 in pull request [11360](https://github.com/magento/magento2/pull/11360)*. 

<!--- MAGETWO-81965-->
* The default time setting for `cron` success  and failure history is now seven days. *Fix submitted by Max Chadwick in pull request [11463](https://github.com/magento/magento2/pull/11463)*.

<!--- MAGETWO-82752-->
* In Magento deployments using multiple languages, the `Framework/translation.php` constructor that sets a store's locale now uses the correct locale. *Fix submitted by Wiard van Rij in pull request [10913](https://github.com/magento/magento2/pull/10913)*. [GitHub-10673](https://github.com/magento/magento2/issues/10673)

<!--- MAGETWO-82294-->
* The `.htaccess` template now uses Apache 2.4 syntax. *Fix submitted by Jonas Hünig in pull request [11466](https://github.com/magento/magento2/pull/11466)*. [GitHub-10810](https://github.com/magento/magento2/issues/10810)

<!--- MAGETWO-69895-->
* When a callback during commit throws an exception, the calling plugin can now distinguish this exception from an unsuccessful commit, and logs an exception. Previously, Magento threw an asymmetric transaction rollback error. *Fix submitted by Wayne Theisinger in pull request [9955](https://github.com/magento/magento2/pull/9955)*.  [GitHub-6497](https://github.com/magento/magento2/issues/6497)

<!---MAGETWO-71744 -->
* The links that the Admin panel provides to backup packages now link to the expected packages. Previously, these links permitted you to download only the latest backup package. *Fix submitted by will-b in pull request [10593](https://github.com/magento/magento2/pull/10593)*.  [GitHub-10032](https://github.com/magento/magento2/issues/10032)

<!---MAGETWO-71359 -->
* All `cron` schedule times are now saved in UTC and then displayed to the user in the expected time zone. Previously, the `cron` schedule times in the database were in local date time formats and not UTC, while the other system dates and times were saved as UTC in the database. *Fix submitted by Anton Evers in pull request [10432](https://github.com/magento/magento2/pull/10432)*. [GitHub-4237](https://github.com/magento/magento2/issues/4237)

<!---MAGETWO-94844 -->
* You can install and deploy Magento without first creating an administrator account. 

<!---MAGETWO-93699 -->
* Improved the cron job management process during the deploy phase to prevent database locks and other critical issues. Now, all cron jobs stop during the deploy phase and restart after deployment completes.

<!---MAGETWO-91863 -->
* Statistics collection for the Reports module is now disabled by default. To enable or partially disable it, see **Stores** > Settings > **Configuration** > **General** > **Reports**. Note that certain product features, such as  Magento Commerce dynamic customer segments (specifically the ones based on viewed products), rely on Reports data collection to function properly. 

<!---MAGETWO-88281 -->
* You can now add a new IP address to an existing list by appending the new address with the `- add` flag rather than replacing a former address with a new one.  *Fix submitted by serhii-balko in pull request [13783](https://github.com/magento/magento2/pull/13783)*. [GitHub-10559](https://github.com/magento/magento2/issues/10559)

<!---MAGETWO-88045 -->
* Magento now provides an input/output helper object that supports easier access to styling objects in the Symfony console. *Fix submitted by Malyovanets Nickolas in pull request [13741](https://github.com/magento/magento2/pull/13741)*. 

<!---MAGETWO-88258 -->
* The `.htaccess` file in the `pub/static` folder now includes a `RewriteBase` directive, which supports the installation of Magento under a directory inside the web root. Note: Setting this directive in the `.htaccess` file in Magento root  without setting it in `.htaccess` under `pub/static`  will result in a missing file.  *Fix submitted by Malyovanets Nickolas in pull request [13788](https://github.com/magento/magento2/pull/13788)*. 

<!---MAGETWO-88017 -->
* The list of IP addresses for maintenance status no longer includes commas, which facilitates directly copy and pasting the addresses as needed.  *Fix submitted by Malyovanets Nickolas in pull request [13727](https://github.com/magento/magento2/pull/13727)*. 


<!---MAGETWO-86567 -->
* `PhpFormatter` has been refactored to recursively return the array representation using short array syntax `[]` instead of long `array()`. If the given variable is not an array, it uses the standard `var_export` behavior. This change supports Magento coding standards. *Fix submitted by Malyovanets Nickolas in pull request [1193](https://github.com/magento/magento2/pull/1193)*. [GitHub-758](https://github.com/magento/magento2/issues/758)

<!---MAGETWO-86276 -->
* The icons that represent the Extension Manager and Module Manager in the main area and left-hand menu of the Web Setup Wizard have been refactored for consistency with Magento UI guidelines. *Fix submitted by Danny Verkade in pull request [12960](https://github.com/magento/magento2/pull/12960)*. [GitHub-11236](https://github.com/magento/magento2/issues/11236)

<!--- MAGETWO-87025 -->
*  You can now deploy static content on demand while in production mode.

<!--- MAGETWO-84646 -->
* Magento now restarts cron jobs as needed after a cron job was terminated during execution.

<!--- MAGETWO-88212 85273 -->
* The `CrontabManager.php` file has been updated as follows: If `crontab` has already been populated, the `bin/magento cron:install` command adds `#~ MAGENTO START` and the rest of code directly to the last row of crontab without any spaces. *Fix submitted by Michele Fantetti in pull request [12609](https://github.com/magento/magento2/pull/12609)*.

<!--- MAGETWO-71059 -->
* `Zend_Json` in the setup `PackagesAuth` has been replaced with the new `Serializer\Json`. [GitHub-9236](https://github.com/magento/magento2/issues/9236)

<!--- MAGETWO-71896 -->
* Static versioning and minification no longer  break email font styles. [GitHub-8241](https://github.com/magento/magento2/issues/8241)

<!--- MAGETWO-82461 -->
* We've fixed an issue with using the command line to install or remove `crontab`. Previously, installing or removing `crontab`  via the command line appended `2>&1` to entries, even those not related to Magento. [GitHub-11586](https://github.com/magento/magento2/issues/11586)

<!--- ENGCOM-1187 -->
* The **Back** button that was previously accessible during the first step of installation has been disabled. *Fix submitted by Mastiuhin Oleksandr in pull request  [14460](https://github.com/magento/magento2/pull/14460)*. [GitHub-14307](https://github.com/magento/magento2/issues/14307)

<!--- ENGCOM-1108 -->
* Multifields that previously lacked labels in forms now display labels. *Fix submitted by rostyslav-hymon in pull request  [14383](https://github.com/magento/magento2/pull/14383)*. [GitHub-7428](https://github.com/magento/magento2/issues/7428)

<!--- ENGCOM-1360 -->
* The `app:config:dump` command now has an argument that supports dumping only the specified settings that are required to prepare static content on a build system, not all system settings. This new option (`config-types`) makes it possible to dump scopes and themes automatically (which are needed for a build system) while managing system settings manually using `config:set --lock-config`.  *Fix submitted by Ihor Sviziev in pull request [14807](https://github.com/magento/magento2/pull/14807)*.  [GitHub-11396](https://github.com/magento/magento2/issues/11396) 

<!--- MAGETWO-86569 -->
* You can now switch to default mode from production mode. Previously, if you tried to switch back to default mode, Magento displayed this error, `Cannot switch into given mode 'default'`. [GitHub-4292](https://github.com/magento/magento2/issues/4292) 

<!--- MAGETWO-87152 -->
*  The Web Setup wizard now loads successfully when session storage is configured to use memcache in `env.php`. [GitHub-9633](https://github.com/magento/magento2/issues/9633)

<!--- MAGETWO-87562 -->
*  Triggers now work as expected during database backup. Previously, triggers were missing, which resulted in incorrect indexing. [GitHub-9036](https://github.com/magento/magento2/issues/9036)

<!--- MAGETWO-87562 -->
*  Magento no longer automatically disables maintenance mode during a scheduled back up. [GitHub-9918](https://github.com/magento/magento2/issues/9918)

<!--- MAGETWO-87562 -->
*  Database rollback with SSH now works as expected. [GitHub-12064](https://github.com/magento/magento2/issues/12064)

<<<<<<< HEAD
<!---MAGETWO-87524 -->*  New command-line interface commands that support enabling and disabling the Magento Profiler have been added. See [Enable profiling (MAGE_PROFILER)]({{ page.baseurl }}/config-guide/bootstrap/mage-profiler.html) for more information. [GitHub-9277](https://github.com/magento/magento2/issues/9277)
=======
<!---MAGETWO-87524 -->
*  New command-line interface commands that support enabling and disabling the Magento Profiler have been added. See [Enable profiling (MAGE_PROFILER)](https://devdocs.magento.com/guides/v2.2/config-guide/bootstrap/mage-profiler.html) for more information. [GitHub-9277](https://github.com/magento/magento2/issues/9277)
>>>>>>> 97bcd12a

<!---MAGETWO-87646 -->
*  A fatal error no longer occurs when you run `bin/magento sampledata:deploy`  before installing Magento.  *Fix submitted by Quaternion in pull request [13571](https://github.com/magento/magento2/pull/13571)*. 

* Disabling the Amazon Payments feature while using the Web Wizard to  install Magento no longer breaks the checkout process. 

#### Web server configuration

<!---MAGETWO-87916 -->
* `web/unsecure/base_url` config has been added to website and store scope. *Fix submitted by JeroenVanLeusden in pull request [13659](https://github.com/magento/magento2/pull/13659)*. 

<!---MAGETWO-87748 -->
* The `static/` string has been removed from the `resource` parameter, allowing `static.php` to generate the specified resource correctly. *Fix submitted by Daniel in pull request [13361](https://github.com/magento/magento2/pull/13361)*. 

<!---MAGETWO-94349 -->
* Fixed an issue with the shared configuration settings in `app/etc/config.php` that caused `recursion detected` errors during deployment.

<!---MAGETWO-70764 -->
* You can now set a default value to fields with config field type `image` or `file`. [GitHub-10253](https://github.com/magento/magento2/issues/10253)

<!---MAGETWO-71061 -->
* We’ve removed `Zend_Json` from `Setup/Migration.php`. [GitHub-10341](https://github.com/magento/magento2/issues/10341)

<!--- ENGCOM-2610 -->
* The licenses listed in `composer.json` have been updated for accuracy. *Fix submitted by Marcel Hauri in pull request  [17268](https://github.com/magento/magento2/pull/17268)*. [GitHub-17225](https://github.com/magento/magento2/issues/17225)

<!--- ENGCOM-2125 -->
* Magento multi-store installations now use the store view-specific values from the Store Configuration if they differ from the global default configuration settings. Previously, Magento loaded the wrong home page in multi-store deployments. *Fix submitted by hitesh-wagento in pull request  [16046](https://github.com/magento/magento2/pull/16046)*. [GitHub-15205](https://github.com/magento/magento2/issues/15205), [GitHub-15245](https://github.com/magento/magento2/issues/15245)

<!--- ENGCOM-748 -->
* Magento no longer displays deprecated currencies in the currency dropdown menu that is displayed during the setup process. *Fix submitted by Malyovanets Nickolas in pull request  [13782](https://github.com/magento/magento2/pull/13782)*. [GitHub-13760](https://github.com/magento/magento2/issues/13760)

<!--- ENGCOM-838 -->
* You can now successfully create a new store view from the Admin. Previously, Magento displayed this message when you attempted to create a new storeview, `Requested store is not found`. *Fix submitted by Pieter Hoste in pull request  [14043](https://github.com/magento/magento2/pull/14043)*. [GitHub-12421](https://github.com/magento/magento2/issues/12421), [GitHub-12405](https://github.com/magento/magento2/issues/12405)

<!--- ENGCOM-850 -->
* Magento now sends order sent email as expected. *Fix submitted by pawcioma in pull request  [14051](https://github.com/magento/magento2/pull/14051)*. [GitHub-13769](https://github.com/magento/magento2/issues/12421), [GitHub-12405](https://github.com/magento/magento2/issues/13769)

<!--- ENGCOM-805 -->
* The output of the `setup:static-content:deploy` command has been  changed to a less alarming color.  *Fix submitted by Pieter Hoste in pull request [13975](https://github.com/magento/magento2/pull/13975)*.  [GitHub-12404](https://github.com/magento/magento2/issues/12404)

<!--- ENGCOM-1419 -->
* XML sitemap generation can now be scheduled.  *Fix submitted by rostyslav-hymon in pull request [14908](https://github.com/magento/magento2/pull/14908)*.  [GitHub-5768](https://github.com/magento/magento2/issues/5768)

<!--- MAGETWO-87155-->
* Issues with the database backup command have been resolved. [GitHub-1287](https://github.com/magento/magento2/issues/12877) 

<!---MAGETWO-87449 -->
* Magento now displays a more informative message you update a module and then switch to a different branch of source control that contains a lower version of that module. [GitHub-9981](https://github.com/magento/magento2/issues/9981)   

<!---MAGETWO-87154 -->
*  Disabling the **State is Required for** field from **Stores** > Settings > **Configuration** > **General** > **General** > **State Options** now works as expected. [GitHub-12894](https://github.com/magento/magento2/issues/12894)

### AdminGS

<!-- MAGETWO-91337 -->
* Admin global search preview now works as expected. Previously, this feature worked inconsistently, and search results  differed depending on which area was being searched  (for example, Products, Categories, or Customers). 

<!--- MAGETWO-91565 -->
*  Restricted Admin users can now successfully create and save product attributes.

<!--- MAGETWO-91616 -->
*  Restricted Admins can now create and edit CMS blocks as expected. Previously, Magento displayed this error message when an administrator with restricted privileges tried to create a new CMS block: `Warning: array_intersect(): Argument #1 is not an array in /var/www/html/magento2ee/app/code/Magento/AdminGws/Model/Models.php on line 1075`.

<!--- ENGCOM-1143 -->
* The `Magento_Authorization` module is now installed after `Magento_Authorization` to satisfy `Magento_Authorization`'s dependency upon authorization tables. *Fix submitted by Anton Evers in pull request 56 (magento-partners/magento2ee)*. 

### Analytics

<!---MAGETWO-87520-->
* PHPDocs have been added as needed for methods throughout the code base. *Fix submitted by Aki Ojalehto in pull request [13337](https://github.com/magento/magento2/pull/13337)*. 

<!--- MAGETWO-85059 -->
* Users are now subscribed by default to the Advanced Reporting service.

### Backend

<!---ENGCOM-1831 -->
* Customers can now successfully download and export PDFs after logging in. Previously, customers were redirected to the Admin when trying to download or export data to a PDF right after logging in.  *Fix submitted by Sanjay Patel in pull request [15766](https://github.com/magento/magento2/pull/15766)*.  [GitHub-15510](https://github.com/magento/magento2/issues/15510)

<!---ENGCOM-2158 -->
* Admin tabs are now ordered as expected. Previously, when you used the `addTabAfter` method to add two or more tabs to the Admin (for example, to the order view page), the sort order of the tabs was incorrect.  *Fix submitted by Tiago Sampaio in pull request [16412](https://github.com/magento/magento2/pull/16412)*.  [GitHub-16174](https://github.com/magento/magento2/issues/16174)

<!---ENGCOM-2339 -->
* The headers of the User Agent Rules table now align as expected with the content of the table's rows.  *Fix submitted by Justin in pull request [16792](https://github.com/magento/magento2/pull/16792)*.  [GitHub-16703](https://github.com/magento/magento2/issues/16703)

<!---ENGCOM-2919 -->
* The **Enter** button on the customer grid now filters the table as expected. Previously, clicking **Enter**  did not filter contents but simply changed the display to the next page of the grid.  *Fix submitted by Ronak Patel in pull request  [17650](https://github.com/magento/magento2/pull/17650)*. [GitHub-17789](https://github.com/magento/magento2/issues/17789)

<!--- ENGCOM-870 -->
* The **Report an Issue** link on Admin pages now opens in a new tab. *Fix submitted by Danilo Argentiero in pull request  [14016](https://github.com/magento/magento2/pull/14016)*. [GitHub-14010](https://github.com/magento/magento2/issues/14010)

### Banner (now Dynamic Block)

<!---MAGETWO-71816-->
* The Magento CMS banner has been renamed to dynamic block to better represent this feature. Banners from **Content** > **Banners** have been renamed across the Admin and the code base. Correspondingly, the Magento widget banner rotator type (from **Content** > **Widget** > **Widget type**) has been renamed to dynamic blocks rotator. 

<!---MAGETWO-42047-->
* You can now create dynamic block (formerly banners) content from the WYSIWYG editor. You can create store-specific content for dynamic blocks  by switching between scopes using the Magento Scope Selector.

### Bundle

<!---MAGETWO-87524 -->
*  You can now successfully save updates to bundle products. [GitHub-6916](https://github.com/magento/magento2/issues/6916)

<!---MAGETWO-86659 -->
* Unused `count()` methods have been removed from template files throughout the code base. *Fix submitted by Ihor Sviziev in pull request [13138](https://github.com/magento/magento2/pull/13138)*. 

<!--- MAGETWO-90797 -->
* You can now successfully delete an option from a bundle product. 

<!---ENGCOM-1389 -->
* Imported bundle products are now assigned stock status as expected. Previously, when you imported a new or replacement bundle product, Magento did not generate an entry  in `cataloginventory_stock_status`, and as a result,  Magento could not successfully display the product on the storefront. *Fix submitted by Adam Paterson in pull request  [14016](https://github.com/magento-engcom/import-export-improvements/pull/104)*. [GitHub-12330](https://github.com/magento/magento2/issues/12330)

<!---ENGCOM-1830 -->
* Magento no longer includes expired special prices for bundle options when displaying product price ranges. *Fix submitted by Sanjay Patel in pull request [15768](https://github.com/magento/magento2/pull/15768)*.  [GitHub-15457](https://github.com/magento/magento2/issues/15457)

<!---MAGETWO-87058 -->
*  Reports now handle bundle and group products as expected. Previously, when a merchant viewed the Products in cart report, the report gives error if the cart contains a bundle or a grouped product. [GitHub-12079](https://github.com/magento/magento2/issues/12079)

### B2B

<!---MAGETWO-94031 -->
*  Magento now opens a new window for edit purposes when a merchant selects **Edit User in New Tab** from the Company Users page. Previously, when a merchant tried to edit Company users from the storefront by selecting **Edit User in New Tab**, Magento threw a JSON error. 

<!---MAGETWO-93695 -->
* Administrators with appropriate permissions can now change the status of a company to **Rejected**. Previously, Magento did not save the change in status, and threw an error.

<!-- MAGETWO-93784 -->
* Guests can now view products as expected when shared catalogs are enabled. Previously, if a merchant added a product when shared catalogs were enabled, guest users could not view the product, even when shared catalogs were later disabled. 

<!-- MAGETWO-93721 -->
* Category pages now display as expected all products whose SKUs contain either single or double quotation marks. Previously, Magento threw an error when trying to set pricing and structure on a shared catalog when product SKUs contained these characters. 

<!-- MAGETWO-93704 -->
* You can now successfully search for products  when the **Shared Catalog** setting is enabled.

<!-- MAGETWO-92951 -->
* Customers can now use the **Add Product By SKU** button to add configurable products to a sales order. 

<!-- MAGETWO-92124 -->
* Access to the Companies resource can now be explicitly set on the Roles Resources page in Admin. Previously, this resource was available only to top-level administrators with all resources selected.  

<!--- MAGETWO-90133 -->
* Magento now displays informative messages about both successful and failed actions when a company administrator adds or deletes entries in the  Company Users section. Previously, Magento displayed this error message, `Something went wrong`  in the response body, and did not display a message.

<!--- MAGETWO-91697 -->
* Tier prices for already added products no longer change when a merchant adds additional products to an order from the Admin. Previously, the tier price of products in an order changed when the merchant added more products to the order, applied  a custom price to one of the products, or  applied a coupon code to the order.

<!--- MAGETWO-91648 -->
* Merchants can now create a company for which the region or state is not required. Previously, Magento did not create this company, and displayed this error, `Invalid value of "" provided for the region_id field`. 

<!--- MAGETWO-90288 -->
* Magento now displays the orders that are associated with customer accounts on the Orders page.  Previously, in the Admin display of customer accounts that have orders associated with them, Magento did not display  orders on the  Orders tab but instead displayed a blank page.

<!--- MAGETWO-95924 -->
* Merchants can now create new user roles that do not have  access to Quotes.

<!--- MAGETWO-94234 -->
* Merchants can now successfully update product prices and currencies using **Stores** > Settings > **Configuration** > **General** > **Currency Setup**. 

### CAPTCHA

<!-- MAGETWO-93718 -->
* Customers can now successfully log in when guest checkout is disabled and CAPTCHA is enabled. Previously, Magento threw the `Provided form does not exist` error when a customer tried to log in under these conditions. 

<!-- MAGETWO-92127 -->
* CAPTCHA validation now works when the **Website Restrictions** setting is enabled. 

### Cart and checkout

<!--- MAGETWO-87524 -->
*  Magento no longer displays an integrity constraint violation error after when a customer reorders a  product with custom options. [GitHub-12705](https://github.com/magento/magento2/issues/12705)

<!--- MAGETWO-87152 -->
*  You can now save emoji in custom product options. [GitHub-12058](https://github.com/magento/magento2/issues/12058)

<!--- MAGETWO-90132 -->
* Magento no longer caches warning messages as often as a customer clicks the **Update Shopping Cart** button while the shopping cart page loads. Previously, Magento cached a warning message each time a customer clicked this button while the page loaded in Firefox or Chrome, and this action resulted in multiple warning messages appearing on the top of the shopping cart page.

<!--- MAGETWO-87126 -->
*  Magento now displays the expected state in the Multishipping New Address form when a customer enters information on the Ship to Multiple Addresses page. *Fix submitted by enriquei4 in pull request [13367](https://github.com/magento/magento2/pull/13367)*. [GitHub-8069](https://github.com/magento/magento2/issues/8069)

<!---MAGETWO-83562 -->
* `update button.phtml` has been simplified to optimize translation. *Fix submitted by Karla Saaremäe in pull request 12155*. 

<!--- MAGETWO-83196-->
* You can now enter zip codes that contain no spaces for locations in the Netherlands. *Fix submitted by Oscar Recio in pull request [11961](https://github.com/magento/magento2/pull/11961)*. [GitHub-11898](https://github.com/magento/magento2/issues/11898)

<!--- MAGETWO-81823-->
* The text that appears above the billing address field on the checkout page has been edited to remove redundancy. *Fix submitted by Vova Yatsyuk in pull request [11399](https://github.com/magento/magento2/pull/11399)* 

<!--- MAGETWO-81175-->
* The One Touch Ordering feature allows users to place orders without going through full checkout. *Fix submitted by Daniel Korzeniowski*. 

<!--- MAGETWO-71761-->
* You can now delete the last product in your shopping cart even when the **Minimum Order Amount** setting (**Stores** > Settings > **Configuration** > **Sales** > **Sales**) is enabled. Previously, if you tried to delete the last item in your cart under these circumstances, Magento would throw an exception. *Fix submitted by Anton Evers in pull request [10601](https://github.com/magento/magento2/pull/10601)* [GitHub-6151](https://github.com/magento/magento2/issues/6151)

<!--- MAGETWO-86894-->
* The checkout agreements `getList` method was refactored to include a new listing interface that supports the ability to set search criteria. *Fix submitted by Stanislav Idolov in pull request [13221](https://github.com/magento/magento2/pull/13221)*. 

<!--- MAGETWO-86787-->
* The shopping cart totals description on the checkout page now displays  discount labels as expected. *Fix submitted by Ihor Sviziev in pull request [13223](https://github.com/magento/magento2/pull/13223)*. 

<!--- MAGETWO-85890-->
* The checkout controller's JSON usage has been updated to use `$this->resultFactory->create(ResultFactory::TYPE_JSON);` instead of the object manager. 

<!-- MAGETWO-92137 -->
* Refreshing the checkout page no longer deletes the shipping address when a guest checks out. Previously, when the persistent shopping cart was enabled, refreshing the check out  page affected information entered into form fields for a guest checkout. 

<!-- MAGETWO-91771 -->
* Cart price rule condition values now handle commas as expected. 

<!--- MAGETWO-90296 -->
* When a customer is on the payment page and tries to reorder or retrace her steps backward through the checkout process, Magento now displays all the relevant shipping methods. Previously, Magento displayed only one shipping method under these circumstances.

<!--- MAGETWO-90294 -->
* You can now successfully change currency for an order before you complete the order. Previously, if you changed currency, when you  proceeded to checkout by choosing a Bank Transfer Payment as Payment Method, Magento displayed, **Your credit card will be charged for**. *Fix submitted by Roman K. in pull request [993](https://github.com/magento/magento2/pull/993)*. [GitHub-12526](https://github.com/magento/magento2/issues/12526)

<!--- MAGETWO-90292 -->
* Magento no longer combines the Custom Checkout and Shipping steps when Magento loads the checkout page. *Fix submitted by Roman K. in pull request [975](https://github.com/magento/magento2/pull/975)*.

<!--- MAGETWO-60846 -->
* Magento now alerts customers when a previously applied gift card has been removed during checkout. 

<!--- MAGETWO-91734 -->
*  Guest orders placed with gift cards can now be canceled as expected.

<!--- MAGETWO-91624 -->
*  Braintree now permits customers to change the billing address on orders when paying with a saved card. Previously, Braintree used the same address for both billing and shipping. 

<!--- MAGETWO-91465 -->
*  Customers can now change an existing  value in the checkout page’s  **State/Province** field to an alphanumeric value. Previously, when a customer tried to edit this field in this way, Magento did not place the order, and displayed a descriptive error message. 

<!--- MAGETWO-90971 -->
*  Magento now successfully processes an order that contains products that will be shipped to multiple shipping addresses. Previously, Magento did not complete the order, but displayed an error message. 

<!--- MAGETWO-62891 -->
*  Magento now saves the address that a customer enters during checkout if the customer selects **Save in address book**.  Previously, Magento saved the address, but left the default billing address field empty.

<!--- ENGCOM-1347 -->
* Excess requests on the checkout page have been removed. Previously, `customer/section/load` was called four times when Magento loaded the cart for the first time. *Fix submitted by Andrey Bezyazychnyy in pull request [14782](https://github.com/magento/magento2/pull/14782)*.  [GitHub-15457](https://github.com/magento/magento2/issues/15457)

<!--- ENGCOM-1716 -->
* The alignment of the **Purchased Order Form** button on the Review & Payments page has been corrected. *Fix submitted by Oscar Recio in pull request [15577](https://github.com/magento/magento2/pull/15577)*.  [GitHub-15334](https://github.com/magento/magento2/issues/15334)

<!--- ENGCOM-1039 -->
* `$.browser` has been deprecated and removed from the code base. *Fix submitted by Jonathan Kingston in pull request [14270](https://github.com/magento/magento2/pull/14270)*.  [GitHub-14267](https://github.com/magento/magento2/issues/14267)

<!--- ENGCOM-978 -->
* The minicart now updates as expected when a customer adds a configurable product to the cart while accessing the storefront on a device running Internet Explorer 11.x. *Fix submitted by Mastiuhin Oleksandr in pull request [14192](https://github.com/magento/magento2/pull/14192)*.  [GitHub-13820](https://github.com/magento/magento2/issues/13820)

<!--- ENGCOM-2959 -->
* Magento no longer unchecks the **My billing and shipping address are the same** checkbox when a customer uses an offline custom payment method for an order. Previously, when a customer used an offline custom payment method for an order, Magento unchecked this  checkbox on payment step if the shipping address was updated.  *Fix submitted by Jignesh Baldha in pull request [17628](https://github.com/magento/magento2/pull/17628)*. [GitHub-14819](https://github.com/magento/magento2/issues/14819)

<!--- ENGCOM-2833 -->
* Magento no longer displays an undefined string on the Order Summary page.  *Fix submitted by Vishal Gelani in pull request [17697](https://github.com/magento/magento2/pull/17697)*. [GitHub-17492](https://github.com/magento/magento2/issues/17492)

<!--- ENGCOM-2017 -->
* Unnecessary blank lines have been removed from `app/code/Magento/Catalog/etc/adminhtml/menu.xml`. *Fix submitted by Namrata in pull request [16180](https://github.com/magento/magento2/pull/16180)*.  

<!--- ENGCOM-2181 -->
* Placeholders for the password field  no longer suggest that a password is optional. Previously, the placeholder for the password field in the checkout page suggested that the password was optional, but after validation, Magento indicated that the password field  was mandatory.  *Fix submitted by hitesh-wagento in pull request [16521](https://github.com/magento/magento2/pull/16521)*. [GitHub-16378](https://github.com/magento/magento2/issues/16378)

<!--- ENGCOM-861 -->
* The minicart now correctly displays product titles that contain special characters. *Fix submitted by afirlejczyk in pull request [13802](https://github.com/magento/magento2/pull/13802)*.  [GitHub-13652](https://github.com/magento/magento2/issues/13652)

<!--- ENGCOM-2027 -->
* A shipment step has been added to `OnePageCheckoutOfflinePaymentMethodsTest`. *Fix submitted by Malyovanets Nickolas in pull request [16164](https://github.com/magento/magento2/pull/16164)*.  [GitHub-1164](https://github.com/magento/magento2/issues/1164)

<!-- MAGETWO-87057 -->
*   Newly registered customers can now successfully complete an order after entering a new address. Previously, Magento displayed this message on the checkout page, `An error occurred on the server. Please try to place the order again.` [GitHub-10583](https://github.com/magento/magento2/issues/10583)

<!-- MAGETWO-87442 -->
*  Merchants can now successfully add products to the shopping cart using REST. Previously, the shopping cart displayed a total price of zero (0) for products creating from the Admin using REST. [GitHub-2991](https://github.com/magento/magento2/issues/2991)

<!-- MAGETWO-87449 -->
* Customers can now successfully sign in after first clicking the **Checkout** button. [GitHub-10834](https://github.com/magento/magento2/issues/10834)

<!-- MAGETWO-93963 -->
* Magento now successfully processes an order even when the customer quickly double-clicks on the minicart’s **Proceed to checkout** button. Previously, if a customer double-clicked this button while the page was loading, Magento emptied the shopping cart. 

<!--- ENGCOM-1474 -->
*  Magento now displays a pre-filled edit form for checkout agreements when single-store mode is enabled.  *Fix submitted by gwharton in pull request [15063](https://github.com/magento/magento2/pull/15063)*.  [GitHub-7822](https://github.com/magento/magento2/issues/7822)
*  
#### Cart Price rules

<!--- MAGETWO-94407 -->
*  The cart price rule now uses specified conditions correctly when applying discounts on configurable products. 

<!-- MAGETWO-87064 -->
* Magento no longer throws an error when a customer applies a discount code on the checkout page. [GitHub-9763](https://github.com/magento/magento2/issues/9763)

### Catalog

<!--- MAGETWO-87979 -->
*   The `getUrl` method  in `Magento\Catalog\Model\Product\Attribute\Frontend\Image` no longer returns an image URL with double slashes.  *Fix submitted by Malyovanets Nickolas in pull request [13635](https://github.com/magento/magento2/pull/13635)*. [GitHub-13497](https://github.com/magento/magento2/issues/13497) 

<!--- ENGCOM-2773 -->
* An incorrect return type in the `StockRegistryInterface` API has been corrected. *Fix submitted by Burlacu Vasilii in pull request [17562](https://github.com/magento/magento2/pull/17562)*. [GitHub-15085](https://github.com/magento/magento2/issues/15085)

<!--- MAGETWO-87153 -->
*  Magento no longer throws an error when you try to create a new URN catalog for a project when a blank one already exists in PHP storm. [GitHub-5188](https://github.com/magento/magento2/issues/5188)

<!--- MAGETWO-87313 -->
*  You can now save a product after updating multiple select attributes through mass action. [GitHub-11329](https://github.com/magento/magento2/issues/11329) 

<!--- MAGETWO-87562 -->
*   Magento now currently handles apostrophes in attribute option values created from the Admin. [GitHub-12127](https://github.com/magento/magento2/issues/12127) 

<!-- MAGETWO-87151 -->
*  The Save & Duplicate option in the catalog manager now works as expected. [GitHub-11532](https://github.com/magento/magento2/issues/11532) 

<!--- ENGCOM-1226 -->
*  Magento now displays the default validation message for `validate-item-quantity` as expected. *Fix submitted by Mastiuhin Oleksandr in pull request [14508](https://github.com/magento/magento2/pull/14508)*.  [GitHub-13582](https://github.com/magento/magento2/issues/13582)

<!--- ENGCOM-1103 -->
*  The `Magento\Catalog\Model\ResourceModel\Category\Collection::joinUrlRewrite` method now uses the `storeId` value  set on the actual collection of the store rather than the `storeId` retrieved from the store manager. *Fix submitted by rostyslav-hymon in pull request [14381](https://github.com/magento/magento2/pull/14381)*. [GitHub-13704](https://github.com/magento/magento2/issues/13704)

<!--- MAGETWO-71832 -->
* Magento no longer displays unused product attributes  with a value of N/A or NO on the storefront.

<!--- ENGCOM-1174-->
*  Editing an order with backordered items from the Admin now results in a new order with backordered items  correctly marked. *Fix submitted by Mastiuhin Oleksandr in pull request [14444](https://github.com/magento/magento2/pull/14444)*.  [GitHub-10057](https://github.com/magento/magento2/issues/10057)

<!--- ENGCOM-1188-->
*  Magento no longer overrides prices with more than two digits after the decimal (for example, 9.4880) by rounding the last two digits. *Fix submitted by Mastiuhin Oleksandr in pull request [14461](https://github.com/magento/magento2/pull/14461)*.  [GitHub-14249](https://github.com/magento/magento2/issues/14249)

<!--- ENGCOM-2345 -->
*  Magento now throws an exception as expected  when a user tries to submit a product review without selecting a star rating. Previously, if a user submitted a product review without selecting a star rating, Magento assigned a one-star rating.  *Fix submitted by Karla Saaremäe in pull request [16808](https://github.com/magento/magento2/pull/16808)*. [GitHub-16764](https://github.com/magento/magento2/issues/16764)
 
<!--- ENGCOM-1295-->
* Merchants can now successfully change the default label of the **country of manufacture** attribute for an existing product from the Admin.  *Fix submitted by rostyslav-hymon in pull request [14714](https://github.com/magento/magento2/pull/14714)*.  [GitHub-6879](https://github.com/magento/magento2/issues/6879)

<!--- ENGCOM-963-->
*   You can now sort products by quantity from the category page. *Fix submitted by Dmytro Paidych in pull request [14179](https://github.com/magento/magento2/pull/14179)*.  [GitHub-13556](https://github.com/magento/magento2/issues/13556)

<!--- ENGCOM-1653-->
*  Magento no longer creates pagination automatically when a product has more than 20 tier prices in the Advanced Pricing area. *Fix submitted by saravananvelu in pull request [15360](https://github.com/magento/magento2/pull/15360)*.  [GitHub-15210](https://github.com/magento/magento2/issues/15210)

<!--- MAGETWO-93949-->
*  Magento now alerts you to an error when a merchant tries to save a product without completing required fields. 

<!--- MAGETWO-75329-->
* You can now sort products by the store configuration default field  even when this value differs from category default sort by setting. [GitHub-10772](https://github.com/magento/magento2/issues/10772)

<!--- MAGETWO-81966-->
* Magento now displays product alerts in the Admin product edit page when a customer is subscribed to a product's stock or price. [GitHub-10007](https://github.com/magento/magento2/issues/10007)

<!--- ENGCOM-2869-->
* The `data-container` class name is now based on view mode.  *Fix submitted by Malyovanets Nickolas in pull request [17751](https://github.com/magento/magento2/pull/17751)*. [GitHub-15319](https://github.com/magento/magento2/issues/15319)
	
<!--- ENGCOM-2852-->
* Parent theme image height settings (specified in `view.xml`) no longer override the height settings assigned to individual images.  *Fix submitted by Malyovanets Nickolas in pull request [17725](https://github.com/magento/magento2/pull/17725)*. [GitHub-15319](https://github.com/magento/magento2/issues/12250)

<!--- ENGCOM-2793-->
* You can now save a title for a product from the **Product** > **Customizable Options** page.  *Fix submitted by Jignesh Baldha in pull request [17607](https://github.com/magento/magento2/pull/17607)*. [GitHub-6305](https://github.com/magento/magento2/issues/6305)

<!--- ENGCOM-2792-->
* You can now add a custom fieldset  to the Admin category editor without changing the position of  the General section (that is, the section that contains the **Enable category**, **Include in Menu**, and **Category Name** fields). Previously, Magento moved the General section to the last position of the form.  *Fix submitted by Jignesh Baldha in pull request [17604](https://github.com/magento/magento2/pull/17604)*. [GitHub-15041](https://github.com/magento/magento2/issues/15041)

<!--- ENGCOM-2751-->
*  Magento now maintains product image roles as expected after upgrade. Previously, image roles randomly disappeared from product pages after upgrade.  *Fix submitted by Eduard Chitoraga in pull request [17554](https://github.com/magento/magento2/pull/17554)*. [GitHub-10687](https://github.com/magento/magento2/issues/10687)

<!--- ENGCOM-2302-->
* REST search queries in which the `condition_type` is set to `in` or `nin` now return results for all specified values. *Fix submitted by Eduard Chitoraga in pull request  [16742](https://github.com/magento/magento2/pull/16742)*. [GitHub-14035](https://github.com/magento/magento2/issues/14035)

<!--- ENGCOM-2373-->
* A type error in the payment void method of the Authorizenet module has been fixed.  *Fix submitted by JeroenVanLeusden in pull request [16838](https://github.com/magento/magento2/pull/16838)*. [GitHub-5067](https://github.com/magento/magento2/issues/5067)

<!--- ENGCOM-2185-->
* You can now add a product with a price of zero (0) to a wishlist.  *Fix submitted by Vishal Gelani in pull request [16537](https://github.com/magento/magento2/pull/16537)*. [GitHub-16479](https://github.com/magento/magento2/issues/16479)

<!--- ENGCOM-2116-->
* Magento now maintains the default products sort order of “newest first” when you upgrade your Magento deployment. Previously, after upgrade, the default products order in categories changed from “newest first” to “oldest first”. [GitHub-15627](https://github.com/magento/magento2/issues/15627)

<!--- ENGCOM-2612-->
* An error with the template notation for `Magento_CatalogWidget` module has been fixed. *Fix submitted by Vishal Gelani in pull request [16856](https://github.com/magento/magento2/pull/16856)*. [GitHub-16529](https://github.com/magento/magento2/issues/16529)

<!--- MAGETWO-85695-->
*  Magento no longer throws an error when you re-save a product attribute with a new name. *Fix submitted by Raul Mateos in pull request  [11619](https://github.com/magento/magento2/pull/11619)*. [GitHub-6770](https://github.com/magento/magento2/issues/6770)

<!--- MAGETWO-67509-->
* The grouped product page now  shows the lowest price for a simple product. *Fix submitted by evgk in pull request  [9266](https://github.com/magento/magento2/pull/9266)*. [GitHub-9265](https://github.com/magento/magento2/issues/9265)

<!--- MAGETWO-85016-->
* You can now add a new product with custom attributes that has the same name and attributes as a previously deleted product. Previously, Magento did not let you add this new product because a `request_path` with the same value already existed in `table url_rewrite` from the previous product. *Fix submitted by Nickolas Malyovanets in pull request [12538](https://github.com/magento/magento2/pull/12538)*. [GitHub-12110](https://github.com/magento/magento2/issues/12110)

<!---MAGETWO-83065 -->
* Magento now saves the assigned background color for images correctly. Previously, if you updated the background color of a product image, the background color was always black. *Fix submitted by Raul Mateos in pull request [11888](https://github.com/magento/magento2/pull/11888)*. [GitHub-8799](https://github.com/magento/magento2/issues/8799)

<!--- MAGETWO-83038-->
* You can now assign and save a custom option assigned a price of 0. *Fix submitted by Raul Mateos in pull request [11842](https://github.com/magento/magento2/pull/11842)*.[GitHub-4808](https://github.com/magento/magento2/issues/4808)

<!--- 82202-->
* The ProductRepository SKU cache is no longer corrupted when the value assigned to `cacheLimit` is reached. *Fix submitted by Thomas in pull request 11537*.

<!--- MAGETWO-80828-->
* The price filter on a product category page now works as expected. Previously, if you applied this filter to a category listing, Magento displayed redundant product listings and unrelated products.  *Fix submitted by Mayank Zalavadia in pull request 11206*. [GitHub-11139](https://github.com/magento/magento2/issues/11139)

<!--- MAGETWO-87614-->
* You can now successfully create a product from API Product Management in deployments where the "Update by Schedule" indexer mode is set. 

<!--- MAGETWO-72620-->
* Configurable products are no longer displayed on a category page when all children are disabled by mass action and the **display out-of-stock products** setting is off.

<!--- MAGETWO-85618-->
* Magento no longer displays a 404 error when you change category permissions from Product Detail pages when multistore view is enabled.

<!---MAGETWO-85617 -->
* Magento no longer throws an exception when you add a product with a tiered price reduced to $0.00 to your shopping cart. 

<!---MAGETWO-90804 -->
* The **Hide from Product Page** option now works for the child product of a configurable product.

<!---MAGETWO-87359 -->
* Translation functionality has been added  to customer attribute labels in the Admin, making it possible to translate a label as appropriate for the locale of an Admin  user. *Fix submitted by Christian Münch in pull request [13251](https://github.com/magento/magento2/pull/13251)*. 

<!---MAGETWO-87358 -->
* Magento now displays the Catalog Products List widget  on the storefront. *Fix submitted by Rostislav Sabischenko in pull request [12765](https://github.com/magento/magento2/pull/12765)*. 

<!---MAGETWO-85519 -->
* Magento now respects the maximum depth setting for category navigation. *Fix submitted by Arnoud Beekman in pull request [12640](https://github.com/magento/magento2/pull/12640)*. 

<!---MAGETWO-84933 -->
* Category page X-Magento-Tags headers no longer contain product cache identities  when category display mode is set to **Static block only** when Varnish is selected as the cache engine. 

<!---MAGETWO-93306 -->
* You can now specify a negative value for a product in the orders **Quantity** field when editing the order from the Admin. 

<!-- MAGETWO-93188 -->
* You can now create a product date attribute that contains a day value than exceeds 12 (in the format dd/mm/yyyy). Previously, when you created a product attribute with a default date specifying a day greater than 12, Magento did not save the attribute, but instead displayed this error, `Invalid default date`. 

<!--- MAGETWO-90293 -->
* Sort by Price now works as expected on the catalog search page. *Fix submitted by Roman K. in pull request [929](https://github.com/magento/magento2/pull/929)*.  [GitHub-12468](https://github.com/magento/magento2/issues/12468)

<!--- MAGETWO-87564 -->
* Magento now correctly sets a `product_links` position attribute even when the attribute value is not set in a GET request. Previously, only the first two of each link type was shown in the backend or in a GET request response, even though Magento correctly added the product links to the database. *Fix submitted by Mohammad Haj-Salem in pull request [12650](https://github.com/magento/magento2/pull/12650)*.

<!-- MAGETWO-60823 -->
* You can now unset a category image on the store-view level when the image is defined on all store views.

<!-- MAGETWO-94060 -->
* Usage of EAV indexer tables in CatalogWidget module has been removed.

<!--- MAGETWO-91575 -->
* Magento now correctly renders print previews of product compare pages. Previously, the print view did not display text from the right side of the product compare page. 

<!--- MAGETWO-91848 -->
* The validation hint on the product custom option page  text field now updates as expected with the number of characters left before hitting the maximum.

<!--- MAGETWO-91837 -->
* The `PUT /V1/products/:sku/media/:entryId` call updates a product's media gallery as expected.

<!--- MAGETWO-91743 -->
* Products no longer disappear from the Admin Product grid  after you delete its active schedule update.

<!--- MAGETWO-91689 -->
* Single quotation marks in attribute values are no longer  auto-converted to HTML when saved. 

<!--- MAGETWO-91608 -->
* The SEO-friendly URL for category pages now works as expected. 

<!--- MAGETWO-45950 -->
*  We've optimized queries on loading product attributes when store scope is used.

<!--- MAGETWO-91497 -->
*  Products are no longer automatically assigned to websites based on store scope. If a product is assigned to one website only, that relationship is maintained even after the product is saved from the Admin. 

<!--- MAGETWO-91595 -->
* Product Display Pages (PDPs) now load as expected when a product name contains a double quotation mark. Previously, Magento did not load the image if its name contained double quotation marks.

<!--- MAGETWO-91529 -->
* A restricted Admin user who is authorized to access only designated websites can no longer remove products from undesignated websites. 

<!--- MAGETWO-91504 -->
* Customers viewing a storefront on a mobile device  can now see the text displayed when clicking on the "More Information" accordion anchor without having to scroll back up. Previously, the Mobile PDP accordion widget did not work as expected on mobile devices. 

<!--- MAGETWO-91473 -->
* Magento now maintains designated sort order for products after saving a product in a category. Previously, product sort order reverted to sorting by product ID.

<!--- MAGETWO-91450 -->
* You can now filter successfully by date from the Admin on products in multistore environments. Previously, values in the product creation date field (that is, the date set when **Set Product as New from Date** is selected)  were arbitrarily changed, and filtering did not work. 

<!--- MAGETWO-91440 -->
* Attributes with no assigned values on a product are no longer displayed with a  value of N/A in the Compare Products page or block as expected. 

<!--- MAGETWO-91439 -->
* Prices are now visible as expected on the category page for a configurable product when you re-enable them from the Admin. Previously, when you re-enabled a previously disabled product and assigned it to a different store, Magento did not display its price on the category or product page. 

<!--- MAGETWO-91435 -->
* Category smart rules now work as expected for partial values when conditions include using a dropdown attribute and "contains”.

<!--- MAGETWO-91434 -->
* Magento now correctly sets the default option for the `status` attribute when a merchant creates a product. Previously, Magento changed a default setting of disabled (**No**) to **Yes** during product creation.

<!--- MAGETWO-69949 -->
* `auto_increment` values are now preserved after restarting the MySQL server.

<!--- MAGETWO-91436 -->
* You can now successfully save a product with custom options to a different website in multisite deployments. Previously, when you added another site to a product with customizable options, Magento corrupted these options by splitting into multiple options or duplicating an option.

<!--- MAGETWO-62310 -->
* A product’s **Use Default Value** check box for attributes is now unchecked by default when you add a new website to a product’s scope.

<!--- MAGETWO-90332 -->
* The subcategory URL path is now updated for a store view according to the URL path of its parent category.

<!--- ENGCOM-956 -->
* Magento now displays drop-down attribute values in the catalog product grid after applying filtering  on drop-down/select attributes. *Fix submitted by Dmytro Paidych in pull request [14174](https://github.com/magento/magento2/pull/14174)*. [GitHub-13006](https://github.com/magento/magento2/issues/13006)

<!--- ENGCOM-1030 -->
* The JavaScript address converter no longer mutates the function's `address.street` argument. (The argument remains an array as expected.) *Fix submitted by Mastiuhin Oleksandr in pull request [14250](https://github.com/magento/magento2/pull/14250)*. 

<!--- MAGETWO-94068 -->
* You can now see category changes on the storefront as expected after the changes have been saved. Previously, Magento did not display changes to product categories on the storefront until reindexing occurred even if **update on schedule** was set and the cache had been cleaned. 

<!--- MAGETWO-94056 -->
*  Product attribute are now displayed as expected in layered navigation with Elasticsearch 5.0+. 

<!--- ENGCOM-2874-->
* Product pages now show the product name as the browser title and include meta title tag in the HTML source.  (The title and meta title tags can now be used independently.)  *Fix submitted by Malyovanets Nickolas in pull request [17771](https://github.com/magento/magento2/pull/17771)*.  [GitHub-15501](https://github.com/magento/magento2/issues/15501)

### Catalog Rule

<!---MAGETWO-90784 -->
* Catalog rules are now applied as expected when products are sorted by price. 

### Cleanup and simple code refactoring

<!--- MAGETWO-87442 -->
*  Zoom is no longer abnormally active when  a mouse hovers over the category dropdown menu on the product page. [GitHub-5129](https://github.com/magento/magento2/issues/5129) 

<!--- MAGETWO-87523 -->
*  `getAttributeText($attributeCode)`  now returns the correct return type. [GitHub-11691](https://github.com/magento/magento2/issues/11691) 

<!--- MAGETWO-87176 -->
*  All references to Magento Connect has been removed from the Find Partners & Extensions links. [GitHub-12632](https://github.com/magento/magento2/issues/12632)   

<!--- MAGETWO-87176 -->
*  Method name `getDispretionPath` has been corrected to `getDispersionPath` in  `\lib\internal\Magento\Framework\File\Uploader.php`. [GitHub-12506](https://github.com/magento/magento2/issues/12506)  

<!---MAGETWO-88019 -->
* Unused temporary variable `$data` has been removed from the `app/code/Magento/Catalog/Controller/Adminhtml/Category/Save.php` method. *Fix submitted by Malyovanets Nickolas in pull request [13733](https://github.com/magento/magento2/pull/13733)*. 

<!---MAGETWO-88255 -->
* addres has been corrected to address in `app/code/Magento/Customer/etc/events.xml`. *Fix submitted by Malyovanets Nickolas in pull request [13794](https://github.com/magento/magento2/pull/13794)*. 

<!---MAGETWO-87896 -->
* Code formatting in `app/code/Magento/Swagger/view/frontend/templates/swagger-ui/index.phtml` has been updated. *Fix submitted by p-bystritsky in pull request [13616](https://github.com/magento/magento2/pull/13616)*. 

<!---MAGETWO-87895 -->
* The edit cart product input validators have been changed from hardcoded to dynamic in `app/code/Magento/Checkout/view/frontend/templates/cart/item/configure/updatecart.phtml`.  *Fix submitted by p-bystritsky in pull request [13615](https://github.com/magento/magento2/pull/13615)*. 

<!---MAGETWO-87162 -->
* Typos have been corrected throughout the code base. *Fix submitted by Aki Ojalehto in pull request [13300](https://github.com/magento/magento2/pull/13300)*. 

<!---MAGETWO-87254 -->
* Redundant code has been removed for clarity in `app/code/Magento/AdminNotification/Model/Feed.php`. *Fix submitted by Aki Ojalehto in pull request [13303](https://github.com/magento/magento2/pull/13303)*. 

<!---MAGETWO-87035 -->
* Misspellings in method names have been fixed, and deprecated methods removed in several adminhtml files. *Fix submitted by Aki Ojalehto in pull request [13304](https://github.com/magento/magento2/pull/13304)*. 

<!---MAGETWO-87034 -->
* A typo in the database column comment of `app/code/Magento/Catalog/Setup/InstallSchema.php` has been fixed. *Fix submitted by Aki Ojalehto in pull request [13318](https://github.com/magento/magento2/pull/13318)*. 

<!---MAGETWO-86984 -->
* Typos throughout the code base have been corrected. *Fix submitted by Aki Ojalehto in pull request [13283](https://github.com/magento/magento2/pull/13283)*. 

<!---MAGETWO-86899 -->
* A misspelled method name in `\Magento\BundleImportExport\Model\Import\Product\Type\Bundle` has been corrected. *Fix submitted by Aki Ojalehto in pull request [13187](https://github.com/magento/magento2/pull/13187)*. 

<!---MAGETWO-86798 -->
* A misspelled parameter name in `\Magento\Weee\Test\Unit\Model\TaxTest::testGetWeeeAmountExclTax` has been corrected. *Fix submitted by Aki Ojalehto in pull request [13189](https://github.com/magento/magento2/pull/13189)*. 

<!---MAGETWO-86585 -->
* Catelog has been corrected to catalog throughout the code base. *Fix submitted by Danny Verkade in pull request [13097](https://github.com/magento/magento2/pull/13097)*. 

<!---MAGETWO-86402 -->
* Consturctor has been corrected to constructor in the `app/code/Magento/Ui/view/base/web/js/lib/core/class.js` JavaScript class. *Fix submitted by Danny Verkade in pull request [12976](https://github.com/magento/magento2/pull/12976)*. 

<!---ENGCOM-1254 -->
* The syntax of `expectException()` calls has been improved. *Fix submitted by Mastiuhin Oleksandr in pull request [14621](https://github.com/magento/magento2/pull/14621)*. [GitHub-11059](https://github.com/magento/magento2/issues/11059) 

<!---ENGCOM-1698 -->
* JavaScript in the Tav module has been refactored to meet Magento code standards. *Fix submitted by Vishal Gelani in pull request [15560](https://github.com/magento/magento2/pull/15560)*. [GitHub-15352](https://github.com/magento/magento2/issues/15352)

<!---ENGCOM-1155 -->
* Magento no longer unexpectedly empties a customer's shopping cart during checkout when concurrent requests occur. *Fix submitted by adrian-martinez-interactiv4 in pull request [14429](https://github.com/magento/magento2/pull/14429)*. [GitHub-4301](https://github.com/magento/magento2/issues/4301)

<!---MAGETWO-86330 -->
*  `@codingStandardsIgnoreFile` has been removed from the `TypeLocatorTest` file header.  *Fix submitted by Danny Verkade in pull request [12977](https://github.com/magento/magento2/pull/12977)*. 

<!---MAGETWO-86275 -->
* Redundant spaces have been removed from the "configure your" phrase throughout the code base. *Fix submitted by Danny Verkade in pull request [12961](https://github.com/magento/magento2/pull/12961)*. 

<!---MAGETWO-86036 -->
* An unused `if` statement has been removed from `app/code/Magento/Sales/Controller/Adminhtml/Order/Invoice/Save.php`. *Fix submitted by JeroenVanLeusden in pull request [12888](https://github.com/magento/magento2/pull/12888)*. 

<!---ENGCOM-1814 -->
* Magento no longer displays duplicate element IDs for gift messages in the checkout page. *Fix submitted by Julien Anquetil in pull request [15705](https://github.com/magento/magento2/pull/15705)*. [GitHub-13415](https://github.com/magento/magento2/issues/13415)

<!---ENGCOM-1824 -->
* Magento now correctly aligns submenus. *Fix submitted by hitesh-wagento in pull request [15764](https://github.com/magento/magento2/pull/15764)*. [GitHub-7897](https://github.com/magento/magento2/issues/7897)

<!---ENGCOM-1823 -->
* The `app/code/Magento/CurrencySymbol/view/adminhtml/templates/grid.phtml` file has been refactored to remove redundant function calls. *Fix submitted by Vishal Gelani in pull request [15763](https://github.com/magento/magento2/pull/15763)*. [GitHub-15355](https://github.com/magento/magento2/issues/15355) 

<!---ENGCOM-1900 2082-->
* Client-side email validation now works in Internet Explorer 11.x the same way as it does in Chrome. Previously, a leading or trailing space on the following pages resulted in  client-side validation failure in Magento stores deployed on Internet Explorer 11.x.  *Fix submitted by Piyush Dankhara in pull request [15884](https://github.com/magento/magento2/pull/15884)*. [GitHub-6058](https://github.com/magento/magento2/issues/6058)

<!---ENGCOM-1893 -->
* Magento now correctly aligns page elements on  the home page and category page of the Hot Seller section.  *Fix submitted by Chirag Matholiya in pull request [15896](https://github.com/magento/magento2/pull/15896)*.  [GitHub-15213](https://github.com/magento/magento2/issues/15213)

<!---ENGCOM-1986 -->
* Extraneous margins on the product list  and product entries have been removed. *Fix submitted by Chirag Matholiya in pull request [15975](https://github.com/magento/magento2/pull/15975)*. [GitHub-15308](https://github.com/magento/magento2/issues/15308) 

<!---ENGCOM-2005 -->
* `inline-block` issues with space and font-size in the Name form have been resolved. *Fix submitted by Daniel Ruf in pull request [16097](https://github.com/magento/magento2/pull/16097)*. [GitHub-16047](https://github.com/magento/magento2/issues/16047)

<!---ENGCOM-2147 -->
* The Shipping and Estimate Tax page now correctly displays country, city, and postal code fields. *Fix submitted by [Alexander Kras'ko](https://github.com/0m3r) in pull request [16429](https://github.com/magento/magento2/pull/16429)*. [GitHub-8222](https://github.com/magento/magento2/issues/8222)

<!---ENGCOM-2462 -->
* Unneeded JavaScript was removed from `logout.phtml` and replaced with a new JavaScript component.  *Fix submitted by Ihor Sviziev in pull request [16993](https://github.com/magento/magento2/pull/16993)*.  [GitHub-13692](https://github.com/magento/magento2/issues/13692)

<!---ENGCOM-2593 -->
* Template syntax errors in `app/code/Magento/Theme/Block/Html/Breadcrumbs.php` have been corrected. *Fix submitted by Vishal Gelani in pull request [16805](https://github.com/magento/magento2/pull/16805)*. [GitHub-15345](https://github.com/magento/magento2/issues/15345)

<!---ENGCOM-2692 -->
* Magento now disables the **Shop By** button on the search page when a customer sets additional search filters. *Fix submitted by Pratik Oza in pull request [17418](https://github.com/magento/magento2/pull/17418)*. [GitHub-13445](https://github.com/magento/magento2/issues/13445)

<!---ENGCOM-2731 -->
* Product image zoom now works as expected in stores running on Safari. *Fix submitted by Pratik Oza in pull request [17418](https://github.com/magento/magento2/pull/17418)*. [GitHub-13445](https://github.com/magento/magento2/issues/13445)

<!---ENGCOM-2786 -->
*  The `$keepRation` parameter in the `Magento\Cms\Model\Wysiwyg\Images\Storage` class has been renamed to `$keepRatio`. *Fix submitted by Eduard Chitoraga in pull request [17596](https://github.com/magento/magento2/pull/17596)*. [GitHub-17587](https://github.com/magento/magento2/issues/17587)

<!---ENGCOM-2816 -->
* A typo in `gallery.php` has been fixed. *Fix submitted by Daniël van der Linden in pull request [17659](https://github.com/magento/magento2/pull/17659)*. 

<!---ENGCOM-2859 -->
* The delete operation `entity_manager_delete_before`  transaction event  is no longer dispatched twice unnecessarily. *Fix submitted by p-bystritsky in pull request [17720](https://github.com/magento/magento2/pull/17720)*. [GitHub-17715](https://github.com/magento/magento2/issues/17715)

<!---ENGCOM-2231 -->
* Unnecessary space has been trimmed from the email address field in the forgot password, check out, log in,  and email to a friend forms. *Fix submitted by Vishal Gelani in pull request [16640](https://github.com/magento/magento2/pull/16640)*. [GitHub-6058](https://github.com/magento/magento2/issues/6058)

<!---ENGCOM-1807 -->
* The JavaScript code in the `spli.phtml` template file for the button widget has been refactored. *Fix submitted by Vijay Golani in pull request [15731](https://github.com/magento/magento2/pull/15731)*. [GitHub-15354](https://github.com/magento/magento2/issues/15354)

<!---ENGCOM-1817 -->
* The JavaScript code for the UrlRewrite module edit page has been refactored. *Fix submitted by Vijay Golani in pull request [15747](https://github.com/magento/magento2/pull/15747)*. [GitHub-15356](https://github.com/magento/magento2/issues/15356)

<!---ENGCOM-1772, 1771 -->
* The annotation for the `formatDateTime` function in the `lib/internal/Magento/Framework/Stdlib/DateTime/TimezoneInterface.php` file has been corrected. The `locale` and `timezone` have been changed to `param string|null $locale` and `@param string|null $timezone`. [GitHub-15668](https://github.com/magento/magento2/issues/15668)

<!--- ENGCOM-2065 -->
* Magento now displays the Contact Us page on the menu as expected. Previously, Magento displayed unnecessary space between the category page and the main footer. *Fix submitted by Sanjay Patel in pull request [15726](https://github.com/magento/magento2/pull/15726)*. [GitHub-12601](https://github.com/magento/magento2/issues/12601)

<!--- MAGETWO-93982 -->
*  Magento now displays category images consistently.  Previously, category images disappeared then reappeared after every save. 

<!--- MAGETWO-75328-->
*  We’ve fixed the display of calculated tax for a logged-in customer when billing and shipping address differed. 

### CMS content

<!-- MAGETWO-93705-->
* Page layout issues that resulted from incorrect module sequencing have been corrected. Previously, the  `Magento_theme`  module was loaded too late, which resulted in unexpected display issues. 

<!-- MAGETWO-91645 -->
* Magento no longer unexpectedly locks up CMS pages when a merchant changes a scheduler end date. Previously, when a merchant updated the end date for a CMS page after the current scheduler ended, Magento generated an error, and the merchant could no longer access any CMS page from the Admin. 

<!-- MAGETWO-80077 -->
* We've added `EvenPrefix` and `EventObject` for CMS Collections to instantiate the observer for `$this->_eventPrefix . '_load_after'` and `$this->_eventPrefix . '_load_before'`. [GitHub-9900](https://github.com/magento/magento2/issues/9900)

<!-- MAGETWO-75313 -->
* There is now an API interface for retrieving CMS pages and blocks by identifiers and store ID. [GitHub-10414](https://github.com/magento/magento2/issues/10414)

<!--- ENGCOM-2413 -->
* Disabling a product now removes it from the flat index as expected.  *Fix submitted by Vishal Gelani in pull request [16791](https://github.com/magento/magento2/pull/16791)*. [GitHub-14966](https://github.com/magento/magento2/issues/14966)

<!--- ENGCOM-2032 -->
* Breadcrumbs now work as expected when a product name contains quotation marks. Previously, the breadcrumbs on the product details page caused this syntax error to be thrown, `SyntaxError: Unexpected token x in JSON`. *Fix submitted by Jignesh Baldha in pull request [16148](https://github.com/magento/magento2/pull/16148)*. [GitHub-15037](https://github.com/magento/magento2/issues/15037)

<!-- MAGETWO-83101 -->
* CMS blocks are now validated to prevent multiple blocks from having the same store view  and identifier.

<!---MAGETWO-70412 -->
* You can now configure the native WYSIWYG toolbar to display only applicable controls. See [Using the Editor](https://docs.magento.com/m2/ce/user_guide/cms/editor.html) for more information. 

<!-- MAGETWO-51484-->
* The **Store** > **Attributes** > **Product ** **Input type** field now supports the use of  the WYSIWYG editor as an input method when configuring custom product attributes.

### Configurable products

<!--- MAGETWO-87153 -->
*  The product configuration creator  now warns about invalid SKUs. [GitHub-11953](https://github.com/magento/magento2/issues/11953)  

<!--- MAGETWO-87176 -->
*  The currency symbol no longer  overlaps with an attribute option's price during configurable product creation. [GitHub-12713](https://github.com/magento/magento2/issues/12713) 

<!--- MAGETWO-85177 -->
* Magento now displays the price of a configurable product as expected even when its simple products are out-of-stock. Previously, Magento displayed a price of 0 for any configurable product price when its simple products were out-of-stock. [GitHub-12578](https://github.com/magento/magento2/issues/12578)

<!--- MAGETWO-70491 -->
*  Magento now displays the correct price for a product when its special-price option has not been selected. Previously, Magento displayed the expired `special_price` value for a configurable product even when you did not select the product option associated with that price. *Fix submitted by Sergey P in pull request [9796](https://github.com/magento/magento2/pull/9796)*. [GitHub-6457](https://github.com/magento/magento2/issues/6457)

<!--- MAGETWO-70491 -->
* Configurable product prices now correctly reflect VAT amounts as set by tax rule settings. Previously, Magento displayed a configurable product's old price without the VAT.  *Fix submitted by Sergey P in pull request [9796](https://github.com/magento/magento2/pull/9796)*. [GitHub-6729](https://github.com/magento/magento2/issues/6729)

<!--- MAGETWO-70491 -->
* `LowestPriceOptionsProvider` now works as expected. Previously, Magento displayed expired special prices for configurable products, and displayed other problematic behaviors when working with special prices and configurable products.  *Fix submitted by Sergey P in pull request [9796](https://github.com/magento/magento2/pull/9796)*. [GitHub-7362](https://github.com/magento/magento2/issues/7362)

<!--- MAGETWO-71670 -->
* You can now successfully add a new product that contains a custom attribute set with a multiselect attribute from the Admin.  *Fix submitted by Teun Lassche in pull request [10575](https://github.com/magento/magento2/pull/10575)*. [GitHub-10565](https://github.com/magento/magento2/issues/10565)

<!-- MAGETWO-91562-->
* Configurable products are now sorted by visible prices as expected. Previously, sorting a catalog by price produced  sort results that included the prices of out-of-stock products and disabled child products.

<!--- MAGETWO-72512 -->
* Magento no longer displays an inappropriate  product price when a configurable product has two price options. Previously, Magento displayed the  out-of-stock price of a configurable product when both an out-of-stock and in-stock price were configured. 

<!--- MAGETWO-86428 -->
*   Magento now reorders configurable attribute options as expected on the product page. *Fix submitted by wardcapp in pull request [12962](https://github.com/magento/magento2/pull/12962)*. [GitHub-7441](https://github.com/magento/magento2/issues/7441)

<!--- MAGETWO-77744 -->
* Magento now displays a helpful error when  a merchant attempts to upload a file in an unsupported file format. 

<!--- MAGETWO-8709 -->
* The wishlist now displays the appropriate product image for configurable products with selected options. Previously, Magento displayed the parent image instead of the image of the selected child product. [GitHub-8168](https://github.com/magento/magento2/issues/8168)

<!--- ENGCOM-1096 -->
* The OptionsRepository API test now tests for the use of attribute ID instead of attribute code in the request body.  *Fix submitted by Bettina in pull request [14345](https://github.com/magento/magento2/pull/14345)*. [GitHub-5580](https://github.com/magento/magento2/issues/5580)

<!--- MAGETWO-87524 -->
*  Prices are now readable when you assign prices that use a  custom price symbol to a configurable product. Previously, the custom price symbol obscured the product price. [GitHub-12430](https://github.com/magento/magento2/issues/12430) 
  
<!--- MAGETWO-87615 -->
* Magento now saves multiselect attributes for a product in the Admin when it has a related product that uses another attribute set.  [GitHub-12699](https://github.com/magento/magento2/issues/12699)   

<!--- MAGETWO-87251 -->
*  Magento no longer lets a customer select a configurable product with an out-of-stock option to add to their cart.  *Fix submitted by Alexander Shkurko in pull request [13417](https://github.com/magento/magento2/pull/13417)*. 

<!--- MAGETWO-87524 -->
*  You can now add customizable options to a product as expected. [GitHub-11792](https://github.com/magento/magento2/issues/11792)   

<!--- ENGCOM-1069 -->
* The orders page now displays the correct URL when you navigate back to it after having viewed a specific order page.  Previously, the URL of the orders page displayed the previous order ID when you navigated back to it.  *Fix submitted by Vinay Shah in pull request [13390](https://github.com/magento/magento2/pull/13390)*.[GitHub-13295](https://github.com/magento/magento2/issues/13295)

### Cookies

<!-- MAGETWO-93790 -->
* Customer data is now fully loaded after restarting the browser during an unexpired user session. Previously,  the `section_data_ids` section of the session cookie was not properly completed. [GitHub-14912](https://github.com/magento/magento2/issues/14912)

<!--- ENGCOM-1089 -->
* Cookies can now be modified by extension. *Fix submitted by rostyslav-hymon in pull request [14366](https://github.com/magento/magento2/pull/14366)*. 

### Customers

<!-- MAGETWO-91802 -->
* Magento now uses the correct amounts when creating a credit memo for an order that was placed using store credit, a gift card, or reward points. 

<!-- MAGETWO-60144 -->
* Administrators can see all customers when the **Share Customer Accounts** value is set to Global. 

<!--- MAGETWO-94406 -->
*  Magento now loads customer private data only once when system state changes. Previously, "Directory Data" and "Cart" were loaded twice after a user logged in to the system, which caused additional server load and traffic.

<!--- MAGETWO-91760 -->
*  Magento now correctly displays both the default and additional shipping addresses  provided during checkout. Previously, Magento displayed attributes with dropdown and multiple select types with incorrect values (option IDs instead of labels) for shipping addresses on checkout.

<!--- MAGETWO-70775 -->
*  We have replaced `Zend_Json`  with `\Magento\Framework\Serialize\JsonConverter::convert` in customer data.  [GitHub-10259](https://github.com/magento/magento2/issues/10259)

<!--- ENGCOM-1493 -->
* In multi-site deployments, a customer requesting a password reset on a non-default store should receive the password reset email from the non-default, not the primary, store. Previously, this password reset email was sent from the default store. *Fix submitted by Yaroslav Rogoza in pull request [15095](https://github.com/magento/magento2/pull/15095)*. [GitHub-5726](https://github.com/magento/magento2/issues/5726)

<!--- ENGCOM-2481 -->
* Unnecessary leading and trailing spaces have been removed from the customer account login page email field. *Fix submitted by Vishal Gelani in pull request [16956](https://github.com/magento/magento2/pull/16956)*. [GitHub-6058](https://github.com/magento/magento2/issues/6058)

<!--- ENGCOM-2067 -->
* Table alias prefixes in field mappings for customer group filter and sorting processors that were previously missing have been restored. Previous to this restoration, Magento threw this error when a merchant opened  **Customers** > **All Customers**: `SQL Error: ambiguous column 'customer_group_id' in 'All customers' page in admin when extension attribute table is joined`.  *Fix submitted by hitesh-wagento in pull request [15842](https://github.com/magento/magento2/pull/15842)*. [GitHub-15822](https://github.com/magento/magento2/issues/15822)

<!--- ENGCOM-2060 -->
* Customer accounts are now unlocked as expected after a password reset. [GitHub-15534](https://github.com/magento/magento2/issues/15534)

<!--- MAGETWO-86545 -->
*  The  `adminhtml` customer edit page  now displays any customer address validation errors.  *Fix submitted by Adrian Martinez in pull request [12937](https://github.com/magento/magento2/pull/12937)*. 

<!--- MAGETWO-72539 -->
*  You can now successfully send email to customer email addresses that contain special characters when initiating email but clicking the **Resend Confirmation Mail** button on the customer account page. 

<!--- MAGETWO-82633 -->
* Magento no longer displays the  `Too many password reset requests` message when an administrator attempts to change a customer’s password from the Admin and the **max wait time between password resets** setting has been disabled in the store configuration settings. [GitHub-11409](https://github.com/magento/magento2/issues/11409)

<!--- MAGETWO-84237 -->
* We’ve added methods to support setting text values for data pulled from the `customer_grid_flat` table during CSV export. [GitHub-10765](https://github.com/magento/magento2/issues/10765)

<!--- MAGETWO-84374 -->
*  The Confirmed email and Account Lock columns of the customer table CSV export are now populated with values as expected. [GitHub-10765](https://github.com/magento/magento2/issues/10765)

<!--- MAGETWO-82529 -->
*  Customer objects are now properly differentiated from each other after a `customer_save_after_data_object` event.  Previously, the `orig_customer_data_object` and`customer_data_object` objects remained identical even after customer information was changed on the storefront. [GitHub-7915](https://github.com/magento/magento2/issues/7915)

<!--- ENGCOM-980 -->
* We’ve improved the error message that Magento displays when an administrator is redirected to a forced password change from the Admin user account page. *Fix submitted by dimonovp in pull request [14199](https://github.com/magento/magento2/pull/14199)*. [GitHub-13768](https://github.com/magento/magento2/issues/13768)

<!-- MAGETWO-93714 -->
* Customer attributes are now correctly validated on the Admin Order form. Previously, Magento validated attribute length  after an order has been submitted, but not on the Admin Order form.

<!--- MAGETWO-90143 -->
* A user who has been denied permissions for negotiable quote editing can now create customer addresses.

<!--- MAGETWO-86530 -->
* Magento now trims trailing and leading spaces when saving the name of a new contact. *Fix submitted by wardcapp in pull request [12964](https://github.com/magento/magento2/pull/12964)*. [GitHub-10415](https://github.com/magento/magento2/issues/10415)

<!--- MAGETWO-71432 -->
*  We’ve added cast to string for `GroupInterface::CUST_GROUP_ALL` in the customer group source model. [GitHub-10436](https://github.com/magento/magento2/issues/10436)

<!--- ENGCOM-1268 -->
*  Magento now always returns the user data for the current logged user. Previously, you could get another customer’s session information from sections controller without a timestamp. *Fix submitted by rostyslav-hymon in pull request  [14661](https://github.com/magento/magento2/pull/14661)*. [GitHub-14049](https://github.com/magento/magento2/issues/14049)

<!--- ENGCOM-1146 MAGETWO-85968 -->
* The PayPal module no longer automatically sets the customer dashboard page to Billing Agreements. *Fix submitted by Mike Whitby in pull request  [14322](https://github.com/magento/magento2/pull/14322)*. [GitHub-7816](https://github.com/magento/magento2/issues/7816)

<!--- ENGCOM-2782 -->
* The Customer group menu is now displayed under Customers when you create a user role for a customer group. *Fix submitted by Jignesh Baldha in pull request  [17574](https://github.com/magento/magento2/pull/17574)*. [GitHub-16499](https://github.com/magento/magento2/issues/16499)

<!--- ENGCOM-2682 -->
* The welcome email sent to new customers is now based on the ID of the selected store. Previously, Magento did not check if the selected store from which to send the welcome email was associated with website when creating a customer account in the Admin.  *Fix submitted by Jason Evans in pull request  [17375](https://github.com/magento/magento2/pull/17375)*. [GitHub-10411](https://github.com/magento/magento2/issues/10411)

### Customer attributes

<!--- MAGETWO-94058 -->
* You can now clear the **Date of Birth** field in the customer edit page when accessed from the Admin. 

<!--- MAGETWO-93754 -->
*  Merchants can now create attributes  for customer addresses (**Stores** > **Attributes** > **Customer Address**) as expected. Previously, a merchant could create an attribute, but Magento did not save or display it. 

<!--- MAGETWO-91519 -->
*  Magento now adds the address entered during checkout to a new account when a custom address attribute is required when creating a user account after checkout. 

<!--- MAGETWO-91509 -->
*  User-defined customer attributes are now copied to the `magento_customercustomattributes_sales_flat_order`  table after placing an order as expected. 

<!-- MAGETWO-91737 -->
* Magento no longer validates customer address attribute value length when the minimum/maximum length fields are not displayed on the Admin. 

### Dashboard

<!--- MAGETWO-88013 -->
* Comments for `StorageInterface.php` have been updated for accuracy.  *Fix submitted by Malyovanets Nickolas in pull request [13729](https://github.com/magento/magento2/pull/13729)*. 

<!--- MAGETWO-48 -->
*  You can now search for configuration settings from the Admin. 

<!--- MAGETWO-82734 -->
* Long input field labels now wrap by word, not letter. 

<!--- ENGCOM-1770 -->
* The dashboard last order table now shows the correct  table for the specified store view in a multisite deployment where storefronts use different currencies. *Fix submitted by Ankur Raiyani in pull request [15682](https://github.com/magento/magento2/pull/15682)*. [GitHub-15660](https://github.com/magento/magento2/issues/15660)

<!--- MAGETWO-82561 -->
*  When you edit an Admin user role, Magento now displays the Customer Groups section under the Customers section as expected. Previously, Magento displayed the Customer Groups section under the **Stores** > **Other settings** section..  

### Directory

<!--- ENGCOM-993 -->
*  When sorting by price, Magento now displays the same number of products no matter how it sorts products in the Catalog Product list. Previously, Magento reduced the product count by the number of disabled products when sorting by price. *Fix submitted by AlexWorking in pull request [14215](https://github.com/magento/magento2/pull/14215)*. [GitHub-13899](https://github.com/magento/magento2/issues/13899)

<!--- MAGETWO-93761 -->
* Currency conversion rate services now work as expected in the Admin. 

<!--- ENGCOM-2719 -->
*  The new Currency Converter API supports retrieving TWD currency rates. Previously, the currency rates services that Magento connected to by default could not retrieve TWD rates. *Fix submitted by Hirokazu Nishi in pull request [15542](https://github.com/magento/magento2/pull/15542)*.[GitHub-15541](https://github.com/magento/magento2/issues/15541)

<!--- ENGCOM-982 -->
* Magento now displays the default country selection when you add a new address as part of creating a new customer from the Admin.  *Fix submitted by rostyslav-hymon in pull request [14204](https://github.com/magento/magento2/pull/14204)* [GitHub-3483](https://github.com/magento/magento2/issues/3483)

### dotmailer

* dotmailer now displays the first and last purchase categories in the customer sales data fields. 


### EAV 

<!--- ENGCOM-2708 -->
* The Product Attribute Repository's incorrect return values have been replaced with values that now adhere to `Magento\Catalog\Api\ProductAttributeRepositoryInterface (extends Magento\Framework\Api\MetadataServiceInterface)` as expected. *Fix submitted by julianvdrielen in pull request [15723](https://github.com/magento/magento2/pull/15723)*.  [GitHub-4803](https://github.com/magento/magento2/issues/4803)

<!--- MAGETWO-94070 -->
*  When Elasticsearch is configured as the search engine, you can now enable and disable the EAV indexer from the Enable EAV Indexer field (**Stores** > Settings > **Configuration** > **General** > **Catalog**  > **Catalog Search**).

<!--- MAGETWO-91580 -->
*  Magento no longer displays empty product attributes of type `dropdown` or `swatch` as having a value of **no** on the storefront. 

<!--- MAGETWO-72472 -->
* You can now perform a mass update on products that have more than 60 attributes.

<!--- MAGETWO-91570 -->
* Magento now displays an error message when  it does not save dropdown values as you create them. Previously, Magento did not save the options, and did not alert you in a message. 

<!--- MAGETWO-87036 -->
* The `@see` tag now identifies a deprecated property in `app/code/Magento/Eav/Model/AttributeManagement.php`.  *Fix submitted by Aki Ojalehto in pull request [13301](https://github.com/magento/magento2/pull/13301)*. 

<!--- MAGETWO-87851 -->
* When a product is saved, the `beforeSave` method now encodes the attribute value only if the value is not encoded already. Previously, if you saved a product multiple times,  then the JSON-encoded attribute value was also encoded multiple times, which causes problems during subsequent loads.

<!--- ENGCOM-1000 -->
* Magento no longer displays an SQL query in the browser when an exception occurs. *Fix submitted by rostyslav-hymon in pull request [14223](https://github.com/magento/magento2/pull/14223)*. [GitHub-13385](https://github.com/magento/magento2/issues/13385)

<!--- ENGCOM-1250 -->
* You can now filter an EAV collection before loading by specifying that the value of the attribute is null. [GitHub-14312](https://github.com/magento/magento2/issues/14312), [GitHub-14355](https://github.com/magento/magento2/issues/14355)

### Email

<!--- MAGETWO-87523 -->
*  Nonfunctioning links in the order confirmation email have been corrected. [GitHub-12261](https://github.com/magento/magento2/issues/12261) 

### Frameworks

<!--- MAGETWO-95595 -->
*  Declared index names in `db_schema.xml` are no longer ignored by declarative schema.  Previously, index names were autogenerated based on table and column names. 

<!--- MAGETWO-86283 -->
*  The `htmlentities` function has been replaced with the `htmlspecialchars` function.

<!---MAGETWO-94991 -->
* Magnifier now works as expected on any supported operating system and browser. Previously, Magnifier did not hover correctly on devices running Windows Chrome or FireFox. 

<!---MAGETWO-94989 -->
* Magnifier now turns off as expected when a user moves the cursor off an image.

<!---MAGETWO-90358 -->
* The `ExtensionAttributes` object is now autogenerated. 

<!---MAGETWO-88259 -->
*   `ObserverInterface` has been added to @api. Previously, creating an observer that uses `ObserverInterface` triggered a patch-level dependency on `magento/framework`. *Fix submitted by Malyovanets Nickolas in pull request [13786](https://github.com/magento/magento2/pull/13786)*. 

<!---MAGETWO-87260 -->
* The doc block of the `walk` method in a collection now correctly reflects that this method will accept an array. *Fix submitted by ByteCreation in pull request [13374](https://github.com/magento/magento2/pull/13374)*. 

<!---MAGETWO-87116 -->
* `getFrontName` has been refactored to return `getModuleName`'s return values. *Fix submitted by Aki Ojalehto in pull request [13299](https://github.com/magento/magento2/pull/13299)*. 

<!---MAGETWO-87128 -->
* Emogrifier dependency has been updated to ^2.0.0.  *Fix submitted by Oliver Klee in pull request [13351](https://github.com/magento/magento2/pull/13351)*. 

<!---MAGETWO-86711 -->
* The log message created when Magento throws an exception when opening an image now tells you which file triggered the exception.  *Fix submitted by Patrick McLain in pull request [13144](https://github.com/magento/magento2/pull/13144)*. 

<!---MAGETWO-86645 -->
* `Zend_Json` has been removed from the JSON result controller. [GitHub-9236](https://github.com/magento/magento2/issues/9236)

<!---MAGETWO-86568 -->
* `\Magento\TestFramework\Annotation\AppArea` no longer breaks when it encounters valid values. *Fix submitted by Malyovanets Nickolas in pull request 12992*. [GitHub-2907](https://github.com/magento/magento2/issues/2907)
 
<!---MAGETWO-86299 -->
* `Zend_Service` has been upgraded from v.1 to v.2, including these specific changes: 

	* Removed `Magento\Framework\Locale\CurrencyInterfac` from the `setService` method and changed it to `\Zend_Currency_CurrencyInterface`, which must be the provider to this function.

	* Changed return type to `\Zend_Currency_CurrencyInterface`, the given instance of the service is returned by the `setService` function.

	* Removed `\Zend_Service` from the `getService` method and changed it to `\Zend_Currency_CurrencyInterface`.

	* Added `@deprecated` tags to both methods and added `@see` annotation to the methods. Referenced the corresponding interface `\Magento\Directory\Model\Currency\Import\ImportInterface`. *Fix submitted by Danny Verkade in pull request [12957](https://github.com/magento/magento2/pull/12957)*. [GitHub-9243](https://github.com/magento/magento2/issues/9243)

<!---MAGETWO-85063 -->
* The ReleaseNotification module has been added to support the display of new release highlights. 

<!---MAGETWO-81339 -->
* Magento now saves date and time correctly for different timezones and locales. *Fix submitted by Raul Mateos in pull request [11306](https://github.com/magento/magento2/pull/11306)*. [GitHub-10485](https://github.com/magento/magento2/issues/10485), [GitHub-10580](https://github.com/magento/magento2/issues/10580), [GitHub-10754](https://github.com/magento/magento2/issues/10754)

<!---MAGETWO-70886 -->
* The `Zend_Feed::importArray` static call has been replaced with a new interface. This concrete class takes the `Zend_Feed` object and returns its own result in the form of a wrapper around `Zend_Feed_Abstract`. *Fix submitted by Dusan Lukic in pull request [9347](https://github.com/magento/magento2/pull/9347)*.  [GitHub-9240](https://github.com/magento/magento2/issues/9240)

<!---MAGETWO-91328 -->
* Customers can now successfully check out  when the AdBlock extension and Google Analytics are enabled.

<!--- MAGETWO-90316 -->
* Product records inside the `catalog_product_super_link` table are no longer updated needlessly when you save a configurable product. Previously, saving a configurable product erased and then reinserted records in the `catalog_product_super_link` table even when child products were not changed. This practice quickly resulted in an unnecessarily large `catalog_product_super_link` table, especially in multi-website installations.

<!---MAGETWO-87952 -->
* Magento now caches popular search results for faster response time on popular searches. A system administrator can configure how many top search queries can be cached.

<!---MAGETWO-71034 -->
* We’ve replaced the usage of `Zend_Json::encode`  in the setup marketplace tests. [GitHub-9236](https://github.com/magento/magento2/issues/9236)

<!---ENGCOM-1173 -->
* The `Magento\Framework\Json\Helper\Data` class has been deprecated and removed from the` Magento\AdminNotification` module. [GitHub-10329](https://github.com/magento/magento2/issues/10329)

<!---MAGETWO-81276 -->
* An entry for `compiled_config` cache  has been added to the `cache.xml` file. [GitHub-11295](https://github.com/magento/magento2/issues/11295)

<!---ENGCOM-976 -->
* The report page now returns a 500 status code (internal server error) instead of a 503 status code when an unexpected error happens,  such as an event that generates the report format pages. *Fix submitted by AlexWorking in pull request [14190](https://github.com/magento/magento2/pull/14190)*. [GitHub-11512](https://github.com/magento/magento2/issues/11512)

<!---ENGCOM-983 -->
* You can now use the layout update XML field to include custom CSS in CMS pages. [GitHub-4454](https://github.com/magento/magento2/issues/4454)

<!---ENGCOM-1199 -->
* The `$params` parameter for the post method of  `\Magento\Framework\HTTP\ClientInterface` has been updated to support string type. *Fix submitted by Sergey P in pull request [14481](https://github.com/magento/magento2/pull/14481)*. [GitHub-3489](https://github.com/magento/magento2/issues/3489)

<!---ENGCOM-1122 -->
* We've added JSON and XML support to the post method in the `\Magento\Framework\HTTP\Client\Socket` class. *Fix submitted by Sergey P in pull request [14169](https://github.com/magento/magento2/pull/14169)*. [GitHub-3489](https://github.com/magento/magento2/issues/3489)

<!---ENGCOM-1261 -->
*  After restart of MySQL, changelog tables now always contain at least one record. Previously, changelog tables were empty, which resulted in a loss of the last 'auro_increment' value for the product 'version_id'. *Fix submitted by Ihor Sviziev in pull request [14636](https://github.com/magento/magento2/pull/14636)*. [GitHub-14465](https://github.com/magento/magento2/issues/14465)

<!---ENGCOM-1369 -->
* Magento now displays two distinct widgets on the homepage as expected when you create two widgets of type `Catalog Product List` to the `CMS homepage` at location `content.bottom` with different titles, but the same condition. Previously, the first widget loaded was displayed twice depending on sort order. *Fix submitted by Ihor Sviziev in pull request [14816](https://github.com/magento/magento2/pull/14816)*. [GitHub-4389](https://github.com/magento/magento2/issues/4389)

<!---ENGCOM-1416 -->
* The Change Password warning message no longer appears twice when Magento prompts you to change your password in the Admin. *Fix submitted by Riccardo Tempesta in pull request [14897](https://github.com/magento/magento2/pull/14897)*. [GitHub-14895](https://github.com/magento/magento2/issues/14895)

<!---ENGCOM-1508 -->
* Pages are now successfully rendered when the `meta title` page configuration parameter is set. *Fix submitted by Lorenzo Stramaccia in pull request [11368](https://github.com/magento/magento2/pull/11368)*. [GitHub-2956](https://github.com/magento/magento2/issues/2956)

<!---ENGCOM-2250 -->
* CSS code is now automatically updated in the browser. Previously, users had to press **CTRL+F5**  to see CSS changes. [GitHub-11354](https://github.com/magento/magento2/issues/11354)

<!--- ENGCOM-943 -->
* `\Magento\Framework\Encryption\Encryptor::getHash` now uses the specified hashing algorithm version. *Fix submitted by Mads Nielsen in pull request [13885](https://github.com/magento/magento2/pull/13885)*. [GitHub-5463](https://github.com/magento/magento2/issues/5463)

<!---ENGCOM-1806 -->
* The **Multiple Payment Methods Enabled** setting now works as expected. Previously, Magento threw this error when this setting was enabled: `Found 3 Elements with non-unique Id`. [GitHub-15348](https://github.com/magento/magento2/issues/15348)

<!--- ENGCOM-1274 -->
* The `setAttributeFilter` method  now specifies a table when calling the `addFieldToFilter` method to add a field to the filter for the collection `Eav/Model/ResourceModel/Entity/Attribute/Option/Collection.php`. *Fix submitted by rostyslav-hymon in pull request [14676](https://github.com/magento/magento2/pull/14676)*. [GitHub-14572](https://github.com/magento/magento2/issues/14572)

<!---MAGETWO-86728 -->
* Categories are now populated as expected. Previously,   `catalog_category_product_index` did not contain all category product relations that are in `catalog_category_product`.The highest category IDs per type were missing from the index. *Fix submitted by Anton Evers in pull request [12624](https://github.com/magento/magento2/pull/12624)*. 

<!---MAGETWO-86653 -->
* `vendor/magento/framework/composer.json` now declare a dependency on ` \Zend_Db_Select`.  *Fix submitted by Ihor Sviziev in pull request [12992](https://github.com/magento/magento2/pull/12992)*.  [GitHub-12967](https://github.com/magento/magento2/issues/12967)

<!---MAGETWO-75326 -->
* The Magento Admin no longer falls into a redirect loop when an administrator logs in with a role that has no resources assigned.  [GitHub-10611](https://github.com/magento/magento2/issues/10611)

<!---MAGETWO-82428 -->
* You can now successfully print out an invoice from the Admin without including order details. Previously,  Magento threw a fatal error because the `Zend_Pdf_Color_RGB` class  was not found in the `_drawHeader` method. [GitHub-11581](https://github.com/magento/magento2/issues/11581)

<!---ENGCOM-1397 -->
*  The **Stores** > Settings > **Terms and Conditions** table now displays the names of all store views and conditions as expected. *Fix submitted by rostyslav-hymon in pull request [14868](https://github.com/magento/magento2/pull/14868)*. [GitHub-13944](https://github.com/magento/magento2/issues/13944)

<!---ENGCOM-2232 -->
* We’ve fixed backward-incompatible changes to transport variable event parameters that had previously resulted in neither the email or the `$transport` variable being changed as expected.  *Fix submitted by gwharton in pull request [16600](https://github.com/magento/magento2/pull/16600)*. [GitHub-10210](https://github.com/magento/magento2/issues/10210)

<!---ENGCOM-2088 -->
* The sodium library now handles all new encryption and decryption  while supporting encryption and decryption of legacy values with mcrypt. *Fix submitted by Patrick McLain in pull request [135](https://github.com/magento-engcom/php-7.2-support#135)*.[GitHub-128](https://github.com/magento/magento2/issues/128), [GitHub-124](https://github.com/magento/magento2/issues/124), [GitHub-129](https://github.com/magento/magento2/issues/129)

#### Application framework

<!---MAGETWO-83091 -->
* We've removed undefined fields from files in `/lib`. *Fix submitted by adrian-martinez-interactiv4 in pull request [11662](https://github.com/magento/magento2/pull/11662)*. 

<!---MAGETWO-83034 -->
* The doc block that describes `setValue` in `FilterBuilder` now reflects that this method will accept an array. *Fix submitted by ByteCreation in pull request [11855](https://github.com/magento/magento2/pull/11855)*.

<!--- MAGETWO-82664-->
* Magento now uses valid ISO language codes in HTML headers. *Fix submitted by Cristian Sanclemente in pull request  [11644](https://github.com/magento/magento2/pull/11644)*. [GitHub-11540](https://github.com/magento/magento2/issues/11540)

<!--- MAGETWO-70736-->
* Magento can now generate unsecure URLs if the current URL is secure. [GitHub-6175](https://github.com/magento/magento2/issues/6175)

<!--- MAGETWO-82235-->
* The `php bin/magento app:config:dump` command no longer adds an extra space to multiline array values every time it runs. Previously, this command inserted extra spaces, which triggered Github to commit these files as changed. *Fix submitted by adrian-martinez-interactiv4 in pull request [11452](https://github.com/magento/magento2/pull/11452)*. [GitHub-11328](https://github.com/magento/magento2/issues/11328)

<!--- MAGETWO-82007-->
* The `StockItemCriteriaInterface` method `setProductsFilter` now accepts an array of IDs. Previously, this method accepted either a single integer or an array, but returned only one item. *Fix submitted by Kirill Morozov in pull request [11503](https://github.com/magento/magento2/pull/11503)*.[GitHub-7678](https://github.com/magento/magento2/issues/7678)

<!--- MAGETWO-93723,  MAGETWO-92185-->
* The Magento application framework has been updated to address a jQuery security issue.

<!--- MAGETWO-71062 -->
* We’ve removed the usage of `Zend_Json` from the JSON controller. [GitHub-10342](https://github.com/magento/magento2/issues/10342)

<!--- MAGETWO-71060-->
* The `\Magento\Framework\Serialize\Serializer\Json` class has replaced `Zend_Json usage in Framework/Module/PackageInfo.php`. [GitHub-9236](https://github.com/magento/magento2/issues/9236)

<!--- MAGETWO-70966-->
* `Zend_Json` has been removed from the  `DataObject` class. [GitHub-9236](https://github.com/magento/magento2/issues/9236)

<!---MAGETWO-93969 -->
*  We’ve added a declarative mechanism to limit the HTTP methods that a controller can process by implementing one or more `Http<Method>ActionInterface`.

<!--- MAGETWO-71059  MAGETWO-71040-->
* `Zend_Json` has been removed from setup and `Webapi` and replaced by `Serializer\Json` in `PackagesAuth`.

<!--- MAGETWO-71933-->
*  Classes that contain a *–*  are now rendered as added to the XML. Previously,  *–*  were  replaced with a single *-*.  [GitHub-10645](https://github.com/magento/magento2/issues/10645)


#### Configuration framework

<!---MAGETWO-83083 -->
* An order's `relation_child_id` and `relation_child_real_id` fields are now accurately set during edit operations. *Fix submitted by Roman K. in pull request [11909](https://github.com/magento/magento2/pull/11909)*. [GitHub-10195](https://github.com/magento/magento2/issues/10195)

<!--- MAGETWO-82998-->
* Pages that contain layout files with `block_id` arguments that contain whitespace now load correctly. Previously, Magento threw an error when loading these pages. *Fix submitted by Ihor Sviziev in pull request [11849](https://github.com/magento/magento2/pull/11849)*.[GitHub-7640](https://github.com/magento/magento2/issues/7640)

<!---MAGETWO-81310 -->
* The config array can now read  all settings from `config`. Previously, the config array was hardcoded to read three settings only. *Fix submitted by Vova Yatsyuk in pull request [11302](https://github.com/magento/magento2/pull/11302)*.

<!---MAGETWO-75458 -->
* You can now assign a default value to config fields of type `image` or `file`.  *Fix submitted by Anton Evers in pull request [10253](https://github.com/magento/magento2/pull/10253)*.[GitHub-10252](https://github.com/magento/magento2/issues/10252)

#### Database framework

<!---MAGETWO-94306 -->
* The `getSize` function now reflects item and page count totals for filtered product collections on the category page. 

#### JavaScript framework

<!--- MAGETWO-85096-->
* Magento now displays video and images as expected when you select a video or click to view a full-screen image for a configurable product. *Fix submitted by Chumak Roman in pull request [12556](https://github.com/magento/magento2/pull/12556)*. [GitHub-12268](https://github.com/magento/magento2/issues/12268)

<!---MAGETWO-81426 -->
* We've removed duplicate parameters from a Magento UI LESS library mixin. *Fix submitted by Bartek Igielski in pull request  [11276](https://github.com/magento/magento2/pull/11276)*.

<!---ENGCOM-1456 -->
* You can now disable the full-screen gallery on mobile devices. [GitHub-12490](https://github.com/magento/magento2/issues/12490), [GitHub-12285](https://github.com/magento/magento2/issues/12285)

<!---ENGCOM-2105 -->
*  The calendar widget (`jQuery UI DatePicker`) now correctly displays more than one month. [GitHub-7379](https://github.com/magento/magento2/issues/7379)

<!---ENGCOM-2895 -->
*  JavaScript files are now located inside the `web/js` directory. 

<!---ENGCOM-1793 -->
*  Menus with nested elements now align correctly. [GitHub-7897](https://github.com/magento/magento2/issues/7897)

<!---MAGETWO-71647 -->
* Magento no longer incorrectly overly encodes UTF-8 files when JavaScript Bundling is enabled. Previously, this issue resulted in poor character encoding on the storefront. [GitHub-10562](https://github.com/magento/magento2/issues/10562), [GitHub-6733](https://github.com/magento/magento2/issues/6733)

<!--- ENGCOM-774 -->
* `jquery.mobile.custom.js` is now compatible with jQuery 3.x. *Fix submitted by Kirill Morozov in pull request  [13688](https://github.com/magento/magento2/pull/13688)*.

<!---ENGCOM-1006 -->
* The Fotorama gallery now works as expected on Android devices. *Fix submitted by Danilo Argentiero in pull request  [14123](https://github.com/magento/magento2/pull/14123)*. [GitHub-7906](https://github.com/magento/magento2/issues/7906)

<!---MAGETWO-85958 -->
*  The dataprovider constructor has been changed to the `RendererInterface`, making it compatible with custom translators (which can be injected as an argument for `\Magento\Framework\Phrase\Renderer\Composite`).  *Fix submitted by Danny Verkade in pull request [12007](https://github.com/magento/magento2/pull/12007)*. [GitHub-2156](https://github.com/magento/magento2/issues/2156)

<!---ENGCOM-1368 -->
* You can now place an order for a  grouped product where the subproducts quantity is less than one. *Fix submitted by Ihor Sviziev in pull request [14814](https://github.com/magento/magento2/pull/14814)*.  [GitHub-14692](https://github.com/magento/magento2/issues/14692)

<!---ENGCOM-1723 -->
*  A JavaScript error in `dropdowns.js` has been fixed by properly initializing the `el` variable. You can now set `options.autoclose` to `false`.  *Fix submitted by Dmytro Cheshun in pull request [15607](https://github.com/magento/magento2/pull/15607)*.  [GitHub-15469](https://github.com/magento/magento2/issues/15469)

#### Session framework

<!--- MAGETWO-87153 -->
* The `sid` variable (`?sid`) no longer appears in the URL even if it is disabled in the Admin. [GitHub-9453](https://github.com/magento/magento2/issues/9453)  

<!--- MAGETWO-88084 -->
* We’ve removed the 30-second timeout limit for the session locking mechanism when Redis is used for session storage.

<!--- MAGETWO-87754 -->
* `colinmollenhour/php-redis-session-abstract` has been updated to support PHP 7.2. *Fix submitted by Patrick McLain in pull request [39](https://github.com/magento-engcom/php-7.2-support/pull/39)*. 

<!--- MAGETWO-83289 -->
* When you add a product to your wish list after logging out, Magento now redirects you to your account Wish list page and adds the product. Previously, you were redirected to your wishlist page, but Magento did not add the product. [GitHub-11825](https://github.com/magento/magento2/issues/11825)

<!---ENGCOM-2794 -->
* The shopping cart no longer empties unexpectedly due to concurrent requests during checkout. *Fix submitted by Jignesh Baldha in pull request [17608](https://github.com/magento/magento2/pull/17608)*. [GitHub-12362](https://github.com/magento/magento2/issues/12362)

### General fixes

<!--- MAGETWO-84853-->
* Magento now validates  custom layout update XML against the schema file when you save the XML. *Fix submitted by adrian-martinez-interactiv4 in pull request [11859](https://github.com/magento/magento2/pull/11859)*. 

<!--- MAGETWO-88973-->
* You can now successfully close full-screen zoomed product images displayed on an iPhone 4s, 5s, 6, or 6s with the Safari browser. Previously, if you chose full screen zoom for any product image, you could not close the full screen zoom.

<!--- MAGETWO-72508-->
* Deleting a customer from the Admin  no longer causes fatal errors upon storefront login or registration.

<!---MAGETWO-85662 -->
* The **Modified** date field is now updated as expected when you save a page in a deployment running Magento 2.2.1.  *Fix submitted by Oscar Recio in pull request  [12637](https://github.com/magento/magento2/pull/12637)*. [GitHub-12625](https://github.com/magento/magento2/issues/12625)

<!--- MAGETWO-85673-->
* When the **Redirect Customer to Account Dashboard after Logging in** setting is disabled, Magento now includes the login URL (including the referrer in base64 encoding) from the `window.checkout` object as expected (for example, https://myshop.com/customer/account/login/referrer/aHR0cHM6Ly9teXNob3AuY29tL2NoZWNrb3V0). 

<!--- MAGETWO-85539-->
* Magento now correctly handles `file` or `image` type customer attributes. Previously, when you tried to save customer information when one of these customer attributes were set, Magento threw an exception and did not save the file. *Fix submitted by Franciszek Wawrzak in pull request  [11267](https://github.com/magento/magento2/pull/11267)*. [GitHub-11252](https://github.com/magento/magento2/issues/11252)

<!--- MAGETWO-83276-->
*  You can now use uppercase letters in store codes. *Fix submitted by Manu Gonzalez Rodriguez in pull request  [12010](https://github.com/magento/magento2/pull/12010)*. [GitHub-11996](https://github.com/magento/magento2/issues/11996)

<!--- MAGETWO-83002 -->
* You can now add a new attribute class to a page's XML root by adding an HTML node. Previously, adding an HTML node caused a validation error. *Fix submitted by Adrian Martinez in pull request 11862*. [GitHub-11697](https://github.com/magento/magento2/issues/11697)

<!--- MAGETWO-84317 -->
* The `\Magento\Quote\Model\ResourceModel\Quote\Item\Collection` now returns items that have only existing relations in the `catalog_product_entity` table. Previously, Magento loaded quote items with non-existing products.

<!---MAGETWO-81969 -->
* Magento now correctly renders the download link in invoice emails. *Fix submitted by Jakob Meissner in pull request   [11024](https://github.com/magento/magento2/pull/11024)*.

<!--- MAGETWO-82342-->
* `AuthenticationInterface` now contains API interceptors that enhance user authentication, making it possible (for example) to implement a different hashing algorithm for non-Magento to Magento migrations. *Fix submitted by Navarr Barnier in pull request 11546*.

<!---MAGETWO-82667 -->
* The Magento UI mixins have been edited to improve performance. Changes include: 

    * removing all fallbacks to variables that don't exist in the global scope

    * defining all variables that are used inside mixins as parameters

    * adding all missing parameters to the areas of the code where mixins are invoked

    * moving and simplifying mixins used only once. *Fix submitted by Bartek Igielski in pull request [11371](https://github.com/magento/magento2/pull/11371)*.


<!---MAGETWO-82760 -->
* The dashboard y-axis range has been enhanced by the addition of an index for y-axis range values. *Fix submitted by Oscar Recio in pull request [11752](https://github.com/magento/magento2/pull/11752)*. [GitHub-7927](https://github.com/magento/magento2/issues/7927)

<!---MAGETWO-81622 -->
* Lengths for the following fields in the `quote_address` database table have been expanded: `telephone`, `fax`, `region`, and `city`. *Fix submitted by Yaroslav Rogoza in pull request [11286](https://github.com/magento/magento2/pull/11286)*. [GitHub-10869](https://github.com/magento/magento2/issues/10869)

<!--- MAGETWO-81329-->
* `Magento\Framework\Escaper` now contains the `escapeDollarSign` method, which looks for `${` and replaces `$` with `$`  during save actions involving the page and block controller. *Fix submitted by Lorenzo Stramaccia in pull request [11286](https://github.com/magento/magento2/pull/11286)*. [GitHub-10501](https://github.com/magento/magento2/issues/10501)

<!--- MAGETWO-70758-->
* Magento now displays product review summaries only when a product has at least one review. *Fix submitted by Jan Schlosser in pull request [10248](https://github.com/magento/magento2/pull/10248)*. [GitHub-4530](https://github.com/magento/magento2/issues/4530)

<!--- MAGETWO-70797-->
*   Magento now uses the config field backend model (`system.xml`) to generate default configuration values on the Admin. Previously, the `afterLoad()` method was evoked only after loading the configuration value from the database, and not after loading the configuration from `config.xml`. This caused the default configuration from `config.xml` to be passed to the form element as `string` instead of `Array`, which resulted in empty configuration fields in the Admin. *Fix submitted by kweij in pull request [7742](https://github.com/magento/magento2/pull/7742)*. [GitHub-4530](https://github.com/magento/magento2/issues/7741)

<!--- MAGETWO-80193-->
* Magento now selects the `CUST_GROUP_ALL` customer group in `adminhtml` after saving an attribute, and all `$customerGroups['value']` are now of type `string`. *Fix submitted by Manuel Schmid in pull request [10475](https://github.com/magento/magento2/pull/10475)*. [GitHub-10436](https://github.com/magento/magento2/issues/10436)

<!--- MAGETWO-71544-->
* Session cookies now last until the session closes. Previously, Magento interpreted a `form_key` cookie lifetime of 0 to determine the duration of the cookie lifetime, and the cookie expired immediately. *Fix submitted by Eero Kuusela in pull request [10528](https://github.com/magento/magento2/pull/10528)*. [GitHub-10527](https://github.com/magento/magento2/issues/10527)

<!--- MAGETWO-71544, MAGETWO-71539-->
* Google Analytics has improved support of websites that conduct transactions in multiple currencies. Previously, payment providers that required different base currencies were configured as different websites in a multisite deployment,  and consequently had to send different base currency in Google Analytics.  *Fix submitted by DominicWatts in pull request [10508](https://github.com/magento/magento2/pull/10508)*. [GitHub-6709](https://github.com/magento/magento2/issues/6709), [GitHub-7471](https://github.com/magento/magento2/issues/7471)

<!--- MAGETWO-71642-->
*  Google Adwords now has the ability to provide transaction-specific conversion values in a conversion tracking tag. *Fix submitted by Dominic Watts in pull request [10558](https://github.com/magento/magento2/pull/10558)*. [GitHub-6708](https://github.com/magento/magento2/issues/6708)

<!--- MAGETWO-71833-->
* The text in the authentication popup has been corrected to **Checkout as a new customer**. *Fix submitted by Parker Smith in pull request [10627](https://github.com/magento/magento2/pull/10627)*. [GitHub-9533](https://github.com/magento/magento2/issues/9533)

<!-- MAGETWO-93790 -->
* Customer data is now fully loaded after restarting the browser during an unexpired user session. Previously,  the `section_data_ids` section of the session cookie was not properly completed. [GitHub-14912](https://github.com/magento/magento2/issues/14912)

<!--- MAGETWO-90308 -->
* `X-Magento-Vary` and `PHPSESSID` now have the same expiration time. Previously, the  `X-Magento-Vary` cookie had an expiration of `session`, which meant it was not considered expired until the browser was closed. In contrast, the `PHPSESSID` cookie had a finite expiration time (not `session`). At times, this resulted in  Magento caching the wrong page for the logged-in user.

<!--- MAGETWO-90285 -->
* You can now delete rows in the `dynamicRows` component. *Fix submitted by Roman K. in pull request [921](https://github.com/magento/magento2/pull/921)*. [GitHub-8830](https://github.com/magento/magento2/issues/8830)

<!--- MAGETWO-86233 -->
* Creating new configuration attributes no longer causes naming collisions in the JavaScript UI registry. Previously, when you created a new default attribute and then subsequently created a new product, JavaScript errors occurred.  *Fix submitted by Volodymyr Zaets in pull request [12945](https://github.com/magento/magento2/pull/12945)*. [GitHub-12555](https://github.com/magento/magento2/issues/12555)

<!--- MAGETWO-81646 -->
* The `\Magento\Test\Php\LiveCodeTest::testCodeStyle`  method now uses whitelist files. *Fix submitted by Adrian Martinez in pull request [11376](https://github.com/magento/magento2/pull/11376)*. [GitHub-10559](https://github.com/magento/magento2/issues/10559)

<!--- MAGETWO-91762 -->
* Magento now processes the oldest message queue entries first instead of last.

<!--- MAGETWO-67627 -->
* You can successfully save a CMS page with same URL key as another store on a different website but with the same hierarchy. 

<!--- MAGETWO-66489 -->
* You can now successfully preview a Registry Update email template. Previously, Magento threw a fatal error when you tried to preview this template. 

<!--- MAGETWO-64854 -->
* Enterprise Rewards no longer permit double refunds. Previously, problems with the refund logic permitted the inadvertent creation of a double refund. 

<!--- MAGETWO-59789 -->
* Swatch images now resize as expected. Previously, even when a product attribute with Catalog Input Type for Store Owner was set to **Visual swatch**, the image size did not adjust as expected. 

<!--- ENGCOM-1271 -->
* Customers with an empty **Date of Birth** field can now be saved even when the field is not marked (or checked on the JavaScript side) as mandatory.  [GitHub-12146](https://github.com/magento/magento2/issues/12146)

<!--- ENGCOM-2375 -->
* Store view home pages in multistore deployments no longer display breadcrumbs. Previously, the first store view in a multistore deployment looked fine, but the other store views included unnecessary breadcrumbs on the home page. [GitHub-6504](https://github.com/magento/magento2/issues/6504)

<!--- ENGCOM-2729 -->
* You can now enable logs as expected (through the use of **Stores** > Settings > **Configuration** > **Advanced** > **Developer** > **Debug** > **Log to file**) when switching from production mode to developer mode.

<!--- ENGCOM-2505 -->
*  `magnifier.js` now works no matter which mode is set. (`magnifier.js` offers the option of setting mode to 'inside' for an in-frame zoom.) [GitHub-4977](https://github.com/magento/magento2/issues/4977)

<!--- ENGCOM-2279 -->
* The `timestamp` fields in `oauth_nonce` now include indexes to avoid deadlocks while erasing old records. [GitHub-10346](https://github.com/magento/magento2/issues/10346)

<!---MAGETWO-87066 -->
* The search bar now closes as expected when a user enters a search term in the mobile search bar, does not submit the search term, and then taps the search icon to close the search bar. [GitHub-11231](https://github.com/magento/magento2/issues/11231) 

<!---MAGETWO-93766 -->
* Magento now throws a descriptive error as expected when using a negative value that contains an invalid minus symbol to update reward points on a customer account.

<!---MAGETWO-91338 -->
* The My Invitations page for a customer account now displays the correct reward points amount.

<!--- MAGETWO-87066 -->
* The `404 forbidden` error message has been corrected for accuracy to `404 not found` in `/app/code/Magento/Backend/Controller/Adminhtml/Noroute/Index.php`. [GitHub-10775](https://github.com/magento/magento2/issues/10775)

<!--- ENGCOM-1857 -->
* The Module Manager module grid list is now displayed correctly (**System** > Tools > **Web Setup Wizard**  >  **Module Manager**).  *Fix submitted by Vijay Golani in pull request [15755](https://github.com/magento/magento2/pull/15755)*. [GitHub-15192](https://github.com/magento/magento2/issues/15192)

<!--- MAGETWO-87176 -->
* Layered navigation now shows the correct product count. Previously, Magento counted only in-stock product.  [GitHub-11946](https://github.com/magento/magento2/issues/11946)  

<!--- MAGETWO-87449 -->
*  DatePicker date format now reflects the  user's locale as expected. [GitHub-6858](https://github.com/magento/magento2/issues/6858)

<!--- MAGETWO-87523 -->
*  Currency rates are now imported for Allowed Currencies as expected. Previously, selecting `Use system value` for `Base Currency` during currency set up resulted in a configuration error.  [GitHub-8003](https://github.com/magento/magento2/issues/8003)  

<!--- MAGETWO-87562 -->
*  Problems with the double column layout on the home page have been resolved. [GitHub-11796](https://github.com/magento/magento2/issues/11796)   

<!-- MAGETWO-87152 -->
*  Merchants can now successfully delete the default welcome message. [GitHub-9742](https://github.com/magento/magento2/issues/9742)   

<!--- MAGETWO-87176 -->
*  The **Track Order** link on the order page in the Admin now works correctly. Previously, the URL that Magento generated for an order did not include the store that the order originated in. [GitHub-12206](https://github.com/magento/magento2/issues/12206)  

<!-- MAGETWO-87151 -->
*   Magento no longer rounds product quantity to the nearest whole number when trying to invoice an order that has products with quantity decimals. [GitHub-11941](https://github.com/magento/magento2/issues/11941) 

<!-- MAGETWO-87064 -->
*  `health_check.php` has been added into the `nginx.conf.sample` file.  [GitHub-11157](https://github.com/magento/magento2/issues/11157)  
<!---ENGCOM-1229 -->
* The Google Analytics block code has been moved to the  <code><head></code> tag on the **Stores** > **Settings** > **Configuration** > **Sales** > **Google API** page.   [GitHub-8837](https://github.com/magento/magento2/issues/8837)  

<!--- MAGETWO-88018-->
*    Magento now displays a more helpful message when you misspell the name of a new module in `registration.php`.  *Fix submitted by Malyovanets Nickolas in pull request [13731](https://github.com/magento/magento2/pull/13731)*.

<!--- MAGETWO-86251-->
*   The  `Learn More Link` widget option in a Recently Viewed Products widget now respects its setting. *Fix submitted by JeroenVanLeusden in pull request [12947](https://github.com/magento/magento2/pull/12947)*.

<!--- ENGCOM-1256 -->
*  You can now use the WYSIWYG  editor to upload images even when the media directory is a symlink. *Fix submitted by Mike Whitby in pull request  [14353](https://github.com/magento/magento2/pull/14353)*.  [GitHub-13929](https://github.com/magento/magento2/issues/13929)

<!--- ENGCOM-1707 -->
*  Dependency on  the `mageMenu` widget dependency in the breadcrumbs component has been removed.  Previously, breadcrumbs on the product page were invisible when the `mageMenu` widget was not used.  *Fix submitted by Vova Yatsyuk in pull request  [15478](https://github.com/magento/magento2/pull/15478)*. 

<!--- ENGCOM-957 -->
* Magento no longer uses strings in evaluation of `setTimeout`.  *Fix submitted by Jonathan Kingston in pull request  [14173](https://github.com/magento/magento2/pull/14173)*. [GitHub-14172](https://github.com/magento/magento2/issues/14172)

<!-- MAGETWO-87057 -->
*  Magento no longer displays the `Something Went Wrong` error whenever an administrator with limited privilege logs into the Admin and tries to navigate to a page. [GitHub-11700](https://github.com/magento/magento2/issues/11700)

<!--- ENGCOM-1970 -->
* The `magento setup:install` command no longer halts with an error  at `Magento_Catalog`.  *Fix submitted by Lorenzo Stramaccia in pull request  [15982](https://github.com/magento/magento2/pull/15982)*.  [GitHub-1350](https://github.com/magento/magento2/issues/1350)

<!---MAGETWO-87066 -->
* Magento no longer throw the `Data key is missing: code-entity` error when you try to create and edit a page. [GitHub-11163](https://github.com/magento/magento2/issues/11163)

<!--- MAGETWO-87153 -->
* Customers are now redirected to the Sign In form as expected when they navigate to this form using the Back arrow on this browser.  [GitHub-12715](https://github.com/magento/magento2/issues/12715)  

<!--- MAGETWO-87153 -->
*  The welcome message now displays the new customer’s first and last name after they have confirmed their account by clicking  the Confirm Your Account button in the confirmation email.  [GitHub-12719](https://github.com/magento/magento2/issues/12719) 

<!--- MAGETWO-87442 -->
*  You can now enable debugging (log to file) in production mode. [GitHub-11882](https://github.com/magento/magento2/issues/11882) 

<!--- MAGETWO-87449 -->
*    Datepicker now uses the store locale as expected. [GitHub-6350](https://github.com/magento/magento2/issues/6350) 

<!--- MAGETWO-87449 -->
*  When you click on a row with inline editing mode enabled while creating an Admin listing, the date column is now converted to the correct value in the date picker. Previously, the date value displayed in the date picker UI always showed the value of the current date instead of the actual column value. [GitHub-6831](https://github.com/magento/magento2/issues/6831)  

### Gift cards

<!---MAGETWO-90335 -->
* Magento now includes a gift card recipient's email address in the gift card account history. Previously, Magento did not include the gift card recipient's name and email address in the gift card account history, even though Magento successfully sent the email.

<!-- MAGETWO-93791 -->
* Magento no longer permits users to save a new gift card  without first completing the required values. Previously, when creating a gift card, users could save the card without having designated an amount, but the card could not be purchased. Magento also created a `report.CRITICAL: Warning` error message in the `system.log`.

<!-- MAGETWO-93716 -->
* Magento now maintains relationships among new gift card accounts when a customer purchases several gift cards in the same order. 

<!-- MAGETWO-93707 -->
*  You can now save gift cards when the price has been changed on the Admin to an unacceptable format. Previously, Magento tried to save amounts in unacceptable formats (such as the inclusion of a comma in a four-digit price), which triggered an error.  

<!--- MAGETWO-90791 -->
* Magento now displays the correct subtotal when a customer adds multiple gift cards of different amounts to his cart. 

<!--- MAGETWO-88274 -->
* The password strength meter has been refactored to perform an email comparison only if an email field exists in the same form on which the meter exists. Previously, Magento threw a JavaScript error under these conditions. *Fix submitted by serhii-balko in pull request [13819](https://github.com/magento/magento2/pull/13819)*. [GitHub-13429](https://github.com/magento/magento2/issues/13429)

### Google Analytics

<!-- MAGETWO-87442 -->
* The Google Analytics pageview is no longer triggered twice. [GitHub-12221](https://github.com/magento/magento2/issues/12221) 

### Google Tag Manager

<!-- MAGETWO-93788 -->
* The `addToCart` event triggers on the Google Task Manager console only when an item is added to the cart.  Previously, the event was triggered before the cart was updated. 

<!-- MAGETWO-92126 -->
* Google Tag Manager product category data is now fully reported. Previously, the Google Tag Manager product category (Enhanced Ecommerce) data did not report all information. 

<!--- ENGCOM-633 -->
*  Magento now correctly displays product titles when displaying Sales information in Google Analytics.  Previously, Magento replaced spaces in product names with their HTML values (for example, `\u0020`).  *Fix submitted by Julien ANQUETIL in pull request [13907](https://github.com/magento/magento2/pull/13907)*.  [GitHub-13827](https://github.com/magento/magento2/issues/13827), [GitHub-13350](https://github.com/magento/magento2/issues/13350)

<!-- MAGETWO-91712 -->
* All relevant attributes are now populated in the Google Tag Manager when a customer adds a product to their shopping cart. Previously, grouped, bundle, and configurable product attributes were missing in the Google Tag Manager. 

### HTML

<!---MAGETWO-87351 -->
* Magento now displays a newly created Contact Us form on a category page as expected. Previously, you could create a Contact Us form, but Magento  did not display it properly. [GitHub-12601](https://github.com/magento/magento2/issues/12601)

<!---ENGCOM-1990 -->
* You can now change only the primary button `font-weight` without changing regular button `font-weight` with LESS variables.  *Fix submitted by Chirag Matholiya in pull request [16036](https://github.com/magento/magento2/pull/16036)*. [GitHub-15832](https://github.com/magento/magento2/issues/15832)

<!---ENGCOM-2112 -->
* HTML minification now works as expected.  *Fix submitted by Lisovyi Yevhenii in pull request [16332](https://github.com/magento/magento2/pull/16332)*. [GitHub-5316](https://github.com/magento/magento2/issues/5316)

<!-- MAGETWO-87064 -->
* The `name` attribute is no longer empty when you create custom fields during product creation. [GitHub-9944](https://github.com/magento/magento2/issues/9944) 

### Image

<!---ENGCOM-2955 -->
* You can now set values for `MAX_IMAGE_WIDTH` and `MAX_IMAGE_HEIGHT` in **Stores** > **Settings** > **Configuration** > **Advanced** > **System** > **Images Configuration**, which supports the upload of larger images.  *Fix submitted by Malyovanets Nickolas in pull request [17826](https://github.com/magento/magento2/pull/17826)*. [GitHub-13747](https://github.com/magento/magento2/issues/13747)

<!---ENGCOM-2956 -->
* `.png` images from the GD2 image library that have transparent backgrounds now retain their  transparent backgrounds after upload. Previously, these transparent backgrounds were rendered black when you displayed these images after upload. *Fix submitted by Eduard Chitoraga in pull request [17857](https://github.com/magento/magento2/pull/17857)*. [GitHub-14248](https://github.com/magento/magento2/issues/14248)

<!---ENGCOM-2802 -->
*  Magento now displays the background of transparent product image watermarks correctly.  *Fix submitted by Ronak Patel in pull request [16929](https://github.com/magento/magento2/pull/16929)*. [GitHub-16929](https://github.com/magento/magento2/issues/16929)

<!---ENGCOM-2698 -->
* Product image zoom now works as expected in stores running on Safari.  *Fix submitted by Danny Nimmo in pull request [17426](https://github.com/magento/magento2/pull/17426)*. [GitHub-17416](https://github.com/magento/magento2/issues/17416)

<!-- MAGETWO-87057 -->
* The cross-sell product placeholder image on the shopping cart page is now the same size as the  product listing page placeholder image. [GitHub-12017](https://github.com/magento/magento2/issues/12017) 

<!-- MAGETWO-87936 -->
*  The WYSIWYG editor now displays image icons as expected. Previously, the WYSIWYG editor showed broken image icons only. [GitHub-10417](https://github.com/magento/magento2/issues/10417) 


### Import/export

<!--- MAGETWO-90313 -->
* When you import information about existing customers, Magento now changes only the specific rows for this customer. If rows for other customer attributes (for example, `group_id`, `store_id`, `created_at`) are absent in the import file, these values are included unchanged.

<!--- MAGETWO-90149 -->
* You can now import or export a specific store view that includes custom options and bundle product options. Previously, the import/export feature did not include store view-level edits for  custom options.

<!--- MAGETWO-91594 -->
* Import now completes successfully when a product’s CSV entry is split over two import “bunches”.  Previously, Magento threw this error, `Cannot add or update a child row: a foreign key constraint fails`, and import failed. 

<!--- MAGETWO-87974 -->
* You can now hide an image as expected by using the `hide_from_product_page` attribute during import.

<!--- ENGCOM-1514 -->
* Product import now updates the **Enable Qty Increments** field as expected.  [GitHub-14351](https://github.com/magento/magento2/issues/14351)

<!--- MAGETWO-94206 -->
*  Magento now displays the correct execution time for an import operation on the **System** > Data Transfer > **Import History** page. 

<!--- MAGETWO-87313 -->
* The Admin product import feature can now import zero (0) values into the custom attribute field. [GitHub-12083](https://github.com/magento/magento2/issues/12083)   

<!---MAGETWO-84222 -->
*  A grammar error in the "What is this" tooltip for the Braintree vault has been corrected. 

<!---MAGETWO-82960 -->
* The export process now correctly handles negative values in the exported XML file. [GitHub-11729](https://github.com/magento/magento2/issues/11729)  

<!--- MAGETWO-87562 -->
*  Magento no longer throws an exception when importing  a product with a category field that begins with a comma. [GitHub-10697](https://github.com/magento/magento2/issues/10697)  

<!---MAGETWO-83131 -->
* `CatalogImportExport categoryProcessor` now supports escaped delimiters in category names.  [GitHub-6948](https://github.com/magento/magento2/issues/6948)  

<!---MAGETWO-87188 -->
* The customer import process no longer crashes due to an out-of-memory problem during import of a customer database containing 250,000 or more entries. 

<!---MAGETWO-87017 -->
* Support for multiselect attributes for both product and customer entities has been added. *Fix submitted by php4umagento in pull request [98](https://github.com/magento-engcom/import-export-improvements/pull/98)*. 

<!---MAGETWO-86221-->
* Images imported by URL now have conventional file paths.  *Fix submitted by Pieter Cappelle in pull request [12872](https://github.com/magento/magento2/pull/12872)*. [GitHub-12455](https://github.com/magento/magento2/issues/12455)

<!---MAGETWO-86044-->
* Grouped products are now imported correctly. Previously, after import, simple products were no longer associated with their grouped products.  *Fix submitted by Pieter Cappelle in pull request [12853](https://github.com/magento/magento2/pull/12853)*. [GitHub-12793](https://github.com/magento/magento2/issues/12793)

<!---MAGETWO-86884-->
* Error reporting for product image import has been improved.   *Fix submitted by Malyovanets Nickolas in pull request 1201*. [GitHub-4711](https://github.com/magento/magento2/issues/4711)

<!---ENGCOM-855 -->
* CatalogImportExport now supports empty row values. [GitHub-7468](https://github.com/magento/magento2/issues/7468)

<!---ENGCOM-732 -->
* You can now set `selection_can_change_qty` during the export or import of a bundle product with properties. *Fix submitted by Adam Paterson in pull request [100](https://github.com/magento-engcom/import-export-improvements/pull/100)*. [GitHub-9342](https://github.com/magento/magento2/issues/9342)

<!--- MAGETWO-87442 -->
* Magento no longer throws an exception after successfully validating a .csv for import. Previously, an exception message was mistakenly passed as a exception description argument instead of exception message, which triggered the exception. [GitHub-6924](https://github.com/magento/magento2/issues/6924)    

<!--- MAGETWO-87442 -->
* The product export process now correctly considers `hide_for_product_page` setting for images. [GitHub-8255](https://github.com/magento/magento2/issues/8255) 

<!--- MAGETWO-87439 -->
* Magento no longer displays a success message when it fails to successfully import all products.  [GitHub-5846](https://github.com/magento/magento2/issues/5846) 

<!--- MAGETWO-87562 -->
*  Magento no longer displays extraneous records for an order into the exported CSV file.  [GitHub-12714](https://github.com/magento/magento2/issues/12714) 

<!---MAGETWO-87058 -->
* Product import now fetches the relationship between product SKU and `entity_id` with improved efficiency when inserting attribute data. [GitHub-10920](https://github.com/magento/magento2/issues/10920) 

<!--- MAGETWO-88240 -->
* Magento now renames images during a bulk upload of products  with images. *Fix submitted by Umar Chaudhry in pull request [99](https://github.com/magento-engcom/import-export-improvements/pull/99)*. [GitHub-11324](https://github.com/magento/magento2/issues/11324)

<!--- MAGETWO-87933 -->
* Report error CSV file now works when you  try to import a CSV file with a semicolon delimiter. *Fix submitted by Malyovanets Nickolas*.  [GitHub-5015](https://github.com/magento/magento2/issues/5015)

<!---ENGCOM-2468 -->
* Magento now provides a validation failure during import when multiselect columns contain duplicate values. *Fix submitted by carstenpfeifer in pull request 117*.  [GitHub-103](https://github.com/magento/magento2/issues/103)

### Indexing

<!---MAGETWO-85225 -->
* `indexer:status` now outputs information about the schedule mview backlog. *Fix submitted by Luke Rodgers in pull request  [12592](https://github.com/magento/magento2/pull/12592)*.

<!---MAGETWO-70883 -->
* Magento no longer reindexes entities that have not been changed. Previously, Magento reindexed entries that were not changed but which had a MySQL UPDATE. *Fix submitted by Anton Evers in pull request [4893](https://github.com/magento/magento2/pull/4893)*.[GitHub-2987](https://github.com/magento/magento2/issues/2987)

<!--- MAGETWO-90109 -->
* The customer grid indexer now works as expected.  Previously, this indexer did not work when reindexing using the command-line interface during the upgrade. *Fix submitted by Leonid Poluyanov in pull request [10838](https://github.com/magento/magento2/pull/10838)*. [GitHub-10838](https://github.com/magento/magento2/issues/10838)

<!--- MAGETWO-70835 -->
* Tier pricing for a single product unit now works as expected. If a tier price is set for one product unit, and this price is lower than the product price or special price, then the product price index table is populated with the tier price.


### Infrastructure

<!-- MAGETWO-72139 -->
* This release provides compatibility with PHP 7.2.x. 

<!-- MAGETWO-92877 -->
*  You can now configure system logs to write to syslog, which supports subsequent re-streaming and minimizes storage needs.

<!-- MAGETWO-87313 -->
*  You can now set access to only integrations for Admin roles (rather than assign full access). Previously, access for integrations could be assigned only when  **Role Resources** was set to all. [GitHub-9684](https://github.com/magento/magento2/issues/9684)  

<!--- MAGETWO-90103 -->
*  `expectException()` calls now accept two parameters (instead of one). *Fix submitted by Fabian Schmengler in pull request [11099](https://github.com/magento/magento2/pull/11099)*. [GitHub-11059](https://github.com/magento/magento2/issues/11059)

<!--- MAGETWO-93039 -->
* Several components included by Composer have been updated to the latest patch versions. 

<!--- MAGETWO-68802 -->
* Customers can change product status by clicking on the toggle element or by clicking on label text, but not by clicking the area around a toggle element. Previously, if a customer  clicked on the area around a toggle element, Magento changed the state of the element. Unintended results could occur if a customer mistakenly clicked on the area around the element and didn't realize that the status had  changed.

<!--- MAGETWO-71007 -->
* We’ve removed `Zend_Json` from the data object, test suite, and package information. [GitHub-10306](https://github.com/magento/magento2/issues/10306), [GitHub-10320](https://github.com/magento/magento2/issues/10320), [GitHub-10340](https://github.com/magento/magento2/issues/10340)

<!---ENGCOM-1904 -->
*  Changing the `@tab-content__border` variable in Blank theme now works as expected. [GitHub-14999](https://github.com/magento/magento2/issues/14999)

<!---ENGCOM-2463 -->
* Corrected sticky footer in `page-main` container height on mobile devices. [GitHub-15118](https://github.com/magento/magento2/issues/15118)

<!---ENGCOM-2604 -->
* Style groups for mobile devices (`max-width`) are now specified in the correct order. [GitHub-14476](https://github.com/magento/magento2/issues/14476)

<!---ENGCOM-2796 -->
* The Web Setup wizard icon sidebar shortcut on the Admin now links as expected to the wizard. *Fix submitted by Arnoud Beekman in pull request [17610](https://github.com/magento/magento2/pull/17610)*. [GitHub-13948](https://github.com/magento/magento2/issues/13948)

<!--- ENGCOM-2884 -->
* The condition category chooser now handles multiple nested categories as expected. Previously,  if a cart rule contained several nested categories, no categories appeared on the page, the page  became unresponsive,  and  Magento eventually crashed. *Fix submitted by Malyovanets Nickolas in pull request [17816](https://github.com/magento/magento2/pull/17816)*. [GitHub-15121](https://github.com/magento/magento2/issues/15121)

<!---MAGETWO-87056 -->
*  The `magento/module-widget/etc/widget.xsd` and `magento/module-widget/etc/widget_file.xsd` files have been updated to support multiple `depends` parameters. [GitHub-9783](https://github.com/magento/magento2/issues/9783) 

<!---MAGETWO-85588 -->
* Magento now requires that customers select State/Province when shipping orders to India,  and the checkout page now provides a drop-down field with appropriate values. *Fix submitted by p-bystritsky in pull request [12378](https://github.com/magento/magento2/pull/12378)*. [GitHub-12378](https://github.com/magento/magento2/issues/12378)

<!--- MAGETWO-85587-->
* We fixed the invalid parameter configuration that was provided for the `$block` argument of `Magento\\Ui\\Component\\HtmlContent`. *Fix submitted by Tomasz Gregorczyk in pull request [12665](https://github.com/magento/magento2/pull/12665)*. [GitHub-12452](https://github.com/magento/magento2/issues/12452)

<!---MAGETWO-84908 -->
* The`app/code/Magento/Downloadable/Helper/File.php` and `app/code/Magento/Bundle/Block/Adminhtml/Catalog/Product/Edit/Tab/Attributes/Extend.php` files no longer contain duplicate key arrays. *Fix submitted by Leandro F. L. in pull request [12520](https://github.com/magento/magento2/pull/12520)*.

<!-- MAGETWO-72091 -->
* Magento now deselects only the attributes you choose to deselect when you set the **Use Default Value** setting on a store view to **no** for certain attributes. Previously, when you deselected the **Use Default Value** setting on a store view for certain attributes, Magento unselected other attributes as well. 

<!--- MAGETWO-87449 -->
*  Additional blocks for footer links now line up with default footer links as expected. [GitHub-6712](https://github.com/magento/magento2/issues/6712)  

<!--- MAGETWO-87442 -->
*   The Psr logger debug method now works by the default in developer mode. [GitHub-11509](https://github.com/magento/magento2/issues/11509)

<!---MAGETWO-89899 -->
* Proxy/Interceptor generator now works as expected with  PHP 7.1 syntax.

<!---MAGETWO-89542 -->
* Module composer versions are no longer mandatory in the GitHub repository.

<!---MAGETWO-88275 -->
* The handling fee configuration for shipping methods is now silently casted to float.   *Fix submitted by serhii-balko in pull request [13818](https://github.com/magento/magento2/pull/13818)*. 

<!---MAGETWO-87512 -->
* The  `create_function()` function has been deprecate and removed. *Fix submitted by Yevhen Sentiabov in pull request [32](https://github.com/magento-engcom/php-7.2-support/pull/32)*. 

<!---ENGCOM-1366 -->
* Magento now sets the `trigger_recollect` attribute  back to 0 after collecting total amounts for the quote. Previously, Magento timed out if a customer tried to reload a quote. *Fix submitted by Ihor Sviziev in pull request [14812](https://github.com/magento/magento2/pull/14812)*. [GitHub-9580](https://github.com/magento/magento2/issues/9580)

<!---MAGETWO-75321 -->
* You can now add new columns to the item table  in the `admin sales_order_view` layout. [GitHub-10824](https://github.com/magento/magento2/issues/10824)

<!---MAGETWO-87058 -->
*   The Admin shipping report now shows the correct currency code. [GitHub-11793](https://github.com/magento/magento2/issues/11793)

<!---MAGETWO-87058 -->
*  `Configurable::getUsedProducts` returns a simple array as expected after product collections are cached [GitHub-11880](https://github.com/magento/magento2/issues/11880)  

<!--- MAGETWO-87562 -->
*  The  input format of customer date of birth has been corrected. [GitHub-11332](https://github.com/magento/magento2/issues/11332)

<!-- MAGETWO-87064 -->
* The **add to cart** checkboxes in Related Products are no longer visible when `$canItemsAddToCart` is set to **false**.  [GitHub-6891](https://github.com/magento/magento2/issues/6891)    

<!---MAGETWO-87056 -->
*  A  responsive design issue with the mobile landing page has been resolved. Previously, the Shop By and other page elements were positioned incorrectly. [GitHub-10941](https://github.com/magento/magento2/issues/10941) 

<!---MAGETWO-87056 -->
*   We’ve fixed an issue with `addCrumb()`. [GitHub-11275](https://github.com/magento/magento2/issues/11275)

<!---MAGETWO-87056 -->
* The `getChildren()` method now returns a list of IDs that is sorted by the `position` attribute.  [GitHub-11310](https://github.com/magento/magento2/issues/11310)  

<!-- MAGETWO-87057 -->
*  Magento now allows the  setting of a custom  HTTP response status code in a redirection. [GitHub-9028](https://github.com/magento/magento2/issues/9028)  

<!---MAGETWO-87058 -->
*  Magento\Search\Helper\getSuggestUrl() is now used as expected in the search template, which supports a custom autosuggest feature. [GitHub-6802](https://github.com/magento/magento2/issues/6802)   

<!---MAGETWO-87058 -->
*  XHTML templates now use schema URNs.  [GitHub-6661](https://github.com/magento/magento2/issues/6661)  

<!---MAGETWO-87058 -->
*  `SymLinksIfOwnerMatch` has replaced `FollowSymLinks` in htaccess templates. [GitHub-10811](https://github.com/magento/magento2/issues/10811) 

<!-- MAGETWO-87057 -->
* Magento no longer throws an error when using Magento\Quote\Model\ResourceModel\QuoteItem\Collection::getItems()  to load a quote item collection. [GitHub-8954](https://github.com/magento/magento2/issues/8954)   

<!---ENGCOM-1851 -->
* Merchants can now apply styling by changing LESS variables in the Luma theme as expected. *Fix submitted by hitesh-wagento in pull request [15794](https://github.com/magento/magento2/pull/15794)*. [GitHub-15608](https://github.com/magento/magento2/issues/15608)

<!--- MAGETWO-88148 -->
* `sjparkinson/static-review` has been removed throughout the code base.

<!-- MAGETWO-75114 -->
* The `@deprecated` tag has been added to `Magento\Store\Model\Store::$_isAdminSecure`.  [GitHub-4720](https://github.com/magento/magento2/issues/4720)

<<<<<<< HEAD
<!-- MAGETWO-80287 -->* A new static test detects blocks without the `name` attribute. 

<!-- MAGETWO-87524 -->*  The [Contribution Guide]({{ page.baseurl }}/contributor-guide/backward-compatible-development/ )  now suggests that contributors specify possible replacements for deprecated code. [GitHub-10133](https://github.com/magento/magento2/issues/10133)


<!---MAGETWO-87056 -->*  You can now use the command-line interface to create a new administrator. Previously, Magento did not recognize configured tableprefix, which prevented Magento from creating the new user. [GitHub-11176](https://github.com/magento/magento2/issues/11176)


<!-- MAGETWO-87936 -->*   The `getToolbarBlock()` method  has been refactored to permit removal of product_list_toolbar. [GitHub-9413](https://github.com/magento/magento2/issues/9413) 


<!-- MAGETWO-87064 -->*  When you use a UI component-based form and add a custom regular expression pattern validation to an input field, Magento now properly converts the supplied pattern from a string to a JavaScript RegEx object. [GitHub-9919](https://github.com/magento/magento2/issues/9919) 

<!-- MAGETWO-87524 -->*  The `hasDataChanges` function now returns false as expected when no data has been changed. [GitHub-12374](https://github.com/magento/magento2/issues/12374)
=======
<!-- MAGETWO-80287 -->
* A new static test detects blocks without the `name` attribute. 
>>>>>>> 97bcd12a

<!-- MAGETWO-87524 -->
*  The [Contribution Guide](https://devdocs.magento.com/guides/v2.3/contributor-guide/backward-compatible-development/ )  now suggests that contributors specify possible replacements for deprecated code. [GitHub-10133](https://github.com/magento/magento2/issues/10133)

<!---MAGETWO-87056 -->
*  You can now use the command-line interface to create a new administrator. Previously, Magento did not recognize configured tableprefix, which prevented Magento from creating the new user. [GitHub-11176](https://github.com/magento/magento2/issues/11176)

<!-- MAGETWO-87936 -->
*   The `getToolbarBlock()` method  has been refactored to permit removal of product_list_toolbar. [GitHub-9413](https://github.com/magento/magento2/issues/9413) 

<!-- MAGETWO-87064 -->
*  When you use a UI component-based form and add a custom regular expression pattern validation to an input field, Magento now properly converts the supplied pattern from a string to a JavaScript RegEx object. [GitHub-9919](https://github.com/magento/magento2/issues/9919) 

<!-- MAGETWO-87524 -->
*  The `hasDataChanges` function now returns false as expected when no data has been changed. [GitHub-12374](https://github.com/magento/magento2/issues/12374)

### Klarna Payments

* The **Purchase** button is now disabled as expected if Klarna authorization is declined.  

* The unnecessary `span` element below the onboarding text has been removed. 

### Locale

<!--- MAGETWO-94119-->
* The DatePicker date filter on **Reports** > **Products** > **Ordered** now works as expected for administrators working in Australian English locales. 

<!--- ENGCOM-1052 -->
*  The zip code pattern for Japan now permits only the seven-digit codes that the Japanese postal service accepts. *Fix submitted by Oscar Recio in pull request [14300](https://github.com/magento/magento2/pull/14300)* [GitHub-14072](https://github.com/magento/magento2/issues/14072)

<!--- MAGETWO-87449-->
*  Magento now correctly validates birth dates in stores running French locales.  [GitHub-9743](https://github.com/magento/magento2/issues/9743)

### Logging

<!--- MAGETWO-94267 -->
* Admin action logs now list changes to product quantity as expected. 

### Messages

<!--- MAGETWO-87351-->
* The  Payment & Shipping Method area  of an order now displays an informative message if the payment method previously selected is no longer available. [GitHub-12209](https://github.com/magento/magento2/issues/12209) 

<!--- MAGETWO-87449-->
*  Magento now displays an error message as expected when a user submits a registration form without first completing the required date of birth field. [GitHub-4248](https://github.com/magento/magento2/issues/4248) 

<!--- MAGETWO-87313-->
* The error message that Magento displays when a customer submits a product review without selecting a rating can now be translated.  [GitHub-10474](https://github.com/magento/magento2/issues/10474) 

<!--- MAGETWO-87449-->
*  The message that Magento displays under the following circumstances has been improved: 

	* You download a database from a staging environment that has code deployed to it that upgrades the schema version, or 

	* You are on the master branch in your local environment, which is behind the database. [GitHub-9008](https://github.com/magento/magento2/issues/9008) 

<!--- MAGETWO-87313-->
*  The exception message in `findAccessorMethodName()` of `Magento\Framework\Reflection\NameFinder` has been improved. [GitHub-9764](https://github.com/magento/magento2/issues/9764) 

### Newsletter

<!--- MAGETWO-82942-->
* Magento now sends confirmation-of-subscription email to new subscribers only. *Fix submitted by Oscar Recio in pull request [11604](https://github.com/magento/magento2/pull/11604*. [GitHub-5439](https://github.com/magento/magento2/issues/5439)

<!-- MAGETWO-93713 -->
* Guest users can now sign up for newsletters for multiple stores. Previously, when a guest user signed up for a newsletter from multiple stores, Magento sent a subscription confirmation message, but did not successfully subscribe the user. 

<!--- MAGETWO-91701 -->
* A customer subscription on one store no longer depends on  the customer’s subscription on another store.

<!--- MAGETWO-84686 -->
* Magento now sends the newsletter subscription success email as expected when a customer successfully subscribes to a newsletter. [GitHub-12439](https://github.com/magento/magento2/issues/12439)

<!--- ENGCOM-2478 -->
* Magento now sends a confirmation request email to the customer when she unsubscribes to a newsletter. *Fix submitted by Ihor Sviziev in pull request [16995](https://github.com/magento/magento2/pull/16995)*. [GitHub-15218](https://github.com/magento/magento2/issues/15218)

<!--- ENGCOM-2006 -->
* Magento now displays the newsletter subscription confirmation message  as expected after a customer clicks the confirmation link in the subscription confirmation email.  *Fix submitted by Rahul Kachhadiya in pull request [15861](https://github.com/magento/magento2/pull/15861)*. [GitHub-14747](https://github.com/magento/magento2/issues/14747)

<!--- MAGETWO-87442-->
*  Magento now uses an index to retrieve subscribers from the database instead of the slower `Using where` query.  [GitHub-12787](https://github.com/magento/magento2/issues/12787) 

<!--- MAGETWO-87442-->
*  Magento no longer sends redundant newsletter subscription confirmation emails to a customer who creates an account after first logging in as a guest user. [GitHub-12876](https://github.com/magento/magento2/issues/12876)  

<!--- MAGETWO-->
* The title of the newsletter **Subscribe** button now wraps correctly.

<!-- MAGETWO-87151 -->
*   Newsletter subscriptions status is now specific to each store in a multistore deployment.  Previously, when a customer uses the same email address for each account on different stores, changes to the newsletter subscription for an account on one store affected the accounts on other stores. [GitHub-10014](https://github.com/magento/magento2/issues/10014) 

<!-- MAGETWO-87057 -->
*  Syncing of newsletter subscribers now works correctly. Previously, the newsletter `create-date` and `change_status_at` values did not work as expected. [GitHub-4004](https://github.com/magento/magento2/issues/4004) 

### Orders

<!--- MAGETWO-83496-->
* Magento no longer copies every address that has `save_in_address_book` set to 0 to the customer address book. Previously, if you placed an order as a guest and set the `save_in_address_book` value for an address to 0, Magento still copied that address to the customer address book when it registered a new customer on the checkout success page. *Fix submitted by Roman K. in pull request [11903](https://github.com/magento/magento2/pull/11903)*. [GitHub-7691](https://github.com/magento/magento2/issues/7691)

<!--- MAGETWO-83154-->
* Magento now displays new orders at the top of the orders list as expected when sorting order by purchase date. *Fix submitted by Ihor Sviziev in pull request [11931](https://github.com/magento/magento2/pull/11931)*.

<!---MAGETWO-82656 -->
* The `getTracksCollection()` method  now returns collection objects. Previously, this method returned either collections or arrays. *Fix submitted by Roman K. in pull request [11680](https://github.com/magento/magento2/pull/11680)*. [GitHub-8022](https://github.com/magento/magento2/issues/8022)

<!--- MAGETWO-82653-->
* When you place an order in the Admin, Magento now displays the form needed to enter information for  enabled payment methods. *Fix submitted by serhii-balko in pull request [11683](https://github.com/magento/magento2/pull/11683)*. [GitHub-11380](https://github.com/magento/magento2/issues/11380)

<!---MAGETWO-82187 -->
* The Shipment API now adds a customer note to a shipment if the shipment was created through the API and `appendComment` is set to **true**. *Fix submitted by Jeroen Van Leusden in pull request [11519](https://github.com/magento/magento2/pull/11519)*. [GitHub-11207](https://github.com/magento/magento2/issues/11207)

<!---MAGETWO-80916 -->
* Magento now displays the State/Province information  on **Order View** > **Information** > **Address Information**. *Fix submitted by Raul Mateos in pull request [11234](https://github.com/magento/magento2/pull/11234)*. [GitHub-10441](https://github.com/magento/magento2/issues/10441)

<!---MAGETWO-71360 -->
* Magento now correctly calculates the value of the `base_shipping_discount_tax_compensation_amnt` field. *Fix submitted by Anton Evers in pull request [10435](https://github.com/magento/magento2/pull/10435)*. [GitHub-10255](https://github.com/magento/magento2/issues/10255)

<!--- MAGETWO-69913-->
* The Products Ordered report now shows simple (child) products of configurable products. *Fix submitted by Ranjith VK in pull request [9908](https://github.com/magento/magento2/pull/9908)*. [GitHub-9196](https://github.com/magento/magento2/issues/9196)

<!--- MAGETWO-84980-->
* The Products in Cart report no longer tries to retrieve the data of deleted products. Previously, when Magento tried to generate this report, it threw an exception. *Fix submitted by angelo983 in pull request [12540](https://github.com/magento/magento2/pull/12540)*.

<!--- MAGETWO-82176-->
* Magento no longer throws a fatal error when you search for a customer from  **Reports** > Reviews > **By Customers**. *Fix submitted by Oscar Recio in pull request [11524](https://github.com/magento/magento2/pull/11524)*. [GitHub-10301](https://github.com/magento/magento2/issues/10301)

<!--- MAGETWO-86260 -->
* The cancel order and restore quote methods now accurately calculate the amount of stock to be returned to inventory when an order is canceled. Previously, when you canceled an order, some of these methods did not accurately calculate the amount of restored stock.  *Fix submitted by Danny Verkade in pull request [12952](https://github.com/magento/magento2/pull/12952)*. [GitHub-9969](https://github.com/magento/magento2/issues/9969)

<!--- MAGETWO-82563-->
* Invoices and orders now show  consistent coupon codes and totals. Previously, invoices did not reflect coupon codes as expected. [GitHub-10168](https://github.com/magento/magento2/issues/10168)

<!--- ENGCOM-2201-->
* Coupon codes now work as expected for orders created from the Admin for guest customers. *Fix submitted by Vishal Gelani in pull request [16562](https://github.com/magento/magento2/pull/16562)*.

<!--- ENGCOM-1002-->
* Magento now sends order confirmation email as expected for orders made using PayPal. Previously, when a customer paid using a credit card, Magento sent email confirmation, but not when an order was paid for by PayPal. *Fix submitted by Dmytro Paidych in pull request [14225](https://github.com/magento/magento2/pull/14225)*. [GitHub-13778](https://github.com/magento/magento2/issues/13778), [GitHub-12792](https://github.com/magento/magento2/issues/12792)

<!--- MAGETWO-87615 -->
*  Magento now uses the  store values (prefix, suffix, increment ID, and sequence tables ) from the correct store view when placing orders from a non-default store in a multistore deployment. [GitHub-9055](https://github.com/magento/magento2/issues/9055) 

<!--- MAGETWO-87615 -->
*   Magento no longer throws error on the Admin order edit page when the order address has extension attributes. [GitHub-10438](https://github.com/magento/magento2/issues/10438) 

<!--- MAGETWO-83496-->
*  When you place an order as a guest and set the `save_in_address_book` value to 0, Magento no longer copies that address to the customer address book if you subsequently register as a new customer on the checkout success page.

<!--- MAGETWO-75327-->
* The `cancel` method no longer saves an order and returns **true**  if an order canceled with OrderService  cannot be canceled. [GitHub-10803](https://github.com/magento/magento2/issues/10803)

<!-- MAGETWO-87151 -->
* You can now access the create order page from the customer edit page as expected. Previously, Magento threw a fatal error. [GitHub-11832](https://github.com/magento/magento2/issues/11832)  

<!-- MAGETWO-87351 -->
* New orders are now being saved as expected to the order grid. [GitHub-10128](https://github.com/magento/magento2/issues/10128)    

<!---ENGCOM-1999 -->
* Magento now correctly applies the designated frontend controller when store view URLs contain store codes (**Stores** > Settings > **Configuration** > **General**  > **Web** > **Url Options** > **Add Store Code to Urls** is set to **yes**).  *Fix submitted by Vishal Gelani in pull request [15759](https://github.com/magento/magento2/pull/15759)*. [GitHub-15565](https://github.com/magento/magento2/issues/15565)

<!--- MAGETWO-80095-->
* Magento now checks if an invoice has been previously  canceled before canceling it. 

### Page cache

* Asynchronous rendering of blocks no longer corrupts layout cache. Previously, when an asynchronous request generated a layout `cacheId` based on same handle as a CMS page, but without loading the associated CMS page, the CMS page-related layout updates were lost. [GitHub-8554](https://github.com/magento/magento2/issues/8554), [GitHub-9050](https://github.com/magento/magento2/issues/9050)

### Payment methods

<<<<<<< HEAD
<!--- MAGETWO-83340 -->* Merchants can now provide customized error messages when a transaction fails at the payment stage. Previously, Magento displayed this default message when an error occurred: `Transaction has been declined. Please try again later.` For more details, please, see {{ page.baseurl }}/payments-integrations/payment-gateway/error-code-mapper.html. 


<!-- MAGETWO-87154 -->*  Magento no longer throws a validation error at the payments step of check out when an agreements checkbox is present. [GitHub-11885](https://github.com/magento/magento2/issues/11885) 

<!--- MAGETWO-94402-->* Magento now displays the correct billing address in the order confirmation email when  **Paypal Express Checkout** is enabled. Previously, Magento displayed the shipping address instead of the billing address. 
=======
<!--- MAGETWO-83340 -->
* Merchants can now provide customized error messages when a transaction fails at the payment stage. Previously, Magento displayed this default message when an error occurred: `Transaction has been declined. Please try again later.` For more details, see http://devdocs.magento.com/guides/v2.3/payments-integrations/payment-gateway/error-code-mapper.html. 
>>>>>>> 97bcd12a

<!-- MAGETWO-87154 -->
*  Magento no longer throws a validation error at the payments step of check out when an agreements checkbox is present. [GitHub-11885](https://github.com/magento/magento2/issues/11885) 

<!--- MAGETWO-94402-->
* Magento now displays the correct billing address in the order confirmation email when  **Paypal Express Checkout** is enabled. Previously, Magento displayed the shipping address instead of the billing address. 

<!--- MAGETWO-91610-->
* Customers can now check out using PayPal when the **Request Billing Information** feature is not enabled. Previously, Magento threw this error when a customer tried to check out with Braintree through Paypal from the shopping cart,  `Undefined index: billingAddress in /app/aacdg4mgbgw24/vendor/magento/module-braintree/Model/PayPal/Helper/QuoteUpdater.php on line 138`. 

<!--- MAGETWO-90327 -->
* Magento now provides dedicated payment and shipping debug log files to store information specific to those functional areas.

<!--- MAGETWO-90310 -->
* PayPal now works as expected with virtual products such as gift cards. Previously, when you tried to place an order for a virtual product using PayPal, Magento did not display the PayPal popup when you clicked **Continue PayPal** during checkout.

<!--- MAGETWO-90106 -->
* You can now place orders using PayPal when **Payment Action = Order**. Previously, when **Payment Action = Order**, Magento displayed this error when you reached the order review page: `We can't place the order.`

<!--- MAGETWO-89990 -->
* The multi-shipping checkout  flow now supports the CyberSource payment method. This payment method is supported by Magento Commerce only. However,  as part of the process of adding CyberSource support, we've made improvements to the Multi-shipping module to simplify integration process for other payment methods. Users of the CyberSource payment method should note that CyberSource uses the Magento Vault module only to store and retrieve tokens. Stored CyberSource tokens won't be displayed on the checkout page or customer account.

<!--- MAGETWO-89991 -->
* Default AVS and CVV codes are now mapped as (null or empty string) instead of "U". for Signifyd.

<!--- MAGETWO-94402 -->
* The **Billing Address** field now displays the designated billing address as expected  for a registered customer  when checking out with Paypal Express Checkout. Previously, Magento displayed the shipping address in the **Billing Address** field in both the order confirmation email and the Admin.

<!--- MAGETWO-91500 -->
* Admin users that are not part of the Administrator group can now complete payment for an order using Braintree.

<!--- MAGETWO-89625 -->
* Magento PayPal integration now supports the Indian Rupee currency (INR).

<!---ENGCOM-2954 -->
* Magento now validates that the required **Purchase Order Number** field is  set as expected during checkout. *Fix submitted by Pratik Oza in pull request [17670](https://github.com/magento/magento2/pull/17670)*. [GitHub-6585](https://github.com/magento/magento2/issues/6585)

<!--- ENGCOM-2308 -->
* A type error in the payment void method of the Authorizenet module has been fixed. *Fix submitted by Vishal Gelani in pull request [16603](https://github.com/magento/magento2/pull/16603)*. [GitHub-16184](https://github.com/magento/magento2/issues/16184)

<!--- MAGETWO-93763 -->
* Magento no longer throws an error when you try to add a new shipping address to an order paid with using Braintree from the Admin. 

<!--- MAGETWO-95512 -->
*  Magento now creates invoices as expected for orders created using Braintree PayPal. Previously, Magento threw an error when a merchant tried to create an invoice for an order from **Sales** > **Orders**.

<!-- MAGETWO-87154 -->
*   Magento no longer disables the **Place Order** button  after an attempt to validate a payment made with PayPal fails. [GitHub-12900](https://github.com/magento/magento2/issues/12900)  

<!-- MAGETWO-87151 -->
* Magento no longer throws an  error when you try to open an order page from the Admin or when setting the  transaction ID in a payment module. Previously, Magento threw this error, `Notice: Undefined index: value in /app/code/Magento/Backend/Block/Widget/Grid/Column/Filter/Select.php on line 72`. [GitHub-3596](https://github.com/magento/magento2/issues/3596)   

<!--- MAGETWO-95512-->
* Merchants can now create an invoice for an order placed  with PayPal. 

<!--- MAGETWO-87519-->
* The incorrect @return tag (PHPDocs)  in the `placeCheckoutOrder` method has been corrected. *Fix submitted by Aki Ojalehto in pull request [13356](https://github.com/magento/magento2/pull/13356)*. 

<!---ENGCOM-1526 -->
* The `getPaymentMethodList` method no longer sets the value of a group to null  in `$labelValues` if it already contains group-related values. Previously, the `Magento\Payment\Model\Config\Source\Allmethods` config source model did not display every available payment method. *Fix submitted by Matthias Zeis in pull request [15134](https://github.com/magento/magento2/pull/15134)*. [GitHub-13460](https://github.com/magento/magento2/issues/13460)

### Performance

<<<<<<< HEAD
<!-- MAGETWO-93753 -->* The price indexer is now scoped and multithreaded, which improves layered navigation, search, and indexing actions for complex sites with multiple websites and that have many price books.


<!-- MAGETWO-91934 -->* You can change store locale without the exporting and importing configuration data. While Magento is in production mode and the `SCD_ON_DEMAND` is enabled, the Magento store and admin locale options are available. See [Change locales]({{ page.baseurl }}/cloud/live/sens-data-over.html#change-locales).

<!-- MAGETWO-90564 -->* The catalog rule re-indexing operation has been optimized, and average re-indexing time (which depends on rule conditions) has improved by more than  80%.  Previously, a full catalog rule re-index operation on a medium B2C store took more than 20 minutes. 
=======
<!-- MAGETWO-93753 -->
* The price indexer is now scoped and multithreaded, which improves layered navigation, search, and indexing actions for complex sites with multiple websites and that have many price books.
>>>>>>> 97bcd12a

<!-- MAGETWO-91934 -->
* You can change store locale without the exporting and importing configuration data. While Magento is in production mode and the `SCD_ON_DEMAND` is enabled, the Magento store and admin locale options are available. See [Change locales](https://devdocs.magento.com/guides/v2.2/cloud/live/sens-data-over.html#change-locales).

<!-- MAGETWO-90564 -->
* The catalog rule re-indexing operation has been optimized, and average re-indexing time (which depends on rule conditions) has improved by more than  80%.  Previously, a full catalog rule re-index operation on a medium B2C store took more than 20 minutes. 

### Pricing 

<!-- MAGETWO-93698 -->
* Magento now uses the current date as expected when setting the start date for a special price. Previously, Magento set the start date for a special price a few years in the future, which prevented the special price for being active.

<!-- MAGETWO-92136 -->
* Tiered pricing and quantity increments now work as expected with decimal-based inventories. 

<!--- MAGETWO-73136 -->
* You can now add a bundle product that includes a simple product with a price of 0 (zero) to your cart. Previously, Magento threw an error. [GitHub-8969](https://github.com/magento/magento2/issues/8969)

<!--- ENGCOM-1689 -->
* Magento now displays the correct  price on the product page for storefronts running Japanese locales. *Fix submitted by Hirokazu Nishi in pull request [15540](https://github.com/magento/magento2/pull/15540)*. [GitHub-11711](https://github.com/magento/magento2/issues/11711)

<!--- MAGETWO-87524 -->
* Issues with configurable products with custom options and tier prices  have been resolved. Previously, the product page did not display the correct product price, but the shopping cart did. [GitHub-5774](https://github.com/magento/magento2/issues/5774)    

### Product video

<!-- MAGETWO-94029 -->
* Magento now populates the YouTube video URL and Title fields with the same values as are populated on the default store view on multisite deployments. (These fields are global scope attributes and should be the same on all storefronts.) Previously, Magento left these fields blank in multisite deployments. 

<!-- MAGETWO-93270 -->
* The product video embedding feature is now GDPR-complaint and allows the domain `youtube-nocookie.com`. Previously, when you tried to embed this URL, Magento threw an error. 

### Quote

<!--- MAGETWO-84420 -->
* You can now implement a product attribute that sets **Catalog Input Type for Store Owner** equal to  **Fixed Product Tax** in a multi-store environment. *Fix submitted by Danny Verkade in pull request 13019 [13019](https://github.com/magento/magento2/pull/13019)*.[GitHub-12393](https://github.com/magento/magento2/issues/12393)

<!--- ENGCOM-1519 -->
* Magento now successfully saves the value of `REMOTE_IP` when a customer uses an IPV6 (Internet Protocol version 6) address. Previously, this value was only partially saved in the `sales_order` and `quote` tables. *Fix submitted by Dmytro Cheshun in pull request [15142](https://github.com/magento/magento2/pull/15142)*. [GitHub-10395](https://github.com/magento/magento2/issues/10395)

<!--- ENGCOM-2801 -->
* A type error in `CartTotalRepository` has been resolved. Previously, `CartTotalRepository` could not handle extension attributes in quote addresses, and Magento threw a `PHP Fatal error:  Uncaught TypeError`. [GitHub-12993](https://github.com/magento/magento2/issues/12993), [GitHub-12819](https://github.com/magento/magento2/issues/12819)

<!--- ENGCOM-2482 -->
* Magento now displays the correct product price for an order created from the Admin in multisite deployments. Previously, when an order was created from the Admin in a multisite deployment where products were assigned different prices per store view, Magento defaulted to the product price of the primary storeview if the order was edited or updated. *Fix submitted by Pratik Oza in pull request [16893](https://github.com/magento/magento2/pull/16893)*. [GitHub-14869](https://github.com/magento/magento2/issues/14869)

<!--- ENGCOM-1208 -->
* An integrity constraint violation error no longer occurs after you reorder a product with custom options. *Fix submitted by Vinay Shah in pull request [13394](https://github.com/magento/magento2/pull/13394)*. [GitHub-12705](https://github.com/magento/magento2/issues/12705)


### Reports

<!--- MAGETWO-90338 -->
* You can now successfully export the Ordered Products report to a CSV file. Previously, the export file contained no report data.

<!--- MAGETWO-94909-->
* The scope selector for reports now works as expected. Previously, when a merchant set the scope to **All Websites**, the generated report showed  sales from only a subset of websites.

<!--- MAGETWO-94032-->
* The `.csv` export of Coupon reports now shows the correct total for selected coupons. Previously, the total line in the `.csv` file showed the totals for all coupons in the selected time period, rather than just the selected coupons. 

<!--- MAGETWO-63173 -->
* Wishlist reports are available on the Admin as expected. 

<!--- MAGETWO-75320 -->
* The Low Stock report now accurately lists all out-of-stock products. Previously, this report was not accurate when the All Websites view was selected. [GitHub-10595](https://github.com/magento/magento2/issues/10595)

<!--- MAGETWO-82808 -->
* The Admin's Most Viewed Products tab now displays all the products in all  attribute sets, not simply the default attribute set. [GitHub-9768](https://github.com/magento/magento2/issues/9768)

<!---ENGCOM-2169 -->
*  The timezone has been removed from the date when Magento retrieves the current month from a UTC timestamp. *Fix submitted by Michael Wylde in pull request [16492](https://github.com/magento/magento2/pull/16492)*. [GitHub-15940](https://github.com/magento/magento2/issues/15940)

<!--- ENGCOM-2765 -->
* The **Year-to-date** dropdown accessed from **Stores** > Settings > **Configuration** > **General** > **Reports** > **Dashboard** now displays a numerical list that ranges from 01 to 12 as expected.  *Fix submitted by Ronak Patel in pull request [17495](https://github.com/magento/magento2/pull/17495)*. [GitHub-17289](https://github.com/magento/magento2/issues/17289)

<!--- MAGETWO-84811 -->
* A valid  XML layout update handle is now preinstalled in the home page.  *Fix submitted by adrian-martinez-interactiv4 in pull request [11891](https://github.com/magento/magento2/pull/11891)*. 

### Review

<!---ENGCOM-2858 -->
* Magento now displays a `404 page not found` error when a customer tries to navigate to a product review that is not accessible. Previously, Magento displayed a PHP error code.  *Fix submitted by Malyovanets Nickolas in pull request [17721](https://github.com/magento/magento2/pull/17721)*.  [GitHub-13102](https://github.com/magento/magento2/issues/13102)

<!---ENGCOM-2380 -->
* Magento no longer throws an error when a merchant edits a product from the Admin when reviews are disabled. *Fix submitted by Oleksandr Kravchuk*. [GitHub-6264](https://github.com/magento/magento2/issues/6264)

<!-- MAGETWO-91805 -->
* When a customer creates a product review, the link to the product from the review in the customer's **My Account** > **My Product Review** is now SEO-friendly.

<!-- MAGETWO-95723 -->
* The **Save and Next** and **Save and Previous**  buttons on **Marketing** > **User Content** > **All Reviews**  now work as expected. 

<!---ENGCOM-1234 -->
* Magento now checks if a product is assigned to a current website before displaying the write a review page. *Fix submitted by Mastiuhin Oleksandr in pull request [14528](https://github.com/magento/magento2/pull/14528)*. [GitHub-13010](https://github.com/magento/magento2/issues/13010)

#### Return Merchandise Authorizations (RMA)

* `GET  V1/returns/:id` calls return tracks objects as expected.  

<!-- MAGETWO-91567 -->
* The `GET /V1/returns/:id` endpoint retrieves `tracks` arrays as expected.

<!-- MAGETWO-93787 -->
* The `GET /V1/returns?searchCriteria` endpoint retrieves `tracks` arrays as expected.

<!-- MAGETWO-93711 -->
* The RMA status label now shows on the email that Magento sends to customers when the status of an RMA changes.

<!-- MAGETWO-93708 -->
* Magento now sends email when the status of a Return Merchandise Authorization (RMA) changes to Return Received, Approved, or Rejected. Previously, no email was sent to the customer who created the order.

<!-- MAGETWO-92125 -->
* Return Merchandise Authorization (RMA) calls now return order items and comments as expected. 

<!-- MAGETWO-93709 -->
* Magento now sends email when the status of a Return Merchandise Authorization (RMA) changes to Return Received, Approved, or Rejected. Previously, no email was sent to the customer who created the order.

<!--- MAGETWO-90295 -->
* `Magento/Rma/Block/Adminhtml/Rma/Edit/Item/Form/Element/Boolean` is a new block element that allows rendering ability for the Boolean RMA attributes on the Admin.

<!--- MAGETWO-94297 -->
* The **Show/Hide** details button now works as expected on the Returns (RMA) page.


### Rule

<!--- MAGETWO-90329-->
*  Cart Price rules now correctly display  nesting levels for categories with nesting levels that exceed three levels.


### Sales

<!--- MAGETWO-90134 -->
* Magento has added verification for previously set filters in `Magento/Ui/Component/Filters`, which has eliminated duplication of filters in the collection `where` conditions.

<!--- MAGETWO-90035 -->
* Magento now shows all products as expected in the Recently Ordered list when a customer places an order that contains products from multiple stores. Previously, in installations with two storefronts, if a customer added products from both stores to the same shopping cart, and placed a single order, the recently ordered product list would not show all ordered products.

<!--- MAGETWO-91710 -->
* The grand total for a credit memo now matches the invoiced total when a discount is applied to shipping charges.

<!--- MAGETWO-59632 -->
* The Items Ordered list now updates as expected when the user clicks **OK** when changing the options of a configurable product during creation of an order from the Admin. Previously, the update did not occur until the user clicked **Update Items and Quantities**.

<!--- MAGETWO-91678 -->
* Admin orders are no longer restricted by a minimum order amount. Previously, Magento required this minimum for both Admin and storefront users. 

<!--- MAGETWO-70661 -->
* Orders exported to a CSV file now display dates in a consistent format. 

<!--- ENGCOM-1007 -->
* Magento now displays text on the New Cart Rules page correctly. Previously, labels listed in the Store View Specific Labels section of this page was sometimes truncated or duplicated. *Fix submitted by rostyslav-hymon in pull request [14231](https://github.com/magento/magento2/pull/14231)*. [GitHub-12231](https://github.com/magento/magento2/issues/12231)

<!---ENGCOM-2654 -->
* Magento now removes unneeded PDF files after generation. Previously, Magento saved a copy of every generated invoice PDF in `/var`.  *Fix submitted by Tiago Sampaio in pull request [17280](https://github.com/magento/magento2/pull/17280)*.  [GitHub-3535](https://github.com/magento/magento2/issues/3535), [GitHub-14517](https://github.com/magento/magento2/issues/14517)

<!--- MAGETWO-87066 -->
* Magento no longer throws an error when a merchant sends an invoice for an order that contains grouped products. Previously, Magento invoiced the order but threw an error, and did not send the email. [GitHub-5105](https://github.com/magento/magento2/issues/5105) 

<!---ENGCOM-1291 -->
* Sales PDFs now support unicode fonts (GNU Free Font), which broadens language support in these PDFs. *Fix submitted by rossmc in pull request [14710](https://github.com/magento/magento2/pull/14710)*. [GitHub-9666](https://github.com/magento/magento2/issues/9666), [GitHub-12323](https://github.com/magento/magento2/issues/12323)

<!--- ENGCOM-1773 -->
* Magento now creates  invoice numbers using the correct store view ID in a multistore environment. Previously, Magento always used the default store ID for all invoices created in a multistory environment. *Fix submitted by Vishal Gelani in pull request [15665](https://github.com/magento/magento2/pull/15665)*. [GitHub-14063](https://github.com/magento/magento2/issues/14063)

<!--- MAGETWO-89238 -->
* Disabling invoice emails no longer degrades product performance.

<!--- ENGCOM-985 -->
* The invoice grid now shows the correct subtotal for a partial invoice. Previously, it showed the entire order’s subtotal. *Fix submitted by AlexWorking in pull request [14209](https://github.com/magento/magento2/pull/14209)*. [GitHub-13804](https://github.com/magento/magento2/issues/13804)

<!--- ENGCOM-1110 -->
* Magento now handles decimals properly in order quantities.  *Fix submitted by barbazul in pull request [14346](https://github.com/magento/magento2/pull/14346)*. [GitHub-14328](https://github.com/magento/magento2/issues/14328)

<!---MAGETWO-95315 -->
* You can now filter orders by customer email. Previously, Magento threw an error when you tried to filter orders by customer email from **Sales** > **Orders**. 

<!---MAGETWO-85522 -->
* The wrong entity_model for `invoice` has been corrected in the `eav_entity_type` table.  *Fix submitted by Malyovanets Nickolas*. 

<!--- ENGCOM-1054 -->
* An incorrect return type in PHPdoc has been corrected. Previously, this return type resulted in multiple warnings in IDEs. *Fix submitted by julianvdrielen in pull request [14304](https://github.com/magento/magento2/pull/14304)*. [GitHub-13992](https://github.com/magento/magento2/issues/13992)

<!-- MAGETWO-87064 -->
*  Magento now syncs an order’s shipping and billing addresses as expected when a customer edits the billing address. [GitHub-10856](https://github.com/magento/magento2/issues/10856) 

<!---ENGCOM-1466 -->
* The transport variable can now be altered in the  `email_invoice_set_template_vars_before` event. *Fix submitted by gwharton*. [GitHub-10210](https://github.com/magento/magento2/issues/10210)

### SalesRule

<!-- MAGETWO-93717 -->
* Cart price rules with associated coupons are no longer affected by edits to scheduled updates. 

<!-- MAGETWO-93692 -->
* You can now use wildcard values in coupon codes. 

<!---ENGCOM-1201 -->
* We’ve fixed an error in discount calculations that prevented merchants from creating a rule that set a tex rate and 100% discount. Previously, when a tax rule was applied, and a  100% discount was also applied during check out, the shopping cart displayed a negative grand total. *Fix submitted by Stanislav Ilnytskyi in pull request [14468](https://github.com/magento/magento2/pull/14468)*. [GitHub-10790](https://github.com/magento/magento2/issues/10790)

### Sample data

<!---MAGETWO-85584 -->
* The `sampledata:deploy` and `remove` commands now have `no-update` options. *Fix submitted by Fabian Schmengler in pull request [12663](https://github.com/magento/magento2/pull/12663)*.

### Search

<!---MAGETWO-70316 -->
* The **Catalog > **Products** page now contains a keyword search. *Fix submitted by Josef Behr in pull request   [10089](https://github.com/magento/magento2/pull/10089)*. [GitHub-5785](https://github.com/magento/magento2/issues/5785)

<!---MAGETWO-71801 -->
* Magento no longer throws an asymmetric transaction error when you reindex in Magento deployments running Elasticsearch. *Fix submitted by Riccardo Tempesta in pull request [10610](https://github.com/magento/magento2/pull/10610)*. [GitHub-9930](https://github.com/magento/magento2/issues/9930)

<!--- MAGETWO-87064 86885 -->
*  You can now submit search criteria by clicking enter when initiating a product search from the Admin. *Fix submitted by Malyovanets Nickolas in pull request [1197](https://github.com/magento/magento2/pull/1197)*. [GitHub-4696](https://github.com/magento/magento2/issues/4696)

<!--- MAGETWO-93994 -->
*  Elasticsearch is now the default search engine in Magento. MySQL search has been deprecated. 

<!--- MAGETWO-91625 -->
*  Elasticsearch now works as expected in Chinese locales. 

<!--- MAGETWO-59305 -->
*  Elasticsearch no longer includes out-of-stock product options in search results. 

<!--- MAGETWO-72142 -->
* Support for Elasticsearch 5.x has been added. See [Install and configure Elasticsearch]({{ site.baseurl }}/guides/v2.2/config-guide/elasticsearch/es-overview.html) for more information about using Elasticsearch with Magento. *Fix submitted by Aurélien Foucret*. 

<!--- ENGCOM-1057 -->
* Magento no longer throws an error when a customer uses quick search to search on a term that does not exist in the search database. Previously, Magento returned this error, `TypeError: this._getFirstVisibleElement(...).addClass is not a function`.  *Fix submitted by Dragan Atanasov in pull request [14301](https://github.com/magento/magento2/pull/14301)*. [GitHub-14274](https://github.com/magento/magento2/issues/14274)

<!--- ENGCOM-969 -->
* Magento no longer throws an error when you submit the search form in the header with an empty value.  *Fix submitted by Dmytro Paidych in pull request [14185](https://github.com/magento/magento2/pull/14185)*. [GitHub-13791](https://github.com/magento/magento2/issues/13791)

<!-- MAGETWO-91813 -->
* Elasticsearch now correctly calculates the relevance of quick search results according to selected attribute search weights.

<!--- MAGETWO-90739 -->
* Out-of-stock options for configurable products no longer show up in search and layered navigation results.

<!--- ENGCOM-1486 -->
* You can now use an asterix when searching on customer names. Previously, if you used an asterix in a search query, Magento displayed this message, `Something went wrong with processing the default view and we have restored the filter to its original state.`  *Fix submitted by adrian-martinez-interactiv4 in pull request [15077](https://github.com/magento/magento2/pull/15077)*. [GitHub-14855](https://github.com/magento/magento2/issues/14855)

<!--- MAGETWO-91600 -->
* Search synonyms are now available for all search engines deployed in your Magento store. Previously, search synonyms did not appear in the Admin menu when Elasticsearch 5.0+ was deployed. 

<!--- MAGETWO-82423 -->
* You can now limit the number of results in the search autocomplete. *Fix submitted by Max Chadwick in pull request [11572](https://github.com/magento/magento2/pull/11572)*. 

<!--- ENGCOM-961 -->
* The mini search field no longer loses focus after JavaScript is initialized. Previously, after mini search component's JavaScript loaded and initialized, search input lost focus. *Fix submitted by Mastiuhin Oleksandr in pull request [14180](https://github.com/magento/magento2/pull/14180)*.  [GitHub-13988](https://github.com/magento/magento2/issues/13988)

<!--- MAGETWO-93996 -->
* CatalogSearch has been deprecated and replace with Elasticsearch.

<!--- MAGETWO-87587 -->
* Sort by Product Name on the category page now works with all available filters. *Fix submitted by Ihor Sviziev in pull request [13468](https://github.com/magento/magento2/pull/13468)*. 

<!--- MAGETWO-83092-->
* An unnecessary `saveHandler` in the  CatalogSearch indexer declaration has been removed. *Fix submitted by Adrian Martinez in pull request [11626](https://github.com/magento/magento2/pull/11626)*.

<!--- MAGETWO-88082-->
* Search synonyms in a group now can declare several words as synonyms. For example, "Elon Musk,tesla" is a valid synonym group, and a search on the phrase "Elon Musk" will also show results for the "tesla" keyword. Previously, you could declare synonyms for each word (for example, "Elon,Musk,Tesla"), but these words didn't work as a phrase. Synonyms are also now case-insensitive.

<!--- MAGETWO-72863-->
* Searching for a value of an attribute set on the store-view level of a product now returns results. Previously, Magento returned results  only if the attribute value was entered on the all store-view levels.

<!--- MAGETWO-88082 -->
* Search terms from the same synonym group now return the same results.

<!---ENGCOM-1815 -->
* You can now use the **Enter** key to submit a search form. *Fix submitted by Vishal Gelani in pull request [15696](https://github.com/magento/magento2/pull/15696)*. [GitHub-13793](https://github.com/magento/magento2/issues/13793)

<!---ENGCOM-1910 -->
* Search on MySQL-based entities has been improved. (This improvement does not provide a fulltext search, but simply the best way to search when a `SearchCriteria` with `fulltext` condition is provided over a MySQL table.) *Fix submitted by Riccardo Tempesta in pull request [15685](https://github.com/magento/magento2/pull/15685)*. [GitHub-1221](https://github.com/magento/magento2/issues/1221)

<!---ENGCOM-2588 -->
* Magento now displays validation messages as needed on advanced searches. Previously, Magento did not display a message even after a customer submitted the advanced search form with no entries. *Fix submitted by Torben Höhn in pull request [17210](https://github.com/magento/magento2/pull/17210)*. [GitHub-8131](https://github.com/magento/magento2/issues/8131)


### Shipping

<!-- MAGETWO-93712 -->
* The free shipping cart price rule now works as expected when **UPS shipping method** is enabled and **Free Shipping** is set to "For matching items only".

<!--- MAGETWO-94433 -->
*  The Magento UPS module has been updated to support new UPS API endpoints.

<!--- MAGETWO-59529 -->
*  You can now use `GET .V1/shipments` to search for shipments that contain a shipping label. Previously, using this call  caused Magento to throw an exception. [GitHub-6668](https://github.com/magento/magento2/issues/6668)

<!-- MAGETWO-91622 -->
* Magento now successfully creates shipping labels for a return merchandise authorization (RMA) when using FedEx Smart Post as the shipping option. Previously, Magento threw an error under these circumstances. 

<!--- ENGCOM-2326 -->
* Multishipping checkout now works as expected. Previously, Magento displayed the `Shipping address is not set` error message  when checking out an order with multiple addresses. *Fix submitted by Dmytro Cheshun in pull request [16784](https://github.com/magento/magento2/pull/16784)*. [GitHub-16555](https://github.com/magento/magento2/issues/16555)

<!--- MAGETWO-60034 -->
*  Merchants can now ship the remaining items in an order in which some items require a credit memo.

<!--- MAGETWO-94329 -->
* Customers can now view their completed order from the success page for orders that will be shipped to multiple addresses. Previously, when a customer took a link from the order success page to view their just-completed order, Magento displayed this error, **There has been an error processing your request**. 

<!--- MAGETWO-94096 -->
*  The Shipment grid now displays the status of completed orders correctly. Previously, the Order Status column of the Shipment grid indicated that a completed was being processed. 

<!--- MAGETWO-87057 -->
*  The checkout page now  displays address fields when the number of address lines has been left at the default. Previously, when the default value was configured, Magento did not display any ship-to address fields.  [GitHub-7995](https://github.com/magento/magento2/issues/7995) 

<!-- MAGETWO-81976 -->
* Shipping method radio buttons no longer have duplicate element IDs on the cart page, making it possible for customers to select a second shipping method.  [GitHub-10795](https://github.com/magento/magento2/issues/10795)

### Sitemap

<!--- MAGETWO-83292-->
* Magento now correctly processes global product attributes when generating the sitemap. *Fix submitted by Ričards Zālītis in pull request [8999](https://github.com/magento/magento2/pull/8999)*. [GitHub-5941](https://github.com/magento/magento2/issues/5941)

<!--- MAGETWO-87562-->
* The sitemap no longer contains `/home` in the URL generated for your store domain. [GitHub-12446](https://github.com/magento/magento2/issues/12446)

<!--- MAGETWO-87523-->
* When an error is created during sitemap generation, Magento now sends an informative email to administrators. Previously, Magento threw a fatal error. [GitHub-10502](https://github.com/magento/magento2/issues/10502)

<!--- MAGETWO-87449-->
* The lastmod value in the sitemap.xml file for a category now contains the created_at timestamp. Previously, this timestamp contained invalid dates.  [GitHub-9151](https://github.com/magento/magento2/issues/9151) 

<!--- MAGETWO-71372-->
* It's now easier to add additional items to a sitemap. Previously, `SitemapPlugin` worked inconsistently with large sitemaps. *Fix submitted by Piotr Kwiecinski in pull request [10442](https://github.com/magento/magento2/pull/10442)*. [GitHub-10045](https://github.com/magento/magento2/issues/10045)

<!--- MAGETWO-70707-->
* Sitemap no longer crashes if the scope of the name attribute is set to global. [GitHub-5941](https://github.com/magento/magento2/issues/5941), [GitHub-8999](https://github.com/magento/magento2/issues/8999)

<!--- MAGETWO-70872-->
* Sitemap no longer crashes if the scope of the name attribute is set to global. [GitHub-5941](https://github.com/magento/magento2/issues/5941), [GitHub-8999](https://github.com/magento/magento2/issues/8999)

<!---ENGCOM-2666 -->
* Images in XML sitemap are no longer always linked to the primary store in a multistore deployment. *Fix submitted by Pratik Oza in pull request [16813](https://github.com/magento/magento2/pull/16813)*. [GitHub-15588](https://github.com/magento/magento2/issues/15588)

<!---ENGCOM-1351 -->
* Magento now generates correct product URLS when you generate a sitemap of categories and products with **Use Categories Path for Product URLs** set to **no** ( **Stores** > **Settings** > **Configuration** > **Catalog** > **Catalog** > **Search Engine Optimization**). *Fix submitted by Mastiuhin Oleksandr in pull request [14786](https://github.com/magento/magento2/pull/14786)*. [GitHub-4788](https://github.com/magento/magento2/issues/4788)

### Staging

<!-- MAGETWO-93719 -->
* Magento now rolls  back updated changes to their pre-update state  when a merchant deletes an active scheduled update. Previously, some products were removed from their assigned categories (and categories were removed from the Admin) when an active product update was deleted.  

<!-- MAGETWO-93706 -->
* You can now successfully re-order a configurable product. Previously, a schedule update for one configurable product affected other ordered configurable products. 

<!-- MAGETWO-91743 -->
* Magento no longer deletes products from the Admin product list after a merchant deletes its active schedule update. This deletion  appeared only after the scheduled update time. 

### Store

<!-- MAGETWO-75322 -->
*  Returns from REST endpoint  `/V1/store/storeViews` calls now include  `is_active` values for stores. [GitHub-10922](https://github.com/magento/magento2/issues/10922)

<!---ENGCOM-2606 -->
* The `getUrlInStore()` method no longer returns URLs that contain the store code, which has shortened the extremely long URLs it previously returned. *Fix submitted by Pratik Oza in pull request [17261](https://github.com/magento/magento2/pull/17261)*. [GitHub-16273](https://github.com/magento/magento2/issues/16273)

<!--- MAGETWO-87615 -->
*  You can now use an `admin_system_config_changed_section` event to subscribe to changes for all sections in **Stores** > **Settings** > **Configuration**. [GitHub-5035](https://github.com/magento/magento2/issues/5035)  

<!--- MAGETWO-87938 -->
*  TinyMCE now loads successfully due to a refactoring of  the use of  `minify_exclude` configuration. *Fix submitted by Pieter Hoste in pull request [13687](https://github.com/magento/magento2/pull/13687)*. [GitHub-11577](https://github.com/magento/magento2/issues/11577)

### Swagger

<!--- MAGETWO-90787-->
* Swagger now correctly renders POST/PUT operations. Previously, in Swagger, the text area that contained the payload structure of some POST and PUT operations was not displayed. 

<!---ENGCOM-2811 -->
* Swagger now works as expected when JavaScript minification is enabled. Previously, when JavaScript minification was enabled, the swagger-ui-bundle.js became corrupted, although Swagger worked fine when minification was subsequently disabled, and the files were redeployed. *Fix submitted by Pieter Hoste in pull request [17627](https://github.com/magento/magento2/pull/17627)*. [GitHub-16927](https://github.com/magento/magento2/issues/16927)

<!---ENGCOM-1934 -->
* Swagger now handles `searchCriteria`-related requests as expected. *Fix submitted by Vishal Gelani in pull request [15946](https://github.com/magento/magento2/pull/15946)*. [GitHub-11477](https://github.com/magento/magento2/issues/11477)

<!--- MAGETWO-94046-->
*  Swagger now works as expected when JavaScript minification and merging are enabled. 

### Swatches

<!-- MAGETWO-87155 -->
* Visual swatches now display  swatch color in the Admin as expected. [GitHub-11828](https://github.com/magento/magento2/issues/11828) 

<!-- MAGETWO-82558 -->
* The dropdown menu that Magento displays when a user clicks on the **Add Swatch** button on the Manage Swatch tab now displays all possible options. [GitHub-11534](https://github.com/magento/magento2/issues/11534) 

<!-- MAGETWO-87151 -->
* Color attribute swatches are now visible when sorting is enabled. [GitHub-10628](https://github.com/magento/magento2/issues/10628) 

<!--- MAGETWO-83292-->
* You can now use REST to import visual swatch attribute options. Previously, you could not add swatch options using service contracts unless a swatch option already existed for the attribute. *Fix submitted by gonzalopelon in pull request [12044](https://github.com/magento/magento2/pull/12044)*. [GitHub-9410](https://github.com/magento/magento2/issues/9410), [GitHub-10707](https://github.com/magento/magento2/issues/10707), [GitHub-10737](https://github.com/magento/magento2/issues/10737), [GitHub-11032](https://github.com/magento/magento2/issues/11032)

<!--- MAGETWO-87869-->
* The load and merge order of `view.xml` configuration in `\Magento\Swatches\Helper\Media` now matches `\Magento\Catalog\Helper\Image.` *Fix submitted by Patrick McLain in pull request [13506](https://github.com/magento/magento2/pull/13506)*. [GitHub-12647](https://github.com/magento/magento2/issues/12647)

<!--- MAGETWO-87935-->
* We've replaced `.size()` with `.length` to be compatible with jQuery 3.*. *Fix submitted by Kirill Morozov in pull request [13686](https://github.com/magento/magento2/pull/13686)*. 

<!--- ENGCOM-1128 -->
* Swatch functionality that has been extended using JavaScript mixins now works as expected in Safari and Microsoft Edge. *Fix submitted by rostyslav-hymon in pull request [14247](https://github.com/magento/magento2/pull/14247)*. [GitHub-10559](https://github.com/magento/magento2/issues/10559)

<!--- ENGCOM-1017 -->
* You can now save a swatch attribute that has an empty option. *Fix submitted by enriquei4 in pull request [13220](https://github.com/magento/magento2/pull/13220)*. [GitHub-13117](https://github.com/magento/magento2/issues/13117)

<!--- ENGCOM-2870 -->
* You can now change attribute type from `swatch` to `dropdown`. *Fix submitted by Malyovanets Nickolas in pull request [17750](https://github.com/magento/magento2/pull/17750)*. [GitHub-12695](https://github.com/magento/magento2/issues/12695), [GitHub-11703](https://github.com/magento/magento2/issues/11703), [GitHub-9307](https://github.com/magento/magento2/issues/9307), [GitHub-11403](https://github.com/magento/magento2/issues/11403), [GitHub-9923](https://github.com/magento/magento2/issues/9923)


### Tax

<!--- MAGETWO-83405 -->
* Tax total amount is now equal to the sum of the tax details amounts. Previously, Magento displayed the wrong order tax amounts when using specific tax configurations. *Fix submitted by Pieter Cappelle in pull request [11594](https://github.com/magento/magento2/pull/11594)*. [GitHub-10347](https://github.com/magento/magento2/issues/10347)


<!---MAGETWO-87511 -->
*  `\Magento\Framework\Data\OptionSourceInterface::getAllOptions()` and `\Magento\Framework\Data\OptionSourceInterface::toOptionArray()` are now compatible with parent classes. *Fix submitted by Yevhen Sentiabov in pull request [34](https://github.com/magento-engcom/php-7.2-support/pull/34)*. 

<!---MAGETWO-75865 -->
* Double tags have been removed from the `config.xml` of the `Magento_Tax` module.

<!---ENGCOM-1555 -->
* Magento no longer performs redundant tax calculations  for every price on category page, which has improved product performance. *Fix submitted by JeroenVanLeusden in pull request [15200](https://github.com/magento/magento2/pull/15200)*. [GitHub-14941](https://github.com/magento/magento2/issues/14941)

<!---MAGETWO-93394 -->
* Magento now uses  the correct table rate shipment when creating a merchant creates an order through the Admin. Previously, when a merchant  created an order through the Admin and selected the shipping method table rate, Magento took the shipping rate table from the wrong website ID.

### Testing

<!-- MAGETWO-87154 -->
*  Integrations tests no longer throw `Cannot instantiate interface Magento\Framework\Interception\ObjectManager\ConfigInterface` errors. [GitHub-12844](https://github.com/magento/magento2/issues/12844)  

<!-- MAGETWO-87064 -->
* Integration tests now reset the integration test database as expected.  [GitHub-10025](https://github.com/magento/magento2/issues/10025)  

<!---MAGETWO-82550 -->
* A typo in `dev/tests/functional/tests/app/Magento/Paypal/Test/TestCase/OnePageCheckoutTest.xml` has been fixed. [GitHub-7591](https://github.com/magento/magento2/issues/7591) 

<!---MAGETWO-87317 -->
* Static tests now check for the deprecated `each()` function. *Fix submitted by Yevhen Sentiabov in pull request [31](https://github.com/magento-engcom/php-7.2-support/pull/31)*. 

<!---MAGETWO-85993 -->
*  The `functional.suite.dist.yml` has been updated to handle custom backend names. (This value was previously hard-coded.) *Fix submitted by scribam in pull request [12848](https://github.com/magento/magento2/pull/12848)*. 

<!---MAGETWO-85817 -->
*  The `validate_image_info_rollback.php` test suite has been updated. *Fix submitted by Harry Mumford-Turner in pull request [12800](https://github.com/magento/magento2/pull/12800)*. 

<!---MAGETWO-90803 -->
*  `phpunit.xml` is now blacklisted during schema validation static tests, particularly `Magento/Test/Integrity/Xml/SchemaTest.php`.

<!--- MAGETWO-81646 -->
* The `\Magento\Test\Php\LiveCodeTest::testCodeStyle`  method now uses whitelist files. *Fix submitted by Adrian Martinez in pull request [11376](https://github.com/magento/magento2/pull/11376)*. [GitHub-10559](https://github.com/magento/magento2/issues/10559)

<!--- ENGCOM-1257 -->
*  Integration test coverage for the new extension point for New Shipment Controller has been added. *Fix submitted by Malyovanets Nickolas in pull request [14634](https://github.com/magento/magento2/pull/14634)*. [GitHub-788](https://github.com/magento/magento2/issues/788)

<!--- ENGCOM-1093 -->
* `sjparkinson/static-review` and other obsolete tools  (including `dev/tools/Magento/Tools/Layout`, `dev/tools/Magento/Tools/StaticReview/pre-commit`, and `dev/tools/Magento/Tools/psr/phpcs_precommit_hook.sh`) have been removed from the test code base. *Fix submitted by rostyslav-hymon in pull request [14368](https://github.com/magento/magento2/pull/14368)*. [GitHub-14138](https://github.com/magento/magento2/issues/14138)

<!--- ENGCOM-1031 -->
* Integration tests for product URL rewrite generation have been added.  *Fix submitted by rostyslav-hymon in pull request [14252](https://github.com/magento/magento2/pull/14252)*.

<!--- ENGCOM-2138 -->
* The `ProcessCronQueueObserverTest.php` integration test now works correctly. *Fix submitted by Eino Keskitalo in pull request [16253](https://github.com/magento/magento2/pull/16253)*. [GitHub-16243](https://github.com/magento/magento2/issues/16243)

<!--- ENGCOM-2409 -->
* `setCateroryIds([])` has been corrected to `setCategoryIds([])` throughout the test suites.  *Fix submitted by Pratik Oza in pull request [16926](https://github.com/magento/magento2/pull/16926)*. [GitHub-15590](https://github.com/magento/magento2/issues/15590)

<!--- ENGCOM-1968 -->
*  CreateOrderBackendTest has been refactored to support the  **Reorder** button when Inventory Management is enabled. *Fix submitted by Malyovanets Nickolas in pull request [16006](https://github.com/magento/magento2/pull/16006)*. [GitHub-680](https://github.com/magento/magento2/issues/680)

<!---MAGETWO-87058 -->
*  Unit tests have been refactored to no longer check for deleted file `app/code/Magento/Catalog/Model/ResourceModel/Product/Indexer/Eav/AbstractEav.php`. [GitHub-11230](https://github.com/magento/magento2/issues/11230) 

<!--- ENGCOM-2028 -->
*  `CreateCreditMemoEntityTest` has been refactored to support the Inventory Management reservation mechanism.  *Fix submitted by Malyovanets Nickolas in pull request [16170](https://github.com/magento/magento2/pull/16170)*.

<!--- ENGCOM-2026 -->
*  `CreateOrderBackendPartOneTest` has been refactored to support the Inventory Management reservation mechanism. *Fix submitted by Malyovanets Nickolas in pull request [16153](https://github.com/magento/magento2/pull/16153)*.

### Theme

<!--- MAGETWO-88973 -->
* Customers can now successfully close full-screen zoomed product images displayed on an iPhone 4s, 5s, 6, or 6s with the Safari browser. Previously, if a customer chose full-screen zoom for any product image, he could not close the full-screen zoom.

<!--- MAGETWO-88264 -->
* The forced setting of `cache_lifetime` to `false`  has been changed to a default `cache_lifetime` value of 3600 for `Magento\Theme\Block\Html\Footer`. [GitHub-13595](https://github.com/magento/magento2/issues/13595)

<!--- ENGCOM-959 -->
* The default storefront welcome message now works as expected when the **Translate Inline**  (**Stores > Settings > Configuration > Advanced > Developer >**) setting is enabled.  *Fix submitted by Dmytro Paidych in pull request [14177](https://github.com/magento/magento2/pull/14177)*.  [GitHub-12711](https://github.com/magento/magento2/issues/12711)

<!--- ENGCOM-775 -->
* We've improved the display of the Payment Methods section of the checkout page on mobile devices. Previously, the layout of page elements was not correctly spaced.  *Fix submitted by Marcin Kwiatkowski in pull request [13979](https://github.com/magento/magento2/pull/13979)*. [GitHub-13315](https://github.com/magento/magento2/issues/13315)

### Translation and locales

<!---MAGETWO-82650 -->
* The `<![CDATA[]]>` statement in `system.xml` now works as expected. *Fix submitted by Nickolas Malyovanets in pull request [11679](https://github.com/magento/magento2/pull/11679)*. [GitHub-7767](https://github.com/magento/magento2/issues/7767)

<!---MAGETWO-71380 -->
* The JavaScript translation for validation messages now works for customer account pages. *Fix submitted by Anton Evers in pull request [10445](https://github.com/magento/magento2/pull/10445)*. [GitHub-5820](https://github.com/magento/magento2/issues/5820)

<!--- MAGETWO-71380-->
* Messages on password strength are now translatable. *Fix submitted by Anton Evers in pull request [10445](https://github.com/magento/magento2/pull/10445)*. [GitHub-5509](https://github.com/magento/magento2/issues/5509)

<!--- 71380-->
* The JavaScript translation regex no longer leads to unexpected results and untranslatable strings. *Fix submitted by Anton Evers in pull request [10445](https://github.com/magento/magento2/pull/10445)*. [GitHub-7403](https://github.com/magento/magento2/issues/7403)

<!--- MAGETWO-71380-->
* All messages in Customer Account Create are now translatable. Previously, warning messages about password validation appeared in locale language only. *Fix submitted by Anton Evers in pull request [10445](https://github.com/magento/magento2/pull/10445)*. [GitHub-9967](https://github.com/magento/magento2/issues/9967)

<!-- MAGETWO-93708 -->
* We've added  client-side caching of `js-translation.js`.

<!-- MAGETWO-94119 -->
* The datepicker date filter on **Reports** > Products > **Ordered** now works as expected for administrators working in Australian English locales. 

<!--- ENGCOM-1055 -->
* Magento now supports Malaysian locales. *Fix submitted by Oscar Recio in pull request [14305](https://github.com/magento/magento2/pull/14305)*. [GitHub-14089](https://github.com/magento/magento2/issues/14089)

<!--- ENGCOM-2041 -->
* The string for `moreButtonText` in `app/code/Magento/Swatches/view/frontend/web/js/swatch-renderer.js` can now be translated. *Fix submitted by Karla Saaremäe in pull request [16228](https://github.com/magento/magento2/pull/16228)*. [GitHub-16079](https://github.com/magento/magento2/issues/16079)

<!--- ENGCOM-2212 -->
* Magento now displays the correct  price on the product page for storefronts running Japanese locales.  *Fix submitted by Volodymyr Kublytskyi in pull request [16588](https://github.com/magento/magento2/pull/16588)*.  [GitHub-11717](https://github.com/magento/magento2/issues/11717)

<!--- ENGCOM-2400 -->
* The module responsible for generating the `js-translations.json` file now contains a routine that translates strings in tags. *Fix submitted by Pratik Oza in pull request [16892](https://github.com/magento/magento2/pull/16892)*. [GitHub-12081](https://github.com/magento/magento2/issues/12081)

<!-- MAGETWO-87066 -->
*  Magento now displays the correct payment method title on the payments page during checkout in multistore deployments where storeviews implement different locales. [GitHub-7582](https://github.com/magento/magento2/issues/7582)  

<!-- MAGETWO-87066 -->
*  The hint provided for the global configuration field on the Admin configuration page has been corrected. [GitHub-8958](https://github.com/magento/magento2/issues/8958)

<!-- MAGETWO-87066 -->
*  `region_id` is no longer overridden when a customer edits their billing address from a country that requires a value for state to a country where one is not required. [GitHub-10317](https://github.com/magento/magento2/issues/10317)

### UI

<!-- MAGETWO-93715-->
*  Magento no longer sends duplicate delete requests as a result of an unstable Internet connection. Previously, unintentional mass deletion of products sometimes occurred as a result of an unstable Internet connection. 

<!-- MAGETWO-91848 -->
* As you type additional characters into the text field for a product's custom option, the hint showing the number of characters left before reaching the maximum now decreases as expected.

<!-- MAGETWO-83412 -->
*  Previously missing translation strings have been added to the UI module. *Fix submitted by Jeroen Van Leusden in pull request 11440*. [GitHub-5956](https://github.com/magento/magento2/issues/5956)

<!--- ENGCOM-1457 -->
* Administrators who lack access to the CatalogRule module can now perform operations as expected in the Admin cart price rule edit page.  *Fix submitted by Prince Patel in pull request [16664](https://github.com/magento/magento2/pull/16664)*.  [GitHub-15009](https://github.com/magento/magento2/issues/15009), [GitHub-12285](https://github.com/magento/magento2/issues/12285)

<!--- ENGCOM-1541 -->
* The UI component configuration XSD file (`ui-configuration.xsd`) now constrains settings so that `abstractSettings`, such as `<label>`, can only be placed and read from the top-level `<settings>` nodes, while component-specific settings, such as `<options>`, can only be placed and read from the appropriate `<settings>` descendent of `<formElements>`. *Fix submitted by Neill Robson in pull request 15161*. [GitHub-14140](https://github.com/magento/magento2/issues/14140)

<!--- ENGCOM-2219 -->
* Users can now press the **Esc** button on  the delete-from-cart confirmation pop-up window  without generating a `jQuery` UI error. Previously, when a customer added a product to the shopping cart, then pressed the trash icon to delete it, Magento displayed this confirmation pop-up window, but threw an error when the customer pressed the window's **Esc** button. [GitHub-14593](https://github.com/magento/magento2/issues/14593)

<!--- ENGCOM-2243 -->
* The `font-size` variable has been updated and standardized. *Fix submitted by Prince Patel in pull request [16664](https://github.com/magento/magento2/pull/16664)*.  [GitHub-7399](https://github.com/magento/magento2/issues/7399)

<!--- ENGCOM-2340 -->
* We've added the `@navigation-level0-item__hover__color` missing variable for mobile and tablet view. *Fix submitted by hitesh-wagento in pull request [16796](https://github.com/magento/magento2/pull/16796)*.  [GitHub-15848](https://github.com/magento/magento2/issues/15848)

<!--- ENGCOM-2878 -->
* Footers now behave as expected when displaying Magento on a mobile device. *Fix submitted by Malyovanets Nickolas in pull request [17809](https://github.com/magento/magento2/pull/17809)*. [GitHub-15118](https://github.com/magento/magento2/issues/15118)

<!--- ENGCOM-2690 -->
* The unused totalbar block has been removed from the invoice create and credit memo create layouts. *Fix submitted by Danny Verkade in pull request 17414*. [GitHub-16653](https://github.com/magento/magento2/issues/16653), [GitHub-16655](https://github.com/magento/magento2/issues/16655)

<!--- ENGCOM-2824 -->
* The JavaScript validation rule used to validate AM/PM time settings now works as expected when JavaScript is minified.  *Fix submitted by Dmytro Cheshun in pull request [17688](https://github.com/magento/magento2/pull/17688)*.[GitHub-17648](https://github.com/magento/magento2/issues/17648)

<!--- ENGCOM-2839 -->
* The message list component message type now has a message type of success. Previously, this type was always `error` when the `parameters` property was specified.  *Fix submitted by Dmytro Cheshun in pull request [17703](https://github.com/magento/magento2/pull/17703)*. [GitHub-17700](https://github.com/magento/magento2/issues/17700)

<!--- ENGCOM-2918 -->
* Magento now displays the wishlist icon on the shopping cart page on mobile devices. Previously, Magento cut off the wishlist icon on this page when viewed on a mobile device. *Fix submitted by hitesh-wagento in pull request [17911](https://github.com/magento/magento2/pull/17911)*. [GitHub-17851](https://github.com/magento/magento2/issues/17851)

<!--- ENGCOM-2861 -->
* JavaScript validation rules no longer require validation of fields where completion is not required. Previously, customers could not complete forms unless non-required fields were completed.  *Fix submitted by Malyovanets Nickolas in pull request [17724](https://github.com/magento/magento2/pull/17724)*.[GitHub-16544](https://github.com/magento/magento2/issues/16544)

<!--- ENGCOM-2323 -->
* When a user scrolls a page, the datepicker now retains its position relative to other page elements as expected. *Fix submitted by hitesh-wagento in pull request 16776*. [GitHub-7903](https://github.com/magento/magento2/issues/7903)

<!--- ENGCOM-2649 -->
* The confirmation modal buttons that Magento displays when a customer sends a product to the trash are now translated as expected. *Fix submitted by torhoehn in pull request [17359](https://github.com/magento/magento2/pull/17359)*.[GitHub-17193](https://github.com/magento/magento2/issues/17193)

<!--- ENGCOM-1810 -->
* The dropdown menu is now positioned as expected under the link on the UI Component listing. *Fix submitted by Vishal Gelani in pull request [15746](https://github.com/magento/magento2/pull/15746)*.  [GitHub-15660](https://github.com/magento/magento2/issues/15660)

<!---MAGETWO-82721 -->
* Magento no longer displays the current date for a product when the `date` attribute is empty. [GitHub-9869](https://github.com/magento/magento2/issues/9869)

<!---MAGETWO-87066 -->
*  Magento no longer throws a JavaScript error when a user enters a special character (for example, `/` or `&`) while adding the `stripped-min-length` validation to a UI component. [GitHub-9920](https://github.com/magento/magento2/issues/9920)

<!---MAGETWO-87531 -->
*  Magento no longer throws an `Uncaught Error: Script error for: trackingCode` error on storefront pages. [GitHub-12828](https://github.com/magento/magento2/issues/12828)

<!---MAGETWO-87153 -->
*  `range-word` validation for form fields now works as expected. [GitHub-6113](https://github.com/magento/magento2/issues/6113)


### URL rewrites

<!--- MAGETWO-85026-->
* Magento now sets the value of `Store_Code` from the current store when this information is included in a URL. *Fix submitted by Oscar Recio in pull request [12545](https://github.com/magento/magento2/pull/12545)*. [GitHub-12450](https://github.com/magento/magento2/issues/12450)

<!--- MAGETWO-82310-->
* Magento now loads `urlrewrite` router before the Magento base router. Previously, the Magento custom URL rewrite functionality did not work when you added an additional redirection (for example, a custom redirection from `/customer/account/create` to another page). *Fix submitted by Marc Rodriguez in pull request [11471](https://github.com/magento/magento2/pull/11471)*. [GitHub-10231](https://github.com/magento/magento2/issues/10231)

<!--- MAGETWO-88091-->
* Switching store views now works as expected. Previously, under some conditions, users were redirected to a 404 page.[GitHub-5416](https://github.com/magento/magento2/issues/5416)

<!--- MAGETWO-88091-->
* You can now reset a form by clicking **Reset** in **Marketing** > SEO & Search > **URL Rewrites**. [GitHub-10459](https://github.com/magento/magento2/issues/10459)

<!-- MAGETWO-91808 -->
* Categories of the Main menu in the different store view are now updated when Varnish is enabled. 

<!--- MAGETWO-90798 -->
* Magento no longer throws a 404 error when a customer navigates from the Catalog page of the default store to a custom Catalog page on a different store. 

<!--- MAGETWO-71407 -->
* The **Reset** button no longer causes a JavaScript error on the URL rewrite creation page. [GitHub-10462](https://github.com/magento/magento2/issues/10462)

<!--- ENGCOM-1210 -->
* The Magento URL rewrite functionality now supports the use of special characters in category names. Previously, the category tree did not load if a category name contained a special character.  *Fix submitted by Vinay Shah in pull request [13402](https://github.com/magento/magento2/pull/13402)*.  [GitHub-13296](https://github.com/magento/magento2/issues/13296)

### Visual Merchandiser

<!--- MAGETWO-87846 -->
* Visual Merchandiser now includes website scope when displaying the correct prices and availability of configurable products.

<!--- MAGETWO-72861 -->
* We’ve improved the performance of editing or saving products in large categories (more than 18,000 products per category).

### Web API

<!--- MAGETWO-82315 -->* When you use REST to update an existing product, Magento assigns the update only to the websites that they were assigned to before the update. Previously, updating a product using the REST API (`PUT /rest/all/V1/products/example_sku`) assigned the product update to all websites automatically. *Fix submitted by adrian-martinez-interactiv4 in pull request [11443](https://github.com/magento/magento2/pull/11443)*. [GitHub-11324](https://github.com/magento/magento2/issues/11324)

<!--- MAGETWO-90147 -->* When you create a credit memo comment with `POST /V1/creditmemo/:id/comments`, Magento now sends  credit memo update emails as expected. Previously,  Magento did not send this email, and no other transaction emails were sent to the customer.

<!--- MAGETWO-84319 -->* Magento no longer creates duplicate shipments for orders created via API. Previously, Magento created duplicate shipments when a merchant created a shipment via the API under certain conditions (mainly with bundled products).


<!--- MAGETWO-91540 -->*  Product searches using `GET V1/products` return `extension_attributes` for configurable products as expected.

<!--- MAGETWO-91568 -->*  You can now include custom attributes when filtering the responses of REST calls.

<!--- MAGETWO-94207 -->*  Magento now returns a 404 error and includes a descriptive error message when a  REST search is performed on a non-existent cart.

<!--- MAGETWO-81910 -->*   Magento now includes the filter groups and the sort order of the `$searchCriteria` parameter in the `searchCriteria` object that is provided for the EAV set repository. [GitHub-11022](https://github.com/magento/magento2/issues/11022)


<!--- MAGETWO-82315 -->* Updating a product with the REST API (`PUT /rest/all/V1/products/example_sku`) no longer assigns the product to all websites automatically. (Automatic assignment to all websites now occurs only when you create the product in All Store Views scope.) [GitHub-11324](https://github.com/magento/magento2/issues/11324)

<!--- ENGCOM-2066 -->* A generated Admin API token no longer expires immediately. Previously, when you created a token for an Admin user and have set   **Admin Token Lifetime (hours))**  to empty, Magento denied access  because the token immediately expired.  *Fix submitted by Vijay Golani in pull request [15564](https://github.com/magento/magento2/pull/15564)*. [GitHub-15564](https://github.com/magento/magento2/issues/15564)



<!-- MAGETWO-87057 -->* Magento now checks for the uniqueness of attribute option values for attributes created via REST. [GitHub-8846](https://github.com/magento/magento2/issues/8846) 


<!--- MAGETWO-87152 -->*  `salesRefundInvoiceV1` now saves the invoice ID as expected for a credit memo. [GitHub-11669](https://github.com/magento/magento2/issues/11669) 



### Wishlist

<!--- MAGETWO-85627 -->* Magento now displays an error message if you try to add products to a wishlist without first logging in. *Fix submitted by Pieter Cappelle in pull request [12681](https://github.com/magento/magento2/pull/12681)*. 

<!--- MAGETWO-86101 -->* Magento now stores product IDs and SKUs to locally stored customer data for wishlists. *Fix submitted by James Halsall in pull request [12896](https://github.com/magento/magento2/pull/12896)*. 

<!--- MAGETWO-90297 -->* `SearchCriteriaBuilder` now has a check to determine if sort order should be applied. Previously, `SearchCriteriaBuilder` built the wrong criteria (`ORDER BY part`). *Fix submitted by Nickolas Malyovanets*. [GitHub-5738](https://github.com/magento/magento2/issues/5738)

<!--- MAGETWO-91615 -->*  Registered users can now create new wishlists as expected when multiple wishlists are enabled. Previously, Magento displayed an error.

<!--- MAGETWO-91433 -->*  Magento no longer changes the grid view to list view on the product list page when a customer adds a product from the wishlist section to the cart, and now displays the appropriate success message. 

## Known issues

**Known issue:** After installing a module and running `setup:upgrade`, you must run `cache:clean config`.

**Known issue:** When installing or upgrading Magento and upgrading PHP to 7.2, you must specify an encryption key value of 32 symbols (256 bits) or Magento will throw an error, and any sensitive, unsaved configuration data will be lost. When upgrading Magento and upgrading  PHP to 7.2, make sure that your encryption key is exactly 32 symbols. To do this, navigate to  **System** > Other Settings > **Manage Encryption Key** and either enter a new key or generate a new one. To change the key, make sure that `app/etc/env.php` is writable.


**Known issue:** Magento throws the following error when you try to use the API to create two products with the same name without specifying the URL key: `URL key for specified store already exists.`  However, when you try to create these products through the Admin, Magento does not throw an error, but instead appends a number to the converted URL key if two products have the same name.

<!-- https://github.com/magento/inventory/issues/1890  -->**Known issue:** Currently, ElasticSearch is supported only in Single Source mode for the Default Source. It is not supported in Multi Source mode with custom sources.

**Known issue:** For Inventory Management, Single Source merchants may experience performance degradation with all products assigned to the Default Source and Default Stock. As a workaround for best performance, we recommend creating and assigning all products to one custom source and stock. This will affect bundled products support. To continue with bundled products, continue using Default Source and Stock in Single Source mode. We plan to have a resolution and bundled product multi-sourcing support in a later release. This does not affect Multi Source merchants. For details, see [Inventory Management](https://docs.magento.com/m2/ce/user_guide/catalog/inventory-management.html).

**Known issue:** For B2B merchants, please assign products to the Default Source and Default Stock for complete support. We will provide complete B2B support in a later release.

**Known issue:** The `bin/magento setup:install — convert-old-scripts` command, which is used to create declarative schema files, has the following limitations. These limitations will be addressed in a future release:

* Only tables and columns are currently supported. 

* Renaming of tables is not supported. 



## Community contributions

 We are grateful to the wider Magento community and would like to acknowledge their contributions to this release. Check out the following ways you can learn about the community contributions to our current releases:


* If a community member has provided a fix for this release, we identify the fix in the Fixed Issue section of these notes with the phrase, "*Fix provided by community member @member_name*".

* The Magento Community Engineering team [Magento Contributors](https://magento.com/magento-contributors) maintains a list of top contributing individuals and partners by month, quarter, and year. From that Contributors page, you can follow links to their merged PRs on GitHub.


### Partner contributions

The following table highlights contributions made by Partners. This table lists the Partner who contributed the pull request, the external pull request, and the GitHub issue number associated with it (if available). 

{% include release-notes/engcomm-2-3-0-partner.md %}

### Individual contributor contributions

The following table identifies contributions from our community members. This table lists the external pull requests, the GitHub issue number associated with it (if available), and the community member who contributed the pull request.

{% include release-notes/engcomm-2-3-0-issues.md %}

### System requirements

Our technology stack is built on PHP and MySQL. For details, see [Technology stack requirements]({{page.baseurl}}/install-gde/system-requirements-tech.html)


For more information, see [System Requirements]({{ page.baseurl }}/install-gde/system-requirements.html).

### Installation and upgrade instructions

You can install Magento Commerce 2.3.0  using Composer.

## Migration toolkits

The Data Migration Tool helps transfer existing Magento 1.x store data to Magento 2.x. This command-line interface includes verification, progress tracking, logging, and testing functions. For installation instructions, see [Install the Data Migration Tool]({{page.baseurl}}/migration/migration-tool-install.html). Consider exploring or contributing to the [Magento Data Migration repository](https://github.com/magento/data-migration-tool).

The [Code Migration Toolkit](https://github.com/magento/code-migration) helps transfer existing Magento 1.x store extensions and customizations to Magento 2.0.x. The command-line interface includes scripts for converting Magento 1.x modules and layouts.


<|MERGE_RESOLUTION|>--- conflicted
+++ resolved
@@ -167,12 +167,8 @@
 
 ### Installation, upgrade, deployment
 
-<<<<<<< HEAD
-<!---MAGETWO-94173 -->* Magento backup functionality is no longer enabled by default, and the code has been deprecated. See [Back up and roll back the file system, media, and database]({{ page.baseurl }}/install-gde/install/cli/install-cli-backup.html) for more information on backup strategies. 
-=======
 <!---MAGETWO-94173 -->
-* Magento backup functionality is no longer enabled by default, and the code has been deprecated. See [Back up and roll back the file system, media, and database](https://devdocs.magento.com/guides/v2.3/install-gde/install/cli/install-cli-backup.html) for more information on backup strategies. 
->>>>>>> 97bcd12a
+* Magento backup functionality is no longer enabled by default, and the code has been deprecated. See [Back up and roll back the file system, media, and database]({{ page.baseurl }}/install-gde/install/cli/install-cli-backup.html) for more information on backup strategies. 
  
 <!---MAGETWO-86717 -->
 * All existing installation and data scripts have been converted into declarative schema data patches for easier deployment. 
@@ -275,12 +271,8 @@
 <!--- MAGETWO-87562 -->
 *  Database rollback with SSH now works as expected. [GitHub-12064](https://github.com/magento/magento2/issues/12064)
 
-<<<<<<< HEAD
-<!---MAGETWO-87524 -->*  New command-line interface commands that support enabling and disabling the Magento Profiler have been added. See [Enable profiling (MAGE_PROFILER)]({{ page.baseurl }}/config-guide/bootstrap/mage-profiler.html) for more information. [GitHub-9277](https://github.com/magento/magento2/issues/9277)
-=======
 <!---MAGETWO-87524 -->
-*  New command-line interface commands that support enabling and disabling the Magento Profiler have been added. See [Enable profiling (MAGE_PROFILER)](https://devdocs.magento.com/guides/v2.2/config-guide/bootstrap/mage-profiler.html) for more information. [GitHub-9277](https://github.com/magento/magento2/issues/9277)
->>>>>>> 97bcd12a
+*  New command-line interface commands that support enabling and disabling the Magento Profiler have been added. See [Enable profiling (MAGE_PROFILER)]({{ page.baseurl }}/config-guide/bootstrap/mage-profiler.html) for more information. [GitHub-9277](https://github.com/magento/magento2/issues/9277)
 
 <!---MAGETWO-87646 -->
 *  A fatal error no longer occurs when you run `bin/magento sampledata:deploy`  before installing Magento.  *Fix submitted by Quaternion in pull request [13571](https://github.com/magento/magento2/pull/13571)*. 
@@ -1942,28 +1934,11 @@
 <!-- MAGETWO-75114 -->
 * The `@deprecated` tag has been added to `Magento\Store\Model\Store::$_isAdminSecure`.  [GitHub-4720](https://github.com/magento/magento2/issues/4720)
 
-<<<<<<< HEAD
-<!-- MAGETWO-80287 -->* A new static test detects blocks without the `name` attribute. 
-
-<!-- MAGETWO-87524 -->*  The [Contribution Guide]({{ page.baseurl }}/contributor-guide/backward-compatible-development/ )  now suggests that contributors specify possible replacements for deprecated code. [GitHub-10133](https://github.com/magento/magento2/issues/10133)
-
-
-<!---MAGETWO-87056 -->*  You can now use the command-line interface to create a new administrator. Previously, Magento did not recognize configured tableprefix, which prevented Magento from creating the new user. [GitHub-11176](https://github.com/magento/magento2/issues/11176)
-
-
-<!-- MAGETWO-87936 -->*   The `getToolbarBlock()` method  has been refactored to permit removal of product_list_toolbar. [GitHub-9413](https://github.com/magento/magento2/issues/9413) 
-
-
-<!-- MAGETWO-87064 -->*  When you use a UI component-based form and add a custom regular expression pattern validation to an input field, Magento now properly converts the supplied pattern from a string to a JavaScript RegEx object. [GitHub-9919](https://github.com/magento/magento2/issues/9919) 
-
-<!-- MAGETWO-87524 -->*  The `hasDataChanges` function now returns false as expected when no data has been changed. [GitHub-12374](https://github.com/magento/magento2/issues/12374)
-=======
 <!-- MAGETWO-80287 -->
 * A new static test detects blocks without the `name` attribute. 
->>>>>>> 97bcd12a
 
 <!-- MAGETWO-87524 -->
-*  The [Contribution Guide](https://devdocs.magento.com/guides/v2.3/contributor-guide/backward-compatible-development/ )  now suggests that contributors specify possible replacements for deprecated code. [GitHub-10133](https://github.com/magento/magento2/issues/10133)
+*  The [Contribution Guide]({{ page.baseurl }}/contributor-guide/backward-compatible-development/ )  now suggests that contributors specify possible replacements for deprecated code. [GitHub-10133](https://github.com/magento/magento2/issues/10133)
 
 <!---MAGETWO-87056 -->
 *  You can now use the command-line interface to create a new administrator. Previously, Magento did not recognize configured tableprefix, which prevented Magento from creating the new user. [GitHub-11176](https://github.com/magento/magento2/issues/11176)
@@ -2131,17 +2106,8 @@
 
 ### Payment methods
 
-<<<<<<< HEAD
-<!--- MAGETWO-83340 -->* Merchants can now provide customized error messages when a transaction fails at the payment stage. Previously, Magento displayed this default message when an error occurred: `Transaction has been declined. Please try again later.` For more details, please, see {{ page.baseurl }}/payments-integrations/payment-gateway/error-code-mapper.html. 
-
-
-<!-- MAGETWO-87154 -->*  Magento no longer throws a validation error at the payments step of check out when an agreements checkbox is present. [GitHub-11885](https://github.com/magento/magento2/issues/11885) 
-
-<!--- MAGETWO-94402-->* Magento now displays the correct billing address in the order confirmation email when  **Paypal Express Checkout** is enabled. Previously, Magento displayed the shipping address instead of the billing address. 
-=======
 <!--- MAGETWO-83340 -->
-* Merchants can now provide customized error messages when a transaction fails at the payment stage. Previously, Magento displayed this default message when an error occurred: `Transaction has been declined. Please try again later.` For more details, see http://devdocs.magento.com/guides/v2.3/payments-integrations/payment-gateway/error-code-mapper.html. 
->>>>>>> 97bcd12a
+* Merchants can now provide customized error messages when a transaction fails at the payment stage. Previously, Magento displayed this default message when an error occurred: `Transaction has been declined. Please try again later.` For more details, see {{ page.baseurl }}/payments-integrations/payment-gateway/error-code-mapper.html. 
 
 <!-- MAGETWO-87154 -->
 *  Magento no longer throws a validation error at the payments step of check out when an agreements checkbox is present. [GitHub-11885](https://github.com/magento/magento2/issues/11885) 
@@ -2205,20 +2171,11 @@
 
 ### Performance
 
-<<<<<<< HEAD
-<!-- MAGETWO-93753 -->* The price indexer is now scoped and multithreaded, which improves layered navigation, search, and indexing actions for complex sites with multiple websites and that have many price books.
-
-
-<!-- MAGETWO-91934 -->* You can change store locale without the exporting and importing configuration data. While Magento is in production mode and the `SCD_ON_DEMAND` is enabled, the Magento store and admin locale options are available. See [Change locales]({{ page.baseurl }}/cloud/live/sens-data-over.html#change-locales).
-
-<!-- MAGETWO-90564 -->* The catalog rule re-indexing operation has been optimized, and average re-indexing time (which depends on rule conditions) has improved by more than  80%.  Previously, a full catalog rule re-index operation on a medium B2C store took more than 20 minutes. 
-=======
 <!-- MAGETWO-93753 -->
 * The price indexer is now scoped and multithreaded, which improves layered navigation, search, and indexing actions for complex sites with multiple websites and that have many price books.
->>>>>>> 97bcd12a
 
 <!-- MAGETWO-91934 -->
-* You can change store locale without the exporting and importing configuration data. While Magento is in production mode and the `SCD_ON_DEMAND` is enabled, the Magento store and admin locale options are available. See [Change locales](https://devdocs.magento.com/guides/v2.2/cloud/live/sens-data-over.html#change-locales).
+* You can change store locale without the exporting and importing configuration data. While Magento is in production mode and the `SCD_ON_DEMAND` is enabled, the Magento store and admin locale options are available. See [Change locales]({{ page.baseurl }}/cloud/live/sens-data-over.html#change-locales).
 
 <!-- MAGETWO-90564 -->
 * The catalog rule re-indexing operation has been optimized, and average re-indexing time (which depends on rule conditions) has improved by more than  80%.  Previously, a full catalog rule re-index operation on a medium B2C store took more than 20 minutes. 
