--- conflicted
+++ resolved
@@ -1322,15 +1322,6 @@
 
 <!-- MAGETWO-91712 -->* All relevant attributes are now populated in the Google Tag Manager when a customer adds a product to their shopping cart. Previously, grouped, bundle, and configurable product attributes were missing in the Google Tag Manager. 
 
-
-<<<<<<< HEAD
-
-
-=======
-## About Magento 2.3.0 Beta release
->>>>>>> 89423827
-
-
 ### GraphQL
 
 <!---ENGCOM-2318 -->* Category queries return category `id` and `name` values as expected.  *Fix submitted by [Valeriy Naida](https://github.com/naydav) in pull request [16036](https://github.com/magento/graphql-ce/pull/119)*. [GitHub-116](https://github.com/magento/magento2/issues/116)
