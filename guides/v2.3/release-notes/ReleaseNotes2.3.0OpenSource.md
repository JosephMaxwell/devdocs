---
group: release-notes
title: Magento Open Source 2.3.0 Release Notes
---

*Release notes published November 28, 2018 and last updated on July 31, 2019.*

We are pleased to present {{site.data.var.ce}} 2.3.0 General Availability. This release includes numerous functional fixes and enhancements.

## Apply patch PRODSECBUG-2233 to address critical remote code execution vulnerability (RCE)

An unauthenticated cross-site scripting vulnerability combined with an authenticated Phar deserialization vulnerability has left this version of Magento Open Source open to serious exploit. An attacker can use these vulnerabilities to inject JavaScript into the Magento Admin and subsequently launch malicious code in a store user’s browser.  **We strongly recommend that all users of the affected versions of Magento download and apply the appropriate patch as soon as possible**. This issue and the available patches are discussed in the [Extending the June 25 Security Update to Older Versions of Magento](https://community.magento.com/t5/Magento-DevBlog/Extending-the-June-25-Security-Update-to-Older-Versions-of/ba-p/138231)
blog post. Locate the patch by the name. We provide Git-based and Composer-based patches. 

## Apply patch PRODSECBUG-2198 to address critical SQL injection vulnerability

A SQL injection vulnerability has been identified in pre-2.2.8 Magento code. To quickly protect your store from this vulnerability only, install patch PRODSECBUG-2198.  However, to protect against this vulnerability and others, you must upgrade to Magento Commerce or Open Source  2.2.8. **We strongly suggest that you install these full patches as soon as you can**.
 
See the description of  PRODSECBUG-2198  in the  [Magento Security Center](https://magento.com/security/patches/magento-2.3.1-2.2.8-and-2.1.17-security-update) for information on this vulnerability. 


Follow these steps to download and apply this patch:

1. Access the Downloads page [here](https://magento.com/tech-resources/download#download2288).

2. Select the Git-based option from **Select your format**.

4. Download the patch and upload to a specific directory in your Magento installation such as `m2-hotfixes` (confirm  that the directory is not accessible publicly).

5. From your project root, apply the patch.  `git apply ./m2-hotfixes/<patch-file-name>`.

6. Refresh the cache from the Admin (**System** > **Cache Management**).

## Highlights

{{site.data.var.ce}} 2.3.0 includes a wealth of new features as well as hundreds of enhancements and fixes to the core product. Look for the following highlights in this release:




### Merchant tool enhancements

* **Inventory Management (provided by [Magento Inventory (was MSI)](https://github.com/magento/inventory))** is now available with Magento 2.3.0. It lets merchants manage inventory for all product types in a single warehouse and across complex shipping networks. Merchants can manage these locations as sources, tracking on-hand inventory quantities per product. Stocks map these sources and sales channels (websites) to provide an accurate, salable quantity as inventory pools for concurrent checkout and product reservations. Inventory Management also updates order and shipment options, giving you full control over your stock. 
  	
	Magento Inventory is a Magento Community Engineering special project open to contributors. To take part and contribute, see the [Magento Inventory GitHub](https://github.com/magento/inventory) repository and [wiki](https://github.com/magento/inventory/wiki) to get started. Join us in our [Slack](https://magentocommeng.slack.com/messages/C5FU5E2HY) channel (or [self signup](https://tinyurl.com/engcom-slack)) to discuss the project.
   * [Inventory Management overview]({{ page.baseurl }}/inventory/index.html) for developer documentation 
   * [Managing Inventory](https://docs.magento.com/m2/ce/user_guide/catalog/inventory-management.html) for merchant information and instructions 



### Improved developer experience

* **PWA Studio** is a set of tools that support the development, deployment and maintenance of progressive web applications. See [Magento PWA documentation](https://magento.github.io/pwa-studio/) for information about this toolset as well as information about contributing to this ongoing project.  

* **Declarative schema** simplifies installation and upgrade procedures for Magento and extensions. Declarative schema reduce the need for many database scripts, eliminating the need to maintain these scripts. And here's a big advantage: This features enables Magento to roll out database schema changes in patch releases (not currently possible). This feature supports split and shared database structures and database structure validation. 

* **GraphQL API** is now available with Magento 2.3.0. This API provides an alternative to REST and SOAP web APIs for custom frontend development, including headless storefronts and PWAs. See [GraphQL Developer Guide]({{site.baseurl}}/guides/v2.3/graphql/index.html) for more information about Magento's implementation of this data query language. GraphQL is a Magento Community Engineering special project open to contributors. To take part and contribute, see the [GraphQL GitHub](https://github.com/magento/graphql-ce) repository and [wiki](https://github.com/magento/graphql-ce/wiki) to get started. Join us in our [Slack](https://magentocommeng.slack.com/messages/C8076E0KS) channel (or [self signup](https://tinyurl.com/engcom-slack)) to discuss the project.

* **Asynchronous Web APIs** allow any previous Magento REST APIs to be called asynchronously. This community-contributed feature includes separate status APIs that have been created to check the status of each request. Developers can now use the asynchronous APIs  in conjunction with queues that have also been migrated to {{site.data.var.ce}}. See [Asynchronous web endpoints]({{ page.baseurl }}/rest/asynchronous-web-endpoints.html) for more information. 

* **Bulk Web APIs**  allow all existing REST APIs to accept payloads with multiple entities. These community-contributed bulk APIs support more efficient and scalable implementations that eliminate round-trip network overhead. Like asynchronous APIs, bulk web APIs can be used in conjunction with queues that have also been migrated to {{site.data.var.ce}}. [See Bulk endpoints]({{ page.baseurl }}/rest/bulk-endpoints.html) for more information. 

* **Updates to Magento's tech stack (including upgraded PHP support to maintain PCI compliance)** include upgrades to Redis, MySQL, Elasticsearch, compatibility with PHP 7.2.x. 



### Substantial security enhancements

* Over 30 security fixes to core Magento code

* Cache flush ACL provides granular access to cache management settings to prevent accidental changes that could potentially affect system performance. This ACL also lets merchants control which administrative users can clear site caches. 

* 2FA/CAPTCHA protects the Admin panel against stolen passwords and affects stores against bots. 


See [Magento Security Center](https://magento.com/security/patches/magento-2.2.7-and-2.1.16-security-update) for a comprehensive discussion of these issues. All exploitable security issues fixed in this release (2.3.0) have been ported to 2.2.7, 2.1.16, 1.14.4.0, and 1.9.4.0, as appropriate.


### Core bundled extension enhancements

#### Amazon Payments

* Added branding to the Amazon Pay configuration section in the Admin

* Improved extension architecture and performance


#### dotmailer

* 	dotmailer now supports the Magento Commerce split database mode. 


#### Klarna

* Added descriptive text to the Refund API call  

* Added a link to the Klarna merchant portal  

* Added a detailed Klarna message in the Magento Admin where needed  

* Added an initial Magento Functional Test Framework (MFTF) test and support for future tests  

* Extended cleanser filtering  

* Added support for PHP 7.2 and dropped support for PHP 5.6

#### Magento Shipping

* The Magento Shipping **Click & Collect** feature offers merchants the ability to:
 
	* Provide Click & Collect as a shipping option to customers, enabling them to directly collect shipments from designated source locations or stores
 
	* Configure source locations available for Click & Collect pick-ups

	* Updates to Shipment Form for UPS (U.S. only)

	* Customers can also select Click & Collect locations during checkout. This feature is supported by workflows and notifications for Click & Collect pick up, packing, and collection.

 
* The batch details page now displays collection point addresses, as applicable
 
* Activation notices can now be translated.

* Tracking popups for multi-package shipments are now displayed.
 
* The dispatch details page has been enhanced.

#### Vertex

* The Magento implementation of Vertex now supports Vertex O Series 7.0. 

### Other improvements


* **Elasticsearch support for {{site.data.var.ce}} version**. Elasticsearch support was previously provided in Magento Commerce only. 

* **Improvements to release packaging** plus an increase in test automation, results in a faster, more efficient release process and improved product quality. 

* Upgrade of Magento Functional Test Framework (MFTF) to 2.3.6. 


### Installation, upgrade, deployment

<<<<<<< HEAD
<!---MAGETWO-94173 -->* Magento backup functionality is no longer enabled by default, and the code has been deprecated. See [Back up and roll back the file system, media, and database]({{ page.baseurl }}/install-gde/install/cli/install-cli-backup.html) for more information on backup strategies. 
=======
<!---MAGETWO-94173 -->
* Magento backup functionality is no longer enabled by default, and the code has been deprecated. See [Back up and roll back the file system, media, and database](https://devdocs.magento.com/guides/v2.3/install-gde/install/cli/install-cli-backup.html) for more information on backup strategies. 
>>>>>>> 97bcd12a

<!---MAGETWO-86717 -->
* All existing installation and data scripts have been converted into declarative schema data patches for easier deployment. 

<!--- MAGETWO-83409, MAGETWO-81578-->
* The `bin/magento setup` command now provides a rollback option that prompts the user to optionally retain files for future rollbacks. *Fix submitted by Oscar Recio in pull request 11750*. [GitHub-6460](https://github.com/magento/magento2/issues/6460)

<!--- MAGETWO-82781-->
* The `user.ini` files now recommend the correct values for `php_value memory_limit`. 
*Fix submitted by Mr. Lewis in pull request [11760](https://github.com/magento/magento2/pull/11760)*. [GitHub-11322](https://github.com/magento/magento2/issues/11322)

<!--- MAGETWO-81992-->
* You can now use the `bin/magento cron:install`  and `cron:remove` commands to install or uninstall cron across multiple Magento installations with the same crontab. Previously, you could not create different crontab entries for multiple Magento installations that were in different folders because they used the same `#~ MAGENTO START` and `#~ MAGENTO END` suffixes. *Fix submitted by Adrian Martinez in pull request [11360](https://github.com/magento/magento2/pull/11360)*. 

<!--- MAGETWO-81965-->
* The default time setting for `cron` success  and failure history is now seven days. *Fix submitted by Max Chadwick in pull request [11463](https://github.com/magento/magento2/pull/11463)*.

<!--- MAGETWO-82752-->
* In Magento deployments using multiple languages, the `Framework/translation.php` constructor that sets a store's locale now uses the correct locale. *Fix submitted by Wiard van Rij in pull request [10913](https://github.com/magento/magento2/pull/10913)*. [GitHub-10673](https://github.com/magento/magento2/issues/10673)

<!--- MAGETWO-82294-->
* The `.htaccess` template now uses Apache 2.4 syntax. *Fix submitted by Jonas Hünig in pull request [11466](https://github.com/magento/magento2/pull/11466)*. [GitHub-10810](https://github.com/magento/magento2/issues/10810)

<!--- MAGETWO-69895-->
* When a callback during commit throws an exception, the calling plugin can now distinguish this exception from an unsuccessful commit, and logs an exception. Previously, Magento threw an asymmetric transaction rollback error. *Fix submitted by Wayne Theisinger in pull request [9955](https://github.com/magento/magento2/pull/9955)*.  [GitHub-6497](https://github.com/magento/magento2/issues/6497)

<!---MAGETWO-71744 -->
* The links that the Admin panel provides to backup packages now link to the expected packages. Previously, these links permitted you to download only the latest backup package. *Fix submitted by will-b in pull request [10593](https://github.com/magento/magento2/pull/10593)*.  [GitHub-10032](https://github.com/magento/magento2/issues/10032)

<!---MAGETWO-71359 -->
* All `cron` schedule times are now saved in UTC and then displayed to the user in the expected time zone. Previously, the `cron` schedule times in the database were in local date time formats and not UTC, while the other system dates and times were saved as UTC in the database. *Fix submitted by Anton Evers in pull request [10432](https://github.com/magento/magento2/pull/10432)*. [GitHub-4237](https://github.com/magento/magento2/issues/4237)

<!---MAGETWO-94844 -->
* You can install and deploy Magento without first creating an administrator account. 

<!---MAGETWO-93699 -->
* Improved the cron job management process during the deploy phase to prevent database locks and other critical issues. Now, all cron jobs stop during the deploy phase and restart after deployment completes.

<!---MAGETWO-91863 -->
* Statistics collection for the Reports module is now disabled by default. To enable or partially disable it, see **System Configuration** > **General** > **Reports**. Note that certain product features, such as  Magento Commerce dynamic customer segments (specifically the ones based on viewed products), rely on Reports data collection to function properly. 

<!---MAGETWO-88281 -->
* You can now add a new IP address to an existing list by appending the new address with the `- add` flag rather than replacing a former address with a new one.  *Fix submitted by Serhii in pull request [13783](https://github.com/magento/magento2/pull/13783)*. [GitHub-10559](https://github.com/magento/magento2/issues/10559)

<!---MAGETWO-88045 -->
* Magento now provides an input/output helper object that supports easier access to styling objects in the Symfony console. *Fix submitted by Malyovanets Nickolas in pull request [13741](https://github.com/magento/magento2/pull/13741)*. 

<!---MAGETWO-88258 -->
* The `.htaccess` file in the `pub/static` folder now includes a `RewriteBase` directive, which supports the installation of Magento under a directory inside the web root. Note: Setting this directive in the `.htaccess` file in Magento root  without setting it in `.htaccess` under `pub/static`  will result in a missing file.  *Fix submitted by Malyovanets Nickolas in pull request [13788](https://github.com/magento/magento2/pull/13788)*. 

<!---MAGETWO-88017 -->
* The list of IP addresses for maintenance status no longer includes commas, which facilitates directly copy and pasting the addresses as needed.  *Fix submitted by Malyovanets Nickolas in pull request [13727](https://github.com/magento/magento2/pull/13727)*. 


<!---MAGETWO-86567 -->
* `PhpFormatter` has been refactored to recursively return the array representation using short array syntax `[]` instead of long `array()`. If the given variable is not an array, it uses the standard `var_export` behavior. This change supports Magento coding standards. *Fix submitted by Malyovanets Nickolas in pull request [1193](https://github.com/magento/magento2/pull/1193)*. [GitHub-758](https://github.com/magento/magento2/issues/758)

<!---MAGETWO-86276 -->
* The icons that represent the Extension Manager and Module Manager in the main area and left-hand menu of the Web Setup Wizard have been refactored for consistency with Magento UI guidelines. *Fix submitted by Danny Verkade in pull request [12960](https://github.com/magento/magento2/pull/12960)*. [GitHub-11236](https://github.com/magento/magento2/issues/11236)

<!--- MAGETWO-87025 -->
*  You can now deploy static content on demand while in production mode.

<!--- MAGETWO-84646 -->
* Magento now restarts cron jobs as needed after a cron job was terminated during execution.

<!--- MAGETWO-88212 85273 -->
* The `CrontabManager.php` file has been updated as follows: If `crontab` has already been populated, the `bin/magento cron:install` command adds `#~ MAGENTO START` and the rest of code directly to the last row of crontab without any spaces. *Fix submitted by Michele Fantetti in pull request [12609](https://github.com/magento/magento2/pull/12609)*.

<!--- MAGETWO-71059 -->
* `Zend_Json` in the setup `PackagesAuth` has been replaced with the new `Serializer\Json`. [GitHub-9236](https://github.com/magento/magento2/issues/9236)

<!--- MAGETWO-71896 -->
* Static versioning and minification no longer  break email font styles. [GitHub-8241](https://github.com/magento/magento2/issues/8241)

<!--- MAGETWO-82461 -->
* We've fixed an issue with using the command line to install or remove `crontab`. Previously, installing or removing `crontab`  via the command line appended `2>&1` to entries, even those not related to Magento. [GitHub-11586](https://github.com/magento/magento2/issues/11586)

<!--- ENGCOM-1187 -->
* The **Back** button that was previously accessible during the first step of installation has been disabled. *Fix submitted by [Mastiuhin Oleksandr](https://github.com/mastiuhin-olexandr) in pull request  [14460](https://github.com/magento/magento2/pull/14460)*. [GitHub-14307](https://github.com/magento/magento2/issues/14307)

<!--- ENGCOM-1108 -->
* Multifields that previously lacked labels in forms now display labels. *Fix submitted by Rostyslav in pull request  [14383](https://github.com/magento/magento2/pull/14383)*. [GitHub-7428](https://github.com/magento/magento2/issues/7428)

<!--- ENGCOM-1360 -->
* The `app:config:dump` command now has an argument that supports dumping only the specified settings that are required to prepare static content on a build system, not all system settings. This new option (`config-types`) makes it possible to dump scopes and themes automatically (which are needed for a build system) while managing system settings manually using `config:set --lock-config`.  *Fix submitted by Ihor Sviziev in pull request [14807](https://github.com/magento/magento2/pull/14807)*.  [GitHub-11396](https://github.com/magento/magento2/issues/11396) 

<!--- MAGETWO-86569 -->
* You can now switch to default mode from production mode. Previously, if you tried to switch back to default mode, Magento displayed this error, `Cannot switch into given mode 'default'`. [GitHub-4292](https://github.com/magento/magento2/issues/4292) 

<!--- MAGETWO-87152 -->
*  The Web Setup wizard now loads successfully when session storage is configured to use memcache in `env.php`. [GitHub-9633](https://github.com/magento/magento2/issues/9633)

<!--- MAGETWO-87562 -->
*  Triggers now work as expected during database backup. Previously, triggers were missing, which resulted in incorrect indexing. [GitHub-9036](https://github.com/magento/magento2/issues/9036)

<!--- MAGETWO-87562 -->
*  Magento no longer automatically disables maintenance mode during a scheduled back up. [GitHub-9918](https://github.com/magento/magento2/issues/9918)

<!--- MAGETWO-87562 -->
*  Database rollback with SSH now works as expected. [GitHub-12064](https://github.com/magento/magento2/issues/12064)

<<<<<<< HEAD
<!---MAGETWO-87524 -->*  New command-line interface commands that support enabling and disabling the Magento Profiler have been added. See [Enable profiling (MAGE_PROFILER)]({{ page.baseurl }}/config-guide/bootstrap/mage-profiler.html) for more information. [GitHub-9277](https://github.com/magento/magento2/issues/9277)
=======
<!---MAGETWO-87524 -->
*  New command-line interface commands that support enabling and disabling the Magento Profiler have been added. See [Enable profiling (MAGE_PROFILER)](https://devdocs.magento.com/guides/v2.2/config-guide/bootstrap/mage-profiler.html) for more information. [GitHub-9277](https://github.com/magento/magento2/issues/9277)
>>>>>>> 97bcd12a

<!---MAGETWO-87646 -->
*  A fatal error no longer occurs when you run `bin/magento sampledata:deploy`  before installing Magento.  *Fix submitted by Quaternion in pull request [13571](https://github.com/magento/magento2/pull/13571)*. 

* Disabling the Amazon Payments feature while using the Web Wizard to  install Magento no longer breaks the checkout process. 




#### Web server configuration

<!---MAGETWO-87916 -->
* `web/unsecure/base_url` config has been added to website and store scope. *Fix submitted by Jeroen in pull request [13659](https://github.com/magento/magento2/pull/13659)*. 

<!---MAGETWO-87748 -->
* The `static/` string has been removed from the `resource` parameter, allowing `static.php` to generate the specified resource correctly. *Fix submitted by Daniel in pull request [13361](https://github.com/magento/magento2/pull/13361)*. 

<!---MAGETWO-94349 -->
* Fixed an issue with the shared configuration settings in `app/etc/config.php` that caused `recursion detected` errors during deployment.

<!---MAGETWO-70764 -->
* You can now set a default value to fields with config field type `image` or `file`. [GitHub-10253](https://github.com/magento/magento2/issues/10253)

<!---MAGETWO-71061 -->
* We’ve removed `Zend_Json` from `Setup/Migration.php`. [GitHub-10341](https://github.com/magento/magento2/issues/10341)

<!--- ENGCOM-2610 -->
* The licenses listed in `composer.json` have been updated for accuracy. *Fix submitted by Marcel Hauri in pull request  [17268](https://github.com/magento/magento2/pull/17268)*. [GitHub-17225](https://github.com/magento/magento2/issues/17225)

<!--- ENGCOM-2125 -->
* Magento multi-store installations now use the store view-specific values from the Store Configuration if they differ from the global default configuration settings. Previously, Magento loaded the wrong home page in multi-store deployments. *Fix submitted by Hitesh in pull request  [16046](https://github.com/magento/magento2/pull/16046)*. [GitHub-15205](https://github.com/magento/magento2/issues/15205), [GitHub-15245](https://github.com/magento/magento2/issues/15245)

<!--- ENGCOM-748 -->
* Magento no longer displays deprecated currencies in the currency dropdown menu that is displayed during the setup process. *Fix submitted by Malyovanets Nickolas in pull request  [13782](https://github.com/magento/magento2/pull/13782)*. [GitHub-13760](https://github.com/magento/magento2/issues/13760)

<!--- ENGCOM-838 -->
* You can now successfully create a new store view from the Admin. Previously, Magento displayed this message when you attempted to create a new storeview, `Requested store is not found`. *Fix submitted by Pieter Hoste in pull request  [14043](https://github.com/magento/magento2/pull/14043)*. [GitHub-12421](https://github.com/magento/magento2/issues/12421), [GitHub-12405](https://github.com/magento/magento2/issues/12405)

<!--- ENGCOM-850 -->
* Magento now sends order sent email as expected. *Fix submitted by pawcioma in pull request  [14051](https://github.com/magento/magento2/pull/14051)*. [GitHub-13769](https://github.com/magento/magento2/issues/12421), [GitHub-12405](https://github.com/magento/magento2/issues/13769)

<!--- ENGCOM-805 -->
* The output of the `setup:static-content:deploy` command has been  changed to a less alarming color.  *Fix submitted by Pieter Hoste in pull request [13975](https://github.com/magento/magento2/pull/13975)*.  [GitHub-12404](https://github.com/magento/magento2/issues/12404)

<!--- ENGCOM-1419 -->
* XML sitemap generation can now be scheduled.  *Fix submitted by Rostyslav in pull request [14908](https://github.com/magento/magento2/pull/14908)*.  [GitHub-5768](https://github.com/magento/magento2/issues/5768)

<!--- MAGETWO-87155-->
* Issues with the database backup command have been resolved. [GitHub-1287](https://github.com/magento/magento2/issues/12877) 

<!---MAGETWO-87449 -->
* Magento now displays a more informative message you update a module and then switch to a different branch of source control that contains a lower version of that module. [GitHub-9981](https://github.com/magento/magento2/issues/9981)   

<!---MAGETWO-87154 -->
*  Disabling the **State is Required for** field from **Admin** > **Stores** > **Settings** > **Configuration** > **General** now works as expected. [GitHub-12894](https://github.com/magento/magento2/issues/12894)




### Analytics

<!---MAGETWO-87520-->
* PHPDocs have been added as needed for methods throughout the code base. *Fix submitted by Aki Ojalehto in pull request [13337](https://github.com/magento/magento2/pull/13337)*. 

<!--- MAGETWO-85059 -->
* Users are now subscribed by default to the Advanced Reporting service.



### Backend

<!---ENGCOM-1831 -->
* Customers can now successfully download and export PDFs after logging in. Previously, customers were redirected to the Admin when trying to download or export data to a PDF right after logging in.  *Fix submitted by Sanjay Patel in pull request [15766](https://github.com/magento/magento2/pull/15766)*.  [GitHub-15510](https://github.com/magento/magento2/issues/15510)

<!---ENGCOM-2158 -->
* Admin tabs are now ordered as expected. Previously, when you used the `addTabAfter` method to add two or more tabs to the Admin (for example, to the order view page), the sort order of the tabs was incorrect.  *Fix submitted by Tiago Sampaio in pull request [16412](https://github.com/magento/magento2/pull/16412)*.  [GitHub-16174](https://github.com/magento/magento2/issues/16174)

<!---ENGCOM-2339 -->
* The headers of the User Agent Rules table now align as expected with the content of the table's rows.  *Fix submitted by Justin in pull request [16792](https://github.com/magento/magento2/pull/16792)*.  [GitHub-16703](https://github.com/magento/magento2/issues/16703)

<!---ENGCOM-2919 -->
* The **Enter** button on the customer grid now filters the table as expected. Previously, clicking **Enter**  did not filter contents but simply changed the display to the next page of the grid.  *Fix submitted by Ronak Patel in pull request  [17650](https://github.com/magento/magento2/pull/17650)*. [GitHub-17789](https://github.com/magento/magento2/issues/17789)

<!--- ENGCOM-870 -->
* The **Report an Issue** link on Admin pages now opens in a new tab. *Fix submitted by Danilo Argentiero in pull request  [14016](https://github.com/magento/magento2/pull/14016)*. [GitHub-14010](https://github.com/magento/magento2/issues/14010)




### Bundle

<!---MAGETWO-87524 -->
*  You can now successfully save updates to bundle products. [GitHub-6916](https://github.com/magento/magento2/issues/6916)

<!---MAGETWO-86659 -->
* Unused `count()` methods have been removed from template files throughout the code base. *Fix submitted by Ihor Sviziev in pull request [13138](https://github.com/magento/magento2/pull/13138)*. 

<!--- MAGETWO-90797 -->
* You can now successfully delete an option from a bundle product. 

<!---ENGCOM-1389 -->
* Imported bundle products are now assigned stock status as expected. Previously, when you imported a new or replacement bundle product, Magento did not generate an entry  in `cataloginventory_stock_status`, and as a result,  Magento could not successfully display the product on the storefront. *Fix submitted by Adam Paterson in pull request  [14016](https://github.com/magento-engcom/import-export-improvements/pull/104)*. [GitHub-12330](https://github.com/magento/magento2/issues/12330)

<!---ENGCOM-1830 -->
* Magento no longer includes expired special prices for bundle options when displaying product price ranges. *Fix submitted by Sanjay Patel in pull request [15768](https://github.com/magento/magento2/pull/15768)*.  [GitHub-15457](https://github.com/magento/magento2/issues/15457)


<!---MAGETWO-87058 -->
*  Reports now handle bundle and group products as expected. Previously, when a merchant viewed the Products in cart report, the report gives error if the cart contains a bundle or a grouped product. [GitHub-12079](https://github.com/magento/magento2/issues/12079)


 

### CAPTCHA

<!-- MAGETWO-93718 -->
* Customers can now successfully log in when guest checkout is disabled and CAPTCHA is enabled. Previously, Magento threw the `Provided form does not exist` error when a customer tried to log in under these conditions. 

<!-- MAGETWO-92127 -->
* CAPTCHA validation now works when the **Website Restrictions** setting is enabled. 




### Cart and checkout

<!--- MAGETWO-87524 -->
*  Magento no longer displays an integrity constraint violation error after when a customer reorders a  product with custom options. [GitHub-12705](https://github.com/magento/magento2/issues/12705)


<!--- MAGETWO-87152 -->
*  You can now save emoji in custom product options. [GitHub-12058](https://github.com/magento/magento2/issues/12058)

<!--- MAGETWO-90132 -->
* Magento no longer caches warning messages as often as a customer clicks the **Update Shopping Cart** button while the shopping cart page loads. Previously, Magento cached a warning message each time a customer clicked this button while the page loaded in Firefox or Chrome, and this action resulted in multiple warning messages appearing on the top of the shopping cart page.


<!--- MAGETWO-87126 -->
*  Magento now displays the expected state in the Multishipping New Address form when a customer enters information on the Ship to Multiple Addresses page. *Fix submitted by enriquei4 in pull request [13367](https://github.com/magento/magento2/pull/13367)*. [GitHub-8069](https://github.com/magento/magento2/issues/8069)

<!---MAGETWO-83562 -->
* `update button.phtml` has been simplified to optimize translation. *Fix submitted by Karla Saaremäe in pull request 12155*. 

<!--- MAGETWO-83196-->
* You can now enter zip codes that contain no spaces for locations in the Netherlands. *Fix submitted by Oscar Recio in pull request [11961](https://github.com/magento/magento2/pull/11961)*. [GitHub-11898](https://github.com/magento/magento2/issues/11898)

<!--- MAGETWO-81823-->
* The text that appears above the billing address field on the checkout page has been edited to remove redundancy. *Fix submitted by Vova Yatsyuk in pull request [11399](https://github.com/magento/magento2/pull/11399)* 

<!--- MAGETWO-81175-->
* The One Touch Ordering feature allows users to place orders without going through full checkout. *Fix submitted by Daniel Korzeniowski*. 

<!--- MAGETWO-71761-->
* You can now delete the last product in your shopping cart even when the **Minimum Order Amount** setting (**Admin** > **Sales**) is enabled. Previously, if you tried to delete the last item in your cart under these circumstances, Magento would throw an exception. *Fix submitted by Anton Evers in pull request [10601](https://github.com/magento/magento2/pull/10601)* [GitHub-6151](https://github.com/magento/magento2/issues/6151)

<!--- MAGETWO-86894-->
* The checkout agreements `getList` method was refactored to include a new listing interface that supports the ability to set search criteria. *Fix submitted by Stanislav Idolov in pull request [13221](https://github.com/magento/magento2/pull/13221)*. 

<!--- MAGETWO-86787-->
* The shopping cart totals description on the checkout page now displays  discount labels as expected. *Fix submitted by Ihor Sviziev in pull request [13223](https://github.com/magento/magento2/pull/13223)*. 

<!--- MAGETWO-85890-->
* The checkout controller's JSON usage has been updated to use `$this->resultFactory->create(ResultFactory::TYPE_JSON);` instead of the object manager. 

<!-- MAGETWO-92137 -->
* Refreshing the checkout page no longer deletes the shipping address when a guest checks out. Previously, when the persistent shopping cart was enabled, refreshing the check out  page affected information entered into form fields for a guest checkout. 

<!-- MAGETWO-91771 -->
* Cart price rule condition values now handle commas as expected. 

<!--- MAGETWO-90296 -->
* When a customer is on the payment page and tries to reorder or retrace her steps backward through the checkout process, Magento now displays all the relevant shipping methods. Previously, Magento displayed only one shipping method under these circumstances.

<!--- MAGETWO-90294 -->
* You can now successfully change currency for an order before you complete the order. Previously, if you changed currency, when you  proceeded to checkout by choosing a Bank Transfer Payment as Payment Method, Magento displayed, **Your credit card will be charged for**. *Fix submitted by Roman K. in pull request [993](https://github.com/magento/magento2/pull/993)*. [GitHub-12526](https://github.com/magento/magento2/issues/12526)

<!--- MAGETWO-90292 -->
* Magento no longer combines the Custom Checkout and Shipping steps when Magento loads the checkout page. *Fix submitted by Roman K. in pull request [975](https://github.com/magento/magento2/pull/975)*.

<!--- MAGETWO-60846 -->
* Magento now alerts customers when a previously applied gift card has been removed during checkout. 

<!--- MAGETWO-91734 -->
*  Guest orders placed with gift cards can now be canceled as expected.

<!--- MAGETWO-91624 -->
*  Braintree now permits customers to change the billing address on orders when paying with a saved card. Previously, Braintree used the same address for both billing and shipping. 

<!--- MAGETWO-91465 -->
*  Customers can now change an existing  value in the checkout page’s  **State/Province** field to an alphanumeric value. Previously, when a customer tried to edit this field in this way, Magento did not place the order, and displayed a descriptive error message. 

<!--- MAGETWO-90971 -->
*  Magento now successfully processes an order that contains products that will be shipped to multiple shipping addresses. Previously, Magento did not complete the order, but displayed an error message. 

<!--- MAGETWO-62891 -->
*  Magento now saves the address that a customer enters during checkout if the customer selects **Save in address book**.  Previously, Magento saved the address, but left the default billing address field empty.

<!--- ENGCOM-1347 -->
* Excess requests on the checkout page have been removed. Previously, `customer/section/load` was called four times when Magento loaded the cart for the first time. *Fix submitted by Andrey Bezyazychnyy in pull request [14782](https://github.com/magento/magento2/pull/14782)*.  [GitHub-15457](https://github.com/magento/magento2/issues/15457)

<!--- ENGCOM-1716 -->
* The alignment of the **Purchased Order Form** button on the Review & Payments page has been corrected. *Fix submitted by Oscar Recio in pull request [15577](https://github.com/magento/magento2/pull/15577)*.  [GitHub-15334](https://github.com/magento/magento2/issues/15334)

<!--- ENGCOM-1039 -->
* `$.browser` has been deprecated and removed from the code base. *Fix submitted by Jonathan Kingston in pull request [14270](https://github.com/magento/magento2/pull/14270)*.  [GitHub-14267](https://github.com/magento/magento2/issues/14267)

<!--- ENGCOM-978 -->
* The minicart now updates as expected when a customer adds a configurable product to the cart while accessing the storefront on a device running Internet Explorer 11.x. *Fix submitted by Mastiuhin Oleksandr in pull request [14192](https://github.com/magento/magento2/pull/14192)*.  [GitHub-13820](https://github.com/magento/magento2/issues/13820)

<!--- ENGCOM-2959 -->
* Magento no longer unchecks the **My billing and shipping address are the same** checkbox when a customer uses an offline custom payment method for an order. Previously, when a customer used an offline custom payment method for an order, Magento unchecked this  checkbox on payment step if the shipping address was updated.  *Fix submitted by Jignesh Baldha in pull request [17628](https://github.com/magento/magento2/pull/17628)*. [GitHub-14819](https://github.com/magento/magento2/issues/14819)

<!--- ENGCOM-2833 -->
* Magento no longer displays an undefined string on the Order Summary page.  *Fix submitted by Vishal Gelani in pull request [17697](https://github.com/magento/magento2/pull/17697)*. [GitHub-17492](https://github.com/magento/magento2/issues/17492)

<!--- ENGCOM-2017 -->
* Unnecessary blank lines have been removed from `app/code/Magento/Catalog/etc/adminhtml/menu.xml`. *Fix submitted by Namrata in pull request [16180](https://github.com/magento/magento2/pull/16180)*.  

<!--- ENGCOM-2181 -->
* Placeholders for the password field  no longer suggest that a password is optional. Previously, the placeholder for the password field in the checkout page suggested that the password was optional, but after validation, Magento indicated that the password field  was mandatory.  *Fix submitted by Hitesh in pull request [16521](https://github.com/magento/magento2/pull/16521)*. [GitHub-16378](https://github.com/magento/magento2/issues/16378)

<!--- ENGCOM-861 -->
* The minicart now correctly displays product titles that contain special characters. *Fix submitted by afirlejczyk in pull request [13802](https://github.com/magento/magento2/pull/13802)*.  [GitHub-13652](https://github.com/magento/magento2/issues/13652)

<!--- ENGCOM-2027 -->
* A shipment step has been added to `OnePageCheckoutOfflinePaymentMethodsTest`. *Fix submitted by Malyovanets Nickolas in pull request [16164](https://github.com/magento/magento2/pull/16164)*.  [GitHub-1164](https://github.com/magento/magento2/issues/1164)

<!-- MAGETWO-87057 -->
*  Newly registered customers can now successfully complete an order after entering a new address. Previously, Magento displayed this message on the checkout page, `An error occurred on the server. Please try to place the order again.` [GitHub-10583](https://github.com/magento/magento2/issues/10583)

<!-- MAGETWO-87442 -->
* Merchants can now successfully add products to the shopping cart using REST. Previously, the shopping cart displayed a total price of zero (0) for products creating from the Admin using REST. [GitHub-2991](https://github.com/magento/magento2/issues/2991)

<!-- MAGETWO-87449 -->
* Customers can now successfully sign in after first clicking the **Checkout** button. [GitHub-10834](https://github.com/magento/magento2/issues/10834)

<!-- MAGETWO-93963 -->
* Magento now successfully processes an order even when the customer quickly double-clicks on the minicart’s **Proceed to checkout** button. Previously, if a customer double-clicked this button while the page was loading, Magento emptied the shopping cart. 

<!--- ENGCOM-1474 -->
* Magento now displays a pre-filled edit form for checkout agreements when single-store mode is enabled.  *Fix submitted by gwharton in pull request [15063](https://github.com/magento/magento2/pull/15063)*.  [GitHub-7822](https://github.com/magento/magento2/issues/7822)



#### Cart Price rules

<!-- MAGETWO-94407 -->
* The cart price rule now uses specified conditions correctly when applying discounts on configurable products. 

<!-- MAGETWO-87064 -->
* Magento no longer throws an error when a customer applies a discount code on the checkout page. [GitHub-9763](https://github.com/magento/magento2/issues/9763)



### Catalog


<!--- MAGETWO-87979 -->
*  The `getUrl` method in `Magento\Catalog\Model\Product\Attribute\Frontend\Image` no longer returns an image URL with double slashes.  *Fix submitted by Malyovanets Nickolas in pull request [13635](https://github.com/magento/magento2/pull/13635)*. [GitHub-13497](https://github.com/magento/magento2/issues/13497) 


<!--- ENGCOM-2773 -->
* An incorrect return type in the `StockRegistryInterface` API has been corrected. *Fix submitted by Burlacu Vasilii in pull request [17562](https://github.com/magento/magento2/pull/17562)*. [GitHub-15085](https://github.com/magento/magento2/issues/15085)


<!--- MAGETWO-87153 -->
* Magento no longer throws an error when you try to create a new URN catalog for a project when a blank one already exists in PHP storm. [GitHub-5188](https://github.com/magento/magento2/issues/5188)

<!--- MAGETWO-87313 -->
* You can now save a product after updating multiple select attributes through mass action. [GitHub-11329](https://github.com/magento/magento2/issues/11329) 

<!--- MAGETWO-87562 -->
* Magento now currently handles apostrophes in attribute option values created from the Admin. [GitHub-12127](https://github.com/magento/magento2/issues/12127) 

<!-- MAGETWO-87151 -->
*  The Save & Duplicate option in the catalog manager now works as expected. [GitHub-11532](https://github.com/magento/magento2/issues/11532) 

<!--- ENGCOM-1226 -->
*  Magento now displays the default validation message for `validate-item-quantity` as expected. *Fix submitted by Mastiuhin Oleksandr in pull request [14508](https://github.com/magento/magento2/pull/14508)*.  [GitHub-13582](https://github.com/magento/magento2/issues/13582)

<!--- ENGCOM-1103 -->
* The `Magento\Catalog\Model\ResourceModel\Category\Collection::joinUrlRewrite` method now uses the `storeId` value  set on the actual collection of the store rather than the `storeId` retrieved from the store manager. *Fix submitted by Rostyslav in pull request [14381](https://github.com/magento/magento2/pull/14381)*. [GitHub-13704](https://github.com/magento/magento2/issues/13704)

<!--- MAGETWO-71832 -->
* Magento no longer displays unused product attributes  with a value of N/A or NO on the storefront.

<!--- ENGCOM-1174-->
* Editing an order with backordered items from the Admin now results in a new order with backordered items  correctly marked. *Fix submitted by Mastiuhin Oleksandr in pull request [14444](https://github.com/magento/magento2/pull/14444)*.  [GitHub-10057](https://github.com/magento/magento2/issues/10057)

<!--- ENGCOM-1188-->
* Magento no longer overrides prices with more than two digits after the decimal (for example, 9.4880) by rounding the last two digits. *Fix submitted by Mastiuhin Oleksandr in pull request [14461](https://github.com/magento/magento2/pull/14461)*.  [GitHub-14249](https://github.com/magento/magento2/issues/14249)

<!--- ENGCOM-2345 -->
*  Magento now throws an exception as expected  when a user tries to submit a product review without selecting a star rating. Previously, if a user submitted a product review without selecting a star rating, Magento assigned a one-star rating.  *Fix submitted by Karla Saaremäe in pull request [16808](https://github.com/magento/magento2/pull/16808)*. [GitHub-16764](https://github.com/magento/magento2/issues/16764)

 
<!--- ENGCOM-1295-->
* Merchants can now successfully change the default label of the **country of manufacture** attribute for an existing product from the Admin.  *Fix submitted by Rostyslav in pull request [14714](https://github.com/magento/magento2/pull/14714)*.  [GitHub-6879](https://github.com/magento/magento2/issues/6879)

<!--- ENGCOM-963-->
* You can now sort products by quantity from the category page. *Fix submitted by Dmytro Paidych in pull request [14179](https://github.com/magento/magento2/pull/14179)*.  [GitHub-13556](https://github.com/magento/magento2/issues/13556)

<!--- ENGCOM-1653-->
* Magento no longer creates pagination automatically when a product has more than 20 tier prices in the Advanced Pricing area. *Fix submitted by saravananvelu in pull request [15360](https://github.com/magento/magento2/pull/15360)*.  [GitHub-15210](https://github.com/magento/magento2/issues/15210)

<!--- MAGETWO-93949-->
* Magento now alerts you to an error when a merchant tries to save a product without completing required fields. 

<!--- MAGETWO-75329-->
* You can now sort products by the store configuration default field  even when this value differs from category default sort by setting. [GitHub-10772](https://github.com/magento/magento2/issues/10772)

<!--- MAGETWO-81966-->
* Magento now displays product alerts in the Admin product edit page when a customer is subscribed to a product's stock or price. [GitHub-10007](https://github.com/magento/magento2/issues/10007)

<!--- ENGCOM-2869-->
* The `data-container` class name is now based on view mode.  *Fix submitted by Malyovanets Nickolas in pull request [17751](https://github.com/magento/magento2/pull/17751)*. [GitHub-15319](https://github.com/magento/magento2/issues/15319)

<!--- ENGCOM-2852-->
* Parent theme image height settings (specified in `view.xml`) no longer override the height settings assigned to individual images.  *Fix submitted by Malyovanets Nickolas in pull request [17725](https://github.com/magento/magento2/pull/17725)*. [GitHub-15319](https://github.com/magento/magento2/issues/12250)

<!--- ENGCOM-2793-->
* You can now save a title for a product from the **Product** > **Customizable Options** page. *Fix submitted by Jignesh Baldha in pull request [17607](https://github.com/magento/magento2/pull/17607)*. [GitHub-6305](https://github.com/magento/magento2/issues/6305)

<!--- ENGCOM-2792-->
* You can now add a custom fieldset  to the Admin category editor without changing the position of  the General section (that is, the section that contains the **Enable category**, **Include in Menu**, and **Category Name** fields). Previously, Magento moved the General section to the last position of the form.  *Fix submitted by Jignesh Baldha in pull request [17604](https://github.com/magento/magento2/pull/17604)*. [GitHub-15041](https://github.com/magento/magento2/issues/15041)


<!--- ENGCOM-2751-->
*  Magento now maintains product image roles as expected after upgrade. Previously, image roles randomly disappeared from product pages after upgrade.  *Fix submitted by Eduard Chitoraga in pull request [17554](https://github.com/magento/magento2/pull/17554)*. [GitHub-10687](https://github.com/magento/magento2/issues/10687)

<!--- ENGCOM-2302-->
* REST search queries in which the `condition_type` is set to `in` or `nin` now return results for all specified values. *Fix submitted by Eduard Chitoraga in pull request  [16742](https://github.com/magento/magento2/pull/16742)*. [GitHub-14035](https://github.com/magento/magento2/issues/14035)

<!--- ENGCOM-2373-->
* A type error in the payment void method of the Authorize.net module has been fixed.  *Fix submitted by Jeroen in pull request [16838](https://github.com/magento/magento2/pull/16838)*. [GitHub-5067](https://github.com/magento/magento2/issues/5067)

<!--- ENGCOM-2185-->
* You can now add a product with a price of zero (0) to a wishlist.  *Fix submitted by Vishal Gelani in pull request [16537](https://github.com/magento/magento2/pull/16537)*. [GitHub-16479](https://github.com/magento/magento2/issues/16479)

<!--- ENGCOM-2116-->
* Magento now maintains the default products sort order of “newest first” when you upgrade your Magento deployment. Previously, after upgrade, the default products order in categories changed from “newest first” to “oldest first”. [GitHub-15627](https://github.com/magento/magento2/issues/15627)

<!--- ENGCOM-2612-->
* An error with the template notation for `Magento_CatalogWidget` module has been fixed. *Fix submitted by Vishal Gelani in pull request [16856](https://github.com/magento/magento2/pull/16856)*. [GitHub-16529](https://github.com/magento/magento2/issues/16529)

<!--- MAGETWO-85695-->
*  Magento no longer throws an error when you re-save a product attribute with a new name. *Fix submitted by Raul Mateos in pull request  [11619](https://github.com/magento/magento2/pull/11619)*. [GitHub-6770](https://github.com/magento/magento2/issues/6770)

<!--- MAGETWO-67509-->
* The grouped product page now  shows the lowest price for a simple product. *Fix submitted by evgk in pull request  [9266](https://github.com/magento/magento2/pull/9266)*. [GitHub-9265](https://github.com/magento/magento2/issues/9265)

<!--- MAGETWO-85016-->
* You can now add a new product with custom attributes that has the same name and attributes as a previously deleted product. Previously, Magento did not let you add this new product because a `request_path` with the same value already existed in `table url_rewrite` from the previous product. *Fix submitted by Nickolas Malyovanets in pull request [12538](https://github.com/magento/magento2/pull/12538)*. [GitHub-12110](https://github.com/magento/magento2/issues/12110)

<!---MAGETWO-83065 -->
* Magento now saves the assigned background color for images correctly. Previously, if you updated the background color of a product image, the background color was always black. *Fix submitted by Raul Mateos in pull request 11888 [11888](https://github.com/magento/magento2/pull/11888)*. [GitHub-8799](https://github.com/magento/magento2/issues/8799)

<!--- MAGETWO-83038-->
* You can now assign and save a custom option assigned a price of 0. *Fix submitted by Raul Mateos in pull request [11842](https://github.com/magento/magento2/pull/11842)*.[GitHub-4808](https://github.com/magento/magento2/issues/4808)

<!--- MAGETWO-82202-->
* The ProductRepository SKU cache is no longer corrupted when the value assigned to `cacheLimit` is reached. *Fix submitted by Thomas in pull request 11537*.

<!--- MAGETWO-80828-->
* The price filter on a product category page now works as expected. Previously, if you applied this filter to a category listing, Magento displayed redundant product listings and unrelated products.  *Fix submitted by Mayank Zalavadia in pull request 11206*. [GitHub-11139](https://github.com/magento/magento2/issues/11139)

<!--- MAGETWO-87614-->
* You can now successfully create a product from API Product Management in deployments where the "Update by Schedule" indexer mode is set. 

<!--- MAGETWO-72620-->
* Configurable products are no longer displayed on a category page when all children are disabled by mass action and the **display out-of-stock products** setting is off.

<!--- MAGETWO-85618-->
* Magento no longer displays a 404 error when you change category permissions from Product Detail pages when multistore view is enabled.

<!---MAGETWO-85617 -->
* Magento no longer throws an exception when you add a product with a tiered price reduced to $0.00 to your shopping cart. 

<!---MAGETWO-90804 -->
* The **Hide from Product Page** option now works for the child product of a configurable product.

<!---MAGETWO-87359 -->
* Translation functionality has been added  to customer attribute labels in the Admin, making it possible to translate a label as appropriate for the locale of an Admin  user. *Fix submitted by Christian Münch in pull request [13251](https://github.com/magento/magento2/pull/13251)*. 

<!---MAGETWO-87358 -->
* Magento now displays the Catalog Products List widget  on the storefront. *Fix submitted by Rostislav Sabischenko in pull request [12765](https://github.com/magento/magento2/pull/12765)*. 

<!---MAGETWO-85519 -->
* Magento now respects the maximum depth setting for category navigation. *Fix submitted by Arnoud Beekman in pull request [12640](https://github.com/magento/magento2/pull/12640)*. 

<!---MAGETWO-84933 -->
* Category page X-Magento-Tags headers no longer contain product cache identities  when category display mode is set to **Static block only** when Varnish is selected as the cache engine. 

<!---MAGETWO-93306 -->
* You can now specify a negative value for a product in the orders **Quantity** field when editing the order from the Admin. 

<!-- MAGETWO-93188 -->
* You can now create a product date attribute that contains a day value than exceeds 12 (in the format dd/mm/yyyy). Previously, when you created a product attribute with a default date specifying a day greater than 12, Magento did not save the attribute, but instead displayed this error, `Invalid default date`. 

<!--- MAGETWO-90293 -->
* Sort by Price now works as expected on the catalog search page. *Fix submitted by Roman K. in pull request [929](https://github.com/magento/magento2/pull/929)*.  [GitHub-12468](https://github.com/magento/magento2/issues/12468)

<!--- MAGETWO-87564 -->
* Magento now correctly sets a `product_links` position attribute even when the attribute value is not set in a GET request. Previously, only the first two of each link type was shown in the backend or in a GET request response, even though Magento correctly added the product links to the database. *Fix submitted by Mohammad Haj-Salem in pull request [12650](https://github.com/magento/magento2/pull/12650)*.

<!-- MAGETWO-60823 -->
* You can now unset a category image on the store-view level when the image is defined on all store views.

<!-- MAGETWO-94060 -->
* Usage of EAV indexer tables in CatalogWidget module has been removed.

<!--- MAGETWO-91575 -->
* Magento now correctly renders print previews of product compare pages. Previously, the print view did not display text from the right side of the product compare page. 

<!--- MAGETWO-91848 -->
* The validation hint on the product custom option page  text field now updates as expected with the number of characters left before hitting the maximum.

<!--- MAGETWO-91837 -->
* The `PUT /V1/products/:sku/media/:entryId` call updates a product's media gallery as expected.

<!--- MAGETWO-91743 -->
* Products no longer disappear from the Admin Product grid  after you delete its active schedule update.

<!--- MAGETWO-91689 -->
* Single quotation marks in attribute values are no longer  auto-converted to HTML when saved. 

<!--- MAGETWO-91608 -->
* The SEO-friendly URL for category pages now works as expected. 

<!--- MAGETWO-45950 -->
*  We've optimized queries on loading product attributes when store scope is used.

<!--- MAGETWO-91497 -->
*  Products are no longer automatically assigned to websites based on store scope. If a product is assigned to one website only, that relationship is maintained even after the product is saved from the Admin. 

<!--- MAGETWO-91595 -->
* Product Display Pages (PDPs) now load as expected when a product name contains a double quotation mark. Previously, Magento did not load the image if its name contained double quotation marks.

<!--- MAGETWO-91529 -->
* A restricted Admin user who is authorized to access only designated websites can no longer remove products from undesignated websites. 

<!--- MAGETWO-91504 -->
* Customers viewing a storefront on a mobile device  can now see the text displayed when clicking on the "More Information" accordion anchor without having to scroll back up. Previously, the Mobile PDP accordion widget did not work as expected on mobile devices. 

<!--- MAGETWO-91473 -->
* Magento now maintains designated sort order for products after saving a product in a category. Previously, product sort order reverted to sorting by product ID.

<!--- MAGETWO-91450 -->
* You can now filter successfully by date from the Admin on products in multistore environments. Previously, values in the product creation date field (that is, the date set when **Set Product as New from Date** is selected)  were arbitrarily changed, and filtering did not work. 

<!--- MAGETWO-91440 -->
* Attributes with no assigned values on a product are no longer displayed with a  value of N/A in the Compare Products page or block as expected. 

<!--- MAGETWO-91439 -->
* Prices are now visible as expected on the category page for a configurable product when you re-enable them from the Admin. Previously, when you re-enabled a previously disabled product and assigned it to a different store, Magento did not display its price on the category or product page. 

<!--- MAGETWO-91435 -->
* Category smart rules now work as expected for partial values when conditions include using a dropdown attribute and "contains”.

<!--- MAGETWO-91434 -->
* Magento now correctly sets the default option for the `status` attribute when a merchant creates a product. Previously, Magento changed a default setting of disabled (**No**) to **Yes** during product creation.

<!--- MAGETWO-69949 -->
* `auto_increment` values are now preserved after restarting the MySQL server.

<!--- MAGETWO-91436 -->
* You can now successfully save a product with custom options to a different website in multisite deployments. Previously, when you added another site to a product with customizable options, Magento corrupted these options by splitting into multiple options or duplicating an option.

<!--- MAGETWO-62310 -->
* A product’s **Use Default Value** check box for attributes is now unchecked by default when you add a new website to a product’s scope.

<!--- MAGETWO-90332 -->
* The subcategory URL path is now updated for a store view according to the URL path of its parent category.

<!--- ENGCOM-956 -->
* Magento now displays drop-down attribute values in the catalog product grid after applying filtering  on drop-down/select attributes. *Fix submitted by Dmytro Paidych in pull request [14174](https://github.com/magento/magento2/pull/14174)*. [GitHub-13006](https://github.com/magento/magento2/issues/13006)

<!--- ENGCOM-1030 -->
* The JavaScript address converter no longer mutates the function's `address.street` argument. (The argument remains an array as expected.) *Fix submitted by Mastiuhin Oleksandr in pull request [14250](https://github.com/magento/magento2/pull/14250)*. 


<!--- MAGETWO-94068 -->
* You can now see category changes on the storefront as expected after the changes have been saved. Previously, Magento did not display changes to product categories on the storefront until reindexing occurred even if **update on schedule** was set and the cache had been cleaned. 

<!--- MAGETWO-94056 -->
* Product attribute are now displayed as expected in layered navigation with Elasticsearch 5.0+. 

<!--- MAGETWO-93982 -->
* Magento now displays category images consistently.  Previously, category images disappeared then reappeared after every save. 

<!--- MAGETWO-75328-->
* We’ve fixed the display of calculated tax for a logged-in customer when billing and shipping address differed. 



### Catalog Rule

<!---MAGETWO-90784 -->
* Catalog rules are now applied as expected when products are sorted by price. 

<!--- ENGCOM-2874-->
* Product pages now show the product name as the browser title and include meta title tag in the HTML source.  (The title and meta title tags can now be used independently.)  *Fix submitted by Malyovanets Nickolas in pull request [17771](https://github.com/magento/magento2/pull/17771)*.  [GitHub-15501](https://github.com/magento/magento2/issues/15501)



### Cleanup and simple code refactoring

<!--- MAGETWO-87442 -->
* Zoom is no longer abnormally active when  a mouse hovers over the category dropdown menu on the product page. [GitHub-5129](https://github.com/magento/magento2/issues/5129) 

<!--- MAGETWO-87523 -->
*  `getAttributeText($attributeCode)`  now returns the correct return type. [GitHub-11691](https://github.com/magento/magento2/issues/11691) 

<!--- MAGETWO-87176 -->
* All references to Magento Connect has been removed from the Find Partners & Extensions links. [GitHub-12632](https://github.com/magento/magento2/issues/12632)   

<!--- MAGETWO-87176 -->
*  Method name `getDispretionPath` has been corrected to `getDispersionPath` in  `\lib\internal\Magento\Framework\File\Uploader.php`. [GitHub-12506](https://github.com/magento/magento2/issues/12506)  

<!---MAGETWO-88019 -->
* Unused temporary variable `$data` has been removed from the `app/code/Magento/Catalog/Controller/Adminhtml/Category/Save.php` method. *Fix submitted by Malyovanets Nickolas in pull request [13733](https://github.com/magento/magento2/pull/13733)*. 

<!---MAGETWO-88255 -->
* addres has been corrected to address in `app/code/Magento/Customer/etc/events.xml`. *Fix submitted by Malyovanets Nickolas in pull request [13794](https://github.com/magento/magento2/pull/13794)*. 

<!---MAGETWO-87896 -->
* Code formatting in `app/code/Magento/Swagger/view/frontend/templates/swagger-ui/index.phtml` has been updated. *Fix submitted by p-bystritsky in pull request [13616](https://github.com/magento/magento2/pull/13616)*. 

<!---MAGETWO-87895 -->
* The edit cart product input validators have been changed from hardcoded to dynamic in `app/code/Magento/Checkout/view/frontend/templates/cart/item/configure/updatecart.phtml`.  *Fix submitted by p-bystritsky in pull request [13615](https://github.com/magento/magento2/pull/13615)*. 

<!---MAGETWO-87162 -->
* Typos have been corrected throughout the code base. *Fix submitted by Aki Ojalehto in pull request [13300](https://github.com/magento/magento2/pull/13300)*. 

<!---MAGETWO-87254 -->
* Redundant code has been removed for clarity in `app/code/Magento/AdminNotification/Model/Feed.php`. *Fix submitted by Aki Ojalehto in pull request [13303](https://github.com/magento/magento2/pull/13303)*. 

<!---MAGETWO-87035 -->
* Misspellings in method names have been fixed, and deprecated methods removed in several adminhtml files. *Fix submitted by Aki Ojalehto in pull request [13304](https://github.com/magento/magento2/pull/13304)*. 

<!---MAGETWO-87034 -->
* A typo in the database column comment of `app/code/Magento/Catalog/Setup/InstallSchema.php` has been fixed. *Fix submitted by Aki Ojalehto in pull request [13318](https://github.com/magento/magento2/pull/13318)*. 

<!---MAGETWO-86984 -->
* Typos throughout the code base have been corrected. *Fix submitted by Aki Ojalehto in pull request [13283](https://github.com/magento/magento2/pull/13283)*. 

<!---MAGETWO-86899 -->
* A misspelled method name in `\Magento\BundleImportExport\Model\Import\Product\Type\Bundle` has been corrected. *Fix submitted by Aki Ojalehto in pull request [13187](https://github.com/magento/magento2/pull/13187)*. 

<!---MAGETWO-86798 -->
* A misspelled parameter name in `\Magento\Weee\Test\Unit\Model\TaxTest::testGetWeeeAmountExclTax` has been corrected. *Fix submitted by Aki Ojalehto in pull request [13189](https://github.com/magento/magento2/pull/13189)*. 

<!---MAGETWO-86585 -->
* Catelog has been corrected to catalog throughout the code base. *Fix submitted by Danny Verkade in pull request [13097](https://github.com/magento/magento2/pull/13097)*. 

<!---MAGETWO-86402 -->
* Consturctor has been corrected to constructor in the `app/code/Magento/Ui/view/base/web/js/lib/core/class.js` JavaScript class. *Fix submitted by Danny Verkade in pull request [12976](https://github.com/magento/magento2/pull/12976)*. 

<!---ENGCOM-1254 -->
* The syntax of `expectException()` calls has been improved. *Fix submitted by Mastiuhin Oleksandr in pull request [14621](https://github.com/magento/magento2/pull/14621)*. [GitHub-11059](https://github.com/magento/magento2/issues/11059) 

<!---ENGCOM-1698 -->
* JavaScript in the Tav module has been refactored to meet Magento code standards. *Fix submitted by Vishal Gelani in pull request [15560](https://github.com/magento/magento2/pull/15560)*. [GitHub-15352](https://github.com/magento/magento2/issues/15352)

<!---ENGCOM-1155 -->
* Magento no longer unexpectedly empties a customer's shopping cart during checkout when concurrent requests occur. *Fix submitted by adrian-martinez-interactiv4 in pull request [14429](https://github.com/magento/magento2/pull/14429)*. [GitHub-4301](https://github.com/magento/magento2/issues/4301)


<!---MAGETWO-86330 -->
*  `@codingStandardsIgnoreFile` has been removed from the `TypeLocatorTest` file header.  *Fix submitted by Danny Verkade in pull request [12977](https://github.com/magento/magento2/pull/12977)*. 

<!---MAGETWO-86275 -->
* Redundant spaces have been removed from the "configure your" phrase throughout the code base. *Fix submitted by Danny Verkade in pull request [12961](https://github.com/magento/magento2/pull/12961)*. 

<!---MAGETWO-86036 -->
* An unused `if` statement has been removed from `app/code/Magento/Sales/Controller/Adminhtml/Order/Invoice/Save.php`. *Fix submitted by Jeroen in pull request [12888](https://github.com/magento/magento2/pull/12888)*. 

<!---ENGCOM-1814 -->
* Magento no longer displays duplicate element IDs for gift messages in the checkout page. *Fix submitted by Julien Anqueti in pull request [15705](https://github.com/magento/magento2/pull/15705)*. [GitHub-13415](https://github.com/magento/magento2/issues/13415)

<!---ENGCOM-1824 -->
* Magento now correctly aligns submenus. *Fix submitted by Hitesh in pull request [15764](https://github.com/magento/magento2/pull/15764)*. [GitHub-7897](https://github.com/magento/magento2/issues/7897)

<!---ENGCOM-1823 -->
* The `app/code/Magento/CurrencySymbol/view/adminhtml/templates/grid.phtml` file has been refactored to remove redundant function calls. *Fix submitted by Vishal Gelani in pull request [15763](https://github.com/magento/magento2/pull/15763)*. [GitHub-15355](https://github.com/magento/magento2/issues/15355) 

<!---ENGCOM-1900 2082-->
* Client-side email validation now works in Internet Explorer 11.x the same way as it does in Chrome. Previously, a leading or trailing space on the following pages resulted in  client-side validation failure in Magento stores deployed on Internet Explorer 11.x.  *Fix submitted by Piyush Dankhara in pull request [15884](https://github.com/magento/magento2/pull/15884)*. [GitHub-6058](https://github.com/magento/magento2/issues/6058)

<!---ENGCOM-1893 -->
* Magento now correctly aligns page elements on  the home page and category page of the Hot Seller section.  *Fix submitted by Chirag Matholiya in pull request [15896](https://github.com/magento/magento2/pull/15896)*.  [GitHub-15213](https://github.com/magento/magento2/issues/15213)

<!---ENGCOM-1986 -->
* Extraneous margins on the product list  and product entries have been removed. *Fix submitted by Chirag Matholiya in pull request [15975](https://github.com/magento/magento2/pull/15975)*. [GitHub-15308](https://github.com/magento/magento2/issues/15308) 

<!---ENGCOM-2005 -->
* `inline-block` issues with space and font-size in the Name form have been resolved. *Fix submitted by Daniel Ruf in pull request [16097](https://github.com/magento/magento2/pull/16097)*. [GitHub-16047](https://github.com/magento/magento2/issues/16047)

<!---ENGCOM-2147 -->
* The Shipping and Estimate Tax page now correctly displays country, city, and postal code fields. *Fix submitted by Alexander Kras'ko in pull request [16429](https://github.com/magento/magento2/pull/16429)*. [GitHub-8222](https://github.com/magento/magento2/issues/8222)

<!---ENGCOM-2462 -->
* Unneeded JavaScript was removed from `logout.phtml` and replaced with a new JavaScript component.  *Fix submitted by Ihor Sviziev in pull request [16993](https://github.com/magento/magento2/pull/16993)*.  [GitHub-13692](https://github.com/magento/magento2/issues/13692)

<!---ENGCOM-2593 -->
* Template syntax errors in `app/code/Magento/Theme/Block/Html/Breadcrumbs.php` have been corrected. *Fix submitted by Vishal Gelani in pull request [16805](https://github.com/magento/magento2/pull/16805)*. [GitHub-15345](https://github.com/magento/magento2/issues/15345)

<!---ENGCOM-2692 -->
* Magento now disables the **Shop By** button on the search page when a customer sets additional search filters. *Fix submitted by Pratik Oza in pull request [17418](https://github.com/magento/magento2/pull/17418)*. [GitHub-13445](https://github.com/magento/magento2/issues/13445)

<!---ENGCOM-2731 -->
* Product image zoom now works as expected in stores running on Safari. *Fix submitted by Pratik Oza in pull request [17418](https://github.com/magento/magento2/pull/17418)*. [GitHub-13445](https://github.com/magento/magento2/issues/13445)

<!---ENGCOM-2786 -->
* The `$keepRation` parameter in the `Magento\Cms\Model\Wysiwyg\Images\Storage` class has been renamed to `$keepRatio`. *Fix submitted by Eduard Chitoraga in pull request [17596](https://github.com/magento/magento2/pull/17596)*. [GitHub-17587](https://github.com/magento/magento2/issues/17587)

<!---ENGCOM-2816 -->
* A typo in `gallery.php` has been fixed. *Fix submitted by Daniël van der Linden in pull request [17659](https://github.com/magento/magento2/pull/17659)*. 

<!---ENGCOM-2859 -->* The delete operation `entity_manager_delete_before`  transaction event  is no longer dispatched twice unnecessarily. *Fix submitted by p-bystritsky in pull request [17720](https://github.com/magento/magento2/pull/17720)*. [GitHub-17715](https://github.com/magento/magento2/issues/17715)

<!---ENGCOM-2231 -->
* Unnecessary space has been trimmed from the email address field in the forgot password, check out, log in,  and email to a friend forms. *Fix submitted by Vishal Gelani in pull request [16640](https://github.com/magento/magento2/pull/16640)*. [GitHub-6058](https://github.com/magento/magento2/issues/6058)

<!---ENGCOM-1807 -->
* The JavaScript code in the `spli.phtml` template file for the button widget has been refactored. *Fix submitted by Vijay Golani in pull request [15731](https://github.com/magento/magento2/pull/15731)*. [GitHub-15354](https://github.com/magento/magento2/issues/15354)

<!---ENGCOM-1817 -->
* The JavaScript code for the UrlRewrite module edit page has been refactored. *Fix submitted by Vijay Golani in pull request [15747](https://github.com/magento/magento2/pull/15747)*. [GitHub-15356](https://github.com/magento/magento2/issues/15356)

<!---ENGCOM-1772, 1771 -->
* The annotation for the `formatDateTime` function in the `lib/internal/Magento/Framework/Stdlib/DateTime/TimezoneInterface.php` file has been corrected. The `locale` and `timezone` have been changed to `param string|null $locale` and `@param string|null $timezone`.  *Fix submitted by Vishal Gelani in pull request [15667](https://github.com/magento/magento2/pull/15667)*.  [GitHub-15601](https://github.com/magento/magento2/issues/15601), [GitHub-15668](https://github.com/magento/magento2/issues/15668)

<!--- ENGCOM-2065 -->
* Magento now displays the Contact Us page on the menu as expected. Previously, Magento displayed unnecessary space between the category page and the main footer. *Fix submitted by Sanjay Patel in pull request [15726](https://github.com/magento/magento2/pull/15726)*. [GitHub-12601](https://github.com/magento/magento2/issues/12601)

### CMS content

<!-- MAGETWO-93705-->
* Page layout issues that resulted from incorrect module sequencing have been corrected. Previously, the  `Magento_theme`  module was loaded too late, which resulted in unexpected display issues. 

<!-- MAGETWO-91645 -->
* Magento no longer unexpectedly locks up CMS pages when a merchant changes a scheduler end date. Previously, when a merchant updated the end date for a CMS page after the current scheduler ended, Magento generated an error, and the merchant could no longer access any CMS page from the Admin. 

<!-- MAGETWO-80077 -->
* We've added `EvenPrefix` and `EventObject` for CMS Collections to instantiate the observer for `$this->_eventPrefix . '_load_after'` and `$this->_eventPrefix . '_load_before'`. [GitHub-9900](https://github.com/magento/magento2/issues/9900)

<!-- MAGETWO-75313 -->
* There is now an API interface for retrieving CMS pages and blocks by identifiers and store ID. [GitHub-10414](https://github.com/magento/magento2/issues/10414)

<!--- ENGCOM-2413 -->
* Disabling a product now removes it from the flat index as expected.  *Fix submitted by Vishal Gelani in pull request [16791](https://github.com/magento/magento2/pull/16791)*.  [GitHub-14966](https://github.com/magento/magento2/issues/14966)

<!--- ENGCOM-2032 -->
* Breadcrumbs now work as expected when a product name contains quotation marks. Previously, the breadcrumbs on the product details page caused this syntax error to be thrown, `SyntaxError: Unexpected token x in JSON`. *Fix submitted by Jignesh Baldha in pull request [16148](https://github.com/magento/magento2/pull/16148)*. [GitHub-15037](https://github.com/magento/magento2/issues/15037)

<!-- MAGETWO-83101 -->
* CMS blocks are now validated to prevent multiple blocks from having the same store view and identifier.

<!---MAGETWO-70412 -->
* You can now configure the native WYSIWYG toolbar to display only applicable controls. See [Using the Editor](https://docs.magento.com/m2/ce/user_guide/cms/editor.html) for more information. 

<!-- MAGETWO-51484-->
* The **Store** > **Attributes** > **Product ** **Input type** field now supports the use of  the WYSIWYG editor as an input method when configuring custom product attributes.

### Configurable products

<!--- MAGETWO-87153 -->
*  The product configuration creator  now warns about invalid SKUs. [GitHub-11953](https://github.com/magento/magento2/issues/11953)  

<!--- MAGETWO-87176 -->
* The currency symbol no longer  overlaps with an attribute option's price during configurable product creation. [GitHub-12713](https://github.com/magento/magento2/issues/12713) 

<!--- MAGETWO-85177 -->
* Magento now displays the price of a configurable product as expected even when its simple products are out-of-stock. Previously, Magento displayed a price of 0 for any configurable product price when its simple products were out-of-stock. [GitHub-12578](https://github.com/magento/magento2/issues/12578)

<!--- MAGETWO-70491 -->
*  Magento now displays the correct price for a product when its special-price option has not been selected. Previously, Magento displayed the expired `special_price` value for a configurable product even when you did not select the product option associated with that price. *Fix submitted by Sergey P in pull request [9796](https://github.com/magento/magento2/pull/9796)*. [GitHub-6457](https://github.com/magento/magento2/issues/6457)

<!--- MAGETWO-70491 -->
* Configurable product prices now correctly reflect VAT amounts as set by tax rule settings. Previously, Magento displayed a configurable product's old price without the VAT.  *Fix submitted by Sergey P in pull request [9796](https://github.com/magento/magento2/pull/9796)*. [GitHub-6729](https://github.com/magento/magento2/issues/6729)

<!--- MAGETWO-70491 -->
* `LowestPriceOptionsProvider` now works as expected. Previously, Magento displayed expired special prices for configurable products, and displayed other problematic behaviors when working with special prices and configurable products.  *Fix submitted by Sergey P in pull request [9796](https://github.com/magento/magento2/pull/9796)*. [GitHub-7362](https://github.com/magento/magento2/issues/7362)

<!--- MAGETWO-71670 -->
* You can now successfully add a new product that contains a custom attribute set with a multiselect attribute from the Admin.  *Fix submitted by Teun Lassche in pull request [10575](https://github.com/magento/magento2/pull/10575)*. [GitHub-10565](https://github.com/magento/magento2/issues/10565)

<!-- MAGETWO-91562-->
* Configurable products are now sorted by visible prices as expected. Previously, sorting a catalog by price produced  sort results that included the prices of out-of-stock products and disabled child products.

<!--- MAGETWO-72512 -->
* Magento no longer displays an inappropriate  product price when a configurable product has two price options. Previously, Magento displayed the  out-of-stock price of a configurable product when both an out-of-stock and in-stock price were configured. 

<!--- MAGETWO-86428 -->* 
 Magento now reorders configurable attribute options as expected on the product page. *Fix submitted by wardcapp in pull request [12962](https://github.com/magento/magento2/pull/12962)*. [GitHub-7441](https://github.com/magento/magento2/issues/7441)

<!--- MAGETWO-77744 -->
* Magento now displays a helpful error when  a merchant attempts to upload a file in an unsupported file format. 

<!--- MAGETWO-8709 -->
* The wishlist now displays the appropriate product image for configurable products with selected options. Previously, Magento displayed the parent image instead of the image of the selected child product. [GitHub-8168](https://github.com/magento/magento2/issues/8168)

<!--- ENGCOM-1096 -->
* The OptionsRepository API test now tests for the use of attribute ID instead of attribute code in the request body.  *Fix submitted by Bettina in pull request [14345](https://github.com/magento/magento2/pull/14345)*. [GitHub-5580](https://github.com/magento/magento2/issues/5580)

<!--- MAGETWO-87524 -->
* Prices are now readable when you assign prices that use a  custom price symbol to a configurable product. Previously, the custom price symbol obscured the product price. [GitHub-12430](https://github.com/magento/magento2/issues/12430) 
* 
<!--- MAGETWO-87615 -->
* Magento now saves multiselect attributes for a product in the Admin when it has a related product that uses another attribute set.  [GitHub-12699](https://github.com/magento/magento2/issues/12699)   

<!--- MAGETWO-87251 -->
* Magento no longer lets a customer select a configurable product with an out-of-stock option to add to their cart.  *Fix submitted by Alexander Shkurko in pull request [13417](https://github.com/magento/magento2/pull/13417)*. 

<!--- MAGETWO-87524 -->
* You can now add customizable options to a product as expected. [GitHub-11792](https://github.com/magento/magento2/issues/11792)   

<!--- ENGCOM-1069 -->
* The orders page now displays the correct URL when you navigate back to it after having viewed a specific order page.  Previously, the URL of the orders page displayed the previous order ID when you navigated back to it.  *Fix submitted by Vinay Shah in pull request [13390](https://github.com/magento/magento2/pull/13390)*.[GitHub-13295](https://github.com/magento/magento2/issues/13295)

### Cookies

<!-- MAGETWO-93790 -->
* Customer data is now fully loaded after restarting the browser during an unexpired user session. Previously,  the `section_data_ids` section of the session cookie was not properly completed. [GitHub-14912](https://github.com/magento/magento2/issues/14912)

<!--- ENGCOM-1089 -->
* Cookies can now be modified by extension. *Fix submitted by Rostyslav in pull request [14366](https://github.com/magento/magento2/pull/14366)*. 


### Customers

<!-- MAGETWO-91802 -->
* Magento now uses the correct amounts when creating a credit memo for an order that was placed using store credit, a gift card, or reward points. 

<!-- MAGETWO-60144 -->
* Administrators can see all customers when the **Share Customer Accounts** value is set to Global. 

<!--- MAGETWO-94406 -->
* Magento now loads customer private data only once when system state changes. Previously, "Directory Data" and "Cart" were loaded twice after a user logged in to the system, which caused additional server load and traffic.

<!--- MAGETWO-91760 -->
* Magento now correctly displays both the default and additional shipping addresses  provided during checkout. Previously, Magento displayed attributes with dropdown and multiple select types with incorrect values (option IDs instead of labels) for shipping addresses on checkout.

<!--- MAGETWO-70775 -->
* We have replaced `Zend_Json`  with `\Magento\Framework\Serialize\JsonConverter::convert` in customer data.  [GitHub-10259](https://github.com/magento/magento2/issues/10259)

<!--- ENGCOM-1493 -->
* In multi-site deployments, a customer requesting a password reset on a non-default store should receive the password reset email from the non-default, not the primary, store. Previously, this password reset email was sent from the default store. *Fix submitted by Yaroslav Rogoza in pull request [15095](https://github.com/magento/magento2/pull/15095)*. [GitHub-5726](https://github.com/magento/magento2/issues/5726)

<!--- ENGCOM-2481 -->
* Unnecessary leading and trailing spaces have been removed from the customer account login page email field. *Fix submitted by Vishal Gelani in pull request [16956](https://github.com/magento/magento2/pull/16956)*. [GitHub-6058](https://github.com/magento/magento2/issues/6058)

<!--- ENGCOM-2067 -->
* Table alias prefixes in field mappings for customer group filter and sorting processors that were previously missing have been restored. Previous to this restoration, Magento threw this error when a merchant opened **Admin** > **Customers** > **All Customers**: `SQL Error: ambiguous column 'customer_group_id' in 'All customers' page in admin when extension attribute table is joined`.  *Fix submitted by Hitesh in pull request [15842](https://github.com/magento/magento2/pull/15842)*. [GitHub-15822](https://github.com/magento/magento2/issues/15822)

<!--- ENGCOM-2060 -->
* Customer accounts are now unlocked as expected after a password reset. [GitHub-15534](https://github.com/magento/magento2/issues/15534)

<!--- MAGETWO-86545 -->
* The  `adminhtml` customer edit page  now displays any customer address validation errors.  *Fix submitted by Adrian Martinez in pull request [12937](https://github.com/magento/magento2/pull/12937)*. 

<!--- MAGETWO-72539 -->
* You can now successfully send email to customer email addresses that contain special characters when initiating email but clicking the **Resend Confirmation Mail** button on the customer account page. 

<!--- MAGETWO-82633 -->
* Magento no longer displays the  `Too many password reset requests` message when an administrator attempts to change a customer’s password from the Admin and the **max wait time between password resets** setting has been disabled in the store configuration settings. [GitHub-11409](https://github.com/magento/magento2/issues/11409)

<!--- MAGETWO-84237 -->
* We’ve added methods to support setting text values for data pulled from the `customer_grid_flat` table during CSV export. [GitHub-10765](https://github.com/magento/magento2/issues/10765)

<!--- MAGETWO-84374 -->
* The Confirmed email and Account Lock columns of the customer table CSV export are now populated with values as expected. [GitHub-10765](https://github.com/magento/magento2/issues/10765)

<!--- MAGETWO-82529 -->
* Customer objects are now properly differentiated from each other after a `customer_save_after_data_object` event.  Previously, the `orig_customer_data_object` and`customer_data_object` objects remained identical even after customer information was changed on the storefront. [GitHub-7915](https://github.com/magento/magento2/issues/7915)

<!--- ENGCOM-980 -->
* We’ve improved the error message that Magento displays when an administrator is redirected to a forced password change from the Admin user account page. *Fix submitted by dimonovp in pull request [14199](https://github.com/magento/magento2/pull/14199)*. [GitHub-13768](https://github.com/magento/magento2/issues/13768)

<!-- MAGETWO-93714 -->
* Customer attributes are now correctly validated on the Admin Order form. Previously, Magento validated attribute length  after an order has been submitted, but not on the Admin Order form.

<!--- MAGETWO-90143 -->
* A user who has been denied permissions for negotiable quote editing can now create customer addresses.

<!--- MAGETWO-86530 -->
* Magento now trims trailing and leading spaces when saving the name of a new contact. *Fix submitted by wardcapp in pull request [12964](https://github.com/magento/magento2/pull/12964)*. [GitHub-10415](https://github.com/magento/magento2/issues/10415)

<!--- MAGETWO-71432 -->
* We’ve added cast to string for `GroupInterface::CUST_GROUP_ALL` in the customer group source model. [GitHub-10436](https://github.com/magento/magento2/issues/10436)

<!--- ENGCOM-1268 -->
* Magento now always returns the user data for the current logged user. Previously, you could get another customer’s session information from sections controller without a timestamp. *Fix submitted by Rostyslav in pull request  [14661](https://github.com/magento/magento2/pull/14661)*. [GitHub-14049](https://github.com/magento/magento2/issues/14049)

<!--- ENGCOM-1146 MAGETWO-85968 -->
* The PayPal module no longer automatically sets the customer dashboard page to Billing Agreements. *Fix submitted by Mike Whitby in pull request  [14322](https://github.com/magento/magento2/pull/14322)*. [GitHub-7816](https://github.com/magento/magento2/issues/7816)

<!--- ENGCOM-2782 -->
* The Customer group menu is now displayed under Customers when you create a user role for a customer group. *Fix submitted by Jignesh Baldha in pull request  [17574](https://github.com/magento/magento2/pull/17574)*. [GitHub-16499](https://github.com/magento/magento2/issues/16499)

<!--- ENGCOM-2682 -->
* The welcome email sent to new customers is now based on the ID of the selected store. Previously, Magento did not check if the selected store from which to send the welcome email was associated with website when creating a customer account in the Admin.  *Fix submitted by Jason Evans in pull request  [17375](https://github.com/magento/magento2/pull/17375)*. [GitHub-10411](https://github.com/magento/magento2/issues/10411)


### Customer attributes

<!--- MAGETWO-94058 -->
* You can now clear the **Date of Birth** field in the customer edit page when accessed from the Admin. 

<!--- MAGETWO-93754 -->
*  Merchants can now create attributes  for customer addresses (**Stores** > **Attributes** > **Customer Address**) as expected. Previously, a merchant could create an attribute, but Magento did not save or display it. 

<!--- MAGETWO-91519 -->
* Magento now adds the address entered during checkout to a new account when a custom address attribute is required when creating a user account after checkout. 

<!--- MAGETWO-91509 -->
* User-defined customer attributes are now copied to the `magento_customercustomattributes_sales_flat_order`  table after placing an order as expected. 

<!-- MAGETWO-91737 -->
* Magento no longer validates customer address attribute value length when the minimum/maximum length fields are not displayed on the Admin. 

### Dashboard

<!--- MAGETWO-88013 -->
* Comments for `StorageInterface.php` have been updated for accuracy.  *Fix submitted by Malyovanets Nickolas in pull request [13729](https://github.com/magento/magento2/pull/13729)*. 

<!--- MAGETWO-48 -->
*  You can now search for configuration settings from the Admin. 

<!--- MAGETWO-82734 -->
* Long input field labels now wrap by word, not letter. 

<!--- ENGCOM-1770 -->
* The dashboard last order table now shows the correct  table for the specified store view in a multisite deployment where storefronts use different currencies. *Fix submitted by Ankur Raiyani in pull request [15682](https://github.com/magento/magento2/pull/15682)*. [GitHub-15660](https://github.com/magento/magento2/issues/15660)

<!--- MAGETWO-82561 -->
*  When you edit an Admin user role, Magento now displays the Customer Groups section under the Customers section as expected. Previously, Magento displayed the Customer Groups section under the **Stores** > **Other settings** section..  

### Directory

<!--- ENGCOM-993 -->
*  When sorting by price, Magento now displays the same number of products no matter how it sorts products in the Catalog Product list. Previously, Magento reduced the product count by the number of disabled products when sorting by price. *Fix submitted by AlexWorking in pull request [14215](https://github.com/magento/magento2/pull/14215)*. [GitHub-13899](https://github.com/magento/magento2/issues/13899)

<!--- MAGETWO-93761 -->
* Currency conversion rate services now work as expected in the Admin. 

<!--- ENGCOM-2719 -->
*  The new Currency Converter API supports retrieving TWD currency rates. Previously, the currency rates services that Magento connected to by default could not retrieve TWD rates. *Fix submitted by Hirokazu Nishi in pull request [15542](https://github.com/magento/magento2/pull/15542)*.[GitHub-15541](https://github.com/magento/magento2/issues/15541)

<!--- ENGCOM-982 -->
* Magento now displays the default country selection when you add a new address as part of creating a new customer from the Admin.  *Fix submitted by Rostyslav in pull request [14204](https://github.com/magento/magento2/pull/14204)* [GitHub-3483](https://github.com/magento/magento2/issues/3483)


### dotmailer

* dotmailer now displays the first and last purchase categories in the customer sales data fields. 


### EAV 

<!--- ENGCOM-2708 -->
* The Product Attribute Repository's incorrect return values have been replaced with values that now adhere to `Magento\Catalog\Api\ProductAttributeRepositoryInterface (extends Magento\Framework\Api\MetadataServiceInterface)` as expected. *Fix submitted by julianvdrielen in pull request [15723](https://github.com/magento/magento2/pull/15723)*.  [GitHub-4803](https://github.com/magento/magento2/issues/4803)

<!--- MAGETWO-94070 -->
* When Elasticsearch is configured as the search engine, you can now enable and disable the EAV indexer from the Enable EAV Indexer field (**Configuration** > **Catalog**  > **Catalog Search**).

<!--- MAGETWO-91580 -->
* Magento no longer displays empty product attributes of type `dropdown` or `swatch` as having a value of **no** on the storefront. 

<!--- MAGETWO-72472 -->
* You can now perform a mass update on products that have more than 60 attributes.

<!--- MAGETWO-91570 -->
* Magento now displays an error message when  it does not save dropdown values as you create them. Previously, Magento did not save the options, and did not alert you in a message. 

<!--- MAGETWO-87036 -->
* The `@see` tag now identifies a deprecated property in `app/code/Magento/Eav/Model/AttributeManagement.php`.  *Fix submitted by Aki Ojalehto in pull request [13301](https://github.com/magento/magento2/pull/13301)*. 

<!--- MAGETWO-87851 -->
* When a product is saved, the `beforeSave` method now encodes the attribute value only if the value is not encoded already. Previously, if you saved a product multiple times,  then the JSON-encoded attribute value was also encoded multiple times, which causes problems during subsequent  loads.

<!--- ENGCOM-1000 -->
* Magento no longer displays an SQL query in the browser when an exception occurs. *Fix submitted by Rostyslav in pull request [14223](https://github.com/magento/magento2/pull/14223)*. [GitHub-13385](https://github.com/magento/magento2/issues/13385)

<!--- ENGCOM-1250 -->
* You can now filter an EAV collection before loading by specifying that the value of the attribute is null. [GitHub-14312](https://github.com/magento/magento2/issues/14312), [GitHub-14355](https://github.com/magento/magento2/issues/14355)

### Email

<!--- MAGETWO-87523 -->
* Nonfunctioning links in the order confirmation email have been corrected. [GitHub-12261](https://github.com/magento/magento2/issues/12261) 


### Frameworks

<!--- MAGETWO-95595 -->
* Declared index names in `db_schema.xml` are no longer ignored by declarative schema.  Previously, index names were autogenerated based on table and column names. 

<!--- MAGETWO-86283 -->
* The `htmlentities` function has been replaced with the `htmlspecialchars` function.

<!---MAGETWO-94991 -->
* Magnifier now works as expected on any supported operating system and browser. Previously, Magnifier did not hover correctly on devices running Windows Chrome or FireFox. 

<!---MAGETWO-94989 -->
* Magnifier now turns off as expected when a user moves the cursor off an image.

<!---MAGETWO-90358 -->
* The `ExtensionAttributes` object is now autogenerated. 

<!---MAGETWO-88259 -->
*  `ObserverInterface` has been added to @api. Previously, creating an observer that uses `ObserverInterface` triggered a patch-level dependency on `magento/framework`. *Fix submitted by Malyovanets Nickolas in pull request [13786](https://github.com/magento/magento2/pull/13786)*. 

<!---MAGETWO-87260 -->
* The doc block of the `walk` method in a collection now correctly reflects that this method will accept an array. *Fix submitted by bytecreation in pull request [13374](https://github.com/magento/magento2/pull/13374)*. 

<!---MAGETWO-87116 -->
* `getFrontName` has been refactored to return `getModuleName`'s return values. *Fix submitted by Aki Ojalehto in pull request [13299](https://github.com/magento/magento2/pull/13299)*. 

<!---MAGETWO-87128 -->
* Emogrifier dependency has been updated to ^2.0.0.  *Fix submitted by Oliver Klee in pull request [13351](https://github.com/magento/magento2/pull/13351)*. 

<!---MAGETWO-86711 -->
* The log message created when Magento throws an exception when opening an image now tells you which file triggered the exception.  *Fix submitted by Patrick McLain in pull request [13144](https://github.com/magento/magento2/pull/13144)*. 

<!---MAGETWO-86645 -->
* `Zend_Json` has been removed from the JSON result controller. [GitHub-9236](https://github.com/magento/magento2/issues/9236)

<!---MAGETWO-86568 -->
* `\Magento\TestFramework\Annotation\AppArea` no longer breaks when it encounters valid values. *Fix submitted by Malyovanets Nickolas in pull request 12992*. [GitHub-2907](https://github.com/magento/magento2/issues/2907)
 
<!---MAGETWO-86299 -->* `Zend_Service` has been upgraded from v.1 to v.2, including these specific changes: 

	* Removed `Magento\Framework\Locale\CurrencyInterfac` from the `setService` method and changed it to `\Zend_Currency_CurrencyInterface`, which must be the provider to this function.

	* Changed return type to `\Zend_Currency_CurrencyInterface`, the given instance of the service is returned by the `setService` function.

	* Removed `\Zend_Service` from the `getService` method and changed it to `\Zend_Currency_CurrencyInterface`.

	* Added `@deprecated` tags to both methods and added `@see` annotation to the methods. Referenced the corresponding interface `\Magento\Directory\Model\Currency\Import\ImportInterface`. *Fix submitted by Danny Verkade in pull request [12957](https://github.com/magento/magento2/pull/12957)*. [GitHub-9243](https://github.com/magento/magento2/issues/9243)

<!---MAGETWO-85063 -->
* The ReleaseNotification module has been added to support the display of new release highlights. 

<!---MAGETWO-81339 -->
* Magento now saves date and time correctly for different timezones and locales. *Fix submitted by Raul Mateos in pull request [11306](https://github.com/magento/magento2/pull/11306)*. [GitHub-10485](https://github.com/magento/magento2/issues/10485), [GitHub-10580](https://github.com/magento/magento2/issues/10580),  [GitHub-10754](https://github.com/magento/magento2/issues/10754)

<!---MAGETWO-70886 -->
* The `Zend_Feed::importArray` static call has been replaced with a new interface. This concrete class takes the `Zend_Feed` object and returns its own result in the form of a wrapper around `Zend_Feed_Abstract`. *Fix submitted by Dusan Lukic in pull request [9347](https://github.com/magento/magento2/pull/9347)*.  [GitHub-9240](https://github.com/magento/magento2/issues/9240)

<!---MAGETWO-91328 -->
* Customers can now successfully check out  when the AdBlock extension and Google Analytics are enabled.

<!--- MAGETWO-90316 -->
* Product records inside the `catalog_product_super_link` table are no longer updated needlessly when you save a configurable product. Previously, saving a configurable product erased and then reinserted records in the `catalog_product_super_link` table even when child products were not changed. This practice quickly resulted in an unnecessarily large `catalog_product_super_link` table, especially in multi-website installations.

<!---MAGETWO-87952 -->
* Magento now caches popular search results for faster response time on popular searches. A system administrator can configure how many top search queries can be cached.

<!---MAGETWO-71034 -->
* We’ve replaced the usage of `Zend_Json::encode`  in the setup marketplace tests. [GitHub-9236](https://github.com/magento/magento2/issues/9236)

<!---ENGCOM-1173 -->
* The `Magento\Framework\Json\Helper\Data` class has been deprecated and removed from the` Magento\AdminNotification` module. [GitHub-10329](https://github.com/magento/magento2/issues/10329)

<!---MAGETWO-81276 -->
* An entry for `compiled_config` cache  has been added to the `cache.xml` file. [GitHub-11295](https://github.com/magento/magento2/issues/11295)

<!---ENGCOM-976 -->
* The report page now returns a 500 status code (internal server error) instead of a 503 status code when an unexpected error happens,  such as an event that generates the report format pages. *Fix submitted by AlexWorking in pull request [14190](https://github.com/magento/magento2/pull/14190)*. [GitHub-11512](https://github.com/magento/magento2/issues/11512)

<!---ENGCOM-983 -->
* You can now use the layout update XML field to include custom CSS in CMS pages. [GitHub-4454](https://github.com/magento/magento2/issues/4454)

<!---ENGCOM-1199 -->
* The `$params` parameter for the post method of  `\Magento\Framework\HTTP\ClientInterface` has been updated to support string type. *Fix submitted by Sergey P in pull request [14481](https://github.com/magento/magento2/pull/14481)*. [GitHub-3489](https://github.com/magento/magento2/issues/3489)

<!---ENGCOM-1122 -->
* We've added JSON and XML support to the post method in the `\Magento\Framework\HTTP\Client\Socket` class. *Fix submitted by Sergey P in pull request [14169](https://github.com/magento/magento2/pull/14169)*. [GitHub-3489](https://github.com/magento/magento2/issues/3489)

<!---ENGCOM-1261 -->
* After restart of MySQL, changelog tables now always contain at least one record. Previously, changelog tables were empty, which resulted in a loss of the last 'auro_increment' value for the product 'version_id'. *Fix submitted by Ihor Sviziev in pull request [14636](https://github.com/magento/magento2/pull/14636)*. [GitHub-14465](https://github.com/magento/magento2/issues/14465)

<!---ENGCOM-1369 -->
* Magento now displays two distinct widgets on the homepage as expected when you create two widgets of type `Catalog Product List` to the `CMS homepage` at location `content.bottom` with different titles, but the same condition. Previously, the first widget loaded was displayed twice depending on sort order. *Fix submitted by Ihor Sviziev in pull request [14816](https://github.com/magento/magento2/pull/14816)*. [GitHub-4389](https://github.com/magento/magento2/issues/4389)

<!---ENGCOM-1416 -->
* The Change Password warning message no longer appears twice when Magento prompts you to change your password in the Admin. *Fix submitted by Riccardo Tempesta in pull request [14897](https://github.com/magento/magento2/pull/14897)*. [GitHub-14895](https://github.com/magento/magento2/issues/14895)

<!---ENGCOM-1508 -->
* Pages are now successfully rendered when the `meta title` page configuration parameter is set. *Fix submitted by Lorenzo Stramaccia in pull request [11368](https://github.com/magento/magento2/pull/11368)*. [GitHub-2956](https://github.com/magento/magento2/issues/2956)

<!---ENGCOM-2250 -->
* CSS code is now automatically updated in the browser. Previously, users had to press **CTRL+F5**  to see CSS changes. [GitHub-11354](https://github.com/magento/magento2/issues/11354)

<!--- ENGCOM-943 -->
* `\Magento\Framework\Encryption\Encryptor::getHash` now uses the specified hashing algorithm version. *Fix submitted by Mads Nielsen in pull request [13885](https://github.com/magento/magento2/pull/13885)*. [GitHub-5463](https://github.com/magento/magento2/issues/5463)

<!---ENGCOM-1806 -->
* The **Multiple Payment Methods Enabled** setting now works as expected. Previously, Magento threw this error when this setting was enabled: `Found 3 Elements with non-unique Id`. [GitHub-15348](https://github.com/magento/magento2/issues/15348)

<!--- ENGCOM-1274 -->
* The `setAttributeFilter` method  now specifies a table when calling the `addFieldToFilter` method to add a field to the filter for the collection `Eav/Model/ResourceModel/Entity/Attribute/Option/Collection.php`. *Fix submitted by Rostyslav in pull request [14676](https://github.com/magento/magento2/pull/14676)*. [GitHub-14572](https://github.com/magento/magento2/issues/14572)

<!---MAGETWO-86728 -->
* Categories are now populated as expected. Previously,   `catalog_category_product_index` did not contain all category product relations that are in `catalog_category_product`.The highest category IDs per type were missing from the index. *Fix submitted by Anton Evers in pull request [12624](https://github.com/magento/magento2/pull/12624)*. 

<!---MAGETWO-86653 -->
* `vendor/magento/framework/composer.json` now declare a dependency on ` \Zend_Db_Select`.  *Fix submitted by Ihor Sviziev in pull request [12992](https://github.com/magento/magento2/pull/12992)*.  [GitHub-12967](https://github.com/magento/magento2/issues/12967)

<!---MAGETWO-75326 -->
* The Magento Admin no longer falls into a redirect loop when an administrator logs in with a role that has no resources assigned.  [GitHub-10611](https://github.com/magento/magento2/issues/10611)

<!---MAGETWO-82428 -->
* You can now successfully print out an invoice from the Admin without including order details. Previously,  Magento threw a fatal error because the `Zend_Pdf_Color_RGB` class  was not found in the `_drawHeader` method. [GitHub-11581](https://github.com/magento/magento2/issues/11581)

<!---ENGCOM-1397 -->
* The **Stores** > **Terms and Conditions** table now displays the names of all store views and conditions as expected. *Fix submitted by Rostyslav in pull request [14868](https://github.com/magento/magento2/pull/14868)*. [GitHub-13944](https://github.com/magento/magento2/issues/13944)

<!---ENGCOM-2232 -->
* We’ve fixed backward-incompatible changes to transport variable event parameters that had previously resulted in neither the email or the `$transport` variable being changed as expected.  *Fix submitted by gwharton in pull request [16600](https://github.com/magento/magento2/pull/16600)*. [GitHub-10210](https://github.com/magento/magento2/issues/10210)

<!---ENGCOM-2088 -->
* The sodium library now handles all new encryption and decryption  while supporting encryption and decryption of legacy values with mcrypt. *Fix submitted by Patrick McLain in pull request [135](https://github.com/magento-engcom/php-7.2-support#135)*.[GitHub-128](https://github.com/magento/magento2/issues/128), [GitHub-124](https://github.com/magento/magento2/issues/124), [GitHub-129](https://github.com/magento/magento2/issues/129)

#### Application framework

<!---MAGETWO-83091 -->
* We've removed undefined fields from files in `/lib`. *Fix submitted by Adrian Martinez in pull request [11662](https://github.com/magento/magento2/pull/11662)*. 

<!---MAGETWO-83034 -->
* The doc block that describes `setValue` in `FilterBuilder` now reflects that this method will accept an array. *Fix submitted by [bytecreation](https://github.com/ByteCreation) in pull request [11855](https://github.com/magento/magento2/pull/11855)*.

<!--- MAGETWO-82664-->
* Magento now uses valid ISO language codes in HTML headers. *Fix submitted by Cristian Sanclemente in pull request  [11644](https://github.com/magento/magento2/pull/11644)*. [GitHub-11540](https://github.com/magento/magento2/issues/11540)

<!--- MAGETWO-70736-->
* Magento can now generate unsecure URLs if the current URL is secure. [GitHub-6175](https://github.com/magento/magento2/issues/6175)

<!--- MAGETWO-82235-->
* The `php bin/magento app:config:dump` command no longer adds an extra space to multiline array values every time it runs. Previously, this command inserted extra spaces, which triggered Github to commit these files as changed. *Fix submitted by Adrian Martinez in pull request [11452](https://github.com/magento/magento2/pull/11452)*. [GitHub-11328](https://github.com/magento/magento2/issues/11328)

<!--- MAGETWO-82007-->
* The `StockItemCriteriaInterface` method `setProductsFilter` now accepts an array of IDs. Previously, this method accepted either a single integer or an array, but returned only one item. *Fix submitted by Kirill Morozov in pull request [11503](https://github.com/magento/magento2/pull/11503)*.[GitHub-7678](https://github.com/magento/magento2/issues/7678)

<!--- MAGETWO-93723,  MAGETWO-92185-->
* The Magento application framework has been updated to address a jQuery security issue.

<!--- MAGETWO-71062 -->
* We’ve removed the usage of `Zend_Json` from the JSON controller. [GitHub-10342](https://github.com/magento/magento2/issues/10342)

<!--- MAGETWO-71060-->
* The `\Magento\Framework\Serialize\Serializer\Json` class has replaced `Zend_Json usage in Framework/Module/PackageInfo.php`. [GitHub-9236](https://github.com/magento/magento2/issues/9236)

<!--- MAGETWO-70966-->
* `Zend_Json` has been removed from the  `DataObject` class. [GitHub-9236](https://github.com/magento/magento2/issues/9236)

<!---MAGETWO-93969 -->
* We’ve added a declarative mechanism to limit the HTTP methods that a controller can process by implementing one or more `Http<Method>ActionInterface`.

<!--- MAGETWO-71059  MAGETWO-71040-->
* `Zend_Json` has been removed from setup and `Webapi` and replaced by `Serializer\Json` in `PackagesAuth`.

<!--- MAGETWO-71933-->
* Classes that contain a *–*  are now rendered as added to the XML. Previously,  *–*  were  replaced with a single *-*.  [GitHub-10645](https://github.com/magento/magento2/issues/10645)


#### Configuration framework

<!---MAGETWO-83083 -->
* An order's `relation_child_id` and `relation_child_real_id` fields are now accurately set during edit operations. *Fix submitted by Roman K. in pull request [11909](https://github.com/magento/magento2/pull/11909)*. [GitHub-10195](https://github.com/magento/magento2/issues/10195)

<!--- MAGETWO-82998-->
* Pages that contain layout files with `block_id` arguments that contain whitespace now load correctly. Previously, Magento threw an error when loading these pages. *Fix submitted by Ihor Sviziev in pull request [11849](https://github.com/magento/magento2/pull/11849)*.[GitHub-7640](https://github.com/magento/magento2/issues/7640)

<!---MAGETWO-81310 -->
* The config array can now read  all settings from `config`. Previously, the config array was hardcoded to read three settings only. *Fix submitted by Vova Yatsyuk in pull request [11302](https://github.com/magento/magento2/pull/11302)*.

<!---MAGETWO-75458 -->
* You can now assign a default value to config fields of type `image` or `file`.  *Fix submitted by Anton Evers in pull request [10253](https://github.com/magento/magento2/pull/10253)*.[GitHub-10252](https://github.com/magento/magento2/issues/10252)

#### Database framework

<!---MAGETWO-94306 -->
* The `getSize` function now reflects item and page count totals for filtered product collections on the category page.

#### JavaScript framework

<!--- MAGETWO-85096-->
* Magento now displays video and images as expected when you select a video or click to view a full-screen image for a configurable product. *Fix submitted by Chumak Roman in pull request [12556](https://github.com/magento/magento2/pull/12556)*. [GitHub-12268](https://github.com/magento/magento2/issues/12268)

<!---MAGETWO-81426 -->
* We've removed duplicate parameters from a Magento UI LESS library mixin. *Fix submitted by Bartek Igielski in pull request  [11276](https://github.com/magento/magento2/pull/11276)*.

<!---ENGCOM-1456 -->
* You can now disable the full-screen gallery on mobile devices. [GitHub-12490](https://github.com/magento/magento2/issues/12490), [GitHub-12285](https://github.com/magento/magento2/issues/12285)

<!---ENGCOM-2105 -->
* The calendar widget (`jQuery UI DatePicker`) now correctly displays more than one month. [GitHub-7379](https://github.com/magento/magento2/issues/7379)

<!---ENGCOM-2895 -->
* JavaScript files are now located inside the `web/js` directory. 

<!---ENGCOM-1793 -->
* Menus with nested elements now align correctly. [GitHub-7897](https://github.com/magento/magento2/issues/7897)

<!---MAGETWO-71647 -->
* Magento no longer incorrectly overly encodes UTF-8 files when JavaScript Bundling is enabled. Previously, this issue resulted in poor character encoding on the storefront. [GitHub-10562](https://github.com/magento/magento2/issues/10562), [GitHub-6733](https://github.com/magento/magento2/issues/6733)

<!--- ENGCOM-774 -->
* `jquery.mobile.custom.js` is now compatible with jQuery 3.x. *Fix submitted by Kirill Morozov in pull request  [13688](https://github.com/magento/magento2/pull/13688)*.

<!---ENGCOM-1006 -->
* The Fotorama gallery now works as expected on Android devices. *Fix submitted by Danilo Argentiero in pull request  [14123](https://github.com/magento/magento2/pull/14123)*. [GitHub-7906](https://github.com/magento/magento2/issues/7906)

<!---MAGETWO-85958 -->
* The dataprovider constructor has been changed to the `RendererInterface`, making it compatible with custom translators (which can be injected as an argument for `\Magento\Framework\Phrase\Renderer\Composite`).  *Fix submitted by Danny Verkade in pull request [12007](https://github.com/magento/magento2/pull/12007)*. [GitHub-2156](https://github.com/magento/magento2/issues/2156)

<!---ENGCOM-1368 -->
* You can now place an order for a  grouped product where the subproducts quantity is less than one. *Fix submitted by Ihor Sviziev in pull request [14814](https://github.com/magento/magento2/pull/14814)*.  [GitHub-14692](https://github.com/magento/magento2/issues/14692)

<!---ENGCOM-1723 -->
* A JavaScript error in `dropdowns.js` has been fixed by properly initializing the `el` variable. You can now set `options.autoclose` to `false`.  *Fix submitted by Dmytro Cheshun in pull request [15607](https://github.com/magento/magento2/pull/15607)*.  [GitHub-15469](https://github.com/magento/magento2/issues/15469)

#### Session framework

<!--- MAGETWO-87153 -->
* The `sid` variable (`?sid`) no longer appears in the URL even if it is disabled in the Admin. [GitHub-9453](https://github.com/magento/magento2/issues/9453)  

<!--- MAGETWO-88084 -->
* We’ve removed the 30-second timeout limit for the session locking mechanism when Redis is used for session storage.

<!--- MAGETWO-87754 -->
* `colinmollenhour/php-redis-session-abstract` has been updated to support PHP 7.2. *Fix submitted by Patrick McLain in pull request [39](https://github.com/magento-engcom/php-7.2-support/pull/39)*. 

<!--- MAGETWO-83289 -->
* When you add a product to your wish list after logging out, Magento now redirects you to your account Wish list page and adds the product. Previously, you were redirected to your wishlist page, but Magento did not add the product. [GitHub-11825](https://github.com/magento/magento2/issues/11825)

<!---ENGCOM-2794 -->
* The shopping cart no longer empties unexpectedly due to concurrent requests during checkout. *Fix submitted by Jignesh Baldha in pull request [17608](https://github.com/magento/magento2/pull/17608)*. [GitHub-12362](https://github.com/magento/magento2/issues/12362)

### General fixes

<!--- MAGETWO-84853-->
* Magento now validates  custom layout update XML against the schema file when you save the XML. *Fix submitted by Adrian Martinez in pull request [11859](https://github.com/magento/magento2/pull/11859)*. 

<!--- MAGETWO-88973-->
* You can now successfully close full-screen zoomed product images displayed on an iPhone 4s, 5s, 6, or 6s with the Safari browser. Previously, if you chose full screen zoom for any product image, you could not close the full screen zoom.

<!--- MAGETWO-72508-->
* Deleting a customer from the Admin  no longer causes fatal errors upon storefront login or registration.

<!---MAGETWO-85662 -->
* The **Modified** date field is now updated as expected when you save a page in a deployment running Magento 2.2.1.  *Fix submitted by Oscar Recio in pull request  [12637](https://github.com/magento/magento2/pull/12637)*. [GitHub-12625](https://github.com/magento/magento2/issues/12625)

<!--- MAGETWO-85673-->
* When the **Redirect Customer to Account Dashboard after Logging in** setting is disabled, Magento now includes the login URL (including the referrer in base64 encoding) from the `window.checkout` object as expected (for example, https://myshop.com/customer/account/login/referrer/aHR0cHM6Ly9teXNob3AuY29tL2NoZWNrb3V0). 

<!--- MAGETWO-85539-->
* Magento now correctly handles `file` or `image` type customer attributes. Previously, when you tried to save customer information when one of these customer attributes were set, Magento threw an exception and did not save the file. *Fix submitted by Franciszek Wawrzak in pull request  [11267](https://github.com/magento/magento2/pull/11267)*. [GitHub-11252](https://github.com/magento/magento2/issues/11252)

<!--- MAGETWO-83276-->
* You can now use uppercase letters in store codes. *Fix submitted by Manu Gonzalez Rodriguez] in pull request  [12010](https://github.com/magento/magento2/pull/12010)*. [GitHub-11996](https://github.com/magento/magento2/issues/11996)

<!--- MAGETWO-83002 -->
* You can now add a new attribute class to a page's XML root by adding an HTML node. Previously, adding an HTML node caused a validation error. *Fix submitted by Adrian Martinez  in pull request 11862*. [GitHub-11697](https://github.com/magento/magento2/issues/11697)

<!--- MAGETWO-84317 -->
* The `\Magento\Quote\Model\ResourceModel\Quote\Item\Collection` now returns items that have only existing relations in the `catalog_product_entity` table. Previously, Magento loaded quote items with non-existing products.

<!---MAGETWO-81969 -->
* Magento now correctly renders the download link in invoice emails. *Fix submitted by Jakob Meissner in pull request   [11024](https://github.com/magento/magento2/pull/11024)*.

<!--- MAGETWO-82342-->
* `AuthenticationInterface` now contains API interceptors that enhance user authentication, making it possible (for example) to implement a different hashing algorithm for non-Magento to Magento migrations. *Fix submitted by Navarr Barnier in pull request 11546*.

<!---MAGETWO-82667 -->
* The Magento UI mixins have been edited to improve performance. Changes include: 

    * removing all fallbacks to variables that don't exist in the global scope

    * defining all variables that are used inside mixins as parameters

    * adding all missing parameters to the areas of the code where mixins are invoked

    * moving and simplifying mixins used only once. *Fix submitted by Bartek Igielski in pull request [11371](https://github.com/magento/magento2/pull/11371)*.


<!---MAGETWO-82760 -->
* The dashboard y-axis range has been enhanced by the addition of an index for y-axis range values. *Fix submitted by Oscar Recio in pull request [11752](https://github.com/magento/magento2/pull/11752)*. [GitHub-7927](https://github.com/magento/magento2/issues/7927)

<!---MAGETWO-81622 -->
* Lengths for the following fields in the `quote_address` database table have been expanded: `telephone`, `fax`, `region`, and `city`. *Fix submitted by Yaroslav Rogoza in pull request [11286](https://github.com/magento/magento2/pull/11286)*. [GitHub-10869](https://github.com/magento/magento2/issues/10869)

<!--- MAGETWO-81329-->
* `Magento\Framework\Escaper` now contains the `escapeDollarSign` method, which looks for `${` and replaces `$` with `$`  during save actions involving the page and block controller. *Fix submitted by Lorenzo Stramaccia in pull request [11286](https://github.com/magento/magento2/pull/11286)*. [GitHub-10501](https://github.com/magento/magento2/issues/10501)

<!--- MAGETWO-70758-->
* Magento now displays product review summaries only when a product has at least one review. *Fix submitted by Jan Schlosser in pull request [10248](https://github.com/magento/magento2/pull/10248)*. [GitHub-4530](https://github.com/magento/magento2/issues/4530)

<!--- MAGETWO-70797-->
* Magento now uses the config field backend model (`system.xml`) to generate default configuration values on the Admin. Previously, the `afterLoad()` method was evoked only after loading the configuration value from the database, and not after loading the configuration from `config.xml`. This caused the default configuration from `config.xml` to be passed to the form element as `string` instead of `Array`, which resulted in empty configuration fields in the Admin. *Fix submitted by kweij in pull request [7742](https://github.com/magento/magento2/pull/7742)*. [GitHub-4530](https://github.com/magento/magento2/issues/7741)

<!--- MAGETWO-80193-->
* Magento now selects the `CUST_GROUP_ALL` customer group in `adminhtml` after saving an attribute, and all `$customerGroups['value']` are now of type `string`. *Fix submitted by Manuel Schmid in pull request [10475](https://github.com/magento/magento2/pull/10475)*. [GitHub-10436](https://github.com/magento/magento2/issues/10436)

<!--- MAGETWO-71544-->
* Session cookies now last until the session closes. Previously, Magento interpreted a `form_key` cookie lifetime of 0 to determine the duration of the cookie lifetime, and the cookie expired immediately. *Fix submitted by Eero Kuusela in pull request [10528](https://github.com/magento/magento2/pull/10528)*. [GitHub-10527](https://github.com/magento/magento2/issues/10527)

<!--- MAGETWO-71544, MAGETWO-71539-->
* Google Analytics has improved support of websites that conduct transactions in multiple currencies. Previously, payment providers that required different base currencies were configured as different websites in a multisite deployment,  and consequently had to send different base currency in Google Analytics.  *Fix submitted by DominicWatts in pull request [10508](https://github.com/magento/magento2/pull/10508)*. [GitHub-6709](https://github.com/magento/magento2/issues/6709), [GitHub-7471](https://github.com/magento/magento2/issues/7471)

<!--- MAGETWO-71642-->
* Google Adwords now has the ability to provide transaction-specific conversion values in a conversion tracking tag. *Fix submitted by DominicWatts in pull request [10558](https://github.com/magento/magento2/pull/10558)*. [GitHub-6708](https://github.com/magento/magento2/issues/6708)

<!--- MAGETWO-71833-->
* The text in the authentication popup has been corrected to **Checkout as a new customer**. *Fix submitted by Parker Smith in pull request [10627](https://github.com/magento/magento2/pull/10627)*. [GitHub-9533](https://github.com/magento/magento2/issues/9533)


<!-- MAGETWO-93790 -->
* Customer data is now fully loaded after restarting the browser during an unexpired user session. Previously,  the `section_data_ids` section of the session cookie was not properly completed. [GitHub-14912](https://github.com/magento/magento2/issues/14912)

<!--- MAGETWO-90308 -->
* `X-Magento-Vary` and `PHPSESSID` now have the same expiration time. Previously, the  `X-Magento-Vary` cookie had an expiration of `session`, which meant it was not considered expired until the browser was closed. In contrast, the `PHPSESSID` cookie had a finite expiration time (not `session`). At times, this resulted in  Magento caching the wrong page for the logged-in user.

<!--- MAGETWO-90285 -->
* You can now delete rows in the `dynamicRows` component. *Fix submitted by Roman K. in pull request [921](https://github.com/magento/magento2/pull/921)*. [GitHub-8830](https://github.com/magento/magento2/issues/8830)


<!--- MAGETWO-86233 -->
* Creating new configuration attributes no longer causes naming collisions in the JavaScript UI registry. Previously, when you created a new default attribute and then subsequently created a new product, JavaScript errors occurred.  *Fix submitted by Volodymyr Zaets in pull request [12945](https://github.com/magento/magento2/pull/12945)*. [GitHub-12555](https://github.com/magento/magento2/issues/12555)

<!--- MAGETWO-81646 -->
* The `\Magento\Test\Php\LiveCodeTest::testCodeStyle`  method now uses whitelist files. *Fix submitted by Adrian Martinez in pull request [11376](https://github.com/magento/magento2/pull/11376)*. [GitHub-10559](https://github.com/magento/magento2/issues/10559)

<!--- MAGETWO-91762 -->
* Magento now processes the oldest message queue entries first instead of last.

<!--- MAGETWO-67627 -->
* You can successfully save a CMS page with same URL key as another store on a different website but with the same hierarchy. 

<!--- MAGETWO-66489 -->
* You can now successfully preview a Registry Update email template. Previously, Magento threw a fatal error when you tried to preview this template. 

<!--- MAGETWO-64854 -->
* Enterprise Rewards no longer permit double refunds. Previously, problems with the refund logic permitted the inadvertent creation of a double refund. 

<!--- MAGETWO-59789 -->
* Swatch images now resize as expected. Previously, even when a product attribute with Catalog Input Type for Store Owner was set to **Visual swatch**, the image size did not adjust as expected. 

<!--- ENGCOM-1271 -->
* Customers with an empty **Date of Birth** field can now be saved even when the field is not marked (or checked on the JavaScript side) as mandatory.  [GitHub-12146](https://github.com/magento/magento2/issues/12146)

<!--- ENGCOM-2375 -->
* Store view home pages in multistore deployments no longer display breadcrumbs. Previously, the first store view in a multistore deployment looked fine, but the other store views included unnecessary breadcrumbs on the home page. [GitHub-6504](https://github.com/magento/magento2/issues/6504)

<!--- ENGCOM-2729 -->
* You can now enable logs as expected (through the use of **Stores** > **Settings** > **Configuration** > **Advanced** > **Developer** > **Debug** > **Log to file**) when switching from production mode to developer mode.

<!--- ENGCOM-2505 -->
*  `magnifier.js` now works no matter which mode is set. (`magnifier.js` offers the option of setting mode to 'inside' for an in-frame zoom.) [GitHub-4977](https://github.com/magento/magento2/issues/4977)

<!--- ENGCOM-2279 -->
* The `timestamp` fields in `oauth_nonce` now include indexes to avoid deadlocks while erasing old records. [GitHub-10346](https://github.com/magento/magento2/issues/10346)

<!---MAGETWO-87066 -->
* The search bar now closes as expected when a user enters a search term in the mobile search bar, does not submit the search term, and then taps the search icon to close the search bar. [GitHub-11231](https://github.com/magento/magento2/issues/11231) 

<!---MAGETWO-93766 -->
* Magento now throws a descriptive error as expected when using a negative value that contains an invalid minus symbol to update reward points on a customer account.
* 
<!---MAGETWO-91338 -->
* The My Invitations page for a customer account now displays the correct reward points amount.

<!--- MAGETWO-87066 -->
* The `404 forbidden` error message has been corrected for accuracy to `404 not found` in `/app/code/Magento/Backend/Controller/Adminhtml/Noroute/Index.php`. [GitHub-10775](https://github.com/magento/magento2/issues/10775)

<!--- ENGCOM-1857 -->* The Module Manager module grid list is now displayed correctly (**System** > **Tools** > **Web Setup Wizard**  >  **Module Manager**).  *Fix submitted by [Vijay Golani](https://github.com/vijay-wagento) in pull request [15755](https://github.com/magento/magento2/pull/15755)*. [GitHub-15192](https://github.com/magento/magento2/issues/15192)

<!--- MAGETWO-87176 -->
* Layered navigation now shows the correct product count. Previously, Magento counted only in-stock product.  [GitHub-11946](https://github.com/magento/magento2/issues/11946)  

<!--- MAGETWO-87449 -->
* DatePicker date format now reflects the  user's locale as expected. [GitHub-6858](https://github.com/magento/magento2/issues/6858)

<!--- MAGETWO-87523 -->
* Currency rates are now imported for Allowed Currencies as expected. Previously, selecting `Use system value` for `Base Currency` during currency set up resulted in a configuration error.  [GitHub-8003](https://github.com/magento/magento2/issues/8003)  

<!--- MAGETWO-87562 -->
* Problems with the double column layout on the home page have been resolved. [GitHub-11796](https://github.com/magento/magento2/issues/11796)   

<!-- MAGETWO-87152 -->
* Merchants can now successfully delete the default welcome message. [GitHub-9742](https://github.com/magento/magento2/issues/9742)   

<!--- MAGETWO-87176 -->
* The **Track Order** link on the order page in the Admin now works correctly. Previously, the URL that Magento generated for an order did not include the store that the order originated in. [GitHub-12206](https://github.com/magento/magento2/issues/12206)  

<!-- MAGETWO-87151 -->
* Magento no longer rounds product quantity to the nearest whole number when trying to invoice an order that has products with quantity decimals. [GitHub-11941](https://github.com/magento/magento2/issues/11941) 

<!-- MAGETWO-87064 -->
*  `health_check.php` has been added into the `nginx.conf.sample` file.  [GitHub-11157](https://github.com/magento/magento2/issues/11157)  
<!---ENGCOM-1229 -->
* The Google Analytics block code has been moved to the  <code><head></code> tag on the **Stores** > **Settings** > **Configuration** > **Sales** > **Google API** page.   [GitHub-8837](https://github.com/magento/magento2/issues/8837)  

<!--- MAGETWO-88018-->
* Magento now displays a more helpful message when you misspell the name of a new module in `registration.php`.  *Fix submitted by Malyovanets Nickolas in pull request [13731](https://github.com/magento/magento2/pull/13731)*.

<!--- MAGETWO-86251-->
* The  `Learn More Link` widget option in a Recently Viewed Products widget now respects its setting. *Fix submitted by Jeroen in pull request [12947](https://github.com/magento/magento2/pull/12947)*.

<!--- ENGCOM-1256 -->
*  You can now use the WYSIWYG  editor to upload images even when the media directory is a symlink. *Fix submitted by Mike Whitby in pull request  [14353](https://github.com/magento/magento2/pull/14353)*.  [GitHub-13929](https://github.com/magento/magento2/issues/13929)

<!--- ENGCOM-1707 -->
*  Dependency on  the `mageMenu` widget dependency in the breadcrumbs component has been removed.  Previously, breadcrumbs on the product page were invisible when the `mageMenu` widget was not used.  *Fix submitted by Vova Yatsyuk in pull request  [15478](https://github.com/magento/magento2/pull/15478)*. 

<!--- ENGCOM-957 -->
* Magento no longer uses strings in evaluation of `setTimeout`.  *Fix submitted by Jonathan Kingston in pull request  [14173](https://github.com/magento/magento2/pull/14173)*. [GitHub-14172](https://github.com/magento/magento2/issues/14172)

<!-- MAGETWO-87057 -->
*  Magento no longer displays the `Something Went Wrong` error whenever an administrator with limited privilege logs into the Admin and tries to navigate to a page. [GitHub-11700](https://github.com/magento/magento2/issues/11700)
*  
<!--- ENGCOM-1970 -->
* The `magento setup:install` command no longer halts with an error  at `Magento_Catalog`.  *Fix submitted by Lorenzo Stramaccia in pull request  [15982](https://github.com/magento/magento2/pull/15982)*.  [GitHub-1350](https://github.com/magento/magento2/issues/1350)

<!---MAGETWO-87066 -->
* Magento no longer throw the `Data key is missing: code-entity` error when you try to create and edit a page. [GitHub-11163](https://github.com/magento/magento2/issues/11163)

<!--- MAGETWO-87153 -->
* Customers are now redirected to the Sign In form as expected when they navigate to this form using the Back arrow on this browser.  [GitHub-12715](https://github.com/magento/magento2/issues/12715)  

<!--- MAGETWO-87153 -->
* The welcome message now displays the new customer’s first and last name after they have confirmed their account by clicking  the Confirm Your Account button in the confirmation email.  [GitHub-12719](https://github.com/magento/magento2/issues/12719) 
* 
<!--- MAGETWO-87442 -->
* You can now enable debugging (log to file) in production mode. [GitHub-11882](https://github.com/magento/magento2/issues/11882) 

<!--- MAGETWO-87449 -->
* Datepicker now uses the store locale as expected. [GitHub-6350](https://github.com/magento/magento2/issues/6350) 

<!--- MAGETWO-87449 -->
*  When you click on a row with inline editing mode enabled while creating an Admin listing, the date column is now converted to the correct value in the date picker. Previously, the date value displayed in the date picker UI always showed the value of the current date instead of the actual column value. [GitHub-6831](https://github.com/magento/magento2/issues/6831)  

### Gift cards

<!---MAGETWO-90335 -->
* Magento now includes a gift card recipient's email address in the gift card account history. Previously, Magento did not include the gift card recipient's name and email address in the gift card account history, even though Magento successfully sent the email.

<!-- MAGETWO-93791 -->
* Magento no longer permits users to save a new gift card  without first completing the required values. Previously, when creating a gift card, users could save the card without having designated an amount, but the card could not be purchased. Magento also created a `report.CRITICAL: Warning` error message in the `system.log`.

<!-- MAGETWO-93716 -->
* Magento now maintains relationships among new gift card accounts when a customer purchases several gift cards in the same order. 

<!-- MAGETWO-93707 -->
*  You can now save gift cards when the price has been changed on the Admin to an unacceptable format. Previously, Magento tried to save amounts in unacceptable formats (such as the inclusion of a comma in a four-digit price), which triggered an error.  

<!--- MAGETWO-90791 -->
* Magento now displays the correct subtotal when a customer adds multiple gift cards of different amounts to his cart. 

<!--- MAGETWO-88274 -->
* The password strength meter has been refactored to perform an email comparison only if an email field exists in the same form on which the meter exists. Previously, Magento threw a JavaScript error under these conditions. *Fix submitted by Serhii in pull request [13819](https://github.com/magento/magento2/pull/13819)*. [GitHub-13429](https://github.com/magento/magento2/issues/13429)

### Google Analytics

<!-- MAGETWO-87442 -->
* The Google Analytics pageview is no longer triggered twice. [GitHub-12221](https://github.com/magento/magento2/issues/12221) 

### Google Tag Manager

<!-- MAGETWO-93788 -->
* The `addToCart` event triggers on the Google Task Manager console only when an item is added to the cart.  Previously, the event was triggered before the cart was updated. 

<!-- MAGETWO-92126 -->
* Google Tag Manager product category data is now fully reported. Previously, the Google Tag Manager product category (Enhanced Ecommerce) data did not report all information. 

<!--- ENGCOM-633 -->
*  Magento now correctly displays product titles when displaying Sales information in Google Analytics.  Previously, Magento replaced spaces in product names with their HTML values (for example, `\u0020`).  *Fix submitted by Julien ANQUETIL in pull request [13907](https://github.com/magento/magento2/pull/13907)*.  [GitHub-13827](https://github.com/magento/magento2/issues/13827), [GitHub-13350](https://github.com/magento/magento2/issues/13350)

<!-- MAGETWO-91712 -->
* All relevant attributes are now populated in the Google Tag Manager when a customer adds a product to their shopping cart. Previously, grouped, bundle, and configurable product attributes were missing in the Google Tag Manager. 


### HTML

<!---MAGETWO-87351 -->
* Magento now displays a newly created Contact Us form on a category page as expected. Previously, you could create a Contact Us form, but Magento  did not display it properly. [GitHub-12601](https://github.com/magento/magento2/issues/12601)

<!---ENGCOM-1990 -->
* You can now change only the primary button `font-weight` without changing regular button `font-weight` with LESS variables.  *Fix submitted by Chirag Matholiya in pull request [16036](https://github.com/magento/magento2/pull/16036)*. [GitHub-15832](https://github.com/magento/magento2/issues/15832)

<!---ENGCOM-2112 -->
* HTML minification now works as expected.  *Fix submitted by Lisovyi Yevhenii in pull request [16332](https://github.com/magento/magento2/pull/16332)*. [GitHub-5316](https://github.com/magento/magento2/issues/5316)

<!-- MAGETWO-87064 -->
* The `name` attribute is no longer empty when you create custom fields during product creation. [GitHub-9944](https://github.com/magento/magento2/issues/9944) 

### Image

<!---ENGCOM-2955 -->
* You can now set values for `MAX_IMAGE_WIDTH` and `MAX_IMAGE_HEIGHT` in **Stores** > **Settings** > **Configuration** > **Advanced** > **System** > **Images Configuration**, which supports the upload of larger images.  *Fix submitted by Malyovanets Nickolas in pull request [17826](https://github.com/magento/magento2/pull/17826)*. [GitHub-13747](https://github.com/magento/magento2/issues/13747)

<!---ENGCOM-2956 -->
* `.png` images from the GD2 image library that have transparent backgrounds now retain their  transparent backgrounds after upload. Previously, these transparent backgrounds were rendered black when you displayed these images after upload. *Fix submitted by Eduard Chitoraga in pull request [17857](https://github.com/magento/magento2/pull/17857)*. [GitHub-14248](https://github.com/magento/magento2/issues/14248)

<!---ENGCOM-2802 -->
*  Magento now displays the background of transparent product image watermarks correctly.  *Fix submitted by Ronak Patel in pull request [16929](https://github.com/magento/magento2/pull/16929)*. [GitHub-16929](https://github.com/magento/magento2/issues/16929)

<!---ENGCOM-2698 -->
* Product image zoom now works as expected in stores running on Safari.  *Fix submitted by Danny Nimmo in pull request [17426](https://github.com/magento/magento2/pull/17426)*. [GitHub-17416](https://github.com/magento/magento2/issues/17416)

<!-- MAGETWO-87057 -->
* The cross-sell product placeholder image on the shopping cart page is now the same size as the  product listing page placeholder image. [GitHub-12017](https://github.com/magento/magento2/issues/12017) 

<!-- MAGETWO-87936 -->
*  The WYSIWYG editor now displays image icons as expected. Previously, the WYSIWYG editor showed broken image icons only. [GitHub-10417](https://github.com/magento/magento2/issues/10417) 


### Import/export

<!--- MAGETWO-90313 -->
* When you import information about existing customers, Magento now changes only the specific rows for this customer. If rows for other customer attributes (for example, `group_id`, `store_id`, `created_at`) are absent in the import file, these values are included unchanged.

<!--- MAGETWO-90149 -->
* You can now import or export a specific store view that includes custom options and bundle product options. Previously, the import/export feature did not include store view-level edits for  custom options.

<!--- MAGETWO-91594 -->
* Import now completes successfully when a product’s CSV entry is split over two import “bunches”.  Previously, Magento threw this error, `Cannot add or update a child row: a foreign key constraint fails`, and import failed. 

<!--- MAGETWO-87974 -->
* You can now hide an image as expected by using the `hide_from_product_page` attribute during import.

<!--- ENGCOM-1514 -->
* Product import now updates the **Enable Qty Increments** field as expected.  [GitHub-14351](https://github.com/magento/magento2/issues/14351)

<!--- MAGETWO-94206 -->
*  Magento now displays the correct execution time for an import operation on the **System** > **Import History** page. 

<!--- MAGETWO-87313 -->
* The Admin product import feature can now import zero (0) values into the custom attribute field. [GitHub-12083](https://github.com/magento/magento2/issues/12083)   

<!---MAGETWO-84222 -->
* A grammar error in the "What is this" tooltip for the Braintree vault has been corrected. 

<!---MAGETWO-82960 -->
* The export process now correctly handles negative values in the exported XML file. [GitHub-11729](https://github.com/magento/magento2/issues/11729)  

<!--- MAGETWO-87562 -->
*  Magento no longer throws an exception when importing  a product with a category field that begins with a comma. [GitHub-10697](https://github.com/magento/magento2/issues/10697)  

<!---MAGETWO-83131 -->
* `CatalogImportExport categoryProcessor` now supports escaped delimiters in category names.  [GitHub-6948](https://github.com/magento/magento2/issues/6948)  

<!---MAGETWO-87188 -->
* The customer import process no longer crashes due to an out-of-memory problem during import of a customer database containing 250,000 or more entries. 

<!---MAGETWO-87017 -->
* Support for multiselect attributes for both product and customer entities has been added. *Fix submitted by php4umagento in pull request [98](https://github.com/magento-engcom/import-export-improvements/pull/98)*. 

<!---MAGETWO-86221-->
* Images imported by URL now have conventional file paths.  *Fix submitted by Pieter Cappelle in pull request [12872](https://github.com/magento/magento2/pull/12872)*. [GitHub-12455](https://github.com/magento/magento2/issues/12455)

<!---MAGETWO-86044-->
* Grouped products are now imported correctly. Previously, after import, simple products were no longer associated with their grouped products.  *Fix submitted by Pieter Cappelle in pull request [12853](https://github.com/magento/magento2/pull/12853)*. [GitHub-12793](https://github.com/magento/magento2/issues/12793)

<!---MAGETWO-86884-->
* Error reporting for product image import has been improved.   *Fix submitted by Malyovanets Nickolas in pull request 1201*. [GitHub-4711](https://github.com/magento/magento2/issues/4711)

<!---ENGCOM-732 -->
* You can now set `selection_can_change_qty` during the export or import of a bundle product with properties. *Fix submitted by Adam Paterson in pull request [100](https://github.com/magento-engcom/import-export-improvements/pull/100)*. [GitHub-9342](https://github.com/magento/magento2/issues/9342)

<!--- MAGETWO-87442 -->
* Magento no longer throws an exception after successfully validating a .csv for import. Previously, an exception message was mistakenly passed as a exception description argument instead of exception message, which triggered the exception. [GitHub-6924](https://github.com/magento/magento2/issues/6924)    

<!--- MAGETWO-87442 -->
* The product export process now correctly considers `hide_for_product_page` setting for images. [GitHub-8255](https://github.com/magento/magento2/issues/8255) 

<!--- MAGETWO-87439 -->
* Magento no longer displays a success message when it fails to successfully import all products.  [GitHub-5846](https://github.com/magento/magento2/issues/5846) 

<!--- MAGETWO-87562 -->
*  Magento no longer displays extraneous records for an order into the exported CSV file.  [GitHub-12714](https://github.com/magento/magento2/issues/12714) 

<!---MAGETWO-87058 -->
* Product import now fetches the relationship between product SKU and `entity_id` with improved efficiency when inserting attribute data. [GitHub-10920](https://github.com/magento/magento2/issues/10920) 

<!--- MAGETWO-88240 -->
* Magento now renames images during a bulk upload of products  with images. *Fix submitted by Umar Chaudhry in pull request 99*. [GitHub-11324](https://github.com/magento/magento2/issues/11324)

<!--- MAGETWO-87933 -->
* Report error CSV file now works when you  try to import a CSV file with a semicolon delimiter. *Fix submitted by Malyovanets Nickolas*.  [GitHub-5015](https://github.com/magento/magento2/issues/5015)

<!---ENGCOM-2468 -->
* Magento now provides a validation failure during import when multiselect columns contain duplicate values. *Fix submitted by carstenpfeifer*.  [GitHub-103](https://github.com/magento/magento2/issues/103)

### Indexing

<!---MAGETWO-85225 -->
* `indexer:status` now outputs information about the schedule mview backlog. *Fix submitted by Luke Rodgers in pull request  [12592](https://github.com/magento/magento2/pull/12592)*.

<!---MAGETWO-70883 -->
* Magento no longer reindexes entities that have not been changed. Previously, Magento reindexed entries that were not changed but which had a MySQL UPDATE. *Fix submitted by Anton Evers in pull request [4893](https://github.com/magento/magento2/pull/4893)*.[GitHub-2987](https://github.com/magento/magento2/issues/2987)

<!--- MAGETWO-90109 -->
* The customer grid indexer now works as expected.  Previously, this indexer did not work when reindexing using the command-line interface during the upgrade. *Fix submitted by Leonid Poluyanov in pull request [10838](https://github.com/magento/magento2/pull/10838)*. [GitHub-10838](https://github.com/magento/magento2/issues/10838)

<!--- MAGETWO-70835 -->
* Tier pricing for a single product unit now works as expected. If a tier price is set for one product unit, and this price is lower than the product price or special price, then the product price index table is populated with the tier price.

### Infrastructure

<!-- MAGETWO-72139 -->
* This release provides compatibility with PHP 7.2.x. 

<!-- MAGETWO-92877 -->
*  You can now configure system logs to write to syslog, which supports subsequent re-streaming and minimizes storage needs.

<!-- MAGETWO-87313 -->
* You can now set access to only integrations for Admin roles (rather than assign full access). Previously, access for integrations could be assigned only when  **Role Resources** was set to all. [GitHub-9684](https://github.com/magento/magento2/issues/9684)  

<!--- MAGETWO-90103 -->
*  `expectException()` calls now accept two parameters (instead of one). *Fix submitted by Fabian Schmengler in pull request [11099](https://github.com/magento/magento2/pull/11099)*. [GitHub-11059](https://github.com/magento/magento2/issues/11059)

<!--- MAGETWO-93039 -->
* Several components included by Composer have been updated to the latest patch versions. 

<!--- MAGETWO-68802 -->
* Customers can change product status by clicking on the toggle element or by clicking on label text, but not by clicking the area around a toggle element. Previously, if a customer  clicked on the area around a toggle element, Magento changed the state of the element. Unintended results could occur if a customer mistakenly clicked on the area around the element and didn't realize that the status had  changed.

<!--- MAGETWO-71007 -->
* We’ve removed `Zend_Json` from the data object, test suite, and package information. [GitHub-10306](https://github.com/magento/magento2/issues/10306), [GitHub-10320](https://github.com/magento/magento2/issues/10320), [GitHub-10340](https://github.com/magento/magento2/issues/10340)

<!---ENGCOM-1904 -->
*  Changing the `@tab-content__border` variable in Blank theme now works as expected. [GitHub-14999](https://github.com/magento/magento2/issues/14999)

<!---ENGCOM-2463 -->
* Corrected sticky footer in `page-main` container height on mobile devices. [GitHub-15118](https://github.com/magento/magento2/issues/15118)

<!---ENGCOM-2604 -->* Style groups for mobile devices (`max-width`) are now specified in the correct order. [GitHub-14476](https://github.com/magento/magento2/issues/14476)

<!---ENGCOM-2796 -->
* The Web Setup wizard icon sidebar shortcut on the Admin now links as expected to the wizard. *Fix submitted by Arnoud Beekman in pull request [17610](https://github.com/magento/magento2/pull/17610)*. [GitHub-13948](https://github.com/magento/magento2/issues/13948)

<!--- ENGCOM-2884 -->
* The condition category chooser now handles multiple nested categories as expected. Previously,  if a cart rule contained several nested categories, no categories appeared on the page, the page  became unresponsive,  and  Magento eventually crashed. *Fix submitted by Malyovanets Nickolas in pull request [17816](https://github.com/magento/magento2/pull/17816)*. [GitHub-15121](https://github.com/magento/magento2/issues/15121)

<!---MAGETWO-87056 -->
* The `magento/module-widget/etc/widget.xsd` and `magento/module-widget/etc/widget_file.xsd` files have been updated to support multiple `depends` parameters. [GitHub-9783](https://github.com/magento/magento2/issues/9783) 

<!---MAGETWO-85588 -->
* Magento now requires that customers select State/Province when shipping orders to India,  and the checkout page now provides a drop-down field with appropriate values. *Fix submitted by p-bystritsky in pull request [12378](https://github.com/magento/magento2/pull/12378)*. [GitHub-12378](https://github.com/magento/magento2/issues/12378)

<!--- MAGETWO-85587-->
* We fixed the invalid parameter configuration that was provided for the `$block` argument of `Magento\\Ui\\Component\\HtmlContent`. *Fix submitted by Tomasz Gregorczyk in pull request [12665](https://github.com/magento/magento2/pull/12665)*. [GitHub-12452](https://github.com/magento/magento2/issues/12452)

<!---MAGETWO-84908 -->
* The`app/code/Magento/Downloadable/Helper/File.php` and `app/code/Magento/Bundle/Block/Adminhtml/Catalog/Product/Edit/Tab/Attributes/Extend.php` files no longer contain duplicate key arrays. *Fix submitted by Leandro F. L. in pull request [12520](https://github.com/magento/magento2/pull/12520)*.

<!-- MAGETWO-72091 -->
* Magento now deselects only the attributes you choose to deselect when you set the **Use Default Value** setting on a store view to **no** for certain attributes. Previously, when you deselected the **Use Default Value** setting on a store view for certain attributes, Magento unselected other attributes as well. 

<!--- MAGETWO-87449 -->
* Additional blocks for footer links now line up with default footer links as expected. [GitHub-6712](https://github.com/magento/magento2/issues/6712)  

<!--- MAGETWO-87442 -->
* The Psr logger debug method now works by the default in developer mode. [GitHub-11509](https://github.com/magento/magento2/issues/11509)

<!---MAGETWO-89899 -->
* Proxy/Interceptor generator now works as expected with  PHP 7.1 syntax.

<!---MAGETWO-89542 -->
* Module composer versions are no longer mandatory in the GitHub repository.

<!---MAGETWO-88275 -->
* The handling fee configuration for shipping methods is now silently casted to float.   *Fix submitted by Serhii in pull request [13818](https://github.com/magento/magento2/pull/13818)*. 

<!---MAGETWO-87512 -->
* The  `create_function()` function has been deprecate and removed. *Fix submitted by Yevhen Sentiabov in pull request 32*. 

<!---ENGCOM-1366 -->
* Magento now sets the `trigger_recollect` attribute  back to 0 after collecting total amounts for the quote. Previously, Magento timed out if a customer tried to reload a quote. *Fix submitted by Ihor Sviziev in pull request [14812](https://github.com/magento/magento2/pull/14812)*. [GitHub-9580](https://github.com/magento/magento2/issues/9580)

<!---MAGETWO-75321 -->
* You can now add new columns to the item table  in the `admin sales_order_view` layout. [GitHub-10824](https://github.com/magento/magento2/issues/10824)

<!---MAGETWO-87058 -->
* The Admin shipping report now shows the correct currency code. [GitHub-11793](https://github.com/magento/magento2/issues/11793)

<!---MAGETWO-87058 -->
*  `Configurable::getUsedProducts` returns a simple array as expected after product collections are cached [GitHub-11880](https://github.com/magento/magento2/issues/11880)  

<!--- MAGETWO-87562 -->
* The  input format of customer date of birth has been corrected. [GitHub-11332](https://github.com/magento/magento2/issues/11332)

<!-- MAGETWO-87064 -->
* The **add to cart** checkboxes in Related Products are no longer visible when `$canItemsAddToCart` is set to **false**.  [GitHub-6891](https://github.com/magento/magento2/issues/6891)    

<!---MAGETWO-87056 -->
*  A  responsive design issue with the mobile landing page has been resolved. Previously, the Shop By and other page elements were positioned incorrectly. [GitHub-10941](https://github.com/magento/magento2/issues/10941) 
*  
<!---MAGETWO-87056 -->
*  We’ve fixed an issue with `addCrumb()`. [GitHub-11275](https://github.com/magento/magento2/issues/11275)

<!---MAGETWO-87056 -->
* The `getChildren()` method now returns a list of IDs that is sorted by the `position` attribute.  [GitHub-11310](https://github.com/magento/magento2/issues/11310)  

<!-- MAGETWO-87057 -->
* Magento now allows the  setting of a custom  HTTP response status code in a redirection. [GitHub-9028](https://github.com/magento/magento2/issues/9028)  

<!---MAGETWO-87058 -->
* `Magento\Search\Helper\getSuggestUrl()` is now used as expected in the search template, which supports a custom autosuggest feature. [GitHub-6802](https://github.com/magento/magento2/issues/6802)   

<!---MAGETWO-87058 -->
*  XHTML templates now use schema URNs.  [GitHub-6661](https://github.com/magento/magento2/issues/6661)  

<!---MAGETWO-87058 -->
*  `SymLinksIfOwnerMatch` has replaced `FollowSymLinks` in htaccess templates. [GitHub-10811](https://github.com/magento/magento2/issues/10811) 

<!-- MAGETWO-87057 -->
* Magento no longer throws an error when using `Magento\Quote\Model\ResourceModel\QuoteItem\Collection::getItems()`  to load a quote item collection. [GitHub-8954](https://github.com/magento/magento2/issues/8954)   

<<<<<<< HEAD
<!-- MAGETWO-87524 -->*  The [Contribution Guide]({{ page.baseurl }}/contributor-guide/backward-compatible-development/ )  now suggests that contributors specify possible replacements for deprecated code. [GitHub-10133](https://github.com/magento/magento2/issues/10133)
=======
<!---ENGCOM-1851 -->
* Merchants can now apply styling by changing LESS variables in the Luma theme as expected. *Fix submitted by Hitesh in pull request [15794](https://github.com/magento/magento2/pull/15794)*. [GitHub-15608](https://github.com/magento/magento2/issues/15608)
>>>>>>> 97bcd12a

<!--- MAGETWO-88148 -->
* `sjparkinson/static-review` has been removed throughout the code base.

<!-- MAGETWO-75114 -->
* The `@deprecated` tag has been added to `Magento\Store\Model\Store::$_isAdminSecure`.  [GitHub-4720](https://github.com/magento/magento2/issues/4720)

<!-- MAGETWO-80287 -->
* A new static test detects blocks without the `name` attribute. 

<!-- MAGETWO-87524 -->
*  The [Contribution Guide](https://devdocs.magento.com/guides/v2.3/contributor-guide/backward-compatible-development/ )  now suggests that contributors specify possible replacements for deprecated code. [GitHub-10133](https://github.com/magento/magento2/issues/10133)

<!---MAGETWO-87056 -->
*  You can now use the command-line interface to create a new administrator. Previously, Magento did not recognize configured tableprefix, which prevented Magento from creating the new user. [GitHub-11176](https://github.com/magento/magento2/issues/11176)

<!-- MAGETWO-87936 -->
* The `getToolbarBlock()` method  has been refactored to permit removal of product_list_toolbar. [GitHub-9413](https://github.com/magento/magento2/issues/9413) 

<!-- MAGETWO-87064 -->
* When you use a UI component-based form and add a custom regular expression pattern validation to an input field, Magento now properly converts the supplied pattern from a string to a JavaScript RegEx object. [GitHub-9919](https://github.com/magento/magento2/issues/9919) 

<!-- MAGETWO-87524 -->
*  The `hasDataChanges` function now returns false as expected when no data has been changed. [GitHub-12374](https://github.com/magento/magento2/issues/12374)

### Klarna Payments

* The **Purchase** button is now disabled as expected if Klarna authorization is declined.  

* The unnecessary `span` element below the onboarding text has been removed. 


### Locale

<!--- MAGETWO-94119-->
* The DatePicker date filter on **Reports** > **Products** > **Ordered** now works as expected for administrators working in Australian English locales. 

<!--- ENGCOM-1052 -->
*  The zip code pattern for Japan now permits only the seven-digit codes that the Japanese postal service accepts. *Fix submitted by Oscar Recio in pull request [14300](https://github.com/magento/magento2/pull/14300)* [GitHub-14072](https://github.com/magento/magento2/issues/14072)

<!--- MAGETWO-87449-->
*  Magento now correctly validates birth dates in stores running French locales.  [GitHub-9743](https://github.com/magento/magento2/issues/9743)

### Messages

<!--- MAGETWO-87351-->
* The  Payment & Shipping Method area  of an order now displays an informative message if the payment method previously selected is no longer available. [GitHub-12209](https://github.com/magento/magento2/issues/12209) 

<!--- MAGETWO-87449-->
*  Magento now displays an error message as expected when a user submits a registration form without first completing the required date of birth field. [GitHub-4248](https://github.com/magento/magento2/issues/4248) 

<!--- MAGETWO-87313-->
* The error message that Magento displays when a customer submits a product review without selecting a rating can now be translated.  [GitHub-10474](https://github.com/magento/magento2/issues/10474) 

<!--- MAGETWO-87449-->
*  The message that Magento displays under the following circumstances has been improved: 

	* You download a database from a staging environment that has code deployed to it that upgrades the schema version, or 

	* You are on the master branch in your local environment, which is behind the database. [GitHub-9008](https://github.com/magento/magento2/issues/9008) 


<!--- MAGETWO-87313-->
*  The exception message in `findAccessorMethodName()` of `Magento\Framework\Reflection\NameFinder` has been improved. [GitHub-9764](https://github.com/magento/magento2/issues/9764) 

### Newsletter

<!--- MAGETWO-82942-->
* Magento now sends confirmation-of-subscription email to new subscribers only. *Fix submitted by Oscar Recio in pull request [11604](https://github.com/magento/magento2/pull/11604*. [GitHub-5439](https://github.com/magento/magento2/issues/5439)

<!-- MAGETWO-93713 -->
* Guest users can now sign up for newsletters for multiple stores. Previously, when a guest user signed up for a newsletter from multiple stores, Magento sent a subscription confirmation message, but did not successfully subscribe the user. 

<!--- MAGETWO-91701 -->
* A customer subscription on one store no longer depends on  the customer’s subscription on another store.

<!--- MAGETWO-84686 -->
* Magento now sends the newsletter subscription success email as expected when a customer successfully subscribes to a newsletter. [GitHub-12439](https://github.com/magento/magento2/issues/12439)

<!--- ENGCOM-2478 -->
* Magento now sends a confirmation request email to the customer when she unsubscribes to a newsletter. *Fix submitted by Ihor Sviziev in pull request [16995](https://github.com/magento/magento2/pull/16995)*. [GitHub-15218](https://github.com/magento/magento2/issues/15218)

<!--- ENGCOM-2006 -->
* Magento now displays the newsletter subscription confirmation message  as expected after a customer clicks the confirmation link in the subscription confirmation email.  *Fix submitted by Rahul Kachhadiya in pull request [15861](https://github.com/magento/magento2/pull/15861)*. [GitHub-14747](https://github.com/magento/magento2/issues/14747)

<!--- MAGETWO-87442-->
*  Magento now uses an index to retrieve subscribers from the database instead of the slower `Using where` query.  [GitHub-12787](https://github.com/magento/magento2/issues/12787) 

<!--- MAGETWO-87442-->
*  Magento no longer sends redundant newsletter subscription confirmation emails to a customer who creates an account after first logging in as a guest user. [GitHub-12876](https://github.com/magento/magento2/issues/12876)  

<!--- MAGETWO-->
* The title of the newsletter **Subscribe** button now wraps correctly.

<!-- MAGETWO-87151 -->
* Newsletter subscriptions status is now specific to each store in a multistore deployment.  Previously, when a customer uses the same email address for each account on different stores, changes to the newsletter subscription for an account on one store affected the accounts on other stores. [GitHub-10014](https://github.com/magento/magento2/issues/10014) 

<!-- MAGETWO-87057 -->
* Syncing of newsletter subscribers now works correctly. Previously, the newsletter `create-date` and `change_status_at` values did not work as expected. [GitHub-4004](https://github.com/magento/magento2/issues/4004) 

### Orders

<!--- MAGETWO-83496-->
* Magento no longer copies every address that has `save_in_address_book` set to 0 to the customer address book. Previously, if you placed an order as a guest and set the `save_in_address_book` value for an address to 0, Magento still copied that address to the customer address book when it registered a new customer on the checkout success page. *Fix submitted by Roman K. in pull request [11903](https://github.com/magento/magento2/pull/11903)*. [GitHub-7691](https://github.com/magento/magento2/issues/7691)

<!--- MAGETWO-83154-->
* Magento now displays new orders at the top of the orders list as expected when sorting order by purchase date. *Fix submitted by Ihor Sviziev in pull request [11931](https://github.com/magento/magento2/pull/11931)*.

<!---MAGETWO-82656 -->
* The `getTracksCollection()` method  now returns collection objects. Previously, this method returned either collections or arrays. *Fix submitted by Roman K. in pull request [11680](https://github.com/magento/magento2/pull/11680)*. [GitHub-8022](https://github.com/magento/magento2/issues/8022)

<!--- MAGETWO-82653-->
* When you place an order in the Admin, Magento now displays the form needed to enter information for  enabled payment methods. *Fix submitted by Serhii in pull request [11683](https://github.com/magento/magento2/pull/11683)*. [GitHub-11380](https://github.com/magento/magento2/issues/11380)

<!---MAGETWO-82187 -->
* The Shipment API now adds a customer note to a shipment if the shipment was created through the API and `appendComment` is set to **true**. *Fix submitted by Jeroen in pull request [11519](https://github.com/magento/magento2/pull/11519)*. [GitHub-11207](https://github.com/magento/magento2/issues/11207)

<!---MAGETWO-80916 -->
* Magento now displays the State/Province information  on **Order View** > **Information** > **Address Information**. *Fix submitted by Raul Mateos in pull request [11234](https://github.com/magento/magento2/pull/11234)*. [GitHub-10441](https://github.com/magento/magento2/issues/10441)

<!---MAGETWO-71360 -->
* Magento now correctly calculates the value of the `base_shipping_discount_tax_compensation_amnt` field. *Fix submitted by Anton Evers in pull request [10435](https://github.com/magento/magento2/pull/10435)*. [GitHub-10255](https://github.com/magento/magento2/issues/10255)

<!--- MAGETWO-69913-->
* The Products Ordered report now shows simple (child) products of configurable products. *Fix submitted by Ranjith VK in pull request [9908](https://github.com/magento/magento2/pull/9908)*. [GitHub-9196](https://github.com/magento/magento2/issues/9196)

<!--- MAGETWO-84980-->
* The Products in Cart report no longer tries to retrieve the data of deleted products. Previously, when Magento tried to generate this report, it threw an exception. *Fix submitted by angelo983 in pull request [12540](https://github.com/magento/magento2/pull/12540)*.

<!--- MAGETWO-82176-->
* Magento no longer throws a fatal error when you search for a customer from  **Reports** > Reviews > **By Customers**. *Fix submitted by Oscar Recio in pull request [11524](https://github.com/magento/magento2/pull/11524)*. [GitHub-10301](https://github.com/magento/magento2/issues/10301)

<!--- MAGETWO-86260 -->
* The cancel order and restore quote methods now accurately calculate the amount of stock to be returned to inventory when an order is canceled. Previously, when you canceled an order, some of these methods did not accurately calculate the amount of restored stock.  *Fix submitted by Danny Verkade in pull request [12952](https://github.com/magento/magento2/pull/12952)*. [GitHub-9969](https://github.com/magento/magento2/issues/9969)

<!--- MAGETWO-82563-->
* Invoices and orders now show  consistent coupon codes and totals. Previously, invoices did not reflect coupon codes as expected. [GitHub-10168](https://github.com/magento/magento2/issues/10168)

<!--- ENGCOM-2201-->
* Coupon codes now work as expected for orders created from the Admin for guest customers. *Fix submitted by Vishal Gelani in pull request [16562](https://github.com/magento/magento2/pull/16562)*.

<!--- ENGCOM-1002-->
* Magento now sends order confirmation email as expected for orders made using PayPal. Previously, when a customer paid using a credit card, Magento sent email confirmation, but not when an order was paid for by PayPal. *Fix submitted by Dmytro Paidych in pull request [14225](https://github.com/magento/magento2/pull/14225)*. [GitHub-13778](https://github.com/magento/magento2/issues/13778), [GitHub-12792](https://github.com/magento/magento2/issues/12792)

<!--- MAGETWO-87615 -->
*  Magento now uses the  store values (prefix, suffix, increment ID, and sequence tables ) from the correct store view when placing orders from a non-default store in a multistore deployment. [GitHub-9055](https://github.com/magento/magento2/issues/9055) 

<!--- MAGETWO-87615 -->
*   Magento no longer throws error on the Admin order edit page when the order address has extension attributes. [GitHub-10438](https://github.com/magento/magento2/issues/10438) 

<!--- MAGETWO-83496-->
*  When you place an order as a guest and set the `save_in_address_book` value to 0, Magento no longer copies that address to the customer address book if you subsequently register as a new customer on the checkout success page.

<!--- MAGETWO-75327-->
* The `cancel` method no longer saves an order and returns **true**  if an order canceled with OrderService  cannot be canceled. [GitHub-10803](https://github.com/magento/magento2/issues/10803)

<!-- MAGETWO-87151 -->
* You can now access the create order page from the customer edit page as expected. Previously, Magento threw a fatal error. [GitHub-11832](https://github.com/magento/magento2/issues/11832)  

<!-- MAGETWO-87351 -->
* New orders are now being saved as expected to the order grid. [GitHub-10128](https://github.com/magento/magento2/issues/10128)    

<!---ENGCOM-1999 -->
* Magento now correctly applies the designated frontend controller when store view URLs contain store codes (**Stores** > **Settings** > **Configuration** > **General**  > **Web** > **Add Store Code to Urls** is set to **yes**).  *Fix submitted by Vishal Gelani in pull request [15759](https://github.com/magento/magento2/pull/15759)*. [GitHub-15565](https://github.com/magento/magento2/issues/15565)

<!--- MAGETWO-80095-->
* Magento now checks if an invoice has been previously  canceled before canceling it. 

### Page cache

* Asynchronous rendering of blocks no longer corrupts layout cache. Previously, when an asynchronous request generated a layout `cacheId` based on same handle as a CMS page, but without loading the associated CMS page, the CMS page-related layout updates were lost. [GitHub-8554](https://github.com/magento/magento2/issues/8554), [GitHub-9050](https://github.com/magento/magento2/issues/9050)

### Payment methods

<<<<<<< HEAD
<!--- MAGETWO-83340 -->* Merchants can now provide customized error messages when a transaction fails at the payment stage. Previously, Magento displayed this default message when an error occurred: `Transaction has been declined. Please try again later.` For more details, please, see {{ page.baseurl }}/payments-integrations/payment-gateway/error-code-mapper.html. 


<!-- MAGETWO-87154 -->*  Magento no longer throws a validation error at the payments step of check out when an agreements checkbox is present. [GitHub-11885](https://github.com/magento/magento2/issues/11885) 

<!--- MAGETWO-94402-->* Magento now displays the correct billing address in the order confirmation email when  **Paypal Express Checkout** is enabled. Previously, Magento displayed the shipping address instead of the billing address. 


<!--- MAGETWO-91610-->* Customers can now check out using PayPal when the **Request Billing Information** feature is not enabled. Previously, Magento threw this error when a customer tried to check out with Braintree through Paypal from the shopping cart,  `Undefined index: billingAddress in /app/aacdg4mgbgw24/vendor/magento/module-braintree/Model/PayPal/Helper/QuoteUpdater.php on line 138`. 

<!--- MAGETWO-90327 -->* Magento now provides dedicated payment and shipping debug log files to store information specific to those functional areas.

<!--- MAGETWO-90310 -->* PayPal now works as expected with virtual products such as gift cards. Previously, when you tried to place an order for a virtual product using PayPal, Magento did not display the PayPal popup when you clicked **Continue PayPal** during checkout.
=======
<!--- MAGETWO-83340 -->
* Merchants can now provide customized error messages when a transaction fails at the payment stage. Previously, Magento displayed this default message when an error occurred: `Transaction has been declined. Please try again later.` For more details, see http://devdocs.magento.com/guides/v2.3/payments-integrations/payment-gateway/error-code-mapper.html. 
>>>>>>> 97bcd12a


<!-- MAGETWO-87154 -->
*  Magento no longer throws a validation error at the payments step of check out when an agreements checkbox is present. [GitHub-11885](https://github.com/magento/magento2/issues/11885) 

<!--- MAGETWO-94402-->
* Magento now displays the correct billing address in the order confirmation email when  **Paypal Express Checkout** is enabled. Previously, Magento displayed the shipping address instead of the billing address. 

<!--- MAGETWO-91610-->
* Customers can now check out using PayPal when the **Request Billing Information** feature is not enabled. Previously, Magento threw this error when a customer tried to check out with Braintree through Paypal from the shopping cart,  `Undefined index: billingAddress in /app/aacdg4mgbgw24/vendor/magento/module-braintree/Model/PayPal/Helper/QuoteUpdater.php on line 138`. 

<!--- MAGETWO-90327 -->
* Magento now provides dedicated payment and shipping debug log files to store information specific to those functional areas.

<!--- MAGETWO-90310 -->
* PayPal now works as expected with virtual products such as gift cards. Previously, when you tried to place an order for a virtual product using PayPal, Magento did not display the PayPal popup when you clicked **Continue PayPal** during checkout.

<!--- MAGETWO-90106 -->
* You can now place orders using PayPal when **Payment Action = Order**. Previously, when **Payment Action = Order**, Magento displayed this error when you reached the order review page: `We can't place the order.`

<!--- MAGETWO-89990 -->
* The multi-shipping checkout  flow now supports the CyberSource payment method. This payment method is supported by Magento Commerce only. However,  as part of the process of adding CyberSource support, we've made improvements to the Multi-shipping module to simplify integration process for other payment methods. Users of the CyberSource payment method should note that CyberSource uses the Magento Vault module only to store and retrieve tokens. Stored CyberSource tokens won't be displayed on the checkout page or customer account.

<!--- MAGETWO-89991 -->
* Default AVS and CVV codes are now mapped as (null or empty string) instead of "U". for Signifyd.

<!--- MAGETWO-94402 -->
* The **Billing Address** field now displays the designated billing address as expected  for a registered customer  when checking out with Paypal Express Checkout. Previously, Magento displayed the shipping address in the **Billing Address** field in both the order confirmation email and the Admin.

<!--- MAGETWO-91500 -->
* Admin users that are not part of the Administrator group can now complete payment for an order using Braintree.

<!--- MAGETWO-89625 -->
* Magento PayPal integration now supports the Indian Rupee currency (INR).

<!---ENGCOM-2954 -->
* Magento now validates that the required **Purchase Order Number** field is  set as expected during checkout. *Fix submitted by Pratik Oza in pull request [17670](https://github.com/magento/magento2/pull/17670)*. [GitHub-6585](https://github.com/magento/magento2/issues/6585)

<!--- ENGCOM-2308 -->
* A type error in the payment void method of the Authorizenet module has been fixed. *Fix submitted by Vishal Gelani in pull request [16603](https://github.com/magento/magento2/pull/16603)*. [GitHub-16184](https://github.com/magento/magento2/issues/16184)

<!--- MAGETWO-93763 -->
* Magento no longer throws an error when you try to add a new shipping address to an order paid with using Braintree from the Admin. 

<!--- MAGETWO-95512 -->
*  Magento now creates invoices as expected for orders created using Braintree PayPal. Previously, Magento threw an error when a merchant tried to create an invoice for an order from **Admin** > **Sales** > **Order**.

<!-- MAGETWO-87154 -->
* Magento no longer disables the **Place Order** button  after an attempt to validate a payment made with PayPal fails. [GitHub-12900](https://github.com/magento/magento2/issues/12900)  

<!-- MAGETWO-87151 -->
* Magento no longer throws an  error when you try to open an order page from the Admin or when setting the  transaction ID in a payment module. Previously, Magento threw this error, `Notice: Undefined index: value in /app/code/Magento/Backend/Block/Widget/Grid/Column/Filter/Select.php on line 72`. [GitHub-3596](https://github.com/magento/magento2/issues/3596)   

<!--- MAGETWO-95512-->
* Merchants can now create an invoice for an order placed  with PayPal. 

<!--- MAGETWO-87519-->
* The incorrect @return tag (PHPDocs)  in the `placeCheckoutOrder` method has been corrected. *Fix submitted by Aki Ojalehto in pull request [13356](https://github.com/magento/magento2/pull/13356)*. 

<!---ENGCOM-1526 -->
* The `getPaymentMethodList` method no longer sets the value of a group to null  in `$labelValues` if it already contains group-related values. Previously, the `Magento\Payment\Model\Config\Source\Allmethods` config source model did not display every available payment method. *Fix submitted by Matthias Zeis in pull request [15134](https://github.com/magento/magento2/pull/15134)*. [GitHub-13460](https://github.com/magento/magento2/issues/13460)

### Performance

<!-- MAGETWO-93753 -->
* The price indexer is now scoped and multithreaded, which improves layered navigation, search, and indexing actions for complex sites with multiple websites and that have many price books.


<<<<<<< HEAD
<!-- MAGETWO-91934 -->* You can change store locale without the exporting and importing configuration data. While Magento is in production mode and the `SCD_ON_DEMAND` is enabled, the Magento store and admin locale options are available. See [Change locales]({{ page.baseurl }}/cloud/live/sens-data-over.html#change-locales).
=======
<!-- MAGETWO-91934 -->
* You can change store locale without the exporting and importing configuration data. While Magento is in production mode and the `SCD_ON_DEMAND` is enabled, the Magento store and admin locale options are available. See [Change locales](https://devdocs.magento.com/guides/v2.2/cloud/live/sens-data-over.html#change-locales).
>>>>>>> 97bcd12a

<!-- MAGETWO-90564 -->
* The catalog rule re-indexing operation has been optimized, and average re-indexing time (which depends on rule conditions) has improved by more than  80%.  Previously, a full catalog rule re-index operation on a medium B2C store took more than 20 minutes. 


### Pricing 

<!-- MAGETWO-93698 -->
* Magento now uses the current date as expected when setting the start date for a special price. Previously, Magento set the start date for a special price a few years in the future, which prevented the special price for being active.

<!-- MAGETWO-92136 -->
* Tiered pricing and quantity increments now work as expected with decimal-based inventories. 

<!--- MAGETWO-73136 -->
* You can now add a bundle product that includes a simple product with a price of 0 (zero) to your cart. Previously, Magento threw an error. [GitHub-8969](https://github.com/magento/magento2/issues/8969)

<!--- ENGCOM-1689 -->
* Magento now displays the correct  price on the product page for storefronts running Japanese locales. *Fix submitted by Hirokazu Nishi in pull request [15540](https://github.com/magento/magento2/pull/15540)*. [GitHub-11711](https://github.com/magento/magento2/issues/11711)

<!--- MAGETWO-87524 -->
* Issues with configurable products with custom options and tier prices  have been resolved. Previously, the product page did not display the correct product price, but the shopping cart did. [GitHub-5774](https://github.com/magento/magento2/issues/5774)    

### Product video

<!-- MAGETWO-94029 -->
* Magento now populates the YouTube video URL and Title fields with the same values as are populated on the default store view on multisite deployments. (These fields are global scope attributes and should be the same on all storefronts.) Previously, Magento left these fields blank in multisite deployments. 

<!-- MAGETWO-93270 -->
* The product video embedding feature is now GDPR-complaint and allows the domain `youtube-nocookie.com`. Previously, when you tried to embed this URL, Magento threw an error. 

### Quote

<!--- MAGETWO-84420 -->
* You can now implement a product attribute that sets **Catalog Input Type for Store Owner** equal to  **Fixed Product Tax** in a multi-store environment. *Fix submitted by Danny Verkade in pull request 13019 [13019](https://github.com/magento/magento2/pull/13019)*.[GitHub-12393](https://github.com/magento/magento2/issues/12393)

<!--- ENGCOM-1519 -->
* Magento now successfully saves the value of `REMOTE_IP` when a customer uses an IPV6 (Internet Protocol version 6) address. Previously, this value was only partially saved in the `sales_order` and `quote` tables. *Fix submitted by Dmytro Cheshun in pull request [15142](https://github.com/magento/magento2/pull/15142)*. [GitHub-10395](https://github.com/magento/magento2/issues/10395)

<!--- ENGCOM-2801 -->* A type error in `CartTotalRepository` has been resolved. Previously, `CartTotalRepository` could not handle extension attributes in quote addresses, and Magento threw a `PHP Fatal error:  Uncaught TypeError`. [GitHub-12993](https://github.com/magento/magento2/issues/12993), [GitHub-12819](https://github.com/magento/magento2/issues/12819)

<!--- ENGCOM-2482 -->
* Magento now displays the correct product price for an order created from the Admin in multisite deployments. Previously, when an order was created from the Admin in a multisite deployment where products were assigned different prices per store view, Magento defaulted to the product price of the primary storeview if the order was edited or updated. *Fix submitted by Pratik Oza in pull request [16893](https://github.com/magento/magento2/pull/16893)*. [GitHub-14869](https://github.com/magento/magento2/issues/14869)

<!--- ENGCOM-1208 -->
* An integrity constraint violation error no longer occurs after you reorder a product with custom options. *Fix submitted by Vinay Shah in pull request [13394](https://github.com/magento/magento2/pull/13394)*. [GitHub-12705](https://github.com/magento/magento2/issues/12705)

### Reports

<!--- MAGETWO-90338 -->
* You can now successfully export the Ordered Products report to a CSV file. Previously, the export file contained no report data.

<!--- MAGETWO-94909-->
* The scope selector for reports now works as expected. Previously, when a merchant set the scope to **All Websites**, the generated report showed  sales from only a subset of websites.

<!--- MAGETWO-94032-->
* The `.csv` export of Coupon reports now shows the correct total for selected coupons. Previously, the total line in the `.csv` file showed the totals for all coupons in the selected time period, rather than just the selected coupons. 

<!--- MAGETWO-63173 -->
* Wishlist reports are available on the Admin as expected. 

<!--- MAGETWO-75320 -->
* The Low Stock report now accurately lists all out-of-stock products. Previously, this report was not accurate when the All Websites view was selected. [GitHub-10595](https://github.com/magento/magento2/issues/10595)

<!--- MAGETWO-82808 -->
* The Admin's Most Viewed Products tab now displays all the products in all  attribute sets, not simply the default attribute set. [GitHub-9768](https://github.com/magento/magento2/issues/9768)

<!---ENGCOM-2169 -->
*  The timezone has been removed from the date when Magento retrieves the current month from a UTC timestamp. *Fix submitted by Michael Wylde in pull request [16492](https://github.com/magento/magento2/pull/16492)*. [GitHub-15940](https://github.com/magento/magento2/issues/15940)

<!--- ENGCOM-2765 -->
* The **Year-to-date** dropdown accessed from **Stores** > **Settings** > **Configuration** > **General** > **Reports** > **Dashboard** now displays a numerical list that ranges from 01 to 12 as expected.  *Fix submitted by Ronak Patel in pull request [17495](https://github.com/magento/magento2/pull/17495)*. [GitHub-17289](https://github.com/magento/magento2/issues/17289)

<!--- MAGETWO-84811 -->
* A valid  XML layout update handle is now preinstalled in the home page.  *Fix submitted by Adrian Martinez in pull request [11891](https://github.com/magento/magento2/pull/11891)*. 

### Review

<!---ENGCOM-2858 -->
* Magento now displays a `404 page not found` error when a customer tries to navigate to a product review that is not accessible. Previously, Magento displayed a PHP error code.  *Fix submitted by Malyovanets Nickolas in pull request [17721](https://github.com/magento/magento2/pull/17721)*.  [GitHub-13102](https://github.com/magento/magento2/issues/13102)

<!---ENGCOM-2380 -->
* Magento no longer throws an error when a merchant edits a product from the Admin when reviews are disabled. *Fix submitted by Oleksandr Kravchuk*. [GitHub-6264](https://github.com/magento/magento2/issues/6264)

<!-- MAGETWO-91805 -->
* When a customer creates a product review, the link to the product from the review in the customer's **My Account** > **My Product Review** is now SEO-friendly.

<!-- MAGETWO-95723 -->
* The **Save and Next** and **Save and Previous**  buttons on **Marketing** > **Reviews**  now work as expected. 

<!---ENGCOM-1234 -->
* Magento now checks if a product is assigned to a current website before displaying the write a review page. *Fix submitted by Mastiuhin Oleksandr in pull request [14528](https://github.com/magento/magento2/pull/14528)*. [GitHub-13010](https://github.com/magento/magento2/issues/13010)

### Rule

<!--- MAGETWO-90329-->
* Cart Price rules now correctly display  nesting levels for categories with nesting levels that exceed three levels.

### Sales

<!--- MAGETWO-90134 -->
* Magento has added verification for previously set filters in `Magento/Ui/Component/Filters`, which has eliminated duplication of filters in the collection `where` conditions.

<!--- MAGETWO-90035 -->
* Magento now shows all products as expected in the Recently Ordered list when a customer places an order that contains products from multiple stores. Previously, in installations with two storefronts, if a customer added products from both stores to the same shopping cart, and placed a single order, the recently ordered product list would not show all ordered products.

<!--- MAGETWO-91710 -->
* The grand total for a credit memo now matches the invoiced total when a discount is applied to shipping charges.

<!--- MAGETWO-59632 -->
* The Items Ordered list now updates as expected when the user clicks **OK** when changing the options of a configurable product during creation of an order from the Admin. Previously, the update did not occur until the user clicked **Update Items and Quantities**.

<!--- MAGETWO-91678 -->
* Admin orders are no longer restricted by a minimum order amount. Previously, Magento required this minimum for both Admin and storefront users. 

<!--- MAGETWO-70661 -->
* Orders exported to a CSV file now display dates in a consistent format. 

<!--- ENGCOM-1007 -->
* Magento now displays text on the New Cart Rules page correctly. Previously, labels listed in the Store View Specific Labels section of this page was sometimes truncated or duplicated. *Fix submitted by Rostyslav in pull request [14231](https://github.com/magento/magento2/pull/14231)*. [GitHub-12231](https://github.com/magento/magento2/issues/12231)

<!---ENGCOM-2654 -->
* Magento now removes unnecessary PDF files after generation. Previously, Magento saved a copy of every generated invoice PDF in `/var`.  *Fix submitted by Tiago Sampaio in pull request [17280](https://github.com/magento/magento2/pull/17280)*.  [GitHub-3535](https://github.com/magento/magento2/issues/3535), [GitHub-14517](https://github.com/magento/magento2/issues/14517)

<!--- MAGETWO-87066 -->
* Magento no longer throws an error when a merchant sends an invoice for an order that contains grouped products. Previously, Magento invoiced the order but threw an error, and did not send the email. [GitHub-5105](https://github.com/magento/magento2/issues/5105) 

<!---ENGCOM-1291 -->
* Sales PDFs now support unicode fonts (GNU Free Font), which broadens language support in these PDFs. *Fix submitted by Ross in pull request [14710](https://github.com/magento/magento2/pull/14710)*. [GitHub-9666](https://github.com/magento/magento2/issues/9666), [GitHub-12323](https://github.com/magento/magento2/issues/12323)

<!--- ENGCOM-1773 -->
* Magento now creates  invoice numbers using the correct store view ID in a multistore environment. Previously, Magento always used the default store ID for all invoices created in a multistory environment. *Fix submitted by Vishal Gelani in pull request [15665](https://github.com/magento/magento2/pull/15665)*. [GitHub-14063](https://github.com/magento/magento2/issues/14063)

<!--- MAGETWO-89238 -->
* Disabling invoice emails no longer degrades product performance.

<!--- ENGCOM-985 -->
* The invoice grid now shows the correct subtotal for a partial invoice. Previously, it showed the entire order’s subtotal. *Fix submitted by AlexWorking in pull request [14209](https://github.com/magento/magento2/pull/14209)*. [GitHub-13804](https://github.com/magento/magento2/issues/13804)

<!--- ENGCOM-1110 -->
* Magento now handles decimals properly in order quantities.  *Fix submitted by Barbazul in pull request [14346](https://github.com/magento/magento2/pull/14346)*. [GitHub-14328](https://github.com/magento/magento2/issues/14328)

<!---MAGETWO-95315 -->
* You can now filter orders by customer email. Previously, Magento threw an error when you tried to filter orders by customer email from **Sales** > **Orders**. 

<!---MAGETWO-85522 -->
* The wrong entity_model for `invoice` has been corrected in the `eav_entity_type` table.  *Fix submitted by [Malyovanets Nickolas](https://github.com/nmalevanec)*. 

<!--- ENGCOM-1054 -->
* An incorrect return type in PHPdoc has been corrected. Previously, this return type resulted in multiple warnings in IDEs. *Fix submitted by julianvdrielen in pull request [14304](https://github.com/magento/magento2/pull/14304)*. [GitHub-13992](https://github.com/magento/magento2/issues/13992)


<!-- MAGETWO-87064 -->
*  Magento now syncs an order’s shipping and billing addresses as expected when a customer edits the billing address. [GitHub-10856](https://github.com/magento/magento2/issues/10856) 

<!---ENGCOM-1466 -->
* The transport variable can now be altered in the  `email_invoice_set_template_vars_before` event. *Fix submitted by [gwharton](https://github.com/gwharton)*. [GitHub-10210](https://github.com/magento/magento2/issues/10210)


### SalesRule

<!-- MAGETWO-93717 -->
* Cart price rules with associated coupons are no longer affected by edits to scheduled updates. 

<!-- MAGETWO-93692 -->
* You can now use wildcard values in coupon codes. 

<!---ENGCOM-1201 -->
* We’ve fixed an error in discount calculations that prevented merchants from creating a rule that set a tax rate and 100% discount. Previously, when a tax rule was applied, and a  100% discount was also applied during check out, the shopping cart displayed a negative grand total. *Fix submitted by Stanislav Ilnytskyi in pull request [14468](https://github.com/magento/magento2/pull/14468)*. [GitHub-10790](https://github.com/magento/magento2/issues/10790)


### Sample data

<!---MAGETWO-85584 -->
* The `sampledata:deploy` and `remove` commands now have `no-update` options. *Fix submitted by [Fabian Schmengler](https://github.com/schmengler) in pull request [12663](https://github.com/magento/magento2/pull/12663)*.

### Search

<!---MAGETWO-70316 -->
* The **Catalog > Products** page now contains a keyword search. *Fix submitted by Josef Behr in pull request   [10089](https://github.com/magento/magento2/pull/10089)*. [GitHub-5785](https://github.com/magento/magento2/issues/5785)

<!---MAGETWO-71801 -->
* Magento no longer throws an asymmetric transaction error when you reindex in Magento deployments running Elasticsearch. *Fix submitted by Riccardo Tempesta in pull request [10610](https://github.com/magento/magento2/pull/10610)*. [GitHub-9930](https://github.com/magento/magento2/issues/9930)

<!--- MAGETWO-87064 86885 -->
*  You can now submit search criteria by clicking enter when initiating a product search from the Admin. *Fix submitted by Malyovanets Nickolas in pull request [1197](https://github.com/magento/magento2/pull/1197)*. [GitHub-4696](https://github.com/magento/magento2/issues/4696)

<!--- MAGETWO-93994 -->
*  Elasticsearch is now the default search engine in Magento. MySQL search has been deprecated. 

<!--- MAGETWO-91625 -->
*  Elasticsearch now works as expected in Chinese locales. 

<!--- MAGETWO-59305 -->
* Elasticsearch no longer includes out-of-stock product options in search results. 

<!--- MAGETWO-72142 -->
* Support for Elasticsearch 5.x has been added. See [Install and configure Elasticsearch]({{ site.baseurl }}/guides/v2.2/config-guide/elasticsearch/es-overview.html) for more information about using Elasticsearch with Magento. *Fix submitted by Aurélien Foucret*. 

<!--- ENGCOM-1057 -->
* Magento no longer throws an error when a customer uses quick search to search on a term that does not exist in the search database. Previously, Magento returned this error, `TypeError: this._getFirstVisibleElement(...).addClass is not a function`.  *Fix submitted by Dragan Atanasov in pull request [14301](https://github.com/magento/magento2/pull/14301)*. [GitHub-14274](https://github.com/magento/magento2/issues/14274)

<!--- ENGCOM-969 -->
* Magento no longer throws an error when you submit the search form in the header with an empty value.  *Fix submitted by Dmytro Paidych in pull request [14185](https://github.com/magento/magento2/pull/14185)*. [GitHub-13791](https://github.com/magento/magento2/issues/13791)

<!-- MAGETWO-91813 -->
* Elasticsearch now correctly calculates the relevance of quick search results according to selected attribute search weights.

<!--- MAGETWO-90739 -->
* Out-of-stock options for configurable products no longer show up in search and layered navigation results.

<!--- ENGCOM-1486 -->
* You can now use an asterix when searching on customer names. Previously, if you used an asterix in a search query, Magento displayed this message, `Something went wrong with processing the default view and we have restored the filter to its original state.`  *Fix submitted by Adrian Martinez in pull request [15077](https://github.com/magento/magento2/pull/15077)*. [GitHub-14855](https://github.com/magento/magento2/issues/14855)

<!--- MAGETWO-91600 -->
* Search synonyms are now available for all search engines deployed in your Magento store. Previously, search synonyms did not appear in the Admin menu when Elasticsearch 5.0+ was deployed. 

<!--- MAGETWO-82423 -->
* You can now limit the number of results in the search autocomplete. *Fix submitted by Max Chadwick in pull request [11572](https://github.com/magento/magento2/pull/11572)*. 

<!--- ENGCOM-961 -->
* The mini search field no longer loses focus after JavaScript is initialized. Previously, after mini search component's JavaScript loaded and initialized, search input lost focus. *Fix submitted by Mastiuhin Oleksandr in pull request [14180](https://github.com/magento/magento2/pull/14180)*.  [GitHub-13988](https://github.com/magento/magento2/issues/13988)

<!--- MAGETWO-93996 -->
* CatalogSearch has been deprecated and replace with Elasticsearch.

<!--- MAGETWO-87587 -->
* Sort by Product Name on the category page now works with all available filters. *Fix submitted by Ihor Sviziev in pull request [13468](https://github.com/magento/magento2/pull/13468)*. 

<!--- MAGETWO-83092-->
* An unnecessary `saveHandler` in the  CatalogSearch indexer declaration has been removed. *Fix submitted by Adrian Martinez in pull request [11626](https://github.com/magento/magento2/pull/11626)*.

<!--- MAGETWO-88082-->
* Search synonyms in a group now can declare several words as synonyms. For example, "Elon Musk,tesla" is a valid synonym group, and a search on the phrase "Elon Musk" will also show results for the "tesla" keyword. Previously, you could declare synonyms for each word (for example, "Elon,Musk,Tesla"), but these words didn't work as a phrase. Synonyms are also now case-insensitive.

<!--- MAGETWO-72863-->
* Searching for a value of an attribute set on the store-view level of a product now returns results. Previously, Magento returned results  only if the attribute value was entered on the all store-view levels.

<!--- MAGETWO-88082 -->
* Search terms from the same synonym group now return the same results.

<!---ENGCOM-1815 -->
* You can now use the **Enter** key to submit a search form. *Fix submitted by Vishal Gelani in pull request [15696](https://github.com/magento/magento2/pull/15696)*. [GitHub-13793](https://github.com/magento/magento2/issues/13793)

<!---ENGCOM-1910 -->
* Search on MySQL-based entities has been improved. (This improvement does not provide a fulltext search, but simply the best way to search when a `SearchCriteria` with `fulltext` condition is provided over a MySQL table.) *Fix submitted by Riccardo Tempesta in pull request [15685](https://github.com/magento/magento2/pull/15685)*. [GitHub-1221](https://github.com/magento/magento2/issues/1221)

<!---ENGCOM-2588 -->
* Magento now displays validation messages as needed on advanced searches. Previously, Magento did not display a message even after a customer submitted the advanced search form with no entries. *Fix submitted by Torben Höhn in pull request [17210](https://github.com/magento/magento2/pull/17210)*. [GitHub-8131](https://github.com/magento/magento2/issues/8131)


### Shipping

<!-- MAGETWO-93712 -->
* The free shipping cart price rule now works as expected when **UPS shipping method** is enabled and **Free Shipping** is set to "For matching items only".

<!--- MAGETWO-94433 -->
*  The Magento UPS module has been updated to support new UPS API endpoints.

<!--- MAGETWO-59529 -->
*  You can now use `GET .V1/shipments` to search for shipments that contain a shipping label. Previously, using this call  caused Magento to throw an exception. [GitHub-6668](https://github.com/magento/magento2/issues/6668)

<!-- MAGETWO-91622 -->
* Magento now successfully creates shipping labels for a return merchandise authorization (RMA) when using FedEx Smart Post as the shipping option. Previously, Magento threw an error under these circumstances. 

<!--- ENGCOM-2326 -->
* Multishipping checkout now works as expected. Previously, Magento displayed the `Shipping address is not set` error message  when checking out an order with multiple addresses. *Fix submitted by Dmytro Cheshun in pull request [16784](https://github.com/magento/magento2/pull/16784)*. [GitHub-16555](https://github.com/magento/magento2/issues/16555)

<!--- MAGETWO-60034 -->
*  Merchants can now ship the remaining items in an order in which some items require a credit memo.

<!--- MAGETWO-94329 -->
* Customers can now view their completed order from the success page for orders that will be shipped to multiple addresses. Previously, when a customer took a link from the order success page to view their just-completed order, Magento displayed this error, **There has been an error processing your request**. 

<!--- MAGETWO-94096 -->
*  The Shipment grid now displays the status of completed orders correctly. Previously, the Order Status column of the Shipment grid indicated that a completed was being processed. 

<!--- MAGETWO-87057 -->
*  The checkout page now  displays address fields when the number of address lines has been left at the default. Previously, when the default value was configured, Magento did not display any ship-to address fields.  [GitHub-7995](https://github.com/magento/magento2/issues/7995) 

<!-- MAGETWO-81976 -->
* Shipping method radio buttons no longer have duplicate element IDs on the cart page, making it possible for customers to select a second shipping method.  [GitHub-10795](https://github.com/magento/magento2/issues/10795)


### Sitemap

<!--- MAGETWO-83292-->
* Magento now correctly processes global product attributes when generating the sitemap. *Fix submitted by Ričards Zālītis in pull request [8999](https://github.com/magento/magento2/pull/8999)*. [GitHub-5941](https://github.com/magento/magento2/issues/5941)

<!--- MAGETWO-87562-->
* The sitemap no longer contains `/home` in the URL generated for your store domain. [GitHub-12446](https://github.com/magento/magento2/issues/12446)

<!--- MAGETWO-87523-->
* When an error is created during sitemap generation, Magento now sends an informative email to administrators. Previously, Magento threw a fatal error. [GitHub-10502](https://github.com/magento/magento2/issues/10502)

<!--- MAGETWO-87449-->
* The lastmod value in the `sitemap.xml` file for a category now contains the created_at timestamp. Previously, this timestamp contained invalid dates.  [GitHub-9151](https://github.com/magento/magento2/issues/9151) 

<!--- MAGETWO-71372-->
* It's now easier to add additional items to a sitemap. Previously, `SitemapPlugin` worked inconsistently with large sitemaps. *Fix submitted by Piotr Kwiecinski in pull request [10442](https://github.com/magento/magento2/pull/10442)*. [GitHub-10045](https://github.com/magento/magento2/issues/10045)

<!--- MAGETWO-70707-->
* Sitemap no longer crashes if the scope of the name attribute is set to global. [GitHub-5941](https://github.com/magento/magento2/issues/5941), [GitHub-8999](https://github.com/magento/magento2/issues/8999)

<!--- MAGETWO-70872-->
* Sitemap no longer crashes if the scope of the name attribute is set to global. [GitHub-5941](https://github.com/magento/magento2/issues/5941), [GitHub-8999](https://github.com/magento/magento2/issues/8999)

<!---ENGCOM-2666 -->
* Images in XML sitemap are no longer always linked to the primary store in a multistore deployment. *Fix submitted by Pratik Oza in pull request [16813](https://github.com/magento/magento2/pull/16813)*. [GitHub-15588](https://github.com/magento/magento2/issues/15588)

<!---ENGCOM-1351 -->
* Magento now generates correct product URLS when you generate a sitemap of categories and products with **Use Categories Path for Product URLs** set to **no** ( **Configuration** > **Catalog** > **Search Engine Optimization**). *Fix submitted by Mastiuhin Oleksandr in pull request [14786](https://github.com/magento/magento2/pull/14786)*. [GitHub-4788](https://github.com/magento/magento2/issues/4788)

### Staging

<!-- MAGETWO-93719 -->
* Magento now rolls  back updated changes to their pre-update state  when a merchant deletes an active scheduled update. Previously, some products were removed from their assigned categories (and categories were removed from the Admin) when an active product update was deleted.  

<!-- MAGETWO-93706 -->
* You can now successfully re-order a configurable product. Previously, a schedule update for one configurable product affected other ordered configurable products. 

<!-- MAGETWO-91743 -->
* Magento no longer deletes products from the Admin product list after a merchant deletes its active schedule update. This deletion  appeared only after the scheduled update time. 


### Store

<!-- MAGETWO-75322 -->
*  Returns from REST endpoint  `/V1/store/storeViews` calls now include  `is_active` values for stores. [GitHub-10922](https://github.com/magento/magento2/issues/10922)

<!---ENGCOM-2606 -->* The `getUrlInStore()` method no longer returns URLs that contain the store code, which has shortened the extremely long URLs it previously returned. *Fix submitted by Pratik Oza in pull request [17261](https://github.com/magento/magento2/pull/17261)*. [GitHub-16273](https://github.com/magento/magento2/issues/16273)

<!--- MAGETWO-87615 -->*  You can now use an `admin_system_config_changed_section` event to subscribe to changes for all sections in **Stores** > **Settings** > **Configuration**. [GitHub-5035](https://github.com/magento/magento2/issues/5035)  

<!--- MAGETWO-87938 -->*  TinyMCE now loads successfully due to a refactoring of  the use of  `minify_exclude` configuration. *Fix submitted by Pieter Hoste in pull request [13687](https://github.com/magento/magento2/pull/13687)*. [GitHub-11577](https://github.com/magento/magento2/issues/11577)



### Swagger

<!--- MAGETWO-90787-->* Swagger now correctly renders POST/PUT operations. Previously, in Swagger, the text area that contained the payload structure of some POST and PUT operations was not displayed. 

<!---ENGCOM-2811 -->* Swagger now works as expected when JavaScript minification is enabled. Previously, when JavaScript minification was enabled, the swagger-ui-bundle.js became corrupted, although Swagger worked fine when minification was subsequently disabled, and the files were redeployed. *Fix submitted by Pieter Hoste in pull request [17627](https://github.com/magento/magento2/pull/17627)*. [GitHub-16927](https://github.com/magento/magento2/issues/16927)

<!---ENGCOM-1934 -->* Swagger now handles `searchCriteria`-related requests as expected. *Fix submitted by Vishal Gelani in pull request [15946](https://github.com/magento/magento2/pull/15946)*. [GitHub-11477](https://github.com/magento/magento2/issues/11477)

<!--- MAGETWO-94046-->*  Swagger now works as expected when JavaScript minification and merging are enabled. 



### Swatches

<!-- MAGETWO-87155 -->* Visual swatches now display  swatch color in the Admin as expected. [GitHub-11828](https://github.com/magento/magento2/issues/11828) 

<!-- MAGETWO-82558 -->* The dropdown menu that Magento displays when a user clicks on the **Add Swatch** button on the Manage Swatch tab now displays all possible options. [GitHub-11534](https://github.com/magento/magento2/issues/11534) 

<!-- MAGETWO-87151 -->* Color attribute swatches are now visible when sorting is enabled. [GitHub-10628](https://github.com/magento/magento2/issues/10628) 

<!--- MAGETWO-83292-->* You can now use REST to import visual swatch attribute options. Previously, you could not add swatch options using service contracts unless a swatch option already existed for the attribute. *Fix submitted by gonzalopelon in pull request [12044](https://github.com/magento/magento2/pull/12044)*. [GitHub-9410](https://github.com/magento/magento2/issues/9410), [GitHub-10707](https://github.com/magento/magento2/issues/10707), [GitHub-10737](https://github.com/magento/magento2/issues/10737), [GitHub-11032](https://github.com/magento/magento2/issues/11032)

<!--- MAGETWO-87869-->* The load and merge order of `view.xml` configuration in `\Magento\Swatches\Helper\Media` now matches `\Magento\Catalog\Helper\Image.` *Fix submitted by Patrick McLain in pull request [13506](https://github.com/magento/magento2/pull/13506)*. [GitHub-12647](https://github.com/magento/magento2/issues/12647)

<!--- MAGETWO-87935-->* We've replaced `.size()` with `.length` to be compatible with jQuery 3.*. *Fix submitted by Kirill Morozov in pull request [13686](https://github.com/magento/magento2/pull/13686)*. 

<!--- ENGCOM-1128 -->* Swatch functionality that has been extended using JavaScript mixins now works as expected in Safari and Microsoft Edge. *Fix submitted by Rostyslav in pull request [14247](https://github.com/magento/magento2/pull/14247)*. [GitHub-10559](https://github.com/magento/magento2/issues/10559)

<!--- ENGCOM-1017 -->* You can now save a swatch attribute that has an empty option. *Fix submitted by enriquei4 in pull request [13220](https://github.com/magento/magento2/pull/13220)*. [GitHub-13117](https://github.com/magento/magento2/issues/13117)

<!--- ENGCOM-2870 -->* You can now change attribute type from `swatch` to `dropdown`. *Fix submitted by Malyovanets Nickolas in pull request [17750](https://github.com/magento/magento2/pull/17750)*. [GitHub-12695](https://github.com/magento/magento2/issues/12695), [GitHub-11703](https://github.com/magento/magento2/issues/11703), [GitHub-9307](https://github.com/magento/magento2/issues/9307), [GitHub-11403](https://github.com/magento/magento2/issues/11403), [GitHub-9923](https://github.com/magento/magento2/issues/9923)


### Tax

<!--- MAGETWO-83405 -->* Tax total amount is now equal to the sum of the tax details amounts. Previously, Magento displayed the wrong order tax amounts when using specific tax configurations. *Fix submitted by Pieter Cappelle in pull request [11594](https://github.com/magento/magento2/pull/11594)*. [GitHub-10347](https://github.com/magento/magento2/issues/10347)

<!---MAGETWO-87511 -->*  `\Magento\Framework\Data\OptionSourceInterface::getAllOptions()` and `\Magento\Framework\Data\OptionSourceInterface::toOptionArray()` are now compatible with parent classes. *Fix submitted by Yevhen Sentiabov in pull request [34](https://github.com/magento-engcom/php-7.2-support/pull/34)*. 

<!---MAGETWO-75865 -->* Double tags have been removed from the `config.xml` of the `Magento_Tax` module.

<!---ENGCOM-1555 -->* Magento no longer performs redundant tax calculations  for every price on category page, which has improved product performance. *Fix submitted by Jeroen in pull request [15200](https://github.com/magento/magento2/pull/15200)*. [GitHub-14941](https://github.com/magento/magento2/issues/14941)

<!---MAGETWO-93394 -->* Magento now uses  the correct table rate shipment when creating a merchant creates an order through the Admin. Previously, when a merchant  created an order through the Admin and selected the shipping method table rate, Magento took the shipping rate table from the wrong website ID.



### Testing

<!-- MAGETWO-87154 -->*  Integrations tests no longer throw `Cannot instantiate interface Magento\Framework\Interception\ObjectManager\ConfigInterface` errors. [GitHub-12844](https://github.com/magento/magento2/issues/12844)  

<!-- MAGETWO-87064 -->* Integration tests now reset the integration test database as expected.  [GitHub-10025](https://github.com/magento/magento2/issues/10025)  

<!---MAGETWO-82550 -->* A typo in `dev/tests/functional/tests/app/Magento/Paypal/Test/TestCase/OnePageCheckoutTest.xml` has been fixed. [GitHub-7591](https://github.com/magento/magento2/issues/7591) 

<!---MAGETWO-87317 -->* Static tests now check for the deprecated `each()` function. *Fix submitted by Yevhen Sentiabov in pull request 31*. 

<!---MAGETWO-85993 -->*  The `functional.suite.dist.yml` has been updated to handle custom backend names. (This value was previously hard-coded.) *Fix submitted by scribam in pull request [12848](https://github.com/magento/magento2/pull/12848)*. 

<!---MAGETWO-85817 -->*  THe `validate_image_info_rollback.php` test suite has been updated. *Fix submitted by Harry Mumford-Turner in pull request [12800](https://github.com/magento/magento2/pull/12800)*. 

<!---MAGETWO-90803 -->*  `phpunit.xml` is now blacklisted during schema validation static tests, particularly `Magento/Test/Integrity/Xml/SchemaTest.php`.

<!--- MAGETWO-81646 -->* The `\Magento\Test\Php\LiveCodeTest::testCodeStyle`  method now uses whitelist files. *Fix submitted by Adrian Martinez in pull request [11376](https://github.com/magento/magento2/pull/11376)*. [GitHub-10559](https://github.com/magento/magento2/issues/10559)

<!--- ENGCOM-1257 -->*  Integration test coverage for the new extension point for New Shipment Controller has been added. *Fix submitted by Malyovanets Nickolas in pull request [14634](https://github.com/magento/magento2/pull/14634)*. [GitHub-788](https://github.com/magento/magento2/issues/788)

<!--- ENGCOM-1093 -->* `sjparkinson/static-review` and other obsolete tools  (including `dev/tools/Magento/Tools/Layout`, `dev/tools/Magento/Tools/StaticReview/pre-commit`, and `dev/tools/Magento/Tools/psr/phpcs_precommit_hook.sh`) have been removed from the test code base. *Fix submitted by Rostyslav in pull request [14368](https://github.com/magento/magento2/pull/14368)*. [GitHub-14138](https://github.com/magento/magento2/issues/14138)

<!--- ENGCOM-1031 -->* Integration tests for product URL rewrite generation have been added.  *Fix submitted by Rostyslav in pull request [14252](https://github.com/magento/magento2/pull/14252)*.

<!--- ENGCOM-2138 -->* The `ProcessCronQueueObserverTest.php` integration test now works correctly. *Fix submitted by Eino Keskitalo in pull request [16253](https://github.com/magento/magento2/pull/16253)*. [GitHub-16243](https://github.com/magento/magento2/issues/16243)

<!--- ENGCOM-2409 -->* `setCateroryIds([])` has been corrected to `setCategoryIds([])` throughout the test suites.  *Fix submitted by Pratik Oza in pull request [16926](https://github.com/magento/magento2/pull/16926)*. [GitHub-15590](https://github.com/magento/magento2/issues/15590)

<!--- ENGCOM-1968 -->*  CreateOrderBackendTest has been refactored to support the  **Reorder** button when Inventory Management is enabled. *Fix submitted by Malyovanets Nickolas in pull request [16006](https://github.com/magento/magento2/pull/16006)*. [GitHub-680](https://github.com/magento/magento2/issues/680)

<!---MAGETWO-87058 -->*  Unit tests have been refactored to no longer check for deleted file `app/code/Magento/Catalog/Model/ResourceModel/Product/Indexer/Eav/AbstractEav.php`. [GitHub-11230](https://github.com/magento/magento2/issues/11230) 

<!--- ENGCOM-2028 -->*  `CreateCreditMemoEntityTest` has been refactored to support the Inventory Management reservation mechanism.  *Fix submitted by Malyovanets Nickolas in pull request [16170](https://github.com/magento/magento2/pull/16170)*.

<!--- ENGCOM-2026 -->*  `CreateOrderBackendPartOneTest` has been refactored to support the Inventory Management reservation mechanism. *Fix submitted by Malyovanets Nickolas in pull request [16153](https://github.com/magento/magento2/pull/16153)*.




### Theme

<!--- MAGETWO-88973 -->* Customers can now successfully close full-screen zoomed product images displayed on an iPhone 4s, 5s, 6, or 6s with the Safari browser. Previously, if a customer chose full-screen zoom for any product image, he could not close the full-screen zoom.

<!--- MAGETWO-88264 -->* The forced setting of `cache_lifetime` to `false`  has been changed to a default `cache_lifetime` value of 3600 for `Magento\Theme\Block\Html\Footer`. [GitHub-13595](https://github.com/magento/magento2/issues/13595)

<!--- ENGCOM-959 -->* The default storefront welcome message now works as expected when the **Translate Inline**  (**Stores > Settings > Configuration > Advanced > Developer >**) setting is enabled.  *Fix submitted by Dmytro Paidych in pull request [14177](https://github.com/magento/magento2/pull/14177)*.  [GitHub-12711](https://github.com/magento/magento2/issues/12711)

<!--- ENGCOM-775 -->* We've improved the display of the Payment Methods section of the checkout page on mobile devices. Previously, the layout of page elements was not correctly spaced.  *Fix submitted by Marcin Kwiatkowski in pull request [13979](https://github.com/magento/magento2/pull/13979)*. [GitHub-13315](https://github.com/magento/magento2/issues/13315)



### Translation and locales

<!---MAGETWO-82650 -->* The `<![CDATA[]]>` statement in `system.xml` now works as expected. *Fix submitted by Nickolas Malyovanets in pull request [11679](https://github.com/magento/magento2/pull/11679)*. [GitHub-7767](https://github.com/magento/magento2/issues/7767)

<!---MAGETWO-71380 -->* The JavaScript translation for validation messages now works for customer account pages. *Fix submitted by Anton Evers in pull request [10445](https://github.com/magento/magento2/pull/10445)*. [GitHub-5820](https://github.com/magento/magento2/issues/5820)

<!--- MAGETWO-71380-->* Messages on password strength are now translatable. *Fix submitted by Anton Evers in pull request [10445](https://github.com/magento/magento2/pull/10445)*. [GitHub-5509](https://github.com/magento/magento2/issues/5509)

<!--- 71380-->* The JavaScript translation regex no longer leads to unexpected results and untranslatable strings. *Fix submitted by Anton Evers in pull request [10445](https://github.com/magento/magento2/pull/10445)*. [GitHub-7403](https://github.com/magento/magento2/issues/7403)

<!--- MAGETWO-71380-->* All messages in Customer Account Create are now translatable. Previously, warning messages about password validation appeared in locale language only. *Fix submitted by Anton Evers in pull request [10445](https://github.com/magento/magento2/pull/10445)*. [GitHub-9967](https://github.com/magento/magento2/issues/9967)


<!-- MAGETWO-93708 -->* We've added  client-side caching of `js-translation.js`.

<!-- MAGETWO-94119 -->* The datepicker date filter on **Reports** > **Products** > **Ordered** now works as expected for administrators working in Australian English locales. 

<!--- ENGCOM-1055 -->* Magento now supports Malaysian locales. *Fix submitted by Oscar Recio in pull request [14305](https://github.com/magento/magento2/pull/14305)*. [GitHub-14089](https://github.com/magento/magento2/issues/14089)


<!--- ENGCOM-2041 -->* The string for `moreButtonText` in `app/code/Magento/Swatches/view/frontend/web/js/swatch-renderer.js` can now be translated. *Fix submitted by Karla Saaremäe in pull request [16228](https://github.com/magento/magento2/pull/16228)*. [GitHub-16079](https://github.com/magento/magento2/issues/16079)

<!--- ENGCOM-2212 -->* Magento now displays the correct  price on the product page for storefronts running Japanese locales.  *Fix submitted by Volodymyr Kublytskyi in pull request [16588](https://github.com/magento/magento2/pull/16588)*.  [GitHub-11717](https://github.com/magento/magento2/issues/11717)


<!--- ENGCOM-2400 -->* The module responsible for generating the `js-translations.json` file now contains a routine that translates strings in tags. *Fix submitted by Pratik Oza in pull request [16892](https://github.com/magento/magento2/pull/16892)*. [GitHub-12081](https://github.com/magento/magento2/issues/12081)


<!-- MAGETWO-87066 -->*  Magento now displays the correct payment method title on the payments page during checkout in multistore deployments where storeviews implement different locales. [GitHub-7582](https://github.com/magento/magento2/issues/7582)  

<!-- MAGETWO-87066 -->*  The hint provided for the global configuration field on the Admin configuration page has been corrected. [GitHub-8958](https://github.com/magento/magento2/issues/8958)

<!-- MAGETWO-87066 -->*  `region_id` is no longer overridden when a customer edits their billing address from a country that requires a value for state to a country where one is not required. [GitHub-10317](https://github.com/magento/magento2/issues/10317)



### UI

<!-- MAGETWO-93715-->*  Magento no longer sends duplicate delete requests as a result of an unstable Internet connection. Previously, unintentional mass deletion of products sometimes occurred as a result of an unstable Internet connection. 

<!-- MAGETWO-91848 -->* As you type additional characters into the text field for a product's custom option, the hint showing the number of characters left before reaching the maximum now decreases as expected.

<!-- MAGETWO-83412 -->*  Previously missing translation strings have been added to the UI module. *Fix submitted by Jeroen in pull request 11440*. [GitHub-5956](https://github.com/magento/magento2/issues/5956)

<!--- ENGCOM-1457 -->* Administrators who lack access to the CatalogRule module can now perform operations as expected in the Admin cart price rule edit page.  *Fix submitted by Prince Patel in pull request [16664](https://github.com/magento/magento2/pull/16664)*.  [GitHub-15009](https://github.com/magento/magento2/issues/15009), [GitHub-12285](https://github.com/magento/magento2/issues/12285)

<!--- ENGCOM-1541 -->* The UI component configuration XSD file (`ui-configuration.xsd`) now constrains settings so that `abstractSettings`, such as `<label>`, can only be placed and read from the top-level `<settings>` nodes, while component-specific settings, such as `<options>`, can only be placed and read from the appropriate `<settings>` descendent of `<formElements>`. *Fix submitted by Neill Robson in pull request 15161*. [GitHub-14140](https://github.com/magento/magento2/issues/14140)

<!--- ENGCOM-2219 -->* Users can now press the **Esc** button on  the delete-from-cart confirmation pop-up window  without generating a `jQuery` UI error. Previously, when a customer added a product to the shopping cart, then pressed the trash icon to delete it, Magento displayed this confirmation pop-up window, but threw an error when the customer pressed the window's **Esc** button. [GitHub-14593](https://github.com/magento/magento2/issues/14593)

<!--- ENGCOM-2243 -->* The `font-size` variable has been updated and standardized. *Fix submitted by Prince Patel in pull request [16664](https://github.com/magento/magento2/pull/16664)*.  [GitHub-7399](https://github.com/magento/magento2/issues/7399)

<!--- ENGCOM-2340 -->* We've added the `@navigation-level0-item__hover__color` missing variable for mobile and tablet view. *Fix submitted by Hitesh in pull request [16796](https://github.com/magento/magento2/pull/16796)*.  [GitHub-15848](https://github.com/magento/magento2/issues/15848)


<!--- ENGCOM-2878 -->* Footers now behave as expected when displaying Magento on a mobile device. *Fix submitted by Malyovanets Nickolas in pull request [17809](https://github.com/magento/magento2/pull/17809)*. [GitHub-15118](https://github.com/magento/magento2/issues/15118)

<!--- ENGCOM-2690 -->* The unused totalbar block has been removed from the invoice create and credit memo create layouts. *Fix submitted by Danny Verkade in pull request 17414*. [GitHub-16653](https://github.com/magento/magento2/issues/16653), [GitHub-16655](https://github.com/magento/magento2/issues/16655)

<!--- ENGCOM-2824 -->* The JavaScript validation rule used to validate AM/PM time settings now works as expected when JavaScript is minified.  *Fix submitted by Dmytro Cheshun in pull request [17688](https://github.com/magento/magento2/pull/17688)*.[GitHub-17648](https://github.com/magento/magento2/issues/17648)

<!--- ENGCOM-2839 -->* The message list component message type now has a message type of success. Previously, this type was always `error` when the `parameters` property was specified.  *Fix submitted by Dmytro Cheshun in pull request [17703](https://github.com/magento/magento2/pull/17703)*. [GitHub-17700](https://github.com/magento/magento2/issues/17700)

<!--- ENGCOM-2918 -->* Magento now displays the wishlist icon on the shopping cart page on mobile devices. Previously, Magento cut off the wishlist icon on this page when viewed on a mobile device. *Fix submitted by Hitesh in pull request [17911](https://github.com/magento/magento2/pull/17911)*.[GitHub-17851](https://github.com/magento/magento2/issues/17851)

<!--- ENGCOM-2861 -->* JavaScript validation rules no longer require validation of fields where completion is not required. Previously, customers could not complete forms unless non-required fields were completed.  *Fix submitted by Malyovanets Nickolas in pull request [17724](https://github.com/magento/magento2/pull/17724)*.[GitHub-16544](https://github.com/magento/magento2/issues/16544)

<!--- ENGCOM-2323 -->* When a user scrolls a page, the datepicker now retains its position relative to other page elements as expected. *Fix submitted by Hitesh in pull request 16776*. [GitHub-7903](https://github.com/magento/magento2/issues/7903)

<!--- ENGCOM-2649 -->* The confirmation modal buttons that Magento displays when a customer sends a product to the trash are now translated as expected. *Fix submitted by torhoehn in pull request [17359](https://github.com/magento/magento2/pull/17359)*.[GitHub-17193](https://github.com/magento/magento2/issues/17193)

<!--- ENGCOM-1810 -->* The dropdown menu is now positioned as expected under the link on the UI Component listing. *Fix submitted by Vishal Gelani in pull request [15746](https://github.com/magento/magento2/pull/15746)*.  [GitHub-15660](https://github.com/magento/magento2/issues/15660)

<!---MAGETWO-82721 -->* Magento no longer displays the current date for a product when the `date` attribute is empty. [GitHub-9869](https://github.com/magento/magento2/issues/9869)

<!---MAGETWO-87066 -->*  Magento no longer throws a JavaScript error when a user enters a special character (for example, `/` or `&`) while adding the `stripped-min-length` validation to a UI component. [GitHub-9920](https://github.com/magento/magento2/issues/9920)

<!---MAGETWO-87531 -->*  Magento no longer throws an `Uncaught Error: Script error for: trackingCode` error on storefront pages. [GitHub-12828](https://github.com/magento/magento2/issues/12828)

<!---MAGETWO-87153 -->*  `range-word` validation for form fields now works as expected. [GitHub-6113](https://github.com/magento/magento2/issues/6113)




### URL rewrites

<!--- MAGETWO-85026-->* Magento now sets the value of `Store_Code` from the current store when this information is included in a URL. *Fix submitted by Oscar Recio in pull request [12545](https://github.com/magento/magento2/pull/12545)*. [GitHub-12450](https://github.com/magento/magento2/issues/12450)

<!--- MAGETWO-82310-->* Magento now loads `urlrewrite` router before the Magento base router. Previously, the Magento custom URL rewrite functionality did not work when you added an additional redirection (for example, a custom redirection from `/customer/account/create` to another page). *Fix submitted by[Marc Rodriguez in pull request [11471](https://github.com/magento/magento2/pull/11471)*. [GitHub-10231](https://github.com/magento/magento2/issues/10231)

<!--- MAGETWO-88091-->* Switching store views now works as expected. Previously, under some conditions, users were redirected to a 404 page.[GitHub-5416](https://github.com/magento/magento2/issues/5416)

<!--- MAGETWO-88091-->* You can now reset a form by clicking **Reset** in **Marketing** > **SEO & Search** > **URL Rewrites**. [GitHub-10459](https://github.com/magento/magento2/issues/10459)

<!-- MAGETWO-91808 -->* Categories of the Main menu in the different store view are now updated when Varnish is enabled. 

<!--- MAGETWO-90798 -->* Magento no longer throws a 404 error when a customer navigates from the Catalog page of the default store to a custom Catalog page on a different store. 

<!--- MAGETWO-71407 -->* The **Reset** button no longer causes a JavaScript error on the URL rewrite creation page. [GitHub-10462](https://github.com/magento/magento2/issues/10462)

<!--- ENGCOM-1210 -->* The Magento URL rewrite functionality now supports the use of special characters in category names. Previously, the category tree did not load if a category name contained a special character.  *Fix submitted by Vinay Shah in pull request [13402](https://github.com/magento/magento2/pull/13402)*.  [GitHub-13296](https://github.com/magento/magento2/issues/13296)



### Visual Merchandiser

<!--- MAGETWO-87846 -->* Visual Merchandiser now includes website scope when displaying the correct prices and availability of configurable products.

<!--- MAGETWO-72861 -->* We’ve improved the performance of editing or saving products in large categories (more than 18,000 products per category).




### Web API

<!--- MAGETWO-82315 -->* When you use REST to update an existing product, Magento assigns the update only to the websites that they were assigned to before the update. Previously, updating a product using the REST API (`PUT /rest/all/V1/products/example_sku`) assigned the product update to all websites automatically. *Fix submitted by Adrian Martinez in pull request [11443](https://github.com/magento/magento2/pull/11443)*. [GitHub-11324](https://github.com/magento/magento2/issues/11324)

<!--- MAGETWO-90147 -->* When you create a credit memo comment with `POST /V1/creditmemo/:id/comments`, Magento now sends  credit memo update emails as expected. Previously,  Magento did not send this email, and no other transaction emails were sent to the customer.

<!--- MAGETWO-84319 -->* Magento no longer creates duplicate shipments for orders created via API. Previously, Magento created duplicate shipments when a merchant created a shipment via the API under certain conditions (mainly with bundled products).


<!--- MAGETWO-91540 -->*  Product searches using `GET V1/products` return `extension_attributes` for configurable products as expected.

<!--- MAGETWO-91568 -->*  You can now include custom attributes when filtering the responses of REST calls.

<!--- MAGETWO-94207 -->*  Magento now returns a 404 error and includes a descriptive error message when a  REST search is performed on a non-existent cart.

<!--- MAGETWO-81910 -->*   Magento now includes the filter groups and the sort order of the `$searchCriteria` parameter in the `searchCriteria` object that is provided for the EAV set repository. [GitHub-11022](https://github.com/magento/magento2/issues/11022)


<!--- MAGETWO-82315 -->* Updating a product with the REST API (`PUT /rest/all/V1/products/example_sku`) no longer assigns the product to all websites automatically. (Automatic assignment to all websites now occurs only when you create the product in All Store Views scope.) [GitHub-11324](https://github.com/magento/magento2/issues/11324)

<!--- ENGCOM-2066 -->* A generated Admin API token no longer expires immediately. Previously, when you created a token for an Admin user and have set   **Admin Token Lifetime (hours))**  to empty, Magento denied access  because the token immediately expired.  *Fix submitted by Vijay Golani in pull request [15564](https://github.com/magento/magento2/pull/15564)*. [GitHub-15564](https://github.com/magento/magento2/issues/15564)



<!-- MAGETWO-87057 -->* Magento now checks for the uniqueness of attribute option values for attributes created via REST. [GitHub-8846](https://github.com/magento/magento2/issues/8846) 


<!--- MAGETWO-87152 -->*  `salesRefundInvoiceV1` now saves the invoice ID as expected for a credit memo. [GitHub-11669](https://github.com/magento/magento2/issues/11669) 



### Wishlist

<!--- MAGETWO-85627 -->* Magento now displays an error message if you try to add products to a wishlist without first logging in. *Fix submitted by Pieter Cappelle in pull request [12681](https://github.com/magento/magento2/pull/12681)*. 

<!--- MAGETWO-86101 -->* Magento now stores product IDs and SKUs to locally stored customer data for wishlists. *Fix submitted by James Halsall in pull request [12896](https://github.com/magento/magento2/pull/12896)*. 

<!--- MAGETWO-90297 -->* `SearchCriteriaBuilder` now has a check to determine if sort order should be applied. Previously, `SearchCriteriaBuilder` built the wrong criteria (`ORDER BY part`). *Fix submitted by Nickolas Malyovanets*. [GitHub-5738](https://github.com/magento/magento2/issues/5738)

<!--- MAGETWO-91615 -->*  Registered users can now create new wishlists as expected when multiple wishlists are enabled. Previously, Magento displayed an error.

<!--- MAGETWO-91433 -->*  Magento no longer changes the grid view to list view on the product list page when a customer adds a product from the wishlist section to the cart, and now displays the appropriate success message. 


## Known issues

**Known issue:** After installing a module and running `setup:upgrade`, you must run `cache:clean config`.

**Known issue:** When installing or upgrading Magento and upgrading PHP to 7.2, you must specify an encryption key value of 32 symbols (256 bits) or Magento will throw an error, and any sensitive, unsaved configuration data will be lost. When upgrading Magento and upgrading  PHP to 7.2, make sure that your encryption key is exactly 32 symbols. To do this, navigate to  **System** > **Other Settings ** > **Manage Encryption Key** and either enter a new key or generate a new one. To change the key, make sure that `app/etc/env.php` is writable.


**Known issue:** Magento throws the following error when you try to use the API to create two products with the same name without specifying the URL key: `URL key for specified store already exists.`  However, when you try to create these products through the Admin, Magento does not throw an error, but instead appends a number to the converted URL key if two products have the same name.

<!-- https://github.com/magento/inventory/issues/1890  -->**Known issue:** For Inventory Management, ElasticSearch is  supported only in Single Source mode for the Default Source. It is not supported in Multi Source mode with custom sources.


**Known issue:** For Inventory Management, Single Source merchants may experience performance degradation with all products assigned to the Default Source and Default Stock. As a workaround for best performance, we recommend creating and assigning all products to one custom source and stock. This will affect bundled products support. To continue with bundled products, continue using Default Source and Stock in Single Source mode. We plan to have a resolution and bundled product multi-sourcing support in a later release. This does not affect Multi Source merchants. For details, see [Inventory Management](https://docs.magento.com/m2/ce/user_guide/catalog/inventory-management.html).

**Known issue:** The `bin/magento setup:install — convert-old-scripts` command, which is used to create declarative schema files, has the following limitations. These limitations will be addressed in a future release:

* Only tables and columns are currently supported. 

* Renaming of tables is not supported. 



## Community contributions

 We are grateful to the wider Magento community and would like to acknowledge their contributions to this release. Check out the following ways you can learn about the community contributions to our current releases:


* If a community member has provided a fix for this release, we identify the fix in the Fixed Issue section of these notes with the phrase, "*Fix provided by community member @member_name*".

* The Magento Community Engineering team [Magento Contributors](https://magento.com/magento-contributors) maintains a list of top contributing individuals and partners by month, quarter, and year. From that Contributors page, you can follow links to their merged PRs on GitHub.




### Partner contributions

The following table highlights contributions made by Partners. This table lists the Partner who contributed the pull request, the external pull request, and the GitHub issue number associated with it (if available). 

{% include release-notes/engcomm-2-3-0-partner.md %}


### Individual contributor contributions

The following table identifies contributions from our community members. This table lists the external pull requests, the GitHub issue number associated with it (if available), and the community member who contributed the pull request.

{% include release-notes/engcomm-2-3-0-issues.md %}



### System requirements

Our technology stack is built on PHP and MySQL. For details, see [Technology stack requirements]({{page.baseurl}}/install-gde/system-requirements-tech.html)


 For more information, see [System Requirements]({{ page.baseurl }}/install-gde/system-requirements.html){:target="_blank"}.

### Installation and upgrade instructions

You can install {{site.data.var.ce}} 2.3 Beta  using Composer.

## Migration toolkits

The Data Migration Tool helps transfer existing Magento 1.x store data to Magento 2.x. This command-line interface includes verification, progress tracking, logging, and testing functions. For installation instructions, see [Install the Data Migration Tool]({{page.baseurl}}/migration/migration-tool-install.html). Consider exploring or contributing to the [Magento Data Migration repository](https://github.com/magento/data-migration-tool).

The [Code Migration Toolkit](https://github.com/magento/code-migration) helps transfer existing Magento 1.x store extensions and customizations to Magento 2.0.x. The command-line interface includes scripts for converting Magento 1.x modules and layouts.



<|MERGE_RESOLUTION|>--- conflicted
+++ resolved
@@ -148,12 +148,8 @@
 
 ### Installation, upgrade, deployment
 
-<<<<<<< HEAD
-<!---MAGETWO-94173 -->* Magento backup functionality is no longer enabled by default, and the code has been deprecated. See [Back up and roll back the file system, media, and database]({{ page.baseurl }}/install-gde/install/cli/install-cli-backup.html) for more information on backup strategies. 
-=======
 <!---MAGETWO-94173 -->
-* Magento backup functionality is no longer enabled by default, and the code has been deprecated. See [Back up and roll back the file system, media, and database](https://devdocs.magento.com/guides/v2.3/install-gde/install/cli/install-cli-backup.html) for more information on backup strategies. 
->>>>>>> 97bcd12a
+* Magento backup functionality is no longer enabled by default, and the code has been deprecated. See [Back up and roll back the file system, media, and database]({{ page.baseurl }}/install-gde/install/cli/install-cli-backup.html) for more information on backup strategies. 
 
 <!---MAGETWO-86717 -->
 * All existing installation and data scripts have been converted into declarative schema data patches for easier deployment. 
@@ -256,12 +252,8 @@
 <!--- MAGETWO-87562 -->
 *  Database rollback with SSH now works as expected. [GitHub-12064](https://github.com/magento/magento2/issues/12064)
 
-<<<<<<< HEAD
-<!---MAGETWO-87524 -->*  New command-line interface commands that support enabling and disabling the Magento Profiler have been added. See [Enable profiling (MAGE_PROFILER)]({{ page.baseurl }}/config-guide/bootstrap/mage-profiler.html) for more information. [GitHub-9277](https://github.com/magento/magento2/issues/9277)
-=======
 <!---MAGETWO-87524 -->
-*  New command-line interface commands that support enabling and disabling the Magento Profiler have been added. See [Enable profiling (MAGE_PROFILER)](https://devdocs.magento.com/guides/v2.2/config-guide/bootstrap/mage-profiler.html) for more information. [GitHub-9277](https://github.com/magento/magento2/issues/9277)
->>>>>>> 97bcd12a
+*  New command-line interface commands that support enabling and disabling the Magento Profiler have been added. See [Enable profiling (MAGE_PROFILER)]({{ page.baseurl }}/config-guide/bootstrap/mage-profiler.html) for more information. [GitHub-9277](https://github.com/magento/magento2/issues/9277)
 
 <!---MAGETWO-87646 -->
 *  A fatal error no longer occurs when you run `bin/magento sampledata:deploy`  before installing Magento.  *Fix submitted by Quaternion in pull request [13571](https://github.com/magento/magento2/pull/13571)*. 
@@ -1885,12 +1877,8 @@
 <!-- MAGETWO-87057 -->
 * Magento no longer throws an error when using `Magento\Quote\Model\ResourceModel\QuoteItem\Collection::getItems()`  to load a quote item collection. [GitHub-8954](https://github.com/magento/magento2/issues/8954)   
 
-<<<<<<< HEAD
-<!-- MAGETWO-87524 -->*  The [Contribution Guide]({{ page.baseurl }}/contributor-guide/backward-compatible-development/ )  now suggests that contributors specify possible replacements for deprecated code. [GitHub-10133](https://github.com/magento/magento2/issues/10133)
-=======
 <!---ENGCOM-1851 -->
 * Merchants can now apply styling by changing LESS variables in the Luma theme as expected. *Fix submitted by Hitesh in pull request [15794](https://github.com/magento/magento2/pull/15794)*. [GitHub-15608](https://github.com/magento/magento2/issues/15608)
->>>>>>> 97bcd12a
 
 <!--- MAGETWO-88148 -->
 * `sjparkinson/static-review` has been removed throughout the code base.
@@ -1902,7 +1890,7 @@
 * A new static test detects blocks without the `name` attribute. 
 
 <!-- MAGETWO-87524 -->
-*  The [Contribution Guide](https://devdocs.magento.com/guides/v2.3/contributor-guide/backward-compatible-development/ )  now suggests that contributors specify possible replacements for deprecated code. [GitHub-10133](https://github.com/magento/magento2/issues/10133)
+*  The [Contribution Guide]({{ page.baseurl }}/contributor-guide/backward-compatible-development/ )  now suggests that contributors specify possible replacements for deprecated code. [GitHub-10133](https://github.com/magento/magento2/issues/10133)
 
 <!---MAGETWO-87056 -->
 *  You can now use the command-line interface to create a new administrator. Previously, Magento did not recognize configured tableprefix, which prevented Magento from creating the new user. [GitHub-11176](https://github.com/magento/magento2/issues/11176)
@@ -2067,24 +2055,8 @@
 
 ### Payment methods
 
-<<<<<<< HEAD
-<!--- MAGETWO-83340 -->* Merchants can now provide customized error messages when a transaction fails at the payment stage. Previously, Magento displayed this default message when an error occurred: `Transaction has been declined. Please try again later.` For more details, please, see {{ page.baseurl }}/payments-integrations/payment-gateway/error-code-mapper.html. 
-
-
-<!-- MAGETWO-87154 -->*  Magento no longer throws a validation error at the payments step of check out when an agreements checkbox is present. [GitHub-11885](https://github.com/magento/magento2/issues/11885) 
-
-<!--- MAGETWO-94402-->* Magento now displays the correct billing address in the order confirmation email when  **Paypal Express Checkout** is enabled. Previously, Magento displayed the shipping address instead of the billing address. 
-
-
-<!--- MAGETWO-91610-->* Customers can now check out using PayPal when the **Request Billing Information** feature is not enabled. Previously, Magento threw this error when a customer tried to check out with Braintree through Paypal from the shopping cart,  `Undefined index: billingAddress in /app/aacdg4mgbgw24/vendor/magento/module-braintree/Model/PayPal/Helper/QuoteUpdater.php on line 138`. 
-
-<!--- MAGETWO-90327 -->* Magento now provides dedicated payment and shipping debug log files to store information specific to those functional areas.
-
-<!--- MAGETWO-90310 -->* PayPal now works as expected with virtual products such as gift cards. Previously, when you tried to place an order for a virtual product using PayPal, Magento did not display the PayPal popup when you clicked **Continue PayPal** during checkout.
-=======
 <!--- MAGETWO-83340 -->
-* Merchants can now provide customized error messages when a transaction fails at the payment stage. Previously, Magento displayed this default message when an error occurred: `Transaction has been declined. Please try again later.` For more details, see http://devdocs.magento.com/guides/v2.3/payments-integrations/payment-gateway/error-code-mapper.html. 
->>>>>>> 97bcd12a
+* Merchants can now provide customized error messages when a transaction fails at the payment stage. Previously, Magento displayed this default message when an error occurred: `Transaction has been declined. Please try again later.` For more details, see {{ page.baseurl }}/payments-integrations/payment-gateway/error-code-mapper.html. 
 
 
 <!-- MAGETWO-87154 -->
@@ -2153,12 +2125,8 @@
 * The price indexer is now scoped and multithreaded, which improves layered navigation, search, and indexing actions for complex sites with multiple websites and that have many price books.
 
 
-<<<<<<< HEAD
-<!-- MAGETWO-91934 -->* You can change store locale without the exporting and importing configuration data. While Magento is in production mode and the `SCD_ON_DEMAND` is enabled, the Magento store and admin locale options are available. See [Change locales]({{ page.baseurl }}/cloud/live/sens-data-over.html#change-locales).
-=======
 <!-- MAGETWO-91934 -->
-* You can change store locale without the exporting and importing configuration data. While Magento is in production mode and the `SCD_ON_DEMAND` is enabled, the Magento store and admin locale options are available. See [Change locales](https://devdocs.magento.com/guides/v2.2/cloud/live/sens-data-over.html#change-locales).
->>>>>>> 97bcd12a
+* You can change store locale without the exporting and importing configuration data. While Magento is in production mode and the `SCD_ON_DEMAND` is enabled, the Magento store and admin locale options are available. See [Change locales]({{ page.baseurl }}/cloud/live/sens-data-over.html#change-locales).
 
 <!-- MAGETWO-90564 -->
 * The catalog rule re-indexing operation has been optimized, and average re-indexing time (which depends on rule conditions) has improved by more than  80%.  Previously, a full catalog rule re-index operation on a medium B2C store took more than 20 minutes. 
