---
group: release-notes
title: Magento Open Source 2.3.1 Release Notes
---

*Release notes published March 26, 2019.*

We are pleased to present Magento Open Source 2.3.1. This release includes over 200 functional fixes to the core product, over 500 pull requests contributed by the community, and  over 30 security enhancements. 

This release includes significant contributions from our community members. These contributions range from minor clean-up of core code to the development of substantial features such as Inventory Management and GraphQL. Although code for these features is bundled with quarterly releases of the Magento core code, several of these projects (for example, Page Builder and Progressive Web Applications (PWA) Studio) are also released independently. Bug fixes for these projects are not documented in these core release notes but in separate project-specific sets of notes.


## Highlights

Look for the following highlights in this release:


### Merchant tool enhancements

#### Improved order creation workflow in the Admin

The Admin order creation workflow has been refactored to eliminate delays when editing billing and shipping addresses. Processing of these fields now happens only after they are populated. 

#### Ability to upload PDP images without compression and downsizing

 Merchants can now upload PDP images larger than 1920 x 1200  without first compressing and downsizing the images. Previously, when a merchant uploaded a high quality product image (larger than 1920 x 1200), Magento resized and compressed the image. Merchants can now set requirements for resizing and compression as well as compression quality and target width and height. <!--- MAGETWO-95299-->


#### Inventory Management 1.1.0 (Community-developed feature!)

The Multi-Source Inventory (MSI) community project has added multiple new features to this release of Inventory Management. See [Inventory Management Release Notes](https://devdocs.magento.com/guides/v2.3/inventory/release-notes.html) for information about specific fixes and acknowledgements to community contributors.

* **Support for Elasticsearch and Inventory Management**. All site searches now return correct products and quantities when Elasticsearch is used as the search engine. (As of this release, only default option from 2.3+)  Searches return results from stock assigned to the website. Advanced features are supported, including filtering search results. Community-developed feature! 

* **Distance Priority Source Selection algorithm (SSA) option**. Merchants can enable this algorithm to reduce fulfillment costs by shipping orders from the closest inventory locations. This SSA option uses address geocoding through the Google Maps API to calculate the shortest distance for deliveries. See [Manage source selection algorithms](https://devdocs.magento.com/guides/v2.3/rest/modules/inventory/manage-source-selection.html).

* **Enhancements to mass inventory transfers**. Bulk transfer of inventory has been optimized to improve processing speed and to reduce locking of the Admin during transfers. 

<<<<<<< HEAD
* **In-store pickup fulfillment option**. Merchants can use Inventory Management to enable in-store pickup for selected sources, which can reduce shipping costs and increase customer satisfaction. Store pickup orders have a higher reservation priority than shipped orders, which prevents insufficient inventory available in sources to fulfill shipped orders.  See [Inventory Management Release Notes](https://devdocs.magento.com/guides/v2.3/release-notes/inventory-management.html) for information about specific fixes and acknowledgements to community contributors.


=======
Merchants can enable this algorithm to reduce fulfillment costs by shipping orders from the closest inventory locations. This SSA option uses address geocoding through the Google Maps API to calculate the shortest distance for deliveries. See [Manage source selection algorithms](https://devdocs.magento.com/guides/v2.3/rest/modules/inventory/manage-source-selection.html).

#### Enhancements to mass inventory transfers

Bulk transfer of inventory has been optimized to improve processing speed and to reduce locking of the Admin during transfers. 
>>>>>>> b9fb1a6c




### Improved developer experience

#### Automation of upgrade process dependency assessment

A new composer plugin `magento/composer-root-update-plugin` automatically updates all dependencies in `composer.json` during a Magento 2.x upgrade.  <!--- MC-5465-->



#### Progressive Web Apps (PWA) Studio

PWA Studio is a set of developer tools that allow you to develop, deploy, and maintain a PWA storefront on top of Magento 2.x. See [Magento PWA Documentation](https://magento-research.github.io/pwa-studio/).


#### GraphQL

Community contributions for this release include major additions to cart actions (create cart, populate cart, set shipping address)  and customers (create customer account). See [Release Notes](https://devdocs.magento.com/guides/v2.3/graphql/release-notes.html) for information about specific fixes and acknowledgements to community contributors.  


### Substantial security enhancements

This release includes over 30 security enhancements that help close cross-site scripting, arbitrary code execution, and sensitive data disclosure vulnerabilities as well as other security issues. No confirmed attacks related to these issues have occurred to date. However, certain vulnerabilities can potentially be exploited to access customer information or take over administrator sessions. See [Magento Security Center](https://magento.com/security/patches/magento-2.3.1-2.2.8-and-2.1.17-security-update) for a comprehensive discussion of these issues. All exploitable security issues fixed in this release (2.3.1) have been ported to 2.2.8, 2.1.17, 1.14.4.1, and 1.9.4.1, as appropriate.



### Performance boosts

* Customer address handling has been rewritten with UI components that increase platform performance, which in turn streamlines the management of customers with 3000 and more addresses.  <!--- MAGETWO-94346 95249-->

* The Admin order creation page now handles  customer accounts with 3000 addresses without performance issues.   <!--- MC-5683-->

* Magento now displays the list of additional customer addresses contained in the storefront customer address book  as a grid, which has improved performance for customers with many additional addresses associated with their accounts. [Address Book](https://docs.magento.com/m2/ee/user_guide/customers/account-dashboard-address-book.html) describes how to use this enhanced feature. <!--- MAGETWO-94347-->

* The shipping and billing data that a user enters during checkout nows persists if the user interrupts checkout to continue shopping. Previously, checkout data was deleted after a cart update. <!-- MAGETWO-95067 -->


### Infrastructure improvements

Infrastructure improvements are core enhancements that underlie both merchant and developer features. 

* This release includes a **new Authorize.Net extension** to replace the Authorize.Net Direct Post module, which implemented an MD5-based hash that Authorize.Net will no longer support as of June 28, 2019. See [Authorize.Net](https://docs.magento.com/m2/ce/user_guide/payment/authorize-net.html) for information on configuring and using this new extension. Information about the deprecation of Authorize.Net Direct Post can be found [here](https://docs.magento.com/m2/ce/user_guide/payment/authorize-net-direct-post.html). Note that Magento released a patch in late February to address this issue on pre-2.3.1 installations of Magento, which is discussed in [Update Authorize.Net Direct Post from MD5 to SHA-512](https://support.magento.com/hc/en-us/articles/360024368392-Update-Authorize-Net-Direct-Post-from-MD5-to-SHA-512). 


* Accept.js library is now used for Authorize.NET payments.

* Magento now supports **Elasticsearch 6.0**. *Fix submitted by community member  [Romain Ruaud](https://github.com/romainruaud) in pull request [21458](https://github.com/magento/magento2/pull/21458)*. Thank you, Romain! <!--- ENGCOM-4389 -->

* Update PayPal Express Checkout to `checkout.js v4`. This introduces a modernized checkout flow, faster checkout performance, and new payment options in a single integration that does not have to be updated as new payment methods become available. It also unlocks new payment options including Venmo and PayPal Credit. See [PayPal Express Checkout](https://docs.magento.com/m2/ce/user_guide/payment/paypal-express-checkout.html).

* Magento now supports **Redis 5.0**. <!--- MC-5201 -->

* Magento support for PHP has changed slightly as a result of expanding our Elasticsearch support in this release. Magento 2.3.1 is compatible with PHP 7.2.x  and certified  on PHP 7.2.11.

* You can now isolate and extract MySQL Views from regular database tables with no negative effects on database backup and restoration. Support for MySQL Views was introduced in 2.3.0 with unexpected consequences to the default database backups and restore mechanism. This fix restores expected  backup and restore functionality while preserving MySQL View support the backward compatibility with legacy inventory. *Fix submitted by community member  [Stepan Furman](https://github.com/Stepa4man) in pull request [21151](https://github.com/magento/magento2/pull/21151)*. Thank you, Stepan!


* Magento now uses version 6.0 of the DHL XML Services schema for the DHL shipping method. <!--- MC-4245-->* 


* <!--- MAGETWO-95068--> **Checkout information now persists after a cart update**. Information previously entered by a customer during check out (such as shipping address) now persists after the customer updates their shopping cart. Previously, when a customer updated their shopping cart, all information previously entered during check out (such as shipping address) was deleted. 

* Upgrade of Magento Functional Test Framework (MFTF) to 2.3.13. 


### Bundled extension enhancements

This release of Magento includes extensions developed by third-party vendors. 

#### Amazon Pay

* Added **multi-currency support** for  EU and U.K. merchants. See [Use multi-currency](https://amzn.github.io/amazon-payments-magento-2-plugin/configuration.html#use-multi-currency) for an introduction to using this new feature with Magento 2.x.  <!--- BUNDLE-1762-->


#### dotdigital Engagement Cloud (formerly dotmailer)

* dotmailer has been rebranded as dotdigital Engagement Cloud.

* Support for Marketing preferences has been added to the customer account dashboard area. 

* If enabled, we now display the customer consent text in the customer's account dashboard area as the general subscription text.

* The abandoned cart and automation process now benefits from a retry function if contacts are pending in dotdigital Engagement Cloud.



#### Magento Shipping

New features for Magento 2.3.1 include:

* **Shipment Cancellation**.  You can now cancel a shipment that has not yet been dispatched by accessing the shipment and clicking **Cancel Shipment**. 

* **Portal Access via Magento**. You can now access the Magento Shipping portal directly from Magento using the Magento Shipping credentials that are stored in your Magento instance.


Enhancements to existing features include:

* Multiple improvements to the Shipment workflow user experience. 

* **Batch Processing**. Error messaging and field validation has been added to the batch processing workflow. See xxx for a description of other enhancements to batch processing.  

* **Collection Points**. Available Collection Points have been expanded to cater for both FedEx Hold at Locations and UPS Access Points.

* Significant user interface changes have been made to the list of locations displayed during checkout. Opening and closing hours are now included when provided by the carrier.

* **Click & Collect**. The list of Click & Collect locations in checkout has been brought in line with the new Collection Points list. For a description of the new Collection Points list, see xxx. 

* **Carrier Specific Packaging**. Carrier-specific packaging has been added for FedEx. These packages will be available for selection during shipping if a FedEx carrier is configured.

* **Qualification Experience**. The three Qualification experiences (Ship to Address, Click & Collect, and Collection Points) have been restructured and are now available as outcomes in a single Qualification experience.

* **Security**. We've closed scenarios that could allow for third-party code execution.

* **Magento Cart Price Rules**. Cart price rules can now be applied to Magento Shipping.

* **Dispatch**. We've added additional workflow capabilities during the dispatch process to cater for future carriers.

#### Vertex

* Added support for B2C VAT.

* Added support for configurable logging.

## Fixed issues

We've fixed hundreds of issues in the Magento 2.3.1 core code. 


### Installation, upgrade, deployment

<!--- MC-5465-->* A new composer plugin `magento/composer-root-update-plugin` automatically updates all dependencies in `composer.json` during a Magento 2.x upgrade. Previously, developers had to perform this step manually by running the `https://devdocs.magento.com/guides/v2.3/comp-mgr/cli/cli-upgrade.html#upgrade-cli-script` upgrade script. 

<!--- ENGCOM-3291-->* Magento now sets the `id_prefix` option on prefix cache keys for the cache frontend during installation. If this option is not set, Magento uses the first 12 bits of the md5 hash of the absolute path to the Magento `app/etc` directory. But if this value is not exactly the same on all web servers, cache invalidation will not work.  *Fix submitted by [Fabian Schmengler](https://github.com/schmengler) in pull request [18641](https://github.com/magento/magento2/pull/18641)*. [GitHub-15828](https://github.com/magento/magento2/issues/15828)

<!--- ENGCOM-3059-->* The `./bin/magento config:show` command no longer fails with a fatal error after you run `./bin/magento app:config:dump`. *Fix submitted by [Pratik Oza](https://github.com/mage2pratik) in pull request [18295](https://github.com/magento/magento2/pull/18295)*. [GitHub-17582](https://github.com/magento/magento2/issues/17582)

<!--- MAGETWO-96428-->* The `bin/magento app:config:dump` command now disables all input fields as expected. 

<!--- ENGCOM-3280-->* Administrators that have been assigned a backup module role resource can now access the backup controller as expected. s*Fix submitted by [Mahesh Singh](https://github.com/maheshWebkul721) in pull request [18816](https://github.com/magento/magento2/pull/18816)*. [GitHub-18150](https://github.com/magento/magento2/issues/18150)

<!--- ENGCOM-3160-->* The `getHostUrl()` method has been updated to reference `HTTP_HOST` rather than `SERVER_PORT`. *Fix submitted by [Logan Stellway](https://github.com/loganstellway) in pull request [18393](https://github.com/magento/magento2/pull/18393)*. [GitHub-18131](https://github.com/magento/magento2/issues/18131)

<!--- MAGETWO-96107-->* Magento no longer displays an extraneous blank option in the country drop-down menu. 

<!--- MAGETWO-91764-->* The front-end  now  uses HTTPS exclusively and back-end  uses HTTP without resulting in excessive redirects. 

<!--- ENGCOM-3786-->* The `config:set --lock-config` command  now acts as expected on all scopes. Previously, after this command was run, administrators were not able to change the configuration for the default store, but could still change it for other scopes. *Fix submitted by [Mahesh Singh](https://github.com/maheshWebkul721) in pull request [19880](https://github.com/magento/magento2/pull/19880)*. [GitHub-19609](https://github.com/magento/magento2/issues/19609)

<!--- ENGCOM-3701-->* Magento now skips disabled modules  when compiling static content. *Fix submitted by [Shikha Mishra](https://github.com/shikhamis11) in pull request [19751](https://github.com/magento/magento2/pull/19751)*. [GitHub-19605](https://github.com/magento/magento2/issues/19605)

<!--- MC-5620-->* The `bin/magento setup:upgrade --convert-old-scripts=1` command now supports the conversion of indexes and constraints.  

<!--- MC-6275-->* The commands to enable and disable debug logging have changed to `bin/magento setup:config:set --enable-debug-logging=true | false`. The previous commands, `bin/magento config:set dev/debug/debug_logging 0 | 1` are no longer supported.  See [Logging](https://devdocs.magento.com/guides/v2.3/config-guide/logging.html). 




### Analytics

<!--- ENGCOM-3263 -->* You can now save configuration from the **Admin**  > **Stores** > **Configuration** > **General** > **Advanced Reporting** without providing an industry value. Previously, Magento dud not save configuration settings, and displayed this error:  `Please select a vertical.` *Fix submitted by [Pratik Oza](https://github.com/mage2pratik) in pull request [18782](https://github.com/magento/magento2/pull/18782)*. [GitHub-15259](https://github.com/magento/magento2/issues/15259)



### Authorization

<!--- MAGETWO-95536-->* You can now successfully save a role from the Admin. Previously, when you saved a role from the Admin, Magento removed all  users from the role (no matter which checkbox was checked), and displayed this message, `This user has no tokens`.


### Backend


<!--- ENGCOM-3655-->* `CustomerRepository::getList()` now loads custom attributes named `company`. *Fix submitted by [Tegan Elizabeth Bold](https://github.com/Militree) in pull request [19620](https://github.com/magento/magento2/pull/19620)*. [GitHub-17759](https://github.com/magento/magento2/issues/17759)


<!--- ENGCOM-3561-->* Fixed icon behavior on product customization page. *Fix submitted by [Kajal Solanki](https://github.com/speedy008) in pull request [19405](https://github.com/magento/magento2/pull/19405)*. [GitHub-19399](https://github.com/magento/magento2/issues/19399)

<!--- ENGCOM-4054-->* The **Reload Data** button on the Admin now works as expected. *Fix submitted by [Eduard Chitoraga](https://github.com/eduard13) in pull request [20803](https://github.com/magento/magento2/pull/20803)*. [GitHub-20802](https://github.com/magento/magento2/issues/20802)







### Bundle

<!--- ENGCOM-3361 -->* Bundle special prices are now correctly rounded when you load and resave a bundle product. Previously, when you reloaded a bundle with a special price that requires four positions after the decimal (for example, 78,9473), Magento rounded the price to two decimal places. *Fix submitted by [p-bystritsky](https://github.com/p-bystritsky) in pull request [18987](https://github.com/magento/magento2/pull/18987)*. [GitHub-17638](https://github.com/magento/magento2/issues/17638)

<!--- ENGCOM-3391 -->* The Bundle Product Option Repository Delete method now removes the correct option. Previously, it removed the first option, regardless of the `optionId` that was specified. *Fix submitted by [Burlacu Vasilii](https://github.com/vasilii-b) in pull request [19027](https://github.com/magento/magento2/pull/19027)*. [GitHub-18979](https://github.com/magento/magento2/issues/18979)

<!--- ENGCOM-3161 MAGETWO-69959 -->* Magento no longer overwrites user-defined option quantities with default values when a customer edits a bundle product from a shopping cart. *Fix submitted by [Vishal Gelani](https://github.com/gelanivishal) in pull request [18520](https://github.com/magento/magento2/pull/18520)*. [GitHub-4942](https://github.com/magento/magento2/issues/4942)

<!--- MAGETWO-58212-->* You can now successfully change the attribute set for a bundle product. Previously, the edit bundle page hung, and Magento threw this error, `Uncaught TypeError: Cannot read property 'length' of undefined`. [GitHub-5999](https://github.com/magento/magento2/issues/5999)

<!--- MAGETWO-91628-->* Magento now maintains the correct base price for a bundle product when you add a bundle product in one currency and then add the same bundle product option in a different currency. Previously, when you added the same bundle product option in a different currency, Magento doubled the base price. 

<!--- MAGETWO-91679-->* Bundle product SKUs are now built based on the order of the associated (selected) product ID numbers in ascending order. Previously, SKUs were built based on the order of the selected product ID numbers in ascending order instead of the order in which the option is added to the bundle product. [GitHub-14262](https://github.com/magento/magento2/issues/14262)



<!--- ENGCOM-3487 3585-->* Magento now adds all selected values to the cart when a customer adds a bundle product option with input type checkbox. Previously, if a bundle product had three values, Magento added only two options to the cart. *Fix submitted by [Mahesh Singh](https://github.com/maheshWebkul721) in pull request [19261](https://github.com/magento/magento2/pull/19261) and pull request [19437](https://github.com/magento/magento2/pull/19437)*. [GitHub-19205](https://github.com/magento/magento2/issues/19205)

<!--- ENGCOM-3605-->* Fixed inconsistently sized title box border on the edit bundle product page when adding an item to a bundle product from the Admin. *Fix submitted by [Abrar Pathan](https://github.com/abrarpathan19) in pull request [19510](https://github.com/magento/magento2/pull/19510)*. [GitHub-19509](https://github.com/magento/magento2/issues/19509)

<!--- MAGETWO-97617-->* You can now add a bundle product to a requisition list from the category page. Previously, Magento threw this error, `PHP Fatal error: Uncaught Error: Call to a member function getParentProductId() on string in app/code/Magento/RequisitionList/Model/RequisitionListItem/Options/Builder.php:118`. 



### CAPTCHA

<!--- MAGETWO-94052-->* CAPTCHA now appears as expected in the Log in pop-up window.


### Cart and checkout

<!--- ENGCOM-3194 -->* Magento now displays a product's special price on the storefront, product listings, and product detail page as expected when the special price is 0.00. Previously, Magento displayed the regular price, but used the special price for sorting and quote calculations. *Fix submitted by [Mahesh Singh](https://github.com/maheshWebkul721) in pull request [18631](https://github.com/magento/magento2/pull/18631)*. [GitHub-18268](https://github.com/magento/magento2/issues/18268)

<!--- ENGCOM-3237 -->* Custom shipping methods in custom carrier code can now include underscores. *Fix submitted by [Jakub](https://github.com/idziakjakub) in pull request [18689](https://github.com/magento/magento2/pull/18689)*. [GitHub-5021](https://github.com/magento/magento2/issues/5021)

<!--- ENGCOM-3073 -->* Magento no longer displays the infinite loading indicator when an error occurs during check out. *Fix submitted by [Ihor Sviziev](https://github.com/ihor-sviziev) in pull request [18331](https://github.com/magento/magento2/pull/18331)*. [GitHub-18330](https://github.com/magento/magento2/issues/18330)

<!--- ENGCOM-3189 -->* The **Clear shopping cart** button now works as expected. Previously, the page reloaded, but the shopping cart was not cleared. *Fix submitted by [Luuk Schakenraad](https://github.com/luukschakenraad) in pull request [18596](https://github.com/magento/magento2/pull/18596)*. [GitHub-18475](https://github.com/magento/magento2/issues/18475), [GitHub-18589](https://github.com/magento/magento2/issues/18589)

<!--- ENGCOM-2987 -->* Magento now dispatches a `checkout_cart_product_add_before` event in addition to a `checkout_cart_product_add_after` event. *Fix submitted by [Leandro Rosa](https://github.com/leandro-rosa) in pull request [18080](https://github.com/magento/magento2/pull/18080)*. [GitHub-17830](https://github.com/magento/magento2/issues/17830)

<!--- MAGETWO-95935-->* Customer address attribute validation during checkout now permits spaces. 

<!--- MAGETWO-96812-->* Clicking multiple times on the mini cart icon no longer logs out the current customer. Previously, when a logged-in customer added a product to the cart and then clicked the shopping cart icon multiple times, Magento displayed an empty shopping cart and logged out the customer. 

<!--- MAGETWO-95848-->* Customers can now configure options for a configurable product after adding it to their shopping cart.  Previously, under these circumstances, Magento threw a fatal error.

<!--- MAGETWO-95739-->* Magento now validates zip codes for new addresses as expected when the **My billing and shipping address are the same** option is unchecked. 

<!--- MAGETWO-94427-->* Magento now updates the mini cart as expected when an administrator updates the product from the Admin. Previously, if a product that had been added to the shopping cart was subsequently disabled from the Admin,  the product was still displayed in the cart.

<!--- MAGETWO-91658-->* Magento now uses the configured default sort order  during checkout to calculate totals. Previously, Magento ignored the configured order and used `Sub Total > Shipping > Discount > Tax > Grand Total` to calculate order totals. 

<!--- MAGETWO-91530-->* Magento now displays informative error messages when an order paid for with Authorize.Net fails. 

<!--- MAGETWO-71375-->* Magento now displays the correct status for orders with zero subtotals. Previously, new order status appeared as pending when it was processing. 

<!--- MAGETWO-91730-->* Expired gift cards are no longer applied to a customer's account. Previously, if a gift card applied to a customer account expired, Magento could not complete the checkout process. 

<!--- MAGETWO-91517-->* Magento no longer removes the billing and shipping address information for an order when a customer cancels an order by clicking **Cancel and Return** when  using PayPal Website Payments Pro Hosted Solution. Previously, when a customer placed an order and then clicked the **Cancel and Return** link, Magento removed the billing/shipping address and displayed an error.

<!--- MAGETWO-91596-->* You can now update the quantity of grouped product  if the quantity field was left empty when initially added to an Admin order by SKU. Previously, under these circumstances, you could not update the quantity. 

<!--- MAGETWO-91733-->* After a session expires, and a customer refreshes the page, Magento displays an empty shopping cart and logs out the customer as expected. Previously, Magento displayed an empty shopping cart but the mini cart still displayed the selected items, and if the customer refreshed the page again, the shopping cart displayed the items. 

<!--- MAGETWO-91636-->* Tooltips that are available from the checkout page on mobile devices are now displayed properly. Previously, customers had to scroll to access the tooltip. 

<!--- ENGCOM-3578-->* `\Magento\Checkout\Observer\SalesQuoteSaveAfterObserver` now updates the checkout session quote ID as needed. *Fix submitted by [Dmytro Cheshun](https://github.com/dmytro-ch) in pull request [19425](https://github.com/magento/magento2/pull/19425)*. [GitHub-19424](https://github.com/magento/magento2/issues/19424)

<!--- ENGCOM-3386-->* Magento now validates shipping address of a logged-in user using the default shipping address during checkout. *Fix submitted by [StasKozar](https://github.com/StasKozar) in pull request [19038](https://github.com/magento/magento2/pull/19038)*. [GitHub-18990](https://github.com/magento/magento2/issues/18990)

<!--- ENGCOM-3971-->* Fixed issue displaying numbers than exceed two digits in the **Qty:** box of the **Proceed to Checkout** pop up. *Fix submitted by [Parag Chavare](https://github.com/parag2jcommerce) in pull request [20612](https://github.com/magento/magento2/pull/20612)*. [GitHub-20611](https://github.com/magento/magento2/issues/20611)


<!--- ENGCOM-3864-->* Added a missing space between the title of the workflow step and the saved address on the first page of the checkout process. *Fix submitted by [Arvinda kumar](https://github.com/cedarvinda) in pull request [20306](https://github.com/magento/magento2/pull/20306)*. [GitHub-20304](https://github.com/magento/magento2/issues/20304)

<!--- ENGCOM-4019-->* Magento no longer throws a console error during a guest checkout when the list of allowed countries is changed from the Admin. *Fix submitted by [Govind Sharma](https://github.com/GovindaSharma) in pull request [20634](https://github.com/magento/magento2/pull/20634)*. [GitHub-20631](https://github.com/magento/magento2/issues/20631)

<!--- ENGCOM-4032-->* The title of the shipping method no longer overlaps with **Edit** on the checkout page. *Fix submitted by [Yashwant Rokde](https://github.com/yashwant2jcommerce) in pull request [20428](https://github.com/magento/magento2/pull/20428)*. [GitHub-20427](https://github.com/magento/magento2/issues/20427)

<!--- ENGCOM-3984-->* The **Close** button on the mini cart now longer overlaps with the shipping section when the checkout page is opened on a mobile device. *Fix submitted by [Pratik Oza](https://github.com/mage2pratik) in pull request [20615](https://github.com/magento/magento2/pull/20615)*. [GitHub-20614](https://github.com/magento/magento2/issues/20614)

<!--- ENGCOM-3818-->* Fixed the alignment of the **Apply discount** button  on the checkout page. *Fix submitted by [Arvinda kumar](https://github.com/cedarvinda) in pull request [20144](https://github.com/magento/magento2/pull/20144)*. [GitHub-20137](https://github.com/magento/magento2/issues/20137)

<!--- MAGETWO-95312-->* Fixed mini cart layout issues. 

<!--- MAGETWO-97968-->* The mini cart is now updated as expected when a product in the cart is disabled. 

<!--- ENGCOM-3153 -->* Magento no longer displays a console error when a customer selects one-step checkout. Previously, Magento displayed this JavaScript error, `Cannot read property 'code' of undefined`. *Fix submitted by [Ihor Sviziev](https://github.com/ihor-sviziev) in pull request [18494](https://github.com/magento/magento2/pull/18494)*. [GitHub-18164](https://github.com/magento/magento2/issues/18164)

<!--- ENGCOM-3938 -->* Fixed problems with the display of the tooltip drop-down pointer on the checkout page in tablet view. *Fix submitted by [ranee2jcommerce](https://github.com/ranee2jcommerce) in pull request [20488](https://github.com/magento/magento2/pull/20488)*. [GitHub-20487](https://github.com/magento/magento2/issues/20487)






### Cart Price rules

<!--- MAGETWO-96379 -->* The Cart Price Rule page now displays correct counter values for the grid and accurate pagination. 

<!--- MAGETWO-91784-->* Magento no longer permits you to use the up and down arrow keys to enter negative numers when entering a credit card number on the payment information page during checkout.



### Catalog

<!--- ENGCOM-3516 -->* Magento now displays the product page with this message `You need to choose options for your item` when you click **Add to cart** for a new product that has an attribute with the **Use in product listing** property set to **Yes**. Previously, Magento redirected the user to the cart page, and did not add the product to the cart. *Fix submitted by [Vishal Gelani](https://github.com/gelanivishal) in pull request [19322](https://github.com/magento/magento2/pull/19322)*. [GitHub-19315](https://github.com/magento/magento2/issues/19315)

<!--- ENGCOM-3435 -->* Magento now directs the user to a 404 page when accessing http://www.domain.com/catalog/product/compare. Previously, Magento threw this error, `Fatal error: Uncaught Error: Cannot call abstract method Magento\Framework\App\ActionInterface::execute()`. *Fix submitted by [p-bystritsky](https://github.com/p-bystritsky) in pull request [18987](https://github.com/magento/magento2/pull/18987)*. [GitHub-17638](https://github.com/magento/magento2/issues/17638)

<!--- ENGCOM-3450 -->* Magento now correctly calculates fixed tier price discount for prpoducts with special prices. *Fix submitted by [Torben Höhn](https://github.com/torhoehn) in pull request [19179](https://github.com/magento/magento2/pull/19179)*. [GitHub-18652](https://github.com/magento/magento2/issues/18652)

<!--- ENGCOM-3421-->* Magento no longer throws an exception when you try to add an image to a product programmatically. *Fix submitted by [Yevhenii Dumskyi](https://github.com/progreg) in pull request [18952](https://github.com/magento/magento2/pull/18952)*. [GitHub-6803](https://github.com/magento/magento2/issues/6803)

<!--- ENGCOM-3365-->* Magento now applies the translations for the selected theme when you enable a custom design theme. Previously, Magento collected the translation files for the active main theme only, which limited the use of different translations within the additional theme. *Fix submitted by [Cezary Zeglen](https://github.com/cezary-zeglen) in pull request [18998](https://github.com/magento/magento2/pull/18998)*. [GitHub-17625](https://github.com/magento/magento2/issues/17625)

<!--- ENGCOM-3292-->* The `bin/magento catalog:images:resize` command now processes all specified images. *Fix submitted by [Vladyslav Podorozhnyi](https://github.com/vpodorozh) in pull request [18807](https://github.com/magento/magento2/pull/18807)*. [GitHub-18387](https://github.com/magento/magento2/issues/18387)

<!--- ENGCOM-3184-->* You can now create a new product with a special price. Previously, when you saved the newly created product, Magento threw this error, `Special price date from" Failed to parse time string`. *Fix submitted by [Hiren Pandya](https://github.com/hiren0241) in pull request [18578](https://github.com/magento/magento2/pull/18578)*. [GitHub-18158](https://github.com/magento/magento2/issues/18158)

<!--- ENGCOM-3242-->* You can now insert multiple catalog product list widgets into a CMS page. *Fix submitted by [Burlacu Vasilii](https://github.com/vasilii-b) in pull request [18714](https://github.com/magento/magento2/pull/18714)*. [GitHub-4468](https://github.com/magento/magento2/issues/4468)

<!--- ENGCOM-3202-->* You can now use REST to add a new attribute and configure it with settings such as `is_filterable`. *Fix submitted by [Mr. Lewis](https://github.com/lewisvoncken) in pull request [18622](https://github.com/magento/magento2/pull/18622)*. [GitHub-10205](https://github.com/magento/magento2/issues/10205)

<!--- ENGCOM-2998-->* Magento now provides a white-space trimming function for SKUs on the Admin. *Fix submitted by [Bartosz Kubicki](https://github.com/bartoszkubicki) in pull request [18019](https://github.com/magento/magento2/pull/18019)*. [GitHub-16572](https://github.com/magento/magento2/issues/16572), [GitHub-12300](https://github.com/magento/magento2/issues/12300)

<!--- ENGCOM-3180-->* Magento no longer changes the attribute type of `backend_type` from `varchar` to `int` when the product associated with the attribute is saved or updated in the Admin. *Fix submitted by [Vishal Gelani](https://github.com/gelanivishal) in pull request [18570](https://github.com/magento/magento2/pull/18570)*. [GitHub-9219](https://github.com/magento/magento2/issues/9219)

<!--- ENGCOM-3142-->* The table rate shipping method no longer fails to return a quote when a customer uses a Uinited States  post code in the form of *five-digit zip - four-digit* extension (for example, 44444-1234). *Fix submitted by [Vishal Gelani](https://github.com/gelanivishal) in pull request [18499](https://github.com/magento/magento2/pull/18499)*. [GitHub-17770](https://github.com/magento/magento2/issues/17770)

<!--- ENGCOM-3129-->* You can now set a Boolean attribute to is_filterable, which allows these attributes to be included in layered navigation. *Fix submitted by [Mr. Lewis](https://github.com/lewisvoncken) in pull request [18434](https://github.com/magento/magento2/pull/18434)*. [GitHub-3283](https://github.com/magento/magento2/issues/3283)

<!--- ENGCOM-3047-->* `getStoreId()` now consistently returns `int`. Previously, Magento returned `string` for products but `int` for categories, which resulted in a fatal error. Fix submitted by [sv3n](https://github.com/sreichel) in pull request [18303](https://github.com/magento/magento2/pull/18303)*. [GitHub-18079](https://github.com/magento/magento2/issues/18079)

<!--- ENGCOM-3055-->* `\Magento\Catalog\Model\Product::getQty()` now consistently returns float/double. *Fix submitted by [Jay Ghosh](https://github.com/jayankaghosh) in pull request [18149](https://github.com/magento/magento2/pull/18149)*. [GitHub-18094](https://github.com/magento/magento2/issues/18094)

<!--- ENGCOM-3035-->* Updates to related products now appear as expected in both the storefront product page and the Admin product edit page. Previously, the storefront displayed product updates, but not all related product updates showed up in the Admin. *Fix submitted by [Pieter Hoste](https://github.com/hostep) in pull request [18207](https://github.com/magento/magento2/pull/18207)*. [GitHub-13720](https://github.com/magento/magento2/issues/13720)

<!--- ENGCOM-3034-->* The `bin/magento module:uninstall` command  now works as expected with Composer. Previously, there was a discrepancy between `composer.lock` and `composer.json` when this command was used to remove a module. *Fix submitted by [Pratik Oza](https://github.com/mage2pratik) in pull request [18205](https://github.com/magento/magento2/pull/18205)*. [GitHub-17780](https://github.com/magento/magento2/issues/17780)

<!--- ENGCOM-3061-->* `getStoreId()` now consistently returns `int`. *Fix submitted by [sv3n](https://github.com/sreichel) in pull request [18303](https://github.com/magento/magento2/pull/18303)*. [GitHub-18079](https://github.com/magento/magento2/issues/18079)

<!--- ENGCOM-3078-->* You can now save a product on deployments in single-store mode when the default website has been removed and a new website has been added. *Fix submitted by [Eduard Chitoraga](https://github.com/eduard13) in pull request [18210](https://github.com/magento/magento2/pull/18210)*. [GitHub-13405](https://github.com/magento/magento2/issues/13405)

<!--- MAGETWO-96908-->* Attribute values are now updated as expected in the `catalog_product_flat_2` table.

<!--- MAGETWO-94556-->* Magento now saves and properly indexes a configurable product variant that contains a longer-than-permitted SKU. Previously, when you tried to save this product, Magento threw an error. [GitHub-17436](https://github.com/magento/magento2/issues/17436)

<!--- MAGETWO-95428-->* The product page's Recently View section no longer displays the name of the current product. 

<!--- MAGETWO-91837-->* You can now use REST to update a product's media gallery. 

<!--- MAGETWO-95818-->* Magento now saves default values for category URL paths in accordance with the **Use Default Value**  and **Create a Permanent Redirect** settings. Previously, in deployments running multiple stores, if a category's URL key was changed and saved, Magento did not change the category's URL key back to the default URL key when saved with the **Use Default Value** box checked and **Create a Permanent Redirect** box unchecked.

<!--- MAGETWO-95826-->* Magnifier now correctly handles zoomed sections of images when the image width/height ratio has a `~2x` difference. Previously, these sections were distorted. 

<!--- MAGETWO-61478-->* Magento now retains across categories any value you set for the number of categories displayed per page. 

<!--- MAGETWO-95753-->* You can now save products with at least one tier price. 

<!--- MAGETWO-66442-->* Changes to product images made under the All Stores scope now affect product images at the store-view level.

<!--- MAGETWO-96290-->* You can now use REST to update category positions. 

<!--- MAGETWO-91609-->* Magento now correctly displays the greater than operator (>) when you configure the catalog products list widget for a CMS block.

<!--- MAGETWO-70303-->* Categories that are set to anchor **Yes** and that have disabled subcategories no longer display  products from those disabled subcategories. [GitHub-9002](https://github.com/magento/magento2/issues/9002)

<!--- MAGETWO-91633-->* You can sort a grouped product's associated products across multiple pages. Previously, when you trid to sort associated products, Magento sorted only the products visible on the current page.

<!--- ENGCOM-3281-->* Magento now uses the correct column type when creating temporary tables for a flat catalog. *Fix submitted by [Jason Evans](https://github.com/jasonevans1) in pull request [18818](https://github.com/magento/magento2/pull/18818)*. [GitHub-14571](https://github.com/magento/magento2/issues/14571)

<!--- ENGCOM-3566-->* Attribute indexing no longer ignores custom source model options, and the attributes associated with a custom source model were not parsed when products were filtered. Previously, when Magento indexed the attribute values used for the product filters in the category overview, it indexed only multiselect attributes that used attribute options. If a custom source model was specified, Magento did not index its values, which were consequently not taken into account when  products were filtered.*Fix submitted by [Joel Rainwater](https://github.com/rain2o) in pull request [19176](https://github.com/magento/magento2/pull/19176)*. [GitHub-417](https://github.com/magento/magento2/issues/417)

<!--- ENGCOM-3597-->* Magento now correctly imports  `product_type` drop-down attributes. Previously, Magento displayed an error message indicating that values for these attributes were incorrect during import.  *Fix submitted by [Govind Sharma](https://github.com/GovindaSharma) in pull request [19408](https://github.com/magento/magento2/pull/19408)*. [GitHub-19346](https://github.com/magento/magento2/issues/19346)

<!--- ENGCOM-3592-->* Magento now correctly handles attribute options that begin with zero. Previously, these attribute options  did not work if an option with the same number but lacking the zero already existed. *Fix submitted by [SikailoISM](https://github.com/SikailoISM) in pull request [19451](https://github.com/magento/magento2/pull/19451)*. [GitHub-19436](https://github.com/magento/magento2/issues/19436)


<!--- ENGCOM-3641-->* You can now successfully delete a newly created attribute set. Previously, Magento displayed a 404 error under these circumstances. *Fix submitted by [cedcommerce](https://github.com/cedcommerce) in pull request [19633](https://github.com/magento/magento2/pull/19633)*. [GitHub-19607](https://github.com/magento/magento2/issues/19607)

<!--- ENGCOM-3399-->* You can now use add extension attributes to add category links to a product. Previously, Magento did not add the product links, but behaved unpredictably. *Fix submitted by [Giel Berkers](https://github.com/kanduvisla) in pull request [19080](https://github.com/magento/magento2/pull/19080)*. [GitHub-14861](https://github.com/magento/magento2/issues/14861)

<!--- ENGCOM-3673-->* When a new customer is created, Magento sets a value of zero for any custom attribute if no other value is explicitly provided. Previously, if no value was explicitly assigned, Magento did not save the custom attribute with any value. *Fix submitted by [Malyovanets Nickolas](https://github.com/nmalevanec) in pull request [19341](https://github.com/magento/magento2/pull/19341)*. [GitHub-14510](https://github.com/magento/magento2/issues/14510)


<!--- ENGCOM-3780-->* `CategoryLinkReposity` now lists all possible exceptions. *Fix submitted by [Patrick McLain](https://github.com/pmclain) in pull request [20050](https://github.com/magento/magento2/pull/20050)*. [GitHub-20037](https://github.com/magento/magento2/issues/20037)

<!--- ENGCOM-1862-->* Merchants can now assign negative values to custom option for a product with a fixed price from the Admin. *Fix submitted by [Danny Verkade](https://github.com/dverkade) in pull request [15267](https://github.com/magento/magento2/pull/15267)*. [GitHub-7333](https://github.com/magento/magento2/issues/7333)

<!--- ENGCOM-3618-->* Newly added fields are now sorted according to the given `sortOrder` value in the newsletter system configuration file. Previously, you could add a new field, but could not successfully set its position. *Fix submitted by [Burlacu Vasilii](https://github.com/vasilii-b) in pull request [19568](https://github.com/magento/magento2/pull/19568)*. [GitHub-19418](https://github.com/magento/magento2/issues/19418)

<!--- ENGCOM-3430-->* Merchants can now change the position of tabs on a product page. *Fix submitted by [Burlacu Vasilii](https://github.com/vasilii-b) in pull request [19007](https://github.com/magento/magento2/pull/19007)*. [GitHub-4154](https://github.com/magento/magento2/issues/4154)

<!--- ENGCOM-3758-->* An incorrect variable in the phpDoc for `DataBuilder.php` has been corrected. *Fix submitted by [Kunj joshi](https://github.com/kunj1988) in pull request [19992](https://github.com/magento/magento2/pull/19992)*. [GitHub-19974](https://github.com/magento/magento2/issues/19974)

<!--- ENGCOM-3599-->* You can now perform a mass  update  on product attributes after configuring the minimum cart quantity globally. Previously, Magento did not display the form to update all available attributes but threw a `E_WARNING:` error when you selected **Update attributes**. *Fix submitted by [Patrick McLain](https://github.com/pmclain) in pull request [19095](https://github.com/magento/magento2/pull/19095)*. [GitHub-17592](https://github.com/magento/magento2/issues/17592)

<!--- ENGCOM-3946-->* The product compare page now loads as expected when unconfigured attributes display **N/A** or **No**. *Fix submitted by [Vivek Kumar](https://github.com/vivekkumarcedcoss) in pull request [20231](https://github.com/magento/magento2/pull/20231)*. [GitHub-20229](https://github.com/magento/magento2/issues/20229)

<!--- ENGCOM-3913-->* Magento now correctly sorts configurable products with tier prices or swatches on both the storefront and Admin. Previously, storefront sorting did not match Admin sorting. *Fix submitted by [vshatylo](https://github.com/vshatylo) in pull request [20407](https://github.com/magento/magento2/pull/20407)*. [GitHub-12194](https://github.com/magento/magento2/issues/12194)


<!--- MAGETWO-97625-->* Magento now correctly duplicates video files when a merchant duplicates a product with an associated video. Previously, the video was duplicated as an image, not a video, and the merchant had to delete the image and re-add the video using **Add Video**.

<!--- MAGETWO-97210 -->* Browser no longer hangs when you add a product by SKU to a category

<!--- ENGCOM-3029-->* We've improved the error message that Magento displays when validating a new (but invalid) product attribute. *Fix submitted by [saravananvelu](https://github.com/saravananvelu) in pull request [17806](https://github.com/magento/magento2/pull/17806)*. [GitHub-17754](https://github.com/magento/magento2/issues/17754)

<!--- ENGCOM-3476-->*  `getProductUrl` no longer returns the wrong URL when the current category has no products. *Fix submitted by [Erik Pellikka](https://github.com/ErikPel) in pull request [19232](https://github.com/magento/magento2/pull/19232)*. [GitHub-17819](https://github.com/magento/magento2/issues/17819)

<!--- ENGCOM-3448-->* The user agent exception now sets the correct templates for product pages. Previously, the `footer.phtml` and `absolute_footer.phtml` templates were loaded from the desktop theme instead of the mobile theme regardless of the user agent. *Fix submitted by [Alex Ghiban](https://github.com/drew7721) in pull request [19124](https://github.com/magento/magento2/pull/19124)*. [GitHub-16074](https://github.com/magento/magento2/issues/16074)

<!--- ENGCOM-4093-->* Magento now displays currency symbols as expected for products in the Cost column of the Admin catalog list.  *Fix submitted by [Pratik Oza](https://github.com/mage2pratik) in pull request [20907](https://github.com/magento/magento2/pull/20907)*. [GitHub-20906](https://github.com/magento/magento2/issues/20906)

<!--- ENGCOM-3698-->* Magento now displays breadcrumbs in proper format. Previously, subcategories did not appear in breadcrumbs. *Fix submitted by [Brandon Brown](https://github.com/Yamaha32088) in pull request [19781](https://github.com/magento/magento2/pull/19781)*. [GitHub-7967](https://github.com/magento/magento2/issues/7967)

<!--- MAGETWO-96377-->* In a multi-website instance, with a category that contains products belonging to different websites, when the product sort order in a category is changed at the store-view level, the products that belong to a different website gets unassigned from the category.




### CatalogInventory

<!--- ENGCOM-3138-->* Magento now validates the quantity of items in th shoppng cart against the **Maximum Qty Allowed in Shopping Cart** setting. *Fix submitted by [Vishal Gelani](https://github.com/gelanivishal) in pull request [18481](https://github.com/magento/magento2/pull/18481)*. [GitHub-18477](https://github.com/magento/magento2/issues/18477)

<!--- ENGCOM-3845-->* Magento now correctly applies the **Set Items' Status to be In Stock When Order is Cancelled** attribute setting. Previously, after an order was canceled, Magento increased product stock even when **Set Items' Status to be In Stock When Order is Cancelled** is set to **no**. *Fix submitted by [Shikha Mishra](https://github.com/shikhamis11) in pull request [20252](https://github.com/magento/magento2/pull/20252)*. [GitHub-20121](https://github.com/magento/magento2/issues/20121)

<!--- ENGCOM-3915-->* Removed unnecessary slash from `app/code/Magento/CatalogInventory/etc/di.xml`. This extraneous slash had previously resulted in `Magento\Catalog\Api\ProductRenderListInterface` returning products regardless of visibility. *Fix submitted by [Milind Singh](https://github.com/milindsingh) in pull request [20410](https://github.com/magento/magento2/pull/20410)*. [GitHub-20409](https://github.com/magento/magento2/issues/20409)

<!--- ENGCOM-3462-->* Magento no longer displays a negative value on the product list page when a product's stock falls below the product's `OutOfStock` threshold value. *Fix submitted by [Khodu](https://github.com/khodu) in pull request [19206](https://github.com/magento/magento2/pull/19206)*. [GitHub-9130](https://github.com/magento/magento2/issues/9130)

<!--- ENGCOM-3771-->* Magento no longer increments stock for products for which stock managing has been disabled. Previously, Magento increased the product quantity count when a order failed if **Manage Stock** was disabled. *Fix submitted by [Oleksii Gorbulin](https://github.com/agorbulin) in pull request [19997](https://github.com/magento/magento2/pull/19997)*. [GitHub-19482](https://github.com/magento/magento2/issues/19482)

<!--- MAGETWO-96377-->* In a multi-website instance, with a category that contains products belonging to different websites, when the product sort order in a category is changed at the store-view level, the products that belong to a different website gets unassigned from the category.



### Catalog Rule


<!--- ENGCOM-3131-->* Magento no longer throws an exception when you try to edit and save a catalog price rule when the Admin language is set to a language other than English. *Fix submitted by [Martin](https://github.com/Mardl) in pull request [18419](https://github.com/magento/magento2/pull/18419)*. [GitHub-12399](https://github.com/magento/magento2/issues/12399)

<!--- ENGCOM-3143-->* If you create a catalog price rule based on categories with a nesting level 4 or higher, these categories now maintain the status of their checkboxes when you re-open Category Chooser. 
Previously, when you reopened these categories, no checkboxes were checked.  







### Catalog URL rewrite


<!--- ENGCOM-3438-->* Magento now regenerates product URL rewrites as expected after an administrator changes a product URL key from the Admin and subsequently saves the product attribute URL path value. Previously, product URL rewrites could not be generated after this attribute value was changed. *Fix submitted by [p-bystritsky](https://github.com/p-bystritsky) in pull request [19170](https://github.com/magento/magento2/pull/19170)*. [GitHub-18532](https://github.com/magento/magento2/issues/18532), [GitHub-5929](https://github.com/magento/magento2/issues/5929)

<!--- MAGETWO-93425-->* Attempts to rewrite catalog URLs with `POST /V1/products` endpoint now  work as expected. [GitHub-16789](https://github.com/magento/magento2/issues/16789)

<!--- MAGETWO-91649-->* Magento no longer ignores the store-level `url_key` of child categories when rewriting URLs process for global scope. [GitHub-13513](https://github.com/magento/magento2/issues/13513)

<!--- MAGETWO-91532-->* Magento no longer removes product tier prices when a schedule update contains an update to the special price. 

<!--- ENGCOM-4050-->* The store switcher now works in multistore deployments.  Previously, the switcher redirected the user to the home page, not to the alternative store view as expected. *Fix submitted by [Janak Bhimani](https://github.com/janakbhimani) in pull request [19798](https://github.com/magento/magento2/pull/19798)*. [GitHub-19714](https://github.com/magento/magento2/issues/19714)



### Cleanup and simple code refactoring

<!--- ENGCOM-3861-->* Fixed alignment of the details label on the order page in mobile view. *Fix submitted by [Arvinda kumar](https://github.com/cedarvinda) in pull request [20301](https://github.com/magento/magento2/pull/20301)*. [GitHub-20299](https://github.com/magento/magento2/issues/20299)


<!--- ENGCOM-3835-->* Fixed rendering of the **Add your text** link on the Product page. *Fix submitted by [Nainesh Waghale](https://github.com/nainesh2jcommerce) in pull request [20224](https://github.com/magento/magento2/pull/20224)*. [GitHub-20221](https://github.com/magento/magento2/issues/20221)

<!--- ENGCOM-3763-->* Corrected the alignment of Contact us area accessed from the storefront page footers. *Fix submitted by [suryakant-krish](https://github.com/suryakant-krish) in pull request [19803](https://github.com/magento/magento2/pull/19803)*. [GitHub-19800](https://github.com/magento/magento2/issues/19800)

<!--- ENGCOM-3643-->* Fixed misalignment of page elements on the manage coupon codes page in the Admin. *Fix submitted by [Kajal Solanki](https://github.com/speedy008) in pull request [19659](https://github.com/magento/magento2/pull/19659)*. [GitHub-19657](https://github.com/magento/magento2/issues/19657)

<!--- ENGCOM-3573-->* Fixed misalignment of tax rate checkbox on the Add New Tax Rate page. *Fix submitted by [suryakant-krish](https://github.com/suryakant-krish) in pull request [19413](https://github.com/magento/magento2/pull/19413)*. [GitHub-19379](https://github.com/magento/magento2/issues/19379)

<!--- ENGCOM-3571-->* Fixed misalignment of the attribute set name heading border on the Attribute sets pop up. *Fix submitted by [suryakant-krish](https://github.com/suryakant-krish) in pull request [19414](https://github.com/magento/magento2/pull/19414)*. [GitHub-19371](https://github.com/magento/magento2/issues/19371)

<!--- ENGCOM-3960-->* Fixed misalignment of elements on the shipping information page that Magento displays when you click **Check Out with Multiple Addresses** from the shopping cart. *Fix submitted by [Arvinda kumar](https://github.com/cedarvinda) in pull request [20564](https://github.com/magento/magento2/pull/20564)*. [GitHub-20563](https://github.com/magento/magento2/issues/20563)

<!--- ENGCOM-3626-->* Fixed misalignment  of the **Choose file** button on the `Select File to Import` page. *Fix submitted by [suryakant](https://github.com/suryakant) in pull request [19580](https://github.com/magento/magento2/pull/19580)*. [GitHub-19579](https://github.com/magento/magento2/issues/19579)

<!--- ENGCOM-3320-->* Fixed formatting of the add link table that can be accessed from the Downloadable Information tab. *Fix submitted by [Kajal Solanki](https://github.com/speedy008) in pull request [18856](https://github.com/magento/magento2/pull/18856)*. [GitHub-18854](https://github.com/magento/magento2/issues/18854)


<!--- ENGCOM-3951-->* Fixed misalignment of the title of the order page accessed when you check a recent order in the sidebar of listing pages or account pages. *Fix submitted by [Parag Chavare](https://github.com/parag2jcommerce) in pull request [20501](https://github.com/magento/magento2/pull/20501)*. [GitHub-20500](https://github.com/magento/magento2/issues/20500)

<!--- ENGCOM-4031-->* Fixed misalignment of  tab content on the product page in mobile view. *Fix submitted by [Parag Chavare](https://github.com/parag2jcommerce) in pull request [20469](https://github.com/magento/magento2/pull/20469)*. [GitHub-20468](https://github.com/magento/magento2/issues/20468)


<!--- ENGCOM-3727-->* Corrected misspelled argument name `allowDrug` to `allowDrag` in `vendor/magento/module-catalog/view/adminhtml/templates/catalog/product/attribute/set/main.phtml`. *Fix submitted by [Govind Sharma](https://github.com/GovindaSharma) in pull request [19918](https://github.com/magento/magento2/pull/19918)*. [GitHub-19917](https://github.com/magento/magento2/issues/19917)


<!--- ENGCOM-3659-->* Fixed the misalignment of the customizable options label on **Admin** > **Catalog** > **Product** > **Customizable Options**. *Fix submitted by [Kajal Solanki](https://github.com/speedy008) in pull request [19493](https://github.com/magento/magento2/pull/19493)*. [GitHub-19492](https://github.com/magento/magento2/issues/19492)


<!--- ENGCOM-3706-->* Fixed problem with overlapping UI elements on the cart page when accessed from the mini cart. *Fix submitted by [Vishal Gelani](https://github.com/gelanivishal) in pull request [19839](https://github.com/magento/magento2/pull/19839)*. [GitHub-19836](https://github.com/magento/magento2/issues/19836)

<!--- ENGCOM-3721-->* Fixed alignment issue with drop-down menu on the mini cart. *Fix submitted by [Kajal Solanki](https://github.com/speedy008) in pull request [19508](https://github.com/magento/magento2/pull/19508)*. [GitHub-19507](https://github.com/magento/magento2/issues/19507)

<!--- ENGCOM-3769-->* Fixed alignment issue with radio buttons on the shopping cart page. *Fix submitted by [Hitesh](https://github.com/hitesh-wagento) in pull request [20022](https://github.com/magento/magento2/pull/20022)*. [GitHub-20021](https://github.com/magento/magento2/issues/20021)

<!--- ENGCOM-3948-->* Fixed alignment of the bundle product radio button on the product page when you click **Customize** and **Add to cart**. *Fix submitted by [Parag Chavare](https://github.com/parag2jcommerce) in pull request [20519](https://github.com/magento/magento2/pull/20519)*. [GitHub-20518](https://github.com/magento/magento2/issues/20518)


<!--- ENGCOM-3621-->* Fixed alignment of the bundle product information on the configure product page for a bundle product  when creating a new order. *Fix submitted by [Abrar Pathan](https://github.com/abrarpathan19) in pull request [19502](https://github.com/magento/magento2/pull/19502)*. [GitHub-19501](https://github.com/magento/magento2/issues/19501)


<!--- ENGCOM-3196 -->* The calender icon issue is now correctly aligned on the Advanced Paricing page of the Admin. *Fix submitted by [Kajal Solanki](https://github.com/speedy008) in pull request [18638](https://github.com/magento/magento2/pull/18638)*. [GitHub-18581](https://github.com/magento/magento2/issues/18581)

<!--- ENGCOM-4029-->* Fixed alignment issue of time fields in **Admin** > **Configuration** > **General** > **Advanced Reporting** in tablet landscape view. *Fix submitted by [Ajay Ajabale](https://github.com/ajay2jcommerce) in pull request [20581](https://github.com/magento/magento2/pull/20581)*. [GitHub-20580](https://github.com/magento/magento2/issues/20580)


<!--- ENGCOM-3966-->* Fixed misalignment of the confirmation pop-up window that Magento displays in mobile view when you delete a product from your shopping cart. *Fix submitted by [Priti](https://github.com/priti2jcommerce) in pull request [20196](https://github.com/magento/magento2/pull/20196)*. [GitHub-20176](https://github.com/magento/magento2/issues/20176)

<!--- ENGCOM-3449-->* The `addExpressionFieldToSelect` method no longer modifies columns and instead insert expression into `_fieldsToSelect` private variable (just as `addFieldToSelect` does). *Fix submitted by [Torben Höhn](https://github.com/torhoehn) in pull request [19180](https://github.com/magento/magento2/pull/19180)*. [GitHub-17635](https://github.com/magento/magento2/issues/17635)

<!--- ENGCOM-3240-->* A typo in `app/code/Magento/Deploy/Console/DeployStaticOptions.php` has been corrected. *Fix submitted by [Pratik Oza](https://github.com/mage2pratik) in pull request [18733](https://github.com/magento/magento2/pull/18733)*. [GitHub-2686](https://github.com/magento/magento2/issues/2686)

<!--- ENGCOM-3848-->* Fixed alignment of options on the admin edit widget page. *Fix submitted by [Govind Sharma](https://github.com/GovindaSharma) in pull request [20114](https://github.com/magento/magento2/pull/20114)*. [GitHub-20113](https://github.com/magento/magento2/issues/20113)

<!--- ENGCOM-3901-->* Corrected rendering of the apply discount code field in the Tab portrait view of the cart page. *Fix submitted by [Ajay Ajabale](https://github.com/ajay2jcommerce) in pull request [20281](https://github.com/magento/magento2/pull/20281)*. [GitHub-20278](https://github.com/magento/magento2/issues/20278)

<!--- ENGCOM-3899-->* Fixed issue where the horizontal scroll bar did not appear as expected on the compare products page in mobile view. *Fix submitted by [Arvinda kumar](https://github.com/cedarvinda) in pull request [20368](https://github.com/magento/magento2/pull/20368)*. [GitHub-20367](https://github.com/magento/magento2/issues/20367)

<!--- ENGCOM-3936-->* Added missing bottom border to list of customizable options on the product page accessed from the Admin. *Fix submitted by [Eduard Chitoraga](https://github.com/eduard13) in pull request [20498](https://github.com/magento/magento2/pull/20498)*. [GitHub-20497](https://github.com/magento/magento2/issues/20497)

<!--- ENGCOM-3792-->* Corrected the position of the header for the design configuration table (**Content** > **Design** > **Configuration**). *Fix submitted by [Shikha Mishra](https://github.com/shikhamis11) in pull request [20072](https://github.com/magento/magento2/pull/20072)*. [GitHub-20024](https://github.com/magento/magento2/issues/20024)

<!--- ENGCOM-3558-->* When you try to save a widget that contains an unexpected character, Magento now displays an informative error message  and does not save the widget. Previously, Magento saved the widget. *Fix submitted by [Burlacu Vasilii](https://github.com/vasilii-b) in pull request [19390](https://github.com/magento/magento2/pull/19390)*. [GitHub-4136](https://github.com/magento/magento2/issues/4136)

<!--- ENGCOM-3821-->* The catalog category merchandiser product list is no longer missing the move cursor in tile view. *Fix submitted by [Abrar Pathan](https://github.com/abrarpathan19) in pull request [19817](https://github.com/magento/magento2/pull/19817)*. [GitHub-19816](https://github.com/magento/magento2/issues/19816)

<!--- ENGCOM-3815-->* Corrected alignment of the **Detailed Rating** field on the Edit Review page.  *Fix submitted by [Yashwant Rokde](https://github.com/yashwant2jcommerce) in pull request [20132](https://github.com/magento/magento2/pull/20132)*. [GitHub-20120](https://github.com/magento/magento2/issues/20120)

<!--- ENGCOM-3825-->* Corrected alignment of the store switcher in Tab view. *Fix submitted by [Arvinda kumar](https://github.com/cedarvinda) in pull request [20160](https://github.com/magento/magento2/pull/20160)*. [GitHub-20158](https://github.com/magento/magento2/issues/20158)

<!--- ENGCOM-3820-->* Corrected number of products listed per row for  desktop (4), tablet (3),  and mobile (2) views. *Fix submitted by [Amol Chaudhari](https://github.com/amol2jcommerce) in pull request [20168](https://github.com/magento/magento2/pull/20168)*. [GitHub-20140](https://github.com/magento/magento2/issues/20140)

<!--- ENGCOM-3852-->* Hamburger menus no longer appear on page that do not have menus. *Fix submitted by [Amol Chaudhari](https://github.com/amol2jcommerce) in pull request [20214](https://github.com/magento/magento2/pull/20214)*. [GitHub-20210](https://github.com/magento/magento2/issues/20210)

<!--- ENGCOM-3842-->* Fixed issue where drop-down toggle arrow did not close as expected on product page. *Fix submitted by [Nirav Patel](https://github.com/niravkrish) in pull request [20241](https://github.com/magento/magento2/pull/20241)*. [GitHub-20240](https://github.com/magento/magento2/issues/20240)

<!--- ENGCOM-3847-->* The Send email confirmation popup **Close** button no longer overlaps with content. *Fix submitted by [Arvinda kumar](https://github.com/cedarvinda) in pull request [19986](https://github.com/magento/magento2/pull/19986)*. [GitHub-19985](https://github.com/magento/magento2/issues/19985)

<!--- ENGCOM-3798-->* Corrected formatting issue on **Catalog** > **Category** > **Product** > **Assign products** page. *Fix submitted by [David Verholen](https://github.com/davidverholen) in pull request [20094](https://github.com/magento/magento2/pull/20094)*. [GitHub-19052](https://github.com/magento/magento2/issues/19052)

<!--- ENGCOM-3869-->* Store switcher now works correctly on mobile devices. *Fix submitted by [Arvinda kumar](https://github.com/cedarvinda) in pull request [20260](https://github.com/magento/magento2/pull/20260)*. [GitHub-20259](https://github.com/magento/magento2/issues/20259)

<!--- ENGCOM-3894-->* The order view invoice template is now displayed properly on the ipad. *Fix submitted by [ranee2jcommerce](https://github.com/ranee2jcommerce) in pull request [20374](https://github.com/magento/magento2/pull/20374)*. [GitHub-20373](https://github.com/magento/magento2/issues/20373)

<!--- ENGCOM-3848-->* Fixed misalignment of the widget options on the edit widget page. *Fix submitted by [Govind Sharma](https://github.com/GovindaSharma) in pull request [20114](https://github.com/magento/magento2/pull/20114)*. [GitHub-20113](https://github.com/magento/magento2/issues/20113)

<!--- ENGCOM-3708-->* Magento now identifies shipping method in the Shipping section of the order review page for orders paid with using PayPal Express. *Fix submitted by [Nirav Kadiya](https://github.com/ssp58bleuciel) in pull request [19788](https://github.com/magento/magento2/pull/19788)*. [GitHub-14712](https://github.com/magento/magento2/issues/14712)

<!--- ENGCOM-3663-->* Fixed checkbox alignment on the account information page. *Fix submitted by [suryakant-krish](https://github.com/suryakant-krish) in pull request [19646](https://github.com/magento/magento2/pull/19646)*. [GitHub-19645](https://github.com/magento/magento2/issues/19645)

<!--- ENGCOM-3653-->* Fixed misalignment of search icons on the `onAttribute` page. *Fix submitted by [Abrar Pathan](https://github.com/abrarpathan19) in pull request [19643](https://github.com/magento/magento2/pull/19643)*. [GitHub-19642](https://github.com/magento/magento2/issues/19642)

<!--- ENGCOM-3595-->* Fixed alignment issue with select and text boxes on the Advance Pricing page. *Fix submitted by [Kajal Solanki](https://github.com/speedy008) in pull request [19473](https://github.com/magento/magento2/pull/19473)*. [GitHub-19472](https://github.com/magento/magento2/issues/19472)

<!--- ENGCOM-3627-->* Corrected alignment issue with elements on the default email templates. *Fix submitted by [suryakant-krish](https://github.com/suryakant-krish) in pull request [19574](https://github.com/magento/magento2/pull/19574)*. [GitHub-19573](https://github.com/magento/magento2/issues/19573)

<!--- ENGCOM-3678-->* Corrected typo in `SalesRule/Model/ResourceModel/Coupon/Usage.php`. *Fix submitted by [Milind Singh](https://github.com/milindsingh) in pull request [19726](https://github.com/magento/magento2/pull/19726)*. [GitHub-19721](https://github.com/magento/magento2/issues/19721)

<!--- ENGCOM-4150-->* Corrected the behavior of the Option's New Option Type drop-down menu for customizable options.  *Fix submitted by [dharmendra-wagento](https://github.com/dharmendra-wagento) in pull request [20990](https://github.com/magento/magento2/pull/20990)*. [GitHub-20989](https://github.com/magento/magento2/issues/20989)

<!--- ENGCOM-4113-->* Fixed alignment of reload CAPTCHA icon on the Admin  login  page. *Fix submitted by [Govind Sharma](https://github.com/GovindaSharma) in pull request [20914](https://github.com/magento/magento2/pull/20914)*. [GitHub-20911](https://github.com/magento/magento2/issues/20911)

<!--- ENGCOM-4107-->* Fixed alignment of error message that magento displays on the add or edit bundle product customizable options tab. *Fix submitted by [Kunj joshi](https://github.com/kunj1988) in pull request [20930](https://github.com/magento/magento2/pull/20930)*. [GitHub-20908](https://github.com/magento/magento2/issues/20908)

<!--- ENGCOM-4134-->* Fixed misalignment of the Orders and Returns section that is accessed from the footer of the Orders page. *Fix submitted by [Amol Chaudhari](https://github.com/amol2jcommerce) in pull request [20817](https://github.com/magento/magento2/pull/20817)*. [GitHub-20816](https://github.com/magento/magento2/issues/20816)

<!--- ENGCOM-4057-->* The default design of the **Edit** and **Remove items** buttons on the wishlist page now match. *Fix submitted by [Abrar Pathan](https://github.com/abrarpathan19) in pull request [20791](https://github.com/magento/magento2/pull/20791)*. [GitHub-20790](https://github.com/magento/magento2/issues/20790)

<!--- ENGCOM-4074-->* Fixed issues with the shadows associated with input box and radio buttons on storefront forms. *Fix submitted by [Abrar Pathan](https://github.com/abrarpathan19) in pull request [20861](https://github.com/magento/magento2/pull/20861)*. [GitHub-20859](https://github.com/magento/magento2/issues/20859)

<!--- ENGCOM-3854-->* Fixed the misalignment of the product option fields in the order summary of the checkout page. *Fix submitted by [Pratik Oza](https://github.com/mage2pratik) in pull request [20138](https://github.com/magento/magento2/pull/20138)*. [GitHub-20134](https://github.com/magento/magento2/issues/20134)

<!--- ENGCOM-4053-->* Fixed misalignment of fields on the configure product page that is accessed from the wishlist. *Fix submitted by [Priti](https://github.com/priti2jcommerce) in pull request [20558](https://github.com/magento/magento2/pull/20558)*. [GitHub-20760](https://github.com/magento/magento2/issues/20760)

<!--- ENGCOM-4036-->* Removed excessive white space from the top of CMS pages when displayed in mobile view. *Fix submitted by [ranee2jcommerce](https://github.com/ranee2jcommerce) in pull request [20756](https://github.com/magento/magento2/pull/20756)*. [GitHub-20755](https://github.com/magento/magento2/issues/20755)

<!--- ENGCOM-3764-->* Fixed misalignment of logo on Admin home page. *Fix submitted by [suryakant-krish](https://github.com/suryakant-krish) in pull request [19792](https://github.com/magento/magento2/pull/19792)*. [GitHub-19791](https://github.com/magento/magento2/issues/19791)

<!--- ENGCOM-3991-->* Fixed misalignment of the advanced search page's price field in mobile view. *Fix submitted by [Govind Sharma](https://github.com/GovindaSharma) in pull request [20159](https://github.com/magento/magento2/pull/20159)*. [GitHub-20157](https://github.com/magento/magento2/issues/20157)

<!--- ENGCOM-4066-->* Fixed misalignment of the View and Edit Cart link in the mini cart. *Fix submitted by [Rajneesh Gupta](https://github.com/irajneeshgupta) in pull request [20383](https://github.com/magento/magento2/pull/20383)*. [GitHub-20382](https://github.com/magento/magento2/issues/20382)

<!--- ENGCOM-4052-->* The Widget Options left navigation block on the Add New widget Page now displays correctly in tablet view. *Fix submitted by [Dipti](https://github.com/dipti2jcommerce) in pull request [20493](https://github.com/magento/magento2/pull/20493)*. [GitHub-20492](https://github.com/magento/magento2/issues/20492)

<!--- ENGCOM-4016-->* Fixed misalignment of values in the currency rate column in the Order & Account Information area of the New Memo page. *Fix submitted by [Dipti](https://github.com/dipti2jcommerce) in pull request [20610](https://github.com/magento/magento2/pull/20610)*. [GitHub-20609](https://github.com/magento/magento2/issues/20609)

<!--- ENGCOM-3952-->* Added missing PHPDoc comment for methods throughout the code base. *Fix submitted by [Leandro F. L.](https://github.com/lfluvisotto) in pull request [19826](https://github.com/magento/magento2/pull/19826)*. 

<!--- ENGCOM-4168-->* Fixed misalignment of the My Account page's **Recently Ordered** check box in  tab portrait view. *Fix submitted by [Ajay Ajabale](https://github.com/ajay2jcommerce) in pull request [20155](https://github.com/magento/magento2/pull/20155)*. [GitHub-20143](https://github.com/magento/magento2/issues/20143)

<!--- ENGCOM-4001-->* Fixed misalignment of **Schedule Update From** field on the Admin category page when displayed in a browser set to 768 x 1147 resolution. *Fix submitted by [Amol Chaudhari](https://github.com/amol2jcommerce) in pull request [20403](https://github.com/magento/magento2/pull/20403)*. [GitHub-20402](https://github.com/magento/magento2/issues/20402)


<!--- ENGCOM-4130-->* Fixed misalignment of reviews under My Recent Reviews area of the My account dashboard. *Fix submitted by [Priti](https://github.com/priti2jcommerce) in pull request [20801](https://github.com/magento/magento2/pull/20801)*. [GitHub-20800](https://github.com/magento/magento2/issues/20800)

<!--- ENGCOM-3891-->* Fixed irregularities with  updating order status. *Fix submitted by [Shikha Mishra](https://github.com/shikhamis11) in pull request [20349](https://github.com/magento/magento2/pull/20349)*. [GitHub-19258](https://github.com/magento/magento2/issues/19258)

<!--- ENGCOM-3822-->* The `ui-component` validation `error` event now bubbles upwards when an abstract element is nested in a field set. *Fix submitted by [Ravi chandra](https://github.com/ravi-chandra3197) in pull request [19812](https://github.com/magento/magento2/pull/19812)*. [GitHub-17926](https://github.com/magento/magento2/issues/17926)







### CMS content

<!--- MAGETWO-94429-->* You can now delete from the media gallery browser any files and folders that are symlinked in `pub/media`. Previously, the Magento left the image in the media gallery but gave you no feedback in the product interface. 

<!--- ENGCOM-4051-->* Improved the display of images that are uploaded when you click the **Insert Image** button on a CMS page. *Fix submitted by [Eduard Chitoraga](https://github.com/eduard13) in pull request [20787](https://github.com/magento/magento2/pull/20787)*. [GitHub-20786](https://github.com/magento/magento2/issues/20786)


### Configurable products

<!--- ENGCOM-3256-->* The DateTime class can now parse strings for all supported languages, not just English. Previously, converting from string to PHP DateTime object  failed for locales other than `en_US`. *Fix submitted by [Thiago](https://github.com/thiagolima-bm) in pull request [18462](https://github.com/magento/magento2/pull/18462)*. [GitHub-18082](https://github.com/magento/magento2/issues/18082)

<!--- MAGETWO-96594-->* Selected images on the product page of a configurable product are now positioned correctly. [GitHub-18410](https://github.com/magento/magento2/issues/18410)  

<!--- ENGCOM-3136-->* You can now successfully save products  with SKU lengths that are less than or equal to 64 digits. Previously, Magento threw a fatal error when you tried to re-save a child product after reducing the length of its 64-digit-long SKU. *Fix submitted by [Thiago](https://github.com/thiagolima-bm) in pull request [18462](https://github.com/magento/magento2/pull/18462)*. [GitHub-18082](https://github.com/magento/magento2/issues/18082)

<!--- ENGCOM-3674-->* The Cart Sales Rule  now excludes already discounted products from further discounting through a coupon code. *Fix submitted by [Malyovanets Nickolas](https://github.com/nmalevanec) in pull request [19343](https://github.com/magento/magento2/pull/19343)*. [GitHub-14020](https://github.com/magento/magento2/issues/14020)

<!--- ENGCOM-3546-->* Translations for `tier_price.phtml` now works as expected. Previouslyy, these translations were not included in `js-translation.json`, and not visible on the storefront. *Fix submitted by [Oleksii Gorbulin](https://github.com/agorbulin) in pull request [19094](https://github.com/magento/magento2/pull/19094)*. [GitHub-19085](https://github.com/magento/magento2/issues/19085)

<!--- MAGETWO-96364-->* **Sorting by a price** for configurable products on category pages now works correctly when the **Display Out of Stock Products** setting is enabled.





### cron

<!--- ENGCOM-3062 -->* A new `cron.log` file dedicated to logging cron-related information has been added to Magento. This new log file reduces output previously sent to the `system.log` file, making it easier to find non-cron-related information in the `system.log` file.  *Fix submitted by [Pieter Hoste](https://github.com/hostep) in pull request [18209](https://github.com/magento/magento2/pull/18209)*. [GitHub-17190](https://github.com/magento/magento2/issues/17190)


### Customers

<!--- ENGCOM-3390-->* We've added an additional check for the password hash for  customers that have been  created without a password from the Admin. Previously, customers created this way could not log in. *Fix submitted by [Yevhenii Dumskyi](https://github.com/progreg) in pull request [19066](https://github.com/magento/magento2/pull/19066)*. [GitHub-19060](https://github.com/magento/magento2/issues/19060)

<!--- ENGCOM-3351-->* Magento now displays the same order total in  the customer information orders grid and orders grid when an order is placed in a currency other than the base currency. Previously, Magento displayed the wrong order total in the Admin's customer information orders tab. *Fix submitted by [Anuj Gupta](https://github.com/anujwebkul) in pull request [18650](https://github.com/magento/magento2/pull/18650)*. [GitHub-18618](https://github.com/magento/magento2/issues/18618)

<!--- ENGCOM-3372-->* Magento no longer displays the forgot password form while a customer is logged in but instead directs the customer to the customer dashboard. *Fix submitted by [Oleksii Gorbulin](https://github.com/agorbulin) in pull request [19026](https://github.com/magento/magento2/pull/19026)*. [GitHub-18256](https://github.com/magento/magento2/issues/18256)

<!--- ENGCOM-3387-->* The reset password link in the password reset mail sent to customers when they click **Reset password** on the login page now permits customers to reset their password as expected.  *Fix submitted by [p-bystritsky](https://github.com/p-bystritsky) in pull request [19026](https://github.com/magento/magento2/pull/19026)*. [GitHub-18256](https://github.com/magento/magento2/issues/18256)

<!--- ENGCOM-3014-->* Magento now maintains alphabetical order for customer groups when you filter customers by group in the Admin.  Previously, groups were sorted by ID. *Fix submitted by [Dmytro Cheshun](https://github.com/dmytro-ch) in pull request [18117](https://github.com/magento/magento2/pull/18117)*. 

<!--- ENGCOM-3068-->* Merchants can now edit a customer account if the customer's password has expired. *Fix submitted by [Dmytro Cheshun](https://github.com/dmytro-ch) in pull request [18308](https://github.com/magento/magento2/pull/18308)*. [GitHub-18162](https://github.com/magento/magento2/issues/18162)

<!--- MAGETWO-95692-->* Magento now displays the value of a custom customer address attribute  in the column for that attribute when you create a custom customer address attribute and set it to be displayed in the Columns list.  Previously, Magento added the customer code column to the Custoer table, but left these columns blank.

<!--- MAGETWO-91704-->* You can now change payment methods after selecting store credit when creating an order from the Admin. 

<!--- MAGETWO-91644-->* Customers can now be matched in customer segments based on the number of orders in a multi-site deployment. 

<!--- MAGETWO-95925-->* We've improved the performance of the customer segment rule, which has improved site performance.  

<!--- MAGETWO-96007-->* Magento no longer unchecks the default billing and shipping address checkboxes when you create or update a customer address using the API. 

<!--- MAGETWO-94347-->* Magento now displays the list of additional customer addresses contained in the storefront customer address book  as a grid, which has improved performance for customers with many additional addresses associated with their accounts. 

<!--- MAGETWO-91720-->* When a customer uses a gift card to make a purchase, Magento now applies only the applicable amount to the invoice. Previously, the total amount of the gift card was applied to a customer's store credit for a partial invoice.

<!--- MAGETWO-97397-->* Magento now assigns new accounts in multisite deployments  to the customer group that is associated with the default website scope. Previously, a new customer created from the Admin  had their customer group set to the default customer group on the default website scope.

<!--- ENGCOM-3056-->* Customers who have an address associated with a country that has not been set to **allowed** can now successfully reset their password. *Fix submitted by [Dmytro Cheshun](https://github.com/dmytro-ch) in pull request [18179](https://github.com/magento/magento2/pull/18179)*. [GitHub-18170](https://github.com/magento/magento2/issues/18170)

<!--- ENGCOM-4028-->* Removed an unneeded space from the title of the My Account page in mobile view. *Fix submitted by [Amol Chaudhari](https://github.com/amol2jcommerce) in pull request [20725](https://github.com/magento/magento2/pull/20725)*. [GitHub-20723](https://github.com/magento/magento2/issues/20723)

<!--- ENGCOM-3981-->* Removed an empty block on the My Account page sidebar. *Fix submitted by [Pratik Oza](https://github.com/mage2pratik) in pull request [20630](https://github.com/magento/magento2/pull/20630)*. [GitHub-19139](https://github.com/magento/magento2/issues/19139)

<!--- MAGETWO-97411-->* The `Magento\Customer\Model\Customer::getDataModel` method has been optimized, which has reduced the time required to load customer accounts with many addresses.  

<!--- MAGETWO-98183-->* **State/Province** field values are no longer required when creating an order from the Admin. Previously, Magento indicated that **State/Province** field values were required even though configuration settings indicated these values were not required.

<!--- ENGCOM-3368-->* Images can now by default be successfully imported from HTTP and redirected to HTTPS. Previously, the image could not be uploaded. *Fix submitted by [Rahul Mahto](https://github.com/rahulwebkul) in pull request [18900](https://github.com/magento/magento2/pull/18900)*. [GitHub-18839](https://github.com/magento/magento2/issues/18839)

<!--- ENGCOM-4063-->* Magento now respects the number of lines permitted in a street address as set in  **Store** > **Configuration** > **Customer** > **Customer Configuration** > **Name and Address Options**. Previously, Magento displayed the last saved values instead of the default value. *Fix submitted by [Ievgenii Gryshkun](https://github.com/XxXgeoXxX) in pull request [20565](https://github.com/magento/magento2/pull/20565)*. [GitHub-13675](https://github.com/magento/magento2/issues/13675)





### Customer attributes


<!--- MAGETWO-96845-->* Magento now loads the customer attribute page as expected, and users can edit attributes, when attributes are set to default values. Previously, Magento did not completely load this page when attributes values were set to default. 

<!--- MAGETWO-70968-->* Custom customer address attributes can now be updated when you edit an order's billing address in the Admin.

<!--- MAGETWO-91659-->* You can now create a customer without a phone number when **Show Telephone** is set to optional. Previously, Magento displayed an informative error message and did not let you create the customer. 

<!--- ENGCOM-3181-->* Magento now saves customer custom attributes as expected when with EAV caching is disabled.  Previously, directly saving customer information resulted in data loss. *Fix submitted by [Vishal Gelani](https://github.com/gelanivishal) in pull request [18571](https://github.com/magento/magento2/pull/18571)*. [GitHub-12479](https://github.com/magento/magento2/issues/12479)








### Dashboard

<!--- MAGETWO-95299-->* You can now upload PDP images larger than 1920 x 1200  without compressing and downsizing the images first. Previously, when a merchant uploaded a high quality product image (larger than 1920X1200), Magento resized and compressed the image. Merchants can now set requirements for resizing and compression as well as compression quality and target width and height. 

<!--- MAGETWO-96975-->*  `_sleep` and `__wakeup` have been removed, and a new `PHP.MD` rule has been added to discourage PHP serialization.

<!--- ENGCOM-3857-->* Magento now validates new addresses when created from the address book telephone field on the My Account dashboard page. *Fix submitted by [Dipti](https://github.com/dipti2jcommerce) in pull request [20262](https://github.com/magento/magento2/pull/20262)*. [GitHub-20261](https://github.com/magento/magento2/issues/20261)







### Developer

<!--- ENGCOM-3364-->* Email messages sent from the command line (where the email loads into another block) can now be sent successfully. *Fix submitted by [p-bystritsky](https://github.com/p-bystritsky) in pull request [18988](https://github.com/magento/magento2/pull/18988)*. [GitHub-10440](https://github.com/magento/magento2/issues/10440)



### Directory

<!--- ENGCOM-4114-->* The Swagger definition for eav-data-attribute-option-interface has been corrected. Previously, when nyou created a REST call to an endpoint that returns an object of `eav-data-attribute-option-interface` and `is_default` is to `true`, `is_default` returns an object instead of the expected Boolean. *Fix submitted by [Hiren Patel](https://github.com/hiren-wagento) in pull request [20913](https://github.com/magento/magento2/pull/20913)*. [GitHub-18525](https://github.com/magento/magento2/issues/18525)

<!--- ENGCOM-4165-->* crontab now updates all currency rates daily  as expected. Previously, crontab updated only a subset of the enabled currencies. *Fix submitted by [Denis Papec](https://github.com/denispapec) in pull request [18981](https://github.com/magento/magento2/pull/18981)*. [GitHub-18580](https://github.com/magento/magento2/issues/18580)



### Downloadable

<!--- ENGCOM-3384-->* Order confirmation email sent when a guest checks out now includes download links as expected. *Fix submitted by [Oleksandr Kravchuk](https://github.com/swnsma) in pull request [19040](https://github.com/magento/magento2/pull/19040)*. [GitHub-18323](https://github.com/magento/magento2/issues/18323), [GitHub-19003](https://github.com/magento/magento2/issues/19003), [GitHub-19034](https://github.com/magento/magento2/issues/19034)
 
<!--- MAGETWO-91711-->* You can now delete downloadable product links without first deleting sample links.





### EAV 

<!--- ENGCOM-3236-->* You can now use the `OptionManagement.delete` method to programmatically delete a product attribute that converts to false. Previously, Magento threw an exception. *Fix submitted by [Patrick McLain](https://github.com/pmclain) in pull request [18720](https://github.com/magento/magento2/pull/18720)*. [GitHub-13083](https://github.com/magento/magento2/issues/13083)

<!--- MAGETWO-94848-->* You can now use an attribute set on the product create page after moving the attributes from one attribute group to another.

<!--- ENGCOM-3814-->* The customer EAV decimal attribute now accepts a value of 0. *Fix submitted by [Shikha Mishra](https://github.com/shikhamis11) in pull request [20130](https://github.com/magento/magento2/pull/20130)*. [GitHub-20030](https://github.com/magento/magento2/issues/20030)

<!--- ENGCOM-3797-->* The Magento storefront now correctly displays products with a custom attribute of type  `Media Image`. *Fix submitted by [David Verholen](https://github.com/davidverholen) in pull request [20096](https://github.com/magento/magento2/pull/20096)*. [GitHub-19054](https://github.com/magento/magento2/issues/19054)

<!--- ENGCOM-3045-->* Magento no longer changes the ute source_model when you create an attribute option through the API. Previously, the `source_model` of an EAV attribute was set to `Magento\Eav\Model\Entity\Attribute\Source\Table` when updating an EAV attribute's options through the API. This eliminated the ability to update this attribute's options through the Admin. *Fix submitted by [Pieter Hoste](https://github.com/hostep) in pull request [18244](https://github.com/magento/magento2/pull/18244)*. [GitHub-13156](https://github.com/magento/magento2/issues/13156)

<!--- ENGCOM-3124-->* Magento no longer throws an SQL Join error when you use a custom EAV entity  with the `standard eav_entity` entity table. Previously, this usage resulted in an integrity constraint violation. *Fix submitted by [Roman Strelenko](https://github.com/strell) in pull request [18437](https://github.com/magento/magento2/pull/18437)*. [GitHub-18131](https://github.com/magento/magento2/issues/18131)



### Email

<!--- MAGETWO-95137-->* The return path e-mail variable `system/smtp/return_path_email` now works as expected.

<!--- ENGCOM-3744-->* Email subject headers now support UTF-8 encoding. *Fix submitted by [Alexey Varlamov](https://github.com/4lexvav) in pull request [19978](https://github.com/magento/magento2/pull/19978)*. [GitHub-19977](https://github.com/magento/magento2/issues/19977)



### Frameworks

<!--- MAGETWO-97040-->* Magento no longer logs an error when you include properly escaped special characters in the store view names. Previously, Magento logged errors in the `exception.log`. 

<!--- MAGETWO-96342-->* Magento now attempts to reconnect when a MySQL timeout occurs. Previously, Magento displayed an informativre PHP-related message and did not attempt to reconnect. 

<!--- MAGETWO-94089-->* You can now set all products that currently have **Set Product as New** set to **yes** set to **no**. This change affects bulk updates, CSV imports, and scheduled updates. 

<!--- MAGETWO-95838-->* Attributes in flat tables are now updated after the product is saved when the catalog product flat index is turned on and the indexer is set to **Save on Update**. 

<!--- ENGCOM-3538-->* `dev/tools/grunt/configs/themes.js` has been removed from the `.gitignore` file and dded to the github repository. Previously, `localthemes.js` was included in the `.gitignore` and replaced during a Magento update. *Fix submitted by [Torben Höhn](https://github.com/torhoehn) in pull request [19350](https://github.com/magento/magento2/pull/19350)*. [GitHub-18949](https://github.com/magento/magento2/issues/18949)

<!--- ENGCOM-3295-->* Magento now autoloads vendor root folders and can now run with custom Composer vendor directories. Previously, Magento's autoloader registration failed to generate the correct path when using the `COMPOSER_VENDOR_DIR` setting to specify a vendor path outside of the Magento installation root. *Fix submitted by [Rus0](https://github.com/Rus0) in pull request [18849](https://github.com/magento/magento2/pull/18849)*. [GitHub-17753](https://github.com/magento/magento2/issues/17753)

<!--- ENGCOM-3471-->* Newly added links on the customer dashboard are now shown as current as expected when the link path has been constructed from both default and new elements. Previously, the link was added, but not shown in the current state as expected. *Fix submitted by [Eduard Chitoraga](https://github.com/eduard13) in pull request [19134](https://github.com/magento/magento2/pull/19134)*. [GitHub-19099](https://github.com/magento/magento2/issues/19099)

<!--- ENGCOM-3483-->* The `fileUploader` form element in `ui_component` form now works as expected. Previously, during file upload, the countable interface not implemented, and Magento threw this error, `Error Message : Warning: count(): Parameter must be an array or an object that implements Countable in <base_dir>/vendor/magento/framework/File/Uploader.php on line 550`.  *Fix submitted by [gmachure](https://github.com/gmachure) in pull request [19249](https://github.com/magento/magento2/pull/19249)*. [GitHub-19247](https://github.com/magento/magento2/issues/19247)

<!--- ENGCOM-3243-->* Interception cache compilation has been improved, and custom profiler records are now executed in less than a second. Previously, profiled methods consumed about 70% of the first page load after `cache:flush` from either the command-line interface or the Admin. *Fix submitted by [Patrick McLain](https://github.com/pmclain) in pull request [18648](https://github.com/magento/magento2/pull/18648)*. [GitHub-17680](https://github.com/magento/magento2/issues/17680)

<!--- ENGCOM-3535-->* `Magento\Framework\Webapi\Rest\Response\Renderer` class's  `_formatValue` method has been refactored to handle ampersands correctly. Previously, an ampersand in any customer text field when using the WebApi doubled the encoding. [GitHub-18361](https://github.com/magento/magento2/issues/18361)

<!--- ENGCOM-3846-->* Deprecated interface `\Magento\Framework\Option\ArrayInterface` has been replaced with `\Magento\Framework\Data\OptionSourceInterface` in `lib/internal/Magento/Framework/Option/ArrayPool.php`. *Fix submitted by [Milind Singh](https://github.com/milindsingh) in pull request [20248](https://github.com/magento/magento2/pull/20248)*. [GitHub-20064](https://github.com/magento/magento2/issues/20064)

<!--- ENGCOM-4166-->* Corrected invalid return type in docblock in `Magento\Framework\HTTP\PhpEnvironment\Request::getHeader()`. Previously, the docblock of the  `Magento\Framework\HTTP\PhpEnvironment\Request::getHeader()` method stated that it would return a `bool` or an instance of `Zend\Http\Header\HeaderInterface()`. However, this method returned either a `bool` or a `string`. *Fix submitted by [Milind Singh](https://github.com/milindsingh) in pull request [21035](https://github.com/magento/magento2/pull/21035)*. [GitHub-21034](https://github.com/magento/magento2/issues/21034)

<!--- ENGCOM-3117-->* Magento now throws `LogicException($message, 0, $e)` instead of `LogicException($message)` as needed when running validation for communication configuration (`communication.xml`).  Previously, the  validator in `Magento\Framework\Communication\Config\Validator` did not propagate exceptions, which obscured the cause of the error. *Fix submitted by [Artsiom Bruneuski](https://github.com/ArtsiomBruneuski) in pull request [18416](https://github.com/magento/magento2/pull/18416)*. [GitHub-14555](https://github.com/magento/magento2/issues/14555)

<!--- ENGCOM-4073-->* JavaScript translation issues on the modal buttons that Magento displays when removing items from product compare page have been resolved. *Fix submitted by [Max Fickers](https://github.com/mfickers) in pull request [20109](https://github.com/magento/magento2/pull/20109)*. [GitHub-19705](https://github.com/magento/magento2/issues/19705)

<!--- ENGCOM-3710-->* `Magento/Framework/HTTP/Adapter/Curl.php` now supports setting an HTTP version. *Fix submitted by [SikailoISM](https://github.com/SikailoISM) in pull request [19845](https://github.com/magento/magento2/pull/19845)*. [GitHub-19442](https://github.com/magento/magento2/issues/19442)

<!--- ENGCOM-3425-->* Magento can now read responses from third-party servers that use HTTP/2 if your server also uses HTTP/2. Previously, this inability to read requests from third-party servers that use HTTP/2 prevented access to Magento Marketplace.  *Fix submitted by [Vova Yatsyuk](https://github.com/vovayatsyuk) in pull request [19143](https://github.com/magento/magento2/pull/19143)*. [GitHub-19127](https://github.com/magento/magento2/issues/19127)

<!--- ENGCOM-3753-->* The AMQP helper has been updated to use host, username, and password configuration from the instance under test. This allows tests to run when the AMQP service is not using default credentials or available on `localhost`. Previously, the `host` value in this helper was hardcoded. *Fix submitted by [Patrick McLain](https://github.com/pmclain) in pull request [18978](https://github.com/magento/magento2/pull/18978)*. [GitHub-18953](https://github.com/magento/magento2/issues/18953)

<!--- ENGCOM-4046-->* We've added support for support for `use` statements in web API interfaces and the use of non-FQN class names in `doctypes`. Previously,  you could not  import class names in interfaces used for web API. *Fix submitted by [Riccardo Tempesta](https://github.com/phoenix128) in pull request [17424](https://github.com/magento/magento2/pull/17424)*. [GitHub-1537](https://github.com/magento/magento2/issues/1537)





#### Cache framework

<!--- MAGETWO-95853-->* The images cache can now be flushed from the Admin (**Admin** > **System** > **Cache Management** and click **Flush Catalog Images Cache**). Previously, you could not delete the directory, and Magento displayed an error on the cache management page. 

<!--- MAGETWO-91694-->* Magento now removes disabled products as expected from the flat product table when **Catalog Flat Product** is enabled. 




#### Configuration framework

<!--- MAGETWO-97247-->* You can now enable shared catalogs using the `config:set` command. Previously, this comamnd enabled the shared catalog but did not create the necessary permissions to access it. 


#### Data framework

<!--- ENGCOM-3268-->* Class `\Magento\Framework\Data\Form\Element\Fieldset` now calls the `getBeforeElementHtml` method. *Fix submitted by [Burlacu Vasilii](https://github.com/vasilii-b) in pull request [18798](https://github.com/magento/magento2/pull/18798)*. [GitHub-2618](https://github.com/magento/magento2/issues/2618)





#### Event framework

<!--- ENGCOM-3422-->* events.xml can now have child nodes. *Fix submitted by [Lisovyi Yevhenii](https://github.com/lisovyievhenii) in pull request [19146](https://github.com/magento/magento2/pull/19146)*. [GitHub-15931](https://github.com/magento/magento2/issues/15931)


#### JavaScript framework

<!--- MAGETWO-56813-->* Wishlist names can now contain apostrophes. Previously, a wishlist whose name contained an apostrophe could not be edited or deleted. 



#### Message framework

<!--- MAGETWO-91717-->* Module names can now contain numbers. Previously, `magento/framework-message-queue/etc/queue_base.xml` contained a pattern that did not allow numbers to be used in `instanceType`, which resulted in the invalidation of custom message consumers in this file.




### General fixes

<!--- ENGCOM-3198-->* The navigation arrows in fotorama now stay visible after you close the zoomed fotorama. *Fix submitted by [Luuk Schakenraad](https://github.com/luukschakenraad) in pull request [18590](https://github.com/magento/magento2/pull/18590)*. [GitHub-18585](https://github.com/magento/magento2/issues/18585)

<!--- ENGCOM-3239-->* You can now customize the view of tab and accordion components by using mixins to redefine the default variables in the scope of a custom theme. *Fix submitted by [Dmytro Cheshun](https://github.com/dmytro-ch) in pull request [18730](https://github.com/magento/magento2/pull/18730)*. [GitHub-18729](https://github.com/magento/magento2/issues/18729)

<!--- ENGCOM-3489-->* Content in  confirmation popups on th Admin no longer overlap the **Close** button.    *Fix submitted by [Dmytro Cheshun](https://github.com/dmytro-ch) in pull request [19264](https://github.com/magento/magento2/pull/19264)*. [GitHub-19263](https://github.com/magento/magento2/issues/19263)

<!--- ENGCOM-3346-->* You can now update database credentials from the command line in non-interactive mode using `bin/magento setup:config:set`. *Fix submitted by [aheadWorks Capital SIA](https://github.com/aheadWorks) in pull request [18970](https://github.com/magento/magento2/pull/18970)*. [GitHub-18965](https://github.com/magento/magento2/issues/18965)

<!--- ENGCOM-3165-->* The error message displayed on the Add Product Attribute page has been improved. *Fix submitted by [Aman Agarwal](https://github.com/aman3103) in pull request [17800](https://github.com/magento/magento2/pull/17800)*. [GitHub-17754](https://github.com/magento/magento2/issues/17754)

<!--- ENGCOM-3209-->* The datepicker icon is now correctly aligned in the Admin. *Fix submitted by [Yaroslav Rogoza](https://github.com/rogyar) in pull request [18627](https://github.com/magento/magento2/pull/18627)*. [GitHub-18605](https://github.com/magento/magento2/issues/18605)

<!--- ENGCOM-3224-->* The magnifier now disappears as expected when a user moves their cursor off an image. *Fix submitted by [gwharton](https://github.com/gwharton) in pull request [18702](https://github.com/magento/magento2/pull/18702)*. [GitHub-15035](https://github.com/magento/magento2/issues/15035)

<!--- MAGETWO-91745-->* Product pages that are included in a related products rule that uses a Price (percentage) condition now load correctly. Previously, loaded pages were blank.

<!--- MAGETWO-96405-->* Magento now displays the appropriate thumbnail image for configurable products in requisition lists. Previously, Magento displayed the deafult placehiolder thumbnal image for all configurable products.  

<!--- ENGCOM-3153 -->* Magento no longer displays a console error when a customer selects one step checkout. Previously, Magento displayed this JavaScript error, `Cannot read property 'code' of undefined`. *Fix submitted by [Ihor Sviziev](https://github.com/ihor-sviziev) in pull request [18494](https://github.com/magento/magento2/pull/18494)*. [GitHub-18164](https://github.com/magento/magento2/issues/18164)

<!--- ENGCOM-3588-->* The **Select All** and **Select Visible** buttons on the notification page now work as expected. Previously, these buttons behaved the same. *Fix submitted by [Shikha Mishra](https://github.com/shikhamis11) in pull request [19302](https://github.com/magento/magento2/pull/19302)*. [GitHub-19285](https://github.com/magento/magento2/issues/19285)

<!--- ENGCOM-3389-->* The note that describes the **Use in Layered Navigation: Filterable (no results)**  property now better describes the property. *Fix submitted by [Vladyslav Podorozhnyi](https://github.com/vpodorozh) in pull request [19037](https://github.com/magento/magento2/pull/19037)*. [GitHub-14007](https://github.com/magento/magento2/issues/14007)

<!--- ENGCOM-3258-->* Magento no longer throws SQL errors when table prefixes are used. *Fix submitted by [Peter O'Callaghan](https://github.com/pocallaghan) in pull request [18412](https://github.com/magento/magento2/pull/18412)*. [GitHub-18357](https://github.com/magento/magento2/issues/18357)



### Gift cards

<!--- MAGETWO-91700-->* Magento now consistently validates gift card prices according to the constraints of the relevant store locale. 

<!--- ENGCOM-3379-->* Fixed the rendering of the check notifications counters icon on the Admin. *Fix submitted by [Abrar Pathan](https://github.com/abrarpathan19) in pull request [19053](https://github.com/magento/magento2/pull/19053)*. [GitHub-18887](https://github.com/magento/magento2/issues/18887)

<!--- ENGCOM-3624-->* `old_path: new_path` path mappings have been added for JavaScript files have been relocated to `requirejs-config.js`. *Fix submitted by [rbayet](https://github.com/rbayet) in pull request [19583](https://github.com/magento/magento2/pull/19583)*. [GitHub-19291](https://github.com/magento/magento2/issues/19291), [GitHub-16302](https://github.com/magento/magento2/issues/16302)

<!--- ENGCOM-3632-->* Calling `getCurrentUrl` on a store no longer adds the  `___store` parameter when **store code in URL** is set to **yes** and the current store is not the same store requested in the URL. *Fix submitted by [Nazar](https://github.com/Nazar65) in pull request [19135](https://github.com/magento/magento2/pull/19135)*. [GitHub-18941](https://github.com/magento/magento2/issues/18941), [GitHub-16302](https://github.com/magento/magento2/issues/16302)


<!--- ENGCOM-3644-->* The **Click for price** button on the home page now works as expected. *Fix submitted by [Ravi chandra](https://github.com/ravi-chandra3197) in pull request [19663](https://github.com/magento/magento2/pull/19663)*. [GitHub-15922](https://github.com/magento/magento2/issues/15922)



### Gift message

<!--- MAGETWO-67269-->* Magento no longer displays unselected gift options when a customer selects **Check Out with Multiple Addresses** for an order. Previouisly, Magento displayed unselected gift options for the order. 

<!--- ENGCOM-3985-->* Fixed misalignment of the **Edit** and **Remove** buttons on the gift option popup that Magento displays when a customer adds a product to the shoopping cart. *Fix submitted by [Ajay Ajabale](https://github.com/ajay2jcommerce) in pull request [20605](https://github.com/magento/magento2/pull/20605)*. [GitHub-20604](https://github.com/magento/magento2/issues/20604)







### Gift registry

<!--- MAGETWO-95833-->* Magento now shows the correct price for configurable products in a shared gift registry. Previously, Magento displayed the original price instead of the special price for configurable products.


### Gift wrapping

<!--- MAGETWO-91563-->* You can now add gift wrapping to the shopping cart to an already added product without having to add an additional product. 


### Google Analytics

<!--- ENGCOM-3058-->* `referenceContainer` has been changed to `referenceBlock` in the Google Analytics module. *Fix submitted by [Petar Sambolek](https://github.com/sambolek) in pull request [18290](https://github.com/magento/magento2/pull/18290)*. [GitHub-16497](https://github.com/magento/magento2/issues/16497)


### Import/export

<!--- ENGCOM-3203-->* Magento now displays an informative error after you run check data, and also blocks import and product creation, when SKU strings are too long. Previously, the check data process permitted you to proceed with the import, but the import failed due to a system error. Products were created with excssively long strings were created with all the values exept SKU empty. *Fix submitted by [Ravi Chandra](https://github.com/ravi-chandra3197) in pull request [18639](https://github.com/magento/magento2/pull/18639)*. [GitHub-17865](https://github.com/magento/magento2/issues/17865)

<!--- ENGCOM-3228-->* Magento now successfully imports products  that have a fixed price custom option with a price of zero. Previously,  ihe importer failed when trying to update products with a price of zero.  *Fix submitted by [Antun Matanović](https://github.com/amatanovic) in pull request [18284](https://github.com/magento/magento2/pull/18284)*. [GitHub-17616](https://github.com/magento/magento2/issues/17616)

<!--- MAGETWO-94671-->* The memory required to export the media gallery has been significantly reduced. [GitHub-17320](https://github.com/magento/magento2/issues/17320)

<!--- MAGETWO-95825-->* We've resolved the following issues with imported images:

	* images of all sizes reverted to the default placeholder size after import.

	* images that were removed through the Admin before import returned after import. Magento now displays an informative error message if images are not imported as expected. 

<!--- MAGETWO-91569-->* Special characters in the CSV import file no longer trigger a general system exception. Previously, special characters (for example, <code>ƒ</code>, <code>ª</code>, and <code>›</code>) halted the check data phase of import. 

<!--- MAGETWO-95105-->* URL Key columns that contain  accented characters are now converted properly after the import of a CSV file. Previously, if you manually assigned a URL key to a product in the Admin that contained an accent character or punctuation, Magento converted it to the regular character or removed it. 

<!--- MAGETWO-91544-->* Magento now correctly updates existing product URLs during import. Previously, Magento update existing URLs with the new URLs, but displayed a 404 error if you tried to access the product from the new URL.  

<!--- MAGETWO-95829-->* Magento now retains product order within a category after import. 

<!--- MAGETWO-59265-->* You can now properly set data for drop-down attributes during product import in deployments with multiple storeviews. 

<!--- MAGETWO-91657-->* Magent now prompts you to enter a valid value when you enter a value of zero for a customer group price discount by percentage when setting advanced pricing for a product.  Previously, Magento threw an error. 

<!--- MAGETWO-58210-->* The import process now supports `add_update` along with the dafault behavior `append`.  [GitHub-6193](https://github.com/magento/magento2/issues/6193)

<!--- ENGCOM-3083-->* The upsert category process during product import now generates freshly created category URL rewrites globally and not just for the default scope. Previously, Magento created URL rewrites for the default website scope only. *Fix submitted by [utietze](https://github.com/ulftietze) in pull request [18271](https://github.com/magento/magento2/pull/18271)*. [GitHub-18234](https://github.com/magento/magento2/issues/18234)

<!--- ENGCOM-3823-->* Magento now indicates correct stock status (in stock/out-of-stock) after importing products that have an indicated quantity but a status of out-of-stock from a CSV file. Previously, Magento imported the product quantity correctly, but not the stock status. *Fix submitted by [p-bystritsky](https://github.com/p-bystritsky) in pull request [20180](https://github.com/magento/magento2/pull/20180)*. [GitHub-15950](https://github.com/magento/magento2/issues/15950)

<!--- ENGCOM-3809-->* We've resolved multiple issues that users previously encountered when importing configurable products with images and virtual products. Previously, image import failed under certain circumstances, and Magento displayed these messages:  `Imported resource (image) could not be downloaded from external resource due to timeout or access permissions in row(s)` and `Products are imported but configurable product has no image in Magento`.  *Fix submitted by [Rajneesh Gupta](https://github.com/irajneeshgupta) in pull request [20127](https://github.com/magento/magento2/pull/20127)*. [GitHub-20098](https://github.com/magento/magento2/issues/20098)

<!--- ENGCOM-3977-->* `\Magento\ImportExport\Block\Adminhtml\Export\Filter::_getSelectHtmlWithValue()` method no longer overwrites the `$value` argument. Previously, the same name was used for different `$value` variables. *Fix submitted by [Rajneesh Gupta](https://github.com/irajneeshgupta) in pull request [20625](https://github.com/magento/magento2/pull/20625)*. [GitHub-20624](https://github.com/magento/magento2/issues/20624)

<!--- ENGCOM-3524-->* Fixed misalignment of the import successful  message icon  in the Admin. *Fix submitted by [Kajal Solanki](https://github.com/speedy008) in pull request [19334](https://github.com/magento/magento2/pull/19334)*. [GitHub-19328](https://github.com/magento/magento2/issues/19328)

<!--- MAGETWO-96381-->* Magento now exports configurable products based on swatches with the correct Admin and Default Store View labels. Previously, after import the `configurable_variations` column for these configurable products contained the wrong values. 







### Infrastructure

<!--- ENGCOM-4389 -->* Magento now supports Elasticsearch 6.0. *Fix submitted by [Romain Ruaud](https://github.com/romainruaud) in pull request [21458](https://github.com/magento/magento2/pull/21458)*.  

<!--- MC-5201 -->* Magento now supports Redis 5.0. 

<!--- ENGCOM-3690-->* `transparent.js` has been relocated, and orders can now be created from the Admin using PayflowPro and Authorize.Net. Previously, orders created from the Admin using PayflowPro failed, and Magento displayed an informative message indicating an invalid account number. *Fix submitted by [Patrick McLain](https://github.com/pmclain) in pull request [19764](https://github.com/magento/magento2/pull/19764)*. [GitHub-19763](https://github.com/magento/magento2/issues/19763)

<!--- ENGCOM-4392 -->* Expected backup and restoration functionality has been restored and MySQL View support is supported while preserving backward compatibility with pre-existing modules. *Fix submitted by community member  [Stepan Furman](https://github.com/Stepa4man) in pull request [21151](https://github.com/magento/magento2/pull/21151)*. 

<!--- ENGCOM-3598-->* `json_encode` errors are now caught and logged in console.log. Previously, the JSON serializer threw an error, which blocked all frontend behavior, *Fix submitted by [Tommy Quissens](https://github.com/quisse) in pull request [16154](https://github.com/magento/magento2/pull/16154)*. [GitHub-14937](https://github.com/magento/magento2/issues/14937)

<!--- ENGCOM-3589-->* `app/bootstrap.php` has been updated to correctly define supported PHP versions. *Fix submitted by [Fabrizio Balliano](https://github.com/fballiano) in pull request [19455](https://github.com/magento/magento2/pull/19455)*. [GitHub-19453](https://github.com/magento/magento2/issues/19453)

<!--- ENGCOM-3687-->* An incorrect parameter in `getCreatedAtFormatted($format)` have been corrected. *Fix submitted by [Jaimin Sutariya](https://github.com/jaimin-ktpl) in pull request [19537](https://github.com/magento/magento2/pull/19537)*. [GitHub-17442](https://github.com/magento/magento2/issues/17442)

<!--- ENGCOM-3666-->* A syntax error in `magento2/lib/internal/Magento/Framework/Cache/Backend/Database.php` has been corrected. *Fix submitted by [Nirav Kadiya](https://github.com/ssp58bleuciel) in pull request [19634](https://github.com/magento/magento2/pull/19634)*. [GitHub-13309](https://github.com/magento/magento2/issues/13309)

<!--- ENGCOM-3364-->* Magento no longer throws an error when you send an email from the command line. Previously, Magento threw an exception because `$debugHintsPath` was missing. *Fix submitted by [p-bystritsky](https://github.com/p-bystritsky) in pull request [18991](https://github.com/magento/magento2/pull/18991)*. [GitHub-10440](https://github.com/magento/magento2/issues/10440)

* Message queue topic names generated as a result of asynchronous and bulk REST calls are now based on service contract names. Currently,  topic names reflect the PHP class and method names that should be invoked to handle processing. For example, a topic that was named using the older conventions (`async.V1.customers.POST`) might be named `async.magento.customer.api.accountmanagementinterface.createaccount.post`. This new naming is more semantic and allows the reuse for other Magento services.



### Integration

<!--- ENGCOM-3353-->* Magento no longer throws an exception when you navigate to the OAuth page (**Backend** > **Stores** > **Configuration** > **Services** > **OAuth**). *Fix submitted by [Mahesh Singh](https://github.com/maheshWebkul721) in pull request [18750](https://github.com/magento/magento2/pull/18750)*. [GitHub-18655](https://github.com/magento/magento2/issues/18655)

<!--- ENGCOM-3355-->* The Last logged In value displayed on the customer account page on the Admin is now updated as expected when a customer is authenticated through REST. *Fix submitted by [Prakash](https://github.com/prakashpatel07) in pull request [18973](https://github.com/magento/magento2/pull/18973)*. [GitHub-17488](https://github.com/magento/magento2/issues/17488)

<!--- ENGCOM-3053-->* Integrations are no longer reset after running the `bin/magento setup:upgrade` command. *Fix submitted by [Pratik Oza](https://github.com/mage2pratik) in pull request [18273](https://github.com/magento/magento2/pull/18273)*. [GitHub-12095](https://github.com/magento/magento2/issues/12095)


### Magento Shipping

* Updating an order destination prior to creating a shipment  now results in the shipment being sent to the new destination.

* Shipments that contain the same item across multiple packages will now correctly update the shipped amount.


### MSRP

<!--- MC-10973-->* MAP (minimum advertised price) prices for the simple products belonging to a configurable product are now supported. MAP price for these products are now successfully handled and displayed  on the configurable product page and  the category page display of the configurable product.
The configurale product 






### Newsletter

<!--- ENGCOM-3460-->* Magento now sets the correct `store_id` for each store when a customer subscribes to a newsletter from more than one stor. *Fix submitted by [Eduard Chitoraga](https://github.com/eduard13) in pull request [19195](https://github.com/magento/magento2/pull/19195)*. [GitHub-19172](https://github.com/magento/magento2/issues/19172)

<!--- ENGCOM-3266-->* Customers are no longer unsubscribed to a newsletter as a result of a password reset email request when **Newsletter Need to Confirm** is set to **yes** on the Admin. *Fix submitted by [Janak Bhimani](https://github.com/janakbhimani) in pull request [18795](https://github.com/magento/magento2/pull/18795)*. [GitHub-17954](https://github.com/magento/magento2/issues/17954)

<!--- MAGETWO-91684-->* Magento now permits only one newsletter subscription per email address. Previously, when a website had multiple store views, a customer could subscribe multiple times to a newsletter with one email address.

<!--- MAGETWO-91768-->* Magento now displays an informative message when you click the unsubscribe link in the newsletter email. 

<!--- ENGCOM-3575-->* You can now add a custom field to a newsletter in the position of your choice by editing  the newsletter configuration file (`app/code/Magento/Newsletter/etc/adminhtml/system.xml`).  Previously, you could add a new field but could not select where it would appear in the newsletter.  *Fix submitted by [Burlacu Vasilii](https://github.com/vasilii-b) in pull request [19419](https://github.com/magento/magento2/pull/19419)*. [GitHub-19418](https://github.com/magento/magento2/issues/19418)

<!--- ENGCOM-3431-->* A logged-in user who already has an account can now use the footer to sign up for a newsletter subscription. Previously, this user received an error message, and Magento did not subscribed her to the newsletter. *Fix submitted by [Ravi chandra](https://github.com/ravi-chandra3197) in pull request [19164](https://github.com/magento/magento2/pull/19164)*. [GitHub-8952](https://github.com/magento/magento2/issues/8952)

<!--- ENGCOM-3574-->* If a customer tries to subscribe to a newsletter with an email that  already has a subscription associated with it, Magento now warns the customer rather than throws an exception. *Fix submitted by [Dharmesh Vaja](https://github.com/Dharmeshvaja91) in pull request [19416](https://github.com/magento/magento2/pull/19416)*. [GitHub-19404](https://github.com/magento/magento2/issues/19404)
 
<!--- ENGCOM-4179-->* You can now search for or reset the filter on newsletter problem reports from the Admin. Previously, Magento did not not display filter reports when adminstrators used FireFox.  *Fix submitted by [Govind Sharma](https://github.com/GovindaSharma) in pull request [20829](https://github.com/magento/magento2/pull/20829)*. [GitHub-20828](https://github.com/magento/magento2/issues/20828)






### Orders

<!--- MAGETWO-94437-->* The address form in the Admin order creation workflow has been refactored to improve performance. 

<!--- MAGETWO-69274-->* Administrators now need sales email privileges to send order comment emails to customers.






### Page cache

<!--- MAGETWO-97234-->* Pages opened by URL redirect now display prices in the currency set for the appropriate store. Previously, the opened page contained prices in the default currency (USD) rather than the selected currency for the store. 


### Payment methods

<!--- ENGCOM-3219-->* Magento now populates the estimated billing address  field  on the checkout page with the default billing address as expected when the cart contains virtual products only. Previously, when a signed-in customer with different default shipping and billing addresses had a cart containing only virtual products, the cart estimation field was populated with the default shipping address information  instead of the default billing address information. *Fix submitted by [Lucas Calazans](https://github.com/LucasCalazans) in pull request [18095](https://github.com/magento/magento2/pull/18095)*. [GitHub-17744](https://github.com/magento/magento2/issues/17744)

<!--- ENGCOM-3393-->* Invoice PDFs now include a populated FTP (Fixed Product Tax) amount field for orders when using Weee tax and FPT is enabled. Prviously, this information was displayed in order and invoice views, bot not captured in the PDF. *Fix submitted by [Mahesh Singh](https://github.com/maheshWebkul721) in pull request [19061](https://github.com/magento/magento2/pull/19061)*. [GitHub-18617](https://github.com/magento/magento2/issues/18617)


<!--- MAGETWO-94946-->* Tax is now calculated as expected for virtual products when PayPal is used as a payment method.


<!--- MAGETWO-96475-->*  When an order placed with PayPal fails during checkout, Magento no longer processes payment for the order. Previously, orders that failed during  checkout when being processed through PayPal were processed. 

<!--- MAGETWO-96291-->* A pop-up window no longer blocks completion of checkout using Braintree PayPal on a mobile device.

<!--- MAGETWO-95821-->* When a  customer selects PayPal as a payment method but then applies a gift card, Magento now reverts to zero subtotal checkout. Previously, the order failed at the review step if a gift card were applied. 

<!--- MAGETWO-91526-->* Orders created with eWay as a payment method now contain the same credit card information, which is included in the Authorize.Net response. Previously, the order did not contain any information regarding the credit card. 

<!--- MAGETWO-97243-->* Magento now displays successful orders paid for with eWay. Previously, Magento did not display completed errors even after the transaction was accepted by eWay. 

<!--- ENGCOM-3675-->* The `getList()` method now returns the vault data total count as expected. *Fix submitted by [Andrea Parmeggiani](https://github.com/textarea) in pull request [19707](https://github.com/magento/magento2/pull/19707)*. [GitHub-19706](https://github.com/magento/magento2/issues/19706)

<!--- ENGCOM-3156-->* You can now use REST to create an order without payment. Previously, when using REST to submit an order without a payment, Magento threw an error. *Fix submitted by [Vishal Gelani](https://github.com/gelanivishal) in pull request [18521](https://github.com/magento/magento2/pull/18521)*. [GitHub-15652](https://github.com/magento/magento2/issues/15652)

<!--- ENGCOM-3646-->* Payment methods are now grouped properly in the core source model. `\Magento\Payment\Model\Config\Source\Allmethods` class in the Magento core can be used as a source model for backend configuration fields. It displays available payment methods grouped by payment provider. We've added groups for previously missing payment options (PayPal, Authorize.Net, and  Braintree methods). *Fix submitted by [Wojtek Naruniec](https://github.com/wojtekn) in pull request [19665](https://github.com/magento/magento2/pull/19665)*. [GitHub-19664](https://github.com/magento/magento2/issues/19664)

<!--- ENGCOM-3840-->* Fixed misalignment of the save-for-later checkbox on the Admin create order credit card details page. *Fix submitted by [Kajal Solanki](https://github.com/speedy008) in pull request [20233](https://github.com/magento/magento2/pull/20233)*. [GitHub-20232](https://github.com/magento/magento2/issues/20232)

<!--- MC-4239-->* The Authorize.Net payment method has been migrated to the `accept.js` API on both the storefront and Admin. 

<!--- MC-5235-->* PayPal Express Checkout has been updated to the JSv4​. This API replaces the deprecated API Express Checkout - NVP/SOAP. This update provides Magento with a single integration but with multiple payment options that merchants can choose when activating the integration​. See [PayPal Express Checkout](https://docs.magento.com/m2/ce/user_guide/payment/paypal-express-checkout.html)



### Performance

<!--- MAGETWO-95249 94346-->* New customer address handling improves the processing of many addresses on the Admin customer details page. This functionality was rewritten with UI components to increase platform performance, which in turn faciliates the management of customers with 3000 and more addresses. This refactoring includes these changes:

	* All actions on the Customer Addresses tab are now performed asynchronously with AJAX. This tab now contains the default billing address and default shipping address UI component blocks, customer addresses listing or grid, and customer address form in a modal window.

	* `\Magento\Customer\Model\Customer\DataProvider` has been replaced by `\Magento\Customer\Model\Customer\DataProviderWithDefaultAddresses` to support the asynchronous management of customer addresses. 




### Product video

<!--- MAGETWO-91707-->* You can now pause product videos on YouTube on storefronts running on Internet Explorer 11.x.



### Quote

<!--- ENGCOM-3416-->* You can now update a shopping cart that contains a reserved order number (for example, 000000651). *Fix submitted by [Burlacu Vasilii](https://github.com/vasilii-b) in pull request [19130](https://github.com/magento/magento2/pull/19130)*. [GitHub-19101](https://github.com/magento/magento2/issues/19101)

<!--- ENGCOM-3226-->* You can now use REST to set billing information for a customer (`customerId`) with an existing address. Previously, Magento threw an exception during address validation. *Fix submitted by [Patrick McLain](https://github.com/pmclain) in pull request [18704](https://github.com/magento/magento2/pull/18704)*. [GitHub-17485](https://github.com/magento/magento2/issues/17485)

<!--- MAGETWO-94059-->* You can now request a quote on a storefront running on iOS 11.3.1.

<!--- ENGCOM-3464-->* We fixed an issue with inaccurate floating point calculations during checkout. *Fix submitted by [Jay Ghosh](https://github.com/jayankaghosh) in pull request [18185](https://github.com/magento/magento2/pull/18185)*. [GitHub-18027](https://github.com/magento/magento2/issues/18027)

<!--- ENGCOM-3503-->* Magento now saves the correct `quote_item_id` values for products during checkout for an order being shipped to multiple addresses. *Fix submitted by [Mahesh Singh](https://github.com/maheshWebkul721) in pull request [19192](https://github.com/magento/magento2/pull/19192)*. [GitHub-18349](https://github.com/magento/magento2/issues/18349)



### Reports


<!--- ENGCOM-3560-->* Magento no longer displays a negative number in the dashboard to represent a canceled order. *Fix submitted by [Nirav Patel](https://github.com/niravkrish) in pull request [19372](https://github.com/magento/magento2/pull/19372)*. [GitHub-18754](https://github.com/magento/magento2/issues/18754)

<!--- ENGCOM-4129-->* Magento now refreshes reports statistics as expected when you select the **Refresh Lifetime Statistics** option from the Actions menu of the **Reports** > **Refresh Statistics** page. Previously, you were redirected to a 404 page when you selected this menu option. *Fix submitted by [Eduard Chitoraga](https://github.com/eduard13) in pull request [20820](https://github.com/magento/magento2/pull/20820)*. [GitHub-20819](https://github.com/magento/magento2/issues/20819)

<!--- ENGCOM-3257-->* Magento now displays correct prices for products at checkout when a custoer uses a credit card and Authorize.Net is enabled. Previously, order items had the original price of $0.0. *Fix submitted by [Patrick McLain](https://github.com/pmclain) in pull request [18768](https://github.com/magento/magento2/pull/18768)*. [GitHub-16050](https://github.com/magento/magento2/issues/16050)




### Reviews

<!--- ENGCOM-3486-->* Administrators can now access product ratings in deployments with multiple websites running different locales. *Fix submitted by [Saphal Jha](https://github.com/saphaljha) in pull request [18888](https://github.com/magento/magento2/pull/18888)*. [GitHub-18192](https://github.com/magento/magento2/issues/18192)

<!--- MAGETWO-95491-->* The  **Save and Next** and **Save and Previous** buttons in **Marketing** > **Reviews** now work as expected.

<!--- ENGCOM-3837-->* You can now add a product review from the Admin.  Previously, when you clicked **New Review**, Magento displayed this error, `Error message showing : A technical problem with the server created an error. Try again to continue what you were doing. If the problem persists, try again later`. *Fix submitted by [Suneet K.](https://github.com/suneet64) in pull request [20146](https://github.com/magento/magento2/pull/20146)*. [GitHub-20122](https://github.com/magento/magento2/issues/20122)

<!--- ENGCOM-4096-->* Pending Reviews are now correctly labeled under **System** > **User Roles** > **Add New Role** > **Role Resources**, and Magento now displays a new Pending reviews menu under **Marketing** > **User Content**. Previously, Magento displayed the Reviews menu twice.  *Fix submitted by [Piyush Dankhara](https://github.com/dankhrapiyush) in pull request [20936](https://github.com/magento/magento2/pull/20936)*. [GitHub-20924](https://github.com/magento/magento2/issues/20924)



### Rewards

<!--- MAGETWO-96125-->* Magento now allocates rewards points for converting an invitation to a customer when **Require Emails Confirmation** is set to **yes**.

<!--- ENGCOM-3491-->* The order status label on the  customer order status page  can now be translated. *Fix submitted by [p-bystritsky](https://github.com/p-bystritsky) in pull request [19182](https://github.com/magento/magento2/pull/19182)*. [GitHub-14849](https://github.com/magento/magento2/issues/14849)

<!--- MAGETWO-91686-->* `/V1/orders/{id}` now retrieves information about used reward points. 


### Return Merchandise Authorizations (RMA)

<!--- MAGETWO-71022-->* Magento now displays the correct amount in the **Remaining Quantity** field after Magento has processed a return.

<!--- MAGETWO-96158-->* Return attributes that have the **Values Required** attribute  set to **no** no longer break the storefront display of those attributes.

<!--- MAGETWO-97259-->* Administrators can now process returns when a request includes a required image attribute.  Previously, the Return Items tab displayed a validation error even though the image had  been uploaded, and if you clicked on **Details**, Magento displayed this message, `Please select a file`.

<!--- MAGETWO-97132-->* You can now return bundle products from the Admin. Previously, when you clicked Submit Returns, Magento displayed an informative error message, and did not create an RMA.






### Sales

<!--- MAGETWO-96441-->* You can now remove a custom price from a product during order creation from the Admin. 


<!--- ENGCOM-3294-->* The message that Magento displays when a merchant tries to create a credit memo for an order with no shipping charges has been made more informative. *Fix submitted by [Burlacu Vasilii](https://github.com/vasilii-b) in pull request [18844](https://github.com/magento/magento2/pull/18844)*. [GitHub-6731](https://github.com/magento/magento2/issues/6731)

<!--- ENGCOM-3048-->* You can now print order information from the customer dashboard. Previously, when you tried to print  order information from the customer dashboard, Magento displayed this error, `Fatal error: Call to a member function getRealOrderId() on null in /vendor/magento/module-sales/Block/Order/PrintShipment.php`. *Fix submitted by [Pratik Oza](https://github.com/mage2pratik) in pull request [18272](https://github.com/magento/magento2/pull/18272)*. [GitHub-10530](https://github.com/magento/magento2/issues/10530)

<!--- ENGCOM-3074-->* Magento no longer marks email as **not sent** when the email copy fails due to exception. Previously, Magento marked this email as not sent, and subsequently continued to resend the email. *Fix submitted by [Petar Sambolek](https://github.com/sambolek) in pull request [18288](https://github.com/magento/magento2/pull/18288)*. [GitHub-17152](https://github.com/magento/magento2/issues/17152)

<!--- ENGCOM-3378-->* The **Add to Cart** button in the Recently Ordered block now works as expected. *Fix submitted by [Oleksandr Miroshnichenko](https://github.com/omiroshnichenko) in pull request [19039](https://github.com/magento/magento2/pull/19039)*. [GitHub-13157](https://github.com/magento/magento2/issues/13157)

<!--- ENGCOM-3514-->* Magento now displays bundle products' child products on the **My Account** > **My Orders** > **View Order** page. *Fix submitted by [Torben Höhn](https://github.com/torhoehn) in pull request [19318](https://github.com/magento/magento2/pull/19318)*. [GitHub-16434](https://github.com/magento/magento2/issues/16434)

<!--- MAGETWO-94245-->* You can now issue a partial refund to store credit for an order made with an online payment method.

<!--- MAGETWO-96488-->* Orders for bundle products created from the Admin now display  correct product prices. 

<!--- MAGETWO-63327-->* Company logos are now displayed correctly in printed PDF versions of invoices and shipment statements. 

<!--- MAGETWO-96400-->* The Sales table now displays company information in billing and shipping addresses. 

<!--- MAGETWO-94424-->*  Magento now displays product price and shipping costs in the default currency that was configured for that specific website for orders created from the Admin. Previously, when you have multi-site configuration with different default currencies for each website, the product and shipping prices shown while creating an admin order are incorrect. 

<!--- ENGCOM-3828-->* Magento now displays a success message when you create an order through the Admin and the **create shipment** and **Email copy of invoice** checkboxes are checked. *Fix submitted by [Surabhi Srivastava](https://github.com/Surabhi-Cedcoss) in pull request [20142](https://github.com/magento/magento2/pull/20142)*. [GitHub-19942](https://github.com/magento/magento2/issues/19942)

<!--- ENGCOM-3887-->* Files uploaded for custom options can now be downloaded even when the product option is no longer available. Previously, these files could not be downloaded.  *Fix submitted by [Mahesh Singh](https://github.com/maheshWebkul721) in pull request [20354](https://github.com/magento/magento2/pull/20354)*. [GitHub-20277](https://github.com/magento/magento2/issues/20277)

<!--- ENGCOM-3699-->* Fixed an incorrect class name on orders and returns page on the Admin. *Fix submitted by [Shikha Mishra](https://github.com/shikhamis11) in pull request [19784](https://github.com/magento/magento2/pull/19784)*. [GitHub-19780](https://github.com/magento/magento2/issues/19780)

<!--- ENGCOM-3735-->* Fixed misalignment of the **Update Qty** button on the sales order invoice. *Fix submitted by [Kajal Solanki](https://github.com/speedy008) in pull request [19799](https://github.com/magento/magento2/pull/19799)*. [GitHub-19796](https://github.com/magento/magento2/issues/19796)

<!--- ENGCOM-3452-->* The `last_trans_id` column of the `sales_order_payment` table has been updated to handle the full order reference values for Amazon and Klarna extensions. *Fix submitted by [Ian cassidy](https://github.com/iancassidyweb) in pull request [18620](https://github.com/magento/magento2/pull/18620)*. [GitHub-18615](https://github.com/magento/magento2/issues/18615)

<!--- ENGCOM-3594-->* You can now programmatically  cancel an invoice when invoice state is set to `STATE_PAID`. *Fix submitted by [Max O](https://github.com/omaxmo) in pull request [19462](https://github.com/magento/magento2/pull/19462)*. [GitHub-18509](https://github.com/magento/magento2/issues/18509)

<!--- MC-5683-->* The performance of the Admin order creation page when handling many addresses has been improved. 

<!--- ENGCOM-3720-->* Credit memos now accurately calculate refunds when default shipping charges are changed to zero. *Fix submitted by [Wojtek Naruniec](https://github.com/wojtekn) in pull request [19900](https://github.com/magento/magento2/pull/19900)*. [GitHub-19899](https://github.com/magento/magento2/issues/19899)

<!--- ENGCOM-3755-->* The email that customers receive after completing an order now contains tracking information for only their order. Previously, Magento included tracking information for other orders, too. *Fix submitted by [Nazar](https://github.com/Nazar65) in pull request [19981](https://github.com/magento/magento2/pull/19981)*. [GitHub-19887](https://github.com/magento/magento2/issues/19887)

<!--- ENGCOM-3225-->* The `transportBuilderByStore` class has been removed. Previously, this class was the cause of undesired repeat emails. *Fix submitted by [gwharton](https://github.com/gwharton) in pull request [18471](https://github.com/magento/magento2/pull/18471)*. [GitHub-7739](https://github.com/magento/magento2/issues/7739)

<!--- ENGCOM-3484-->* Magento now displays bundle options  on the Items Ordered tab of the My Account order page. *Fix submitted by [Vishal Gelani](https://github.com/gelanivishal) in pull request [19254](https://github.com/magento/magento2/pull/19254)*. [GitHub-16434](https://github.com/magento/magento2/issues/16434)




### SalesRule

<!--- MAGETWO-91522-->* The sales rule indexer now runs without error. Previously, the sales rule indexer  returned an error during reindexing because of the Magento_AdvancedSalesRule module.

<!--- ENGCOM-3773-->* The payment method option is now displayed under the shopping cart rules condition tab. Previously, when you navigated to **Marketing** > **Promotions** > **Cart Price Rules** and opened the Conditions tab on a rule, Magento did not display payment method options. *Fix submitted by [p-bystritsky](https://github.com/p-bystritsky) in pull request [20042](https://github.com/magento/magento2/pull/20042)*. [GitHub-12549](https://github.com/magento/magento2/issues/12549)




### Search

<!--- MAGETWO-91742-->* The default sort order field now works as expected on the Catalog Search results page. 

<!--- MAGETWO-91537-->* Searching for a synonym that contains a hyphen and number now returns the same results as any other search term in the group.

<!--- MAGETWO-97235-->* Layered navigation for Elasticsearch now includes all product sizes. If the **Filterable (with results)** option is set for a product attribute then: 

	* Layered navigation includes only those filters for which matching products can be found. 
	* Any attribute value that already applies to all products shown in the list should still appear as an available filter.
	* Attribute values with a count of zero (0) product matches are omitted from the list of available filters. 


See [Filterable attributes](https://docs.magento.com/m2/ee/user_guide/catalog/navigation-layered-filterable-attributes.html) for more information.

<!--- MAGETWO-67779-->* Full text search for Elasticsearch no longer includes the `date` attribute.

<!--- MAGETWO-97495-->* Layered navigation results no longer includes price ranges that contain no products. 

<!--- ENGCOM-3526-->* Magento now returns a customized layout handle when there are no results for a search. This customized layout handle supports the addition of custom blocks, which permits you to  change the layout of the No results page. *Fix submitted by [Yevhenii Dumskyi](https://github.com/progreg) in pull request [18069](https://github.com/magento/magento2/pull/18069)*. [GitHub-18038](https://github.com/magento/magento2/issues/18038)

<!--- ENGCOM-4045-->* Elasticsearch now correctly returns only products whose SKUs contain dashes when your search criteria specifies SKUs that contain dashes. Previously, search results contained unmatched products as well as products whose SKUs contained dashes. *Fix submitted by [Nazar](https://github.com/Nazar65) in pull request [20727](https://github.com/magento/magento2/pull/20727)*. [GitHub-20716](https://github.com/magento/magento2/issues/20716), [GitHub-20689](https://github.com/magento/magento2/issues/20689), [GitHub-9988](https://github.com/magento/magento2/issues/9988)


### Shipping

<!--- ENGCOM-3148-->* Magento now displays the appropriate error message when free shipping is not available for an order during check out. *Fix submitted by [vaibhavahalpara](https://github.com/vaibhavahalpara) in pull request [18507](https://github.com/magento/magento2/pull/18507)*. [GitHub-17977](https://github.com/magento/magento2/issues/17977)

<!--- MAGETWO-96218-->* Shipments created through REST now return tracking information as expected. Previously, Magento created shipment notifications without a tracking number when a shipment was created using REST. 

<!--- MAGETWO-91599-->* Table rates now work as expected when using the AE code (Armed Forces Europe) when calculating weight vs destination table rates. 

<!--- MAGETWO-91702-->* Magento now uses  shipping table rates from the correct store in multistore deployments. 

<!--- ENGCOM-3736-->* Magento no longer throws an exception when a customer tries to place an order whose components will be shipped to different addresses. *Fix submitted by [Govind Sharma](https://github.com/GovindaSharma) in pull request [19941](https://github.com/magento/magento2/pull/19941)*. [GitHub-19940](https://github.com/magento/magento2/issues/19940)

<!--- ENGCOM-3960-->* Fixed misalignment of elements on the shipping information page that Magento displays when you click **Check Out with Multiple Addresses** from the shopping cart. *Fix submitted by [Arvinda kumar](https://github.com/cedarvinda) in pull request [20564](https://github.com/magento/magento2/pull/20564)*. [GitHub-20563](https://github.com/magento/magento2/issues/20563)

<!--- MC-4245-->* Magento now uses version 6.0 of the DHL XML Services schema for the DHL shipping method.



### Sitemap

<!--- ENGCOM-3040-->* Sitemaps now display correct base URLs for deployments with  multiple stores. *Fix submitted by [Toan Nguyen](https://github.com/nntoan) in pull request [18228](https://github.com/magento/magento2/pull/18228)*. [GitHub-17999](https://github.com/magento/magento2/issues/17999)



### Store

<!--- ENGCOM-1928-->* The switcher-option's link `Magento/Store/view/frontend/templates/switch/languages.phtml` template has been modified to support navigating back to previous pages. Previously, you could not navigate back to the previous store view when you clicked the **Back** button when viewing the store on Firefox.  *Fix submitted by [Mobecls](https://github.com/Mobecls) in pull request [19037](https://github.com/magento/magento2/pull/19037)*. [GitHub-14007](https://github.com/magento/magento2/issues/14007)

<!--- ENGCOM-3408-->* You can now define the `root_category_id` in the project `config.php`. *Fix submitted by [Lars Roettig](https://github.com/larsroettig) in pull request [18958](https://github.com/magento/magento2/pull/18958)*. [GitHub-18956](https://github.com/magento/magento2/issues/18956)



### Swatches

<!--- ENGCOM-3360-->* Store views now show the correct swatch values. *Fix submitted by [Malyovanets Nickolas](https://github.com/nmalevanec) in pull request [18988](https://github.com/magento/magento2/pull/18988)*. [GitHub-17890](https://github.com/magento/magento2/issues/17890)

<!--- MAGETWO-95310-->* Product images now display the color option you chose when you apply a color filter in layered navigation. Previously, wrong colors were randomly displayed. 

<!--- MAGETWO-59789-->* You can now change the size of a swatch image as expected. [GitHub-6382](https://github.com/magento/magento2/issues/6382)

<!--- MAGETWO-94990-->* All thumbnails reload as expected after you click on a configurable option when a configurable product detail page has more than 14 thumbnail images. Previously, not all thumbnails reloaded.

<!--- ENGCOM-3920-->* You can now change an attribute type from swatch to dropdown without using data.  Previously, changing an attribute type from swatch to dropdown deleted swatch options for all attributes. *Fix submitted by [Pieter Hoste](https://github.com/hostep) in pull request [20421](https://github.com/magento/magento2/pull/20421)*. [GitHub-20396](https://github.com/magento/magento2/issues/20396)


<!--- ENGCOM-3943-->* Fixed styles on the Add Swatch page. 


### Tax

<!--- ENGCOM-3443-->* The "Not yet calculated" string for the tax field in the summary section of the  checkout page can now be translated. *Fix submitted by [p-bystritsky](https://github.com/p-bystritsky) in pull request [19174](https://github.com/magento/magento2/pull/19174)*. [GitHub-18939](https://github.com/magento/magento2/issues/18939), [GitHub-7849](https://github.com/magento/magento2/issues/7849)

<!--- MAGETWO-91769-->* Credit memos now include only the taxes on the product as expected. Previously, the credit memo included the shipping tax as well even when shipping costs were not refunded. 

<!--- MAGETWO-91639-->* Tax is no longer added when a customer group is changed to **Valid VAT ID - Intra-Union**, which has no tax rules assigned to it. 

<!--- MAGETWO-91521-->* Tax reports now correctly calculate taxes for an order placed in a zip code that has two or more tax rates assigned. 

<!--- ENGCOM-3564-->* Magento no longer uses the default tax information set in **Stores** > **Configuration** > **Sales** > **Tax** customer, quote, and order data. *Fix submitted by [Nirav Kadiya](https://github.com/ssp58bleuciel) in pull request [19387](https://github.com/magento/magento2/pull/19387)*. [GitHub-16684](https://github.com/magento/magento2/issues/16684)


### Testing

<!--- ENGCOM-3036-->* Integration tests now respect module status as defined in `config-global.php`.  This permits you to enable only the modules you typically keep enabled while still saving system resources. *Fix submitted by [Pratik Oza](https://github.com/mage2pratik) in pull request [18201](https://github.com/magento/magento2/pull/18201)*. [GitHub-15196](https://github.com/magento/magento2/issues/15196)

<!--- ENGCOM-3293-->* Unit test annotations now assert exception messages correctly. [GitHub-6731](https://github.com/magento/magento2/issues/6731)




### Theme

<!--- ENGCOM-3296-->* You can now upload favicons and logo when editing headers for a store view. Previously, Magento threw an error. *Fix submitted by [Wiard van Rij](https://github.com/wiardvanrij) in pull request [18851](https://github.com/magento/magento2/pull/18851)*. [GitHub-18688](https://github.com/magento/magento2/issues/18688)

<!--- MAGETWO-91723-->* The text attribute implemented on the product page within the mobile theme now fluidly displays the entire text value. Previously, long values were truncated.  

<!--- MAGETWO-95805-->* The user agent rule now sets correct templates for product pages. Previously, the `footer.phtml` and `absolute_footer.phtml` templates were loaded from the desktop theme instead of the mobile theme, regardless of the user agent.

<!--- MAGETWO-91651-->* We've improved the display of the navigation menu on mobile deployments. Previously, Magento displayed only a portion of any submenu accessed from a top menu. 

<!--- MAGETWO-91756-->* Wishlist and compare links now appear for related products in portrait mode when viewed on a mobile device.

<!--- MAGETWO-56094-->* Text now remains in the header area when you resize a page in deployments running in Internet Explorer. 

<!--- ENGCOM-3669-->* Clicking on the store logo on the home page now reloads the page. *Fix submitted by [gwharton](https://github.com/gwharton) in pull request [19198](https://github.com/magento/magento2/pull/19198)*. [GitHub-19142](https://github.com/magento/magento2/issues/19142)

<!--- ENGCOM-3871-->* Fixed misalignment of the **Add to cart** button on the bundle product page in portrait orientation in mobile view.  *Fix submitted by [Ajay Ajabale](https://github.com/ajay2jcommerce) in pull request [20195](https://github.com/magento/magento2/pull/20195)*. [GitHub-20193](https://github.com/magento/magento2/issues/20193)

<!--- ENGCOM-3640-->* Fixed alignment issue with sort results on list product page.  *Fix submitted by [suryakant-krish](https://github.com/suryakant-krish) in pull request [19640](https://github.com/magento/magento2/pull/19640)*. [GitHub-19639](https://github.com/magento/magento2/issues/19639)

<!--- ENGCOM-4033-->* The `alt` attribute on the logo image is now properly escaped. *Fix submitted by [Erik Pellikka](https://github.com/ErikPel) in pull request [19270](https://github.com/magento/magento2/pull/19270)*. [GitHub-19269](https://github.com/magento/magento2/issues/19269)





### Translation and locales

<!--- ENGCOM-3423, 3375-->* Child themes now inherit translations from their parent theme as expected (`en_US.csv` translation dictionary). *Fix submitted by [Vladyslav Podorozhnyi](https://github.com/vpodorozh) in pull request [19018](https://github.com/magento/magento2/pull/19018) and  [19144](https://github.com/magento/magento2/pull/19144)*. [GitHub-17833](https://github.com/magento/magento2/issues/17833)

<!--- ENGCOM-3461-->* Swedish (Finland) locales are now supported. *Fix submitted by [p-bystritsky](https://github.com/p-bystritsky) in pull request [19203](https://github.com/magento/magento2/pull/19203)*. [GitHub-13095](https://github.com/magento/magento2/issues/13095)

<!--- ENGCOM-3345-->* The messgae that Magento displays when you successfully add a product to your cart or shopping list is now available in the i18n translation file. *Fix submitted by [Ayaz Mittaqi](https://github.com/ayazwebkul) in pull request [18938](https://github.com/magento/magento2/pull/18938)*. [GitHub-18931](https://github.com/magento/magento2/issues/18931)





### UI

<!--- ENGCOM-3300-->* Removed use of escapeJS method in  `app/code/Magento/SendFriend/view/frontend/templates/send.phtml`. *Fix submitted by [Abrar Pathan](https://github.com/abrarpathan19) in pull request [19053](https://github.com/magento/magento2/pull/19053)*. [GitHub-18887](https://github.com/magento/magento2/issues/18887)

<!--- ENGCOM-3267-->* Fixed the misalignment of drop-down menus on the Advanced Pricing page. *Fix submitted by [Ashutosh Srivastva](https://github.com/ashutoshwebkul) in pull request [18790](https://github.com/magento/magento2/pull/18790)*. [GitHub-18775](https://github.com/magento/magento2/issues/18775)

<!--- ENGCOM-3463-->* Magento no longer includes new orders that ar enot yet visible on the Orders page when you select all orders on the page for a mass action (such as update or cancelation). Previously, when you selected all orders on the Orders page for a massaction, any new order simultaneously being placed on storefront was included in the mass action. *Fix submitted by [Yevhenii Dumskyi](https://github.com/progreg) in pull request [19204](https://github.com/magento/magento2/pull/19204)*. [GitHub-18983](https://github.com/magento/magento2/issues/18983)

<!--- ENGCOM-3381-->* You can now set default values for the WYSIWYG edit field for editing form UI components. *Fix submitted by [Oleksandr Miroshnichenko](https://github.com/omiroshnichenko) in pull request [19048](https://github.com/magento/magento2/pull/19048)*. [GitHub-10048](https://github.com/magento/magento2/issues/10048)

<!--- ENGCOM-3330-->* The global search icon on the Admin is now correctly aligned. *Fix submitted by [Kajal Solanki](https://github.com/speedy008) in pull request [18940](https://github.com/magento/magento2/pull/18940)*. [GitHub-18913](https://github.com/magento/magento2/issues/18913)

<!--- ENGCOM-3037-->* Merchants can now change the currency symbol back to its default value from the Admin in single-store mode. Previously, when a merchant tried to change this symbol back to its default value, Magento displayed a success message, but did not change the currency symbol back to the default value. *Fix submitted by [Pratik Oza](https://github.com/mage2pratik) in pull request [18204](https://github.com/magento/magento2/pull/18204)*. [GitHub-17567](https://github.com/magento/magento2/issues/17567)

<!--- MAGETWO-91751-->* Magento now correctly renders apostrophes as entered in text fields. 

<!--- ENGCOM-3106-->* Admin tables now work as expected when single store mode is set to **on**. Previously, column positioning in these tables was not preserved when the page was refreshed. *Fix submitted by [gwharton](https://github.com/gwharton) in pull request [18405](https://github.com/magento/magento2/pull/18405)*. [GitHub-12070](https://github.com/magento/magento2/issues/12070)

<!--- MAGETWO-91496-->* WYSIWYG editor functionality is now available in all rows of the dynamic rows UI component. Previously, this functionality was available in the first row only. 

<!--- ENGCOM-3509-->* Fixed incorrect display of the pager on the My Orders page. Previously, the pager obscured page links, which prevented customers from navigating to other pages. *Fix submitted by [Kajal Solanki](https://github.com/speedy008) in pull request [19298](https://github.com/magento/magento2/pull/19298)*. [GitHub-19286](https://github.com/magento/magento2/issues/19286)

<!--- ENGCOM-3371-->* Usage of unsupported includes has been removed. Previously, when you chose a user to edit on the customers grid, Magento installations running on Internet Explorer 11.x did not load the expected page, but instead displayed this message, `object does not support method includes`.  *Fix submitted by [Oleksandr Miroshnichenko](https://github.com/omiroshnichenko) in pull request [19010](https://github.com/magento/magento2/pull/19010)*. [GitHub-18562](https://github.com/magento/magento2/issues/18562)



### URL rewrites

<!--- MAGETWO-95539-->* The storefront now properly displays the order of categories when you move categories in the Admin.

<!--- MAGETWO-91531-->* Product URLs are now based on the configuration information from the Admin, not the order of records in the database. Previously, the order of records in the database affected the generated URL, and some products showed category paths for product URLS when **Use Categories Path for Product URLs** was set to **no**. 

<!--- ENGCOM-3925-->* The import process now retains permanent redirects for outdated product URLs as expected. Previously, the import process removed these redirects, and when you tried to open the changed product by the old URL key,  Magento displayed a 404 page. *Fix submitted by [Ankur](https://github.com/verma-ankur) in pull request [20344](https://github.com/magento/magento2/pull/20344)*. [GitHub-20282](https://github.com/magento/magento2/issues/20282)


### VAT

<!--- ENGCOM-4108-->* Greek VAT numbers can now be validated. *Fix submitted by [Pieter Hoste](https://github.com/hostep) in pull request [20548](https://github.com/magento/magento2/pull/20548)*. [GitHub-6960](https://github.com/magento/magento2/issues/6960)



### Visual Merchandiser

<!--- MAGETWO-91602-->* Visual Merchandiser now correctly sorts configurable product prices in Tile view.


### Web API

<!--- MAGETWO-70532-->* The response for `GET V1/orders/:orderId` now contains `bundle_option` and `product_option` information as expected.

<!--- MAGETWO-69021-->* All extension attributes listed in the documentation for `salesOrderRepositoryV1` API are now available.

<!--- ENGCOM-3834-->* Access restrictions on the order API are now enforced as expected. Previously, adminstrators with restricted privileges had complete access to orders. *Fix submitted by [Milind Singh](https://github.com/milindsingh) in pull request [20170](https://github.com/magento/magento2/pull/20170)*. [GitHub-20169](https://github.com/magento/magento2/issues/20169)



### Wishlist

<!--- MAGETWO-95311-->* Magento no longer retains entries for deleted products in the database `wishlist_item_option` table.  

<!--- MAGETWO-91667-->* You can now add a configurable product with no options  to a gift registry from a wishlist. 

<!--- ENGCOM-3922-->* You can now remove a comment from a wishlist product as expected. Previously, Magento did not remove the comment, even after you click **Update Wish List**. *Fix submitted by [Khodu](https://github.com/khodu) in pull request [20247](https://github.com/magento/magento2/pull/20247)*. [GitHub-20245](https://github.com/magento/magento2/issues/20245)

<!--- ENGCOM-3912-->* Corrected misalignment of the Edit and remove item links on the wish list page when displayed  on a screen with a resolution of 640 x 767. *Fix submitted by [Nainesh Waghale](https://github.com/nainesh2jcommerce) in pull request [20400](https://github.com/magento/magento2/pull/20400)*. [GitHub-20399](https://github.com/magento/magento2/issues/20399)

<!--- ENGCOM-3569-->* Pagination controls on the wishlist page have been restored. *Fix submitted by [Ratnesh Kumar](https://github.com/webkul-ratnesh) in pull request [19305](https://github.com/magento/magento2/pull/19305)*. [GitHub-19292](https://github.com/magento/magento2/issues/19292)


## Known issue

**Issue**: The Web Setup Wizard is not available from the Admin under these conditions: 

* base URLs are set to HTTP.

* **Use Secure URLs in Admin** is set to **on**.

* HTTPS is disabled.

**Workaround**: You must enable HSTS from **Stores** > **General** > **Web** > **BaseUrls (Secure)**. 
<!--- MC-15003-->

**Issue**: For Inventory Management, asynchronous migration of data between sources will encounter issues due to changes in Asynchronous APIs with topic names reflecting PHP class and method names. 

**Workaround**: We recommend using synchronous operations, setting **Run asynchronously** to "No". To configure, see [Configure Global Options](https://docs.magento.com/m2/ee/user_guide/catalog/inventory-options-global.html) in the Magento User Guide.

## Community contributions

 We are grateful to the wider Magento community and would like to acknowledge their contributions to this release. Check out the following ways you can learn about the community contributions to our current releases:


* If a community member has provided a fix for this release, we identify the fix in the Fixed Issue section of these notes with the phrase, "*Fix provided by community member @member_name*".

* The Magento Community Engineering team [Magento Contributors](https://magento.com/magento-contributors) maintains a list of top contributing individuals and partners by month, quarter, and year. From that Contributors page, you can follow links to their merged PRs on GitHub.




### Partner contributions

The following table highlights contributions made by Partners. This table lists the Partner who contributed the pull request, the external pull request, and the GitHub issue number associated with it (if available). 

{% include release-notes/engcomm-2-3-1-partner.md %}

### Individual contributor contributions

The following table identifies contributions from our community members. This table lists the external pull requests, the GitHub issue number associated with it (if available), and the community member who contributed the pull request.

{% include release-notes/engcomm-2-3-1-issues.md %}

### System requirements

Our technology stack is built on PHP and MySQL. For more information, see [System Requirements]({{site.baseurl}}/magento-system-requirements.html).

### Installation and upgrade instructions

You can install {{site.data.var.ce}} 2.3 Beta  using Composer.

## Migration toolkits

The Data Migration Tool helps transfer existing Magento 1.x store data to Magento 2.x. This command-line interface includes verification, progress tracking, logging, and testing functions. For installation instructions, see [Install the Data Migration Tool]({{page.baseurl}}/migration/migration-tool-install.html). Consider exploring or contributing to the [Magento Data Migration repository](https://github.com/magento/data-migration-tool).

The [Code Migration Toolkit](https://github.com/magento/code-migration) helps transfer existing Magento 1.x store extensions and customizations to Magento 2.0.x. The command-line interface includes scripts for converting Magento 1.x modules and layouts.



<|MERGE_RESOLUTION|>--- conflicted
+++ resolved
@@ -34,22 +34,10 @@
 
 * **Distance Priority Source Selection algorithm (SSA) option**. Merchants can enable this algorithm to reduce fulfillment costs by shipping orders from the closest inventory locations. This SSA option uses address geocoding through the Google Maps API to calculate the shortest distance for deliveries. See [Manage source selection algorithms](https://devdocs.magento.com/guides/v2.3/rest/modules/inventory/manage-source-selection.html).
 
-* **Enhancements to mass inventory transfers**. Bulk transfer of inventory has been optimized to improve processing speed and to reduce locking of the Admin during transfers. 
-
-<<<<<<< HEAD
+* **Enhancements to mass inventory transfers**. Bulk transfer of inventory has been optimized to improve processing speed and to reduce locking during transfers. 
+
 * **In-store pickup fulfillment option**. Merchants can use Inventory Management to enable in-store pickup for selected sources, which can reduce shipping costs and increase customer satisfaction. Store pickup orders have a higher reservation priority than shipped orders, which prevents insufficient inventory available in sources to fulfill shipped orders.  See [Inventory Management Release Notes](https://devdocs.magento.com/guides/v2.3/release-notes/inventory-management.html) for information about specific fixes and acknowledgements to community contributors.
-
-
-=======
-Merchants can enable this algorithm to reduce fulfillment costs by shipping orders from the closest inventory locations. This SSA option uses address geocoding through the Google Maps API to calculate the shortest distance for deliveries. See [Manage source selection algorithms](https://devdocs.magento.com/guides/v2.3/rest/modules/inventory/manage-source-selection.html).
-
-#### Enhancements to mass inventory transfers
-
-Bulk transfer of inventory has been optimized to improve processing speed and to reduce locking of the Admin during transfers. 
->>>>>>> b9fb1a6c
-
-
-
+=
 
 ### Improved developer experience
 
