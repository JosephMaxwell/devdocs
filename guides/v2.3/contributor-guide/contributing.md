--- conflicted
+++ resolved
@@ -63,31 +63,10 @@
 1. PRs that include bug fixes must be accompanied by a step-by-step description of how to reproduce the bug.
 1. PRs that include new logic or new features must be submitted along with:
   * Unit/integration test coverage (we will be releasing more information about writing test coverage in the near future).
-<<<<<<< HEAD
-  * Proposed [documentation](https://github.com/magento/devdocs/blob/master/.github/CONTRIBUTING.md){:target="_blank"} updates. [Documentation]({{site.baseurl}}/){:target="_blank"} contributions can be submitted [here](https://github.com/magento/devdocs){:target="_blank"}.
-1. For large features or changes, please [open an issue](https://github.com/magento/magento2/issues){:target="_blank"} and discuss it with us first. This may prevent duplicate or unnecessary effort, and it may gain you some additional contributors.
-1. To report a bug, please [open an issue](https://github.com/magento/magento2/issues){:target="_blank"}, and follow these [guidelines about bugfix issues](https://github.com/magento/magento2/wiki/Issue-reporting-guidelines){:target="_blank"}.
-1. All automated tests must pass successfully (all [Pull Request checks](https://github.com/magento/magento2/wiki/Magento-Automated-Testing){:target="_blank"} must be green).
-
-## Fork a repository {#fork}
-
-To fork a repository on GitHub:
-
-1. Create or log in to your account on GitHub.
-2. Navigate to the [Magento 2 repository](https://github.com/magento/magento2){:target="_blank"}.
-3. Click **Fork** at the top right:
-
-    ![Fork a Repository]({{site.baseurl}}/common/images/fork.png)
-
-4. Clone the repo into your development environment and start playing.
-
-### Update the fork with the latest changes {#sync}
-=======
   * Follow the [Magento DevDocs contribution work flow and guidelines](https://github.com/magento/devdocs/blob/master/.github/CONTRIBUTING.md) to submit proposed documentation updates to the [Magento DevDocs Github repository](https://github.com/magento/devdocs).
 1. For large features or changes, [open an issue](https://github.com/magento/magento2/issues) to discuss your proposal first.  Notifying us in advance can prevent duplicate or unnecessary effort, and also offers an opportunity to get additional background information and help from other contributors. 
 1. To report a bug, [open an issue](https://github.com/magento/magento2/issues), and follow the [Issue reporting guidelines](https://github.com/magento/magento2/wiki/Issue-reporting-guidelines).
 1. Verify that all automated tests on your pull request pass successfully–all builds on [Travis CI](https://travis-ci.org/magento/magento2) must be green.
->>>>>>> 324a17f7
 
 ## Forks and pull requests
 
