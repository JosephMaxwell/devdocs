--- conflicted
+++ resolved
@@ -2,10 +2,6 @@
 group: compman
 title: Command-line upgrade with sample data
 version: 2.3
-<<<<<<< HEAD
-github_link: comp-mgr/cli/cli-rc1-samp.md
-=======
->>>>>>> 168052f6
 functional_areas:
   - Upgrade
 ---
