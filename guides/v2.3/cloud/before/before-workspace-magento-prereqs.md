---
group: cloud
subgroup: 080_setup
title: Install Magento prerequisites
menu_title: Install Magento prerequisites
menu_order: 15
menu_node:
version: 2.1
<<<<<<< HEAD
github_link: cloud/before/before-workspace-magento-prereqs.md
=======
>>>>>>> 168052f6
redirect_from:
  - /guides/v2.0/cloud/before/before-workspace-php.html
  - /guides/v2.1/cloud/before/before-workspace-php.html
  - /guides/v2.2/cloud/before/before-workspace-php.html
  - /guides/v2.0/cloud/before/before-workspace-cli.html
  - /guides/v2.1/cloud/before/before-workspace-cli.html
  - /guides/v2.2/cloud/before/before-workspace-cli.html
functional_areas:
  - Cloud
  - Setup
  - Configuration
---

#### Previous step:
[Prepare for local environment setup]({{ page.baseurl }}/cloud/before/before-workspace.html)

Install the following software packages and tools on your local to prepare for Magento code development. If you already have these packages installed, check for any recommendations or notes and continue to the next step.

To begin, install and set up a VM on your host computer (Windows, Mac OS, Linux-based system). A VM gives you an environment to install a different Operating System, tools, software, a database, and Magento without requiring a customized system. You only need to install the VM software on your host. All other software can be installed and configured on your VM.

When you install and configure software on your local (or VM), you will first SSH into the VM and then complete installations. Follow the SSH instructions and commands for the VM software you install. For example, you would install PHP, Nginx, and database on the VM via SSH.

<div class="bs-callout bs-callout-info" id="info" markdown="1">
Magento documentation provides installation instructions for installing software on CentOS or Ubuntu only. For installation information on Windows or MacOS, consult a community resource.
</div>

## Virtual machine or container (host) {#vm}
<<<<<<< HEAD
=======

>>>>>>> 168052f6
To best develop and manage your host, we recommend using a virtual machine. The VM encapsulates your code, web services, testing and supports a Unix-based environment. Select a virtual system you prefer.

For your VM, we recommend installing one of the following:

* [Vagrant](https://www.vagrantup.com/docs/){:target="_blank"} for a virtual machine
* [Docker](https://docs.docker.com/){:target="_blank"} for a container

When using Vagrant, we also recommend the package [hostmanager](https://github.com/devopsgroup-io/vagrant-hostmanager){:target="_blank"} and using [VirtualBox](https://www.virtualbox.org/wiki/Documentation){:target="_blank"} to manage the environment. VirtualBox extends support and features across all OS and platforms to create and manage multiple VMs and operating systems on your local.

## Development tools {#devtools}
<<<<<<< HEAD
=======

>>>>>>> 168052f6
* [Git](https://git-scm.com/book/en/v2/Getting-Started-Installing-Git){:target="_blank"} - Provides code branching and management for accessing {{site.data.var.ee}} and your code repositories. Use Git command-line commands or applications of your choice to work with Git. You can install this on your local VM or on your host.
	For more information, see [How Cloud uses Git]({{ page.baseurl }}/cloud/reference/git-integration.html).
* [Composer](https://getcomposer.org/download/){:target="_blank"} - Used for dependency management. Composer enables us to manage the Magento components and their dependencies. Install on your local VM.
	For more information, see [How Cloud uses Composer]({{ page.baseurl }}/cloud/reference/cloud-composer.html).

## Web server (local) {#webserver}
<<<<<<< HEAD
We strongly recommend installing [Nginx]({{ page.baseurl }}/install-gde/prereq/nginx.html) for your web server on your local. While {{site.data.var.ee}} supports [Apache]({{ page.baseurl }}/install-gde/prereq/apache.html), {{site.data.var.ece}} uses Nginx. To have your local as close to cloud installations as possible, install and configure Nginx.

## PHP (local) {#php}
=======

We strongly recommend installing [Nginx]({{ page.baseurl }}/install-gde/prereq/nginx.html) for your web server on your local. While {{site.data.var.ee}} supports [Apache]({{ page.baseurl }}/install-gde/prereq/apache.html), {{site.data.var.ece}} uses Nginx. To have your local as close to cloud installations as possible, install and configure Nginx.

## PHP (local) {#php}

>>>>>>> 168052f6
Install {% glossarytooltip bf703ab1-ca4b-48f9-b2b7-16a81fd46e02 %}PHP{% endglossarytooltip %} on your local. We recommend PHP 7.1.3+ or 7.2. For information on installing PHP on CentOS and Ubuntu see [PHP](../../../v2.3/install-gde/prereq/php-centos-ubuntu.html). For instructions for another OS, see the [PHP documentation](http://php.net/manual/en/install.php){:target="_blank"}.

The following packages may also be helpful for your PHP installation:

* [bcmath](http://php.net/manual/en/book.bc.php){:target="_blank"}
* [curl](http://php.net/manual/en/book.curl.php){:target="_blank"}
* ext-dom
* [fpm](https://php-fpm.org/){:target="_blank"}
* [gd](http://php.net/manual/en/book.image.php){:target="_blank"}
* [intl](http://php.net/manual/en/book.intl.php){:target="_blank"}
* [json](http://php.net/manual/en/ref.json.php){:target="_blank"}
* [mbstring](http://php.net/manual/en/book.mbstring.php){:target="_blank"}
* [mcrypt](http://php.net/manual/en/book.mcrypt.php){:target="_blank"} (for PHP 7.1 and earlier only)
* [mysql](http://php.net/manual/en/set.mysqlinfo.php){:target="_blank"}
* [xml](http://php.net/manual/en/book.xml.php){:target="_blank"}
* [zip](http://php.net/manual/en/book.zip.php){:target="_blank"}

### Set up PHP memory limit {#cloud-first-php}
<<<<<<< HEAD
=======

>>>>>>> 168052f6
When you're working with the Magento Cloud CLI, local environment settings come from the machine on which you're working, not from {{site.data.var.ee}}. For example, certain actions (like debugging) require a larger PHP `memory_limit` than most PHP distributions provide by default.

To set `memory_limit`:

Before working with your {{site.data.var.ece}} project, make sure you set the PHP `memory_limit` to at least `1G` for normal use or at least `2G` for debugging.

1.	Find your `php.ini` file using the following command:

		php --ini

	Use the value of `Loaded Configuration File`.
2.	As a user with `root` privileges, open `php.ini` in a text editor.
3.	Change the value of `memory_limit` to at least `1G` for normal use or at least `2G` for debugging.
4.	Save your changes to `php.ini` and exit the text editor.
5.	Restart your web server:

	*	Apache:
		*	CentOS: `service httpd restart`
		*	Ubuntu: `service apache2 restart`
	*	Nginx: `service nginx restart`

## Database (local) {#database}

You have multiple options for databases to use for your local. One database option you may want to consider is MariaDB. The {{site.data.var.ee}} environments use [MariaDB](https://mariadb.org/){:target="_blank"}, with a [Galera Cluster](http://galeracluster.com/){:target="_blank"} with triple redundancy in the Production environment.

Regardless of database, for **Pro plans** you need to modify the `auto_increment_increment` value.

<div class="bs-callout bs-callout-warning" markdown="1">
For **Pro plans**, the Production environment has a three node infrastructure that uses auto-incrementing by 3 for all data IDs. Do not develop using hard-coded database IDs in your development. Due to the incremented data IDs, the referenced data will differ across the three nodes in Production.
</div>

These example instructions detail how to install and create a MariaDB database for Magento on your local:

1. Use this command to create the database:

		apt-get install mariadb-server
2. Secure the database with the following command and completing all prompts:

		mysql_secure_installation
3. Access the MariaDB database.
4. Grant all privileges to the Magento account you created for the local:

		grant all privileges on <database> to '<account>'@'localhost' identified by '<password>';
5. Finally create the database:

		create database magento;
		use magento;
6. Exit when done.

### Pro: Set up the auto-increment for MariaDB {#cloud-mysql}
<<<<<<< HEAD
=======

>>>>>>> 168052f6
You need to set an auto-increment value for the MariaDB installation.

1.	As a user with `root` privileges, open `/etc/mysql/mariadb.conf.d/50-server.cnf` in a text editor.
2.	In the Basic Settings section, add `auto_increment_increment = 3`.
3.	Restart the service: `service mysql restart`.

### Pro: Set up the auto-increment for MySQL {#cloud-mysql}
<<<<<<< HEAD
=======

>>>>>>> 168052f6
The MySQL configuration parameter [`auto_increment_increment`](http://dev.mysql.com/doc/refman/5.6/en/server-system-variables.html){:target="_blank"} is set to `1` by default in a local MySQL installation. You need to change this value to `3`.  The {{site.data.var.ee}} database cluster includes 3 database implementations. The increment ensures data is unique across all databases for consistent data in the High Availability structure.

To avoid issues, we recommend you set `auto_increment_increment=3`.

First, view the current value and verify if it is set to 3:

	mysqladmin variables -u <root username> -p | grep 'auto_increment'

If necessary, set `auto_increment_increment` to 3:

1.	As a user with `root` privileges, open `/etc/my.cnf` in a text editor.

	<div class="bs-callout bs-callout-info" id="info" markdown="1">
  		On Ubuntu 16, the path is typically `/etc/mysql/mysql.conf.d/mysqld.cnf`.
	</div>

2.	Add or edit the following line in the `[mysqld]` section:

		auto_increment_increment=3

	{{site.data.var.ece}} supports a High Availability configuration. This setting increments the database IDs in increments of three to ensure row uniqueness for Galera databases on each of the three HA nodes in production.

3.	Restart MySQL:

		service mysqld restart

## Magento Cloud CLI (local) {#cloud-ssh-cli-cli-install}
<<<<<<< HEAD
=======

>>>>>>> 168052f6
The Magento Cloud command-line interface (CLI) tool helps you manage your projects and code branches on {{site.data.var.ece}}. For a list of available commands, see [Common Magento CLI commands]({{ page.baseurl }}/cloud/reference/cli-ref-topic.html).

These instructions discuss installation using commands for a Unix environment. For Windows, we recommend using [Cygwin](https://www.cygwin.com/){:target="_blank"} or Git Bash.

To install the Magento Cloud CLI:

1.	Log in to your local development machine or switch to the [Magento file system owner]({{ page.baseurl }}/cloud/before/before-workspace-file-sys-owner.html).

2.	Change to a directory to which the {% glossarytooltip 5e7de323-626b-4d1b-a7e5-c8d13a92c5d3 %}Magento file system owner{% endglossarytooltip %} has write access, such as the home directory.

3.	Enter the following command:

		curl -sS https://accounts.magento.cloud/cli/installer | php

4.	After the CLI downloads, an operating system-specific command displays.

	For example, on Ubuntu and CentOS, the command is similar to:

		source $HOME/.bashrc

	For more information about the user shell profile, see [.bash_profile vs .bashrc](https://apple.stackexchange.com/questions/51036/what-is-the-difference-between-bash-profile-and-bashrc){:target="_blank"}

	You can also add the `$HOME/.magento-cloud/bin` to the Magento user's `PATH`:

		export PATH=$PATH:$HOME/.magento-cloud/bin

	Consult operating system documentation for details.

5.	Verify the `magento-cloud` command is in your path by entering the following command:

		magento-cloud list

## Additional requirements for Magento Commerce {#commerce}
<<<<<<< HEAD
The requirements listed in this topic are specific to {{site.data.var.ece}} environments. You will also install {{site.data.var.ee}} on your VM or Docker container. For that installation, you should also review the following:

* [{{site.data.var.ee}} requirements]({{ page.baseurl }}/install-gde/system-requirements2.html)
* [(Integrator) Integrator installation]({{ page.baseurl }}/install-gde/prereq/integrator_install.html)

## Additional options
=======

The requirements listed in this topic are specific to {{site.data.var.ece}} environments. You will also install {{site.data.var.ee}} on your VM or Docker container. For that installation, you should also review the following:

* [{{site.data.var.ee}} requirements]({{ page.baseurl }}/install-gde/system-requirements2.html)
* [(Integrator) Integrator installation]({{ page.baseurl }}/install-gde/composer.html)

## Additional options

>>>>>>> 168052f6
You can also install additional [optional software]({{ page.baseurl }}/install-gde/prereq/optional.html). These packages should be installed on the local VM.

#### Next step:
[Enable SSH keys]({{ page.baseurl }}/cloud/before/before-workspace-ssh.html)<|MERGE_RESOLUTION|>--- conflicted
+++ resolved
@@ -6,10 +6,6 @@
 menu_order: 15
 menu_node:
 version: 2.1
-<<<<<<< HEAD
-github_link: cloud/before/before-workspace-magento-prereqs.md
-=======
->>>>>>> 168052f6
 redirect_from:
   - /guides/v2.0/cloud/before/before-workspace-php.html
   - /guides/v2.1/cloud/before/before-workspace-php.html
@@ -37,10 +33,7 @@
 </div>
 
 ## Virtual machine or container (host) {#vm}
-<<<<<<< HEAD
-=======
-
->>>>>>> 168052f6
+
 To best develop and manage your host, we recommend using a virtual machine. The VM encapsulates your code, web services, testing and supports a Unix-based environment. Select a virtual system you prefer.
 
 For your VM, we recommend installing one of the following:
@@ -51,27 +44,18 @@
 When using Vagrant, we also recommend the package [hostmanager](https://github.com/devopsgroup-io/vagrant-hostmanager){:target="_blank"} and using [VirtualBox](https://www.virtualbox.org/wiki/Documentation){:target="_blank"} to manage the environment. VirtualBox extends support and features across all OS and platforms to create and manage multiple VMs and operating systems on your local.
 
 ## Development tools {#devtools}
-<<<<<<< HEAD
-=======
-
->>>>>>> 168052f6
+
 * [Git](https://git-scm.com/book/en/v2/Getting-Started-Installing-Git){:target="_blank"} - Provides code branching and management for accessing {{site.data.var.ee}} and your code repositories. Use Git command-line commands or applications of your choice to work with Git. You can install this on your local VM or on your host.
 	For more information, see [How Cloud uses Git]({{ page.baseurl }}/cloud/reference/git-integration.html).
 * [Composer](https://getcomposer.org/download/){:target="_blank"} - Used for dependency management. Composer enables us to manage the Magento components and their dependencies. Install on your local VM.
 	For more information, see [How Cloud uses Composer]({{ page.baseurl }}/cloud/reference/cloud-composer.html).
 
 ## Web server (local) {#webserver}
-<<<<<<< HEAD
+
 We strongly recommend installing [Nginx]({{ page.baseurl }}/install-gde/prereq/nginx.html) for your web server on your local. While {{site.data.var.ee}} supports [Apache]({{ page.baseurl }}/install-gde/prereq/apache.html), {{site.data.var.ece}} uses Nginx. To have your local as close to cloud installations as possible, install and configure Nginx.
 
 ## PHP (local) {#php}
-=======
-
-We strongly recommend installing [Nginx]({{ page.baseurl }}/install-gde/prereq/nginx.html) for your web server on your local. While {{site.data.var.ee}} supports [Apache]({{ page.baseurl }}/install-gde/prereq/apache.html), {{site.data.var.ece}} uses Nginx. To have your local as close to cloud installations as possible, install and configure Nginx.
-
-## PHP (local) {#php}
-
->>>>>>> 168052f6
+
 Install {% glossarytooltip bf703ab1-ca4b-48f9-b2b7-16a81fd46e02 %}PHP{% endglossarytooltip %} on your local. We recommend PHP 7.1.3+ or 7.2. For information on installing PHP on CentOS and Ubuntu see [PHP](../../../v2.3/install-gde/prereq/php-centos-ubuntu.html). For instructions for another OS, see the [PHP documentation](http://php.net/manual/en/install.php){:target="_blank"}.
 
 The following packages may also be helpful for your PHP installation:
@@ -90,10 +74,7 @@
 * [zip](http://php.net/manual/en/book.zip.php){:target="_blank"}
 
 ### Set up PHP memory limit {#cloud-first-php}
-<<<<<<< HEAD
-=======
-
->>>>>>> 168052f6
+
 When you're working with the Magento Cloud CLI, local environment settings come from the machine on which you're working, not from {{site.data.var.ee}}. For example, certain actions (like debugging) require a larger PHP `memory_limit` than most PHP distributions provide by default.
 
 To set `memory_limit`:
@@ -144,10 +125,7 @@
 6. Exit when done.
 
 ### Pro: Set up the auto-increment for MariaDB {#cloud-mysql}
-<<<<<<< HEAD
-=======
-
->>>>>>> 168052f6
+
 You need to set an auto-increment value for the MariaDB installation.
 
 1.	As a user with `root` privileges, open `/etc/mysql/mariadb.conf.d/50-server.cnf` in a text editor.
@@ -155,10 +133,7 @@
 3.	Restart the service: `service mysql restart`.
 
 ### Pro: Set up the auto-increment for MySQL {#cloud-mysql}
-<<<<<<< HEAD
-=======
-
->>>>>>> 168052f6
+
 The MySQL configuration parameter [`auto_increment_increment`](http://dev.mysql.com/doc/refman/5.6/en/server-system-variables.html){:target="_blank"} is set to `1` by default in a local MySQL installation. You need to change this value to `3`.  The {{site.data.var.ee}} database cluster includes 3 database implementations. The increment ensures data is unique across all databases for consistent data in the High Availability structure.
 
 To avoid issues, we recommend you set `auto_increment_increment=3`.
@@ -186,10 +161,7 @@
 		service mysqld restart
 
 ## Magento Cloud CLI (local) {#cloud-ssh-cli-cli-install}
-<<<<<<< HEAD
-=======
-
->>>>>>> 168052f6
+
 The Magento Cloud command-line interface (CLI) tool helps you manage your projects and code branches on {{site.data.var.ece}}. For a list of available commands, see [Common Magento CLI commands]({{ page.baseurl }}/cloud/reference/cli-ref-topic.html).
 
 These instructions discuss installation using commands for a Unix environment. For Windows, we recommend using [Cygwin](https://www.cygwin.com/){:target="_blank"} or Git Bash.
@@ -223,14 +195,6 @@
 		magento-cloud list
 
 ## Additional requirements for Magento Commerce {#commerce}
-<<<<<<< HEAD
-The requirements listed in this topic are specific to {{site.data.var.ece}} environments. You will also install {{site.data.var.ee}} on your VM or Docker container. For that installation, you should also review the following:
-
-* [{{site.data.var.ee}} requirements]({{ page.baseurl }}/install-gde/system-requirements2.html)
-* [(Integrator) Integrator installation]({{ page.baseurl }}/install-gde/prereq/integrator_install.html)
-
-## Additional options
-=======
 
 The requirements listed in this topic are specific to {{site.data.var.ece}} environments. You will also install {{site.data.var.ee}} on your VM or Docker container. For that installation, you should also review the following:
 
@@ -239,7 +203,6 @@
 
 ## Additional options
 
->>>>>>> 168052f6
 You can also install additional [optional software]({{ page.baseurl }}/install-gde/prereq/optional.html). These packages should be installed on the local VM.
 
 #### Next step:
