--- conflicted
+++ resolved
@@ -16,11 +16,7 @@
 
 <h2 id="m2devgde-cache-implementation">Payments implementation</h2>
 
-<<<<<<< HEAD
-In the Magento system, payment methods are structured as follows: all abstract logic common for all payment methods is located in a separate module, the implementations of particular methods are located in corresponding modules, grouped by payment gateway or by type. This enables you to easily configure the set of payment methods your store provides by disabling the modules for the solutions you are not interested in.
-=======
-In the Magento system, payment methods are structured as follows: all abstract logic common for all payments methods in located in a separate module, and the implementations of particular methods are located in corresponding modules, grouped by payment gateway or by type. This enables you to easily configure the set of payment methods your store provides by disabling the modules for the solutions you are not interested in.
->>>>>>> 354d3725
+In the Magento system, payment methods are structured as follows: all abstract logic common for all payments methods in located in a separate module, and the implementations of particular methods are located in the corresponding modules, grouped by payment gateway or by type. This enables you to easily configure the set of payment methods your store provides by disabling the modules for the solutions you are not interested in.
 
 The next section gives an overview of all payment modules and recommendations on payment module disabling and enabling.
 
