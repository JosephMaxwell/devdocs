--- conflicted
+++ resolved
@@ -114,13 +114,6 @@
 <div class="bs-callout bs-callout-info" id="info">
     <p>As a result of this change, you must first <em>uninstall</em> the Magento software and then reinstall it.</p>
 </div>
-<<<<<<< HEAD
-=======
-
-
-
->>>>>>> 506d1434
-
 {% include install/versionbeta10upgr.html %}
 
 For details, see <a href="{{ site.gdeurl }}install-gde/install/install-cli-install.html#instgde-install-magento-updatebeta11">Updating to version 0.42.0-beta11 or later from beta10 or earlier</a>
