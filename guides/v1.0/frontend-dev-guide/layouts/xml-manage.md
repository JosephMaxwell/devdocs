---
layout: default
group: fedg
subgroup: B_Layouts
title: Common layout customization tasks
menu_title: Common layout customization tasks
menu_order: 6
github_link: frontend-dev-guide/layouts/xml-manage.md
---

<h2>Introduction</h2>

<<<<<<< HEAD
This article describes the following typical layout customization tasks:

=======
This article shows how to perform typical layout customization tasks.

The following tasks are described:

>>>>>>> 1e7e2b22
*	<a href="#layout_markup_columns">Set the page layout</a>
*	<a href="#layout_markup_css">Add CSS and JavaScript in &lt;head&gt;</a>
*	<a href="#layout_markup_css_remove">Remove CSS and JavaScript in &lt;head&gt;</a>
*	<a href="#create_cont">Create a container</a>
*	<a href="#ref_container">Reference a container</a>
*	<a href="#xml-manage-block">Create a block</a>
*	<a href="#set_template">Set the template used by a block</a>
*	<a href="#layout_markup_modify-block">Modify block arguments</a>
*	<a href="#xml-manage-ref-block">Reference a block</a>
*	<a href="#layout_markup_block-properties">Use block object methods to set block properties</a>
*	<a href="#layout_markup_rearrange">Rearrange elements</a>
*	<a href="#layout_markup_remove_elements">Remove elements</a>
*	<a href="#layout_markup_replace_elements">Replace elements</a>

<div class="bs-callout bs-callout-info" id="info">
<span class="glyphicon-class">
  <p>To ensure stability and secure your customizations from being deleted during upgrade, do not change out-of-the-box Magento module and theme layouts. To customize layout, create extending and overriding layout files in your custom theme.</p></span>
</div>

<<<<<<< HEAD
=======

>>>>>>> 1e7e2b22
<h2 id="layout_markup_columns">Set the page layout</h2>

The type of page layout to be used for a certain page is defined in the page configuration file, in the `layout` attribute of the root <code>&lt;page&gt;</code> node.

Example:
Change the layout of Advanced Search page from default "1-column" to "2-column with left bar". To do this, extend `catalogsearch_advanced_index.xml` in your theme by adding the following layout:

<b><code>app/design/frontend/&lt;Vendor&gt;/&lt;theme&gt;/Magento_CatalogSearch/layout/catalogsearch_advanced_index.xml</code></b>
<pre>
&lt;page&nbsp;xmlns:xsi=&quot;http://www.w3.org/2001/XMLSchema-instance&quot;&nbsp;layout=&quot;2columns-left&quot;&nbsp;xsi:noNamespaceSchemaLocation=&quot;../../../../../../../lib/internal/Magento/Framework/View/Layout/etc/page_configuration.xsd&quot;&gt;
...
&lt;/page&gt;
</pre>

<h2 id="layout_markup_css">Add JavaScript and CSS</h2>

JavaScript, CSS and other static assets are added in the `<head>` section of a <a href="{{site.gdeurl}}frontend-dev-guide/layouts/layout-types.html#layout-types-conf" target="_blank">page configuration</a> file. The default look of a Magento store page `<head>` is defined by `app/code/Magento/Theme/view/frontend/layout/default_head_blocks.xml`. The recommended way to add CSS and JavaScript is to extend this file in your custom theme, and add the assets there.
<<<<<<< HEAD
Following is a sample of a file you must add:
=======
Following is a sample of a file you need to add:
>>>>>>> 1e7e2b22

`app/design/frontend/<Vendor>/<theme>/Magento_Theme/layout/default_head_blocks.xml`

<pre>
&lt;page&nbsp;xmlns:xsi=&quot;http://www.w3.org/2001/XMLSchema-instance&quot;&nbsp;xsi:noNamespaceSchemaLocation=&quot;../../../../../../../lib/internal/Magento/Framework/View/Layout/etc/page_configuration.xsd&quot;&gt;
&nbsp;&nbsp;&nbsp;&nbsp;&lt;head&gt;
&nbsp;&nbsp;&nbsp;&nbsp;&nbsp;&nbsp;&nbsp;&nbsp;&lt;css&nbsp;src=&quot;css/my-styles.css&quot;/&gt;
&nbsp;&nbsp;&nbsp;&nbsp;&nbsp;&nbsp;&nbsp;&nbsp;&lt;link&nbsp;src=&quot;sample.js&quot;/&gt;
&nbsp;&nbsp;&nbsp;&nbsp;&nbsp;&nbsp;&nbsp;&nbsp;&lt;script&nbsp;src=&quot;Magento_Catalog::js/sample1.js&quot;/&gt;
&nbsp;&nbsp;&nbsp;&nbsp;&lt;/head&gt;
&lt;/page&gt;

</pre>

You can use either `<link src="sample.js"/>` or `<script src="sample.js"/>` instruction to add a JavaScript file to your theme.

<h2 id="layout_markup_css_remove">Remove JavaScript and CSS</h2>

To remove the JavaScript and CSS resources linked in a page `<head>`, make a change similar to the following in a theme extending file:

`app/design/frontend/<Vendor>/<theme>/Magento_Theme/layout/default_head_blocks.xml`

<pre>
&lt;page&gt;
&nbsp;&nbsp;&nbsp;&lt;head&gt;
&nbsp;&nbsp;&nbsp;&nbsp;&nbsp;&nbsp;&nbsp;&nbsp;&lt;remove&nbsp;src=&quot;css/styles-m.css&quot;&nbsp;/&gt;
&nbsp;&nbsp;&nbsp;&nbsp;&nbsp;&nbsp;&nbsp;&nbsp;&lt;remove&nbsp;src=&quot;my-js.js&quot;/&gt;
&nbsp;&nbsp;&nbsp;&nbsp;&nbsp;&nbsp;&nbsp;&nbsp;&lt;remove&nbsp;src=&quot;Magento_Catalog::js/compare.js&quot;&nbsp;/&gt;
&nbsp;&nbsp;&nbsp;&lt;/head&gt;
&lt;/page&gt;

</pre>

Note, that if a static asset is added with a module path (for example `Magento_Catalog::js/sample.js`) in the initial layout, you need to specify the module path as well when removing the asset.



<h2 id="create_cont">Create a container</h2>

Use the following sample to create (declare) a container:

<pre>&lt;container name="some.container" as="someContainer" label="Some Container" htmlTag="div" htmlClass="some-container" /></pre>


<h2 id="ref_container">Reference a container</h2>

To update a container use the <a href="{{site.gdeurl}}frontend-dev-guide/layouts/xml-instructions.html#fedg_layout_xml-instruc_ex_ref" target="_blank">`<referenceContainer>`</a> instruction.

Example: add links to the page header panel.

<pre>
&lt;referenceContainer&nbsp;name=&quot;header.panel&quot;&gt;
&nbsp;&nbsp;&nbsp;&nbsp;&nbsp;&nbsp;&nbsp;&nbsp;&lt;block&nbsp;class=&quot;Magento\Framework\View\Element\Html\Links&quot;&nbsp;name=&quot;header.links&quot;&gt;
&nbsp;&nbsp;&nbsp;&nbsp;&nbsp;&nbsp;&nbsp;&nbsp;&nbsp;&nbsp;&nbsp;&nbsp;&lt;arguments&gt;
&nbsp;&nbsp;&nbsp;&nbsp;&nbsp;&nbsp;&nbsp;&nbsp;&nbsp;&nbsp;&nbsp;&nbsp;&nbsp;&nbsp;&nbsp;&nbsp;&lt;argument&nbsp;name=&quot;css_class&quot;&nbsp;xsi:type=&quot;string&quot;&gt;header&nbsp;links&lt;/argument&gt;
&nbsp;&nbsp;&nbsp;&nbsp;&nbsp;&nbsp;&nbsp;&nbsp;&nbsp;&nbsp;&nbsp;&nbsp;&lt;/arguments&gt;
&nbsp;&nbsp;&nbsp;&nbsp;&nbsp;&nbsp;&nbsp;&nbsp;&lt;/block&gt;
&lt;/referenceContainer&gt;
</pre>


<h2 id="xml-manage-block">Create a block</h2>

Blocks are created (declared) using the <a href="{{site.gdeurl}}frontend-dev-guide/layouts/xml-instructions.html#fedg_layout_xml-instruc_ex_block" target="_blank">`<block>`</a> instruction.

Example: add a block with a product SKU information.

<pre>
&lt;block&nbsp;class=&quot;Magento\Catalog\Block\Product\View\Description&quot;&nbsp;name=&quot;product.info.sku&quot;&nbsp;template=&quot;product/view/attribute.phtml&quot;&nbsp;after=&quot;product.info.type&quot;&gt;
&nbsp;&nbsp;&nbsp;&nbsp;&lt;arguments&gt;
&nbsp;&nbsp;&nbsp;&nbsp;&nbsp;&nbsp;&nbsp;&nbsp;&lt;argument&nbsp;name=&quot;at_call&quot;&nbsp;xsi:type=&quot;string&quot;&gt;getSku&lt;/argument&gt;
&nbsp;&nbsp;&nbsp;&nbsp;&nbsp;&nbsp;&nbsp;&nbsp;&lt;argument&nbsp;name=&quot;at_code&quot;&nbsp;xsi:type=&quot;string&quot;&gt;sku&lt;/argument&gt;
&nbsp;&nbsp;&nbsp;&nbsp;&nbsp;&nbsp;&nbsp;&nbsp;&lt;argument&nbsp;name=&quot;css_class&quot;&nbsp;xsi:type=&quot;string&quot;&gt;sku&lt;/argument&gt;
&nbsp;&nbsp;&nbsp;&nbsp;&lt;/arguments&gt;
&lt;/block&gt;

</pre>

<h2 id="xml-manage-ref-block">Reference a block</h2>

To update a block use the <a href="{{site.gdeurl}}frontend-dev-guide/layouts/xml-instructions.html#fedg_layout_xml-instruc_ex_ref" target="_blank">`<referenceBlock>`</a> instruction.

Example: pass the image to the `logo` block.

<pre>
&lt;referenceBlock&nbsp;name=&quot;logo&quot;&gt;
&nbsp;&nbsp;&nbsp;&nbsp;&nbsp;&nbsp;&nbsp;&nbsp;&lt;arguments&gt;
&nbsp;&nbsp;&nbsp;&nbsp;&nbsp;&nbsp;&nbsp;&nbsp;&nbsp;&nbsp;&nbsp;&nbsp;&lt;argument&nbsp;name=&quot;logo_file&quot;&nbsp;xsi:type=&quot;string&quot;&gt;images/logo.png&lt;/argument&gt;
&nbsp;&nbsp;&nbsp;&nbsp;&nbsp;&nbsp;&nbsp;&nbsp;&lt;/arguments&gt;
&lt;/referenceBlock&gt;
</pre>

<h2 id="set_template">Set the template used by a block</h2>

To setup template for a block, use the `template` attribute.

Example: change template of the page title block.

<pre>

&lt;referenceBlock&nbsp;name=&quot;page.main.title&quot;&nbsp;template=&quot;html/title_new.phtml&quot;/&gt;

</pre>

<<<<<<< HEAD

=======
>>>>>>> 1e7e2b22
<h2 id="layout_markup_modify-block">Modify block arguments</h2>

To modify block arguments, use the `<referenceBlock>` instruction.

Example: change the value of the existing block argument and add a new argument.

Initial block declaration:
<pre>
...
&lt;block&nbsp;class=&quot;Namespace_Module_Block_Type&quot;&nbsp;name=&quot;block.example&quot;&gt;
&nbsp;&nbsp;&nbsp;&nbsp;&lt;arguments&gt;
&nbsp;&nbsp;&nbsp;&nbsp;&nbsp;&nbsp;&nbsp;&nbsp;&lt;argument&nbsp;name=&quot;label&quot;&nbsp;xsi:type=&quot;string&quot;&gt;Block&nbsp;Label&lt;/argument&gt;
&nbsp;&nbsp;&nbsp;&nbsp;&lt;/arguments&gt;
&lt;/block&gt;
...
</pre>

Extending layout:

<pre>
...
&lt;referenceBlock&nbsp;name=&quot;block.example&quot;&gt;
&nbsp;&nbsp;&nbsp;&nbsp;&lt;arguments&gt;
&nbsp;&nbsp;&nbsp;&nbsp;&nbsp;&nbsp;&nbsp;&nbsp;&lt;!--&nbsp;Modified&nbsp;block&nbsp;argument&nbsp;-&gt;
&nbsp;&nbsp;&nbsp;&nbsp;&nbsp;&nbsp;&nbsp;&nbsp;&lt;argument&nbsp;name=&quot;label&quot;&nbsp;xsi:type=&quot;string&quot;&gt;New&nbsp;Block&nbsp;Label&lt;/argument&gt;
&nbsp;&nbsp;&nbsp;&nbsp;&nbsp;&nbsp;&nbsp;&nbsp;&lt;!-&nbsp;Newly&nbsp;added&nbsp;block&nbsp;argument&nbsp;-&gt;
&nbsp;&nbsp;&nbsp;&nbsp;&nbsp;&nbsp;&nbsp;&nbsp;&lt;argument&nbsp;name=&quot;custom_label&quot;&nbsp;xsi:type=&quot;string&quot;&gt;Custom&nbsp;Block&nbsp;Label&lt;/argument&gt;
&nbsp;&nbsp;&nbsp;&nbsp;&lt;/arguments&gt;
&lt;/referenceBlock&gt;&nbsp;
...
</pre>

<h2 id="layout_markup_block-properties">Use block object methods to set block properties</h2>

Block object methods are accessed using the <a href="{{site.gdeurl}}frontend-dev-guide/layouts/xml-instructions.html#fedg_layout_xml-instruc_ex_act"><code>&lt;action&gt;</code></a> instruction.

Example: Set a page title using the `setPageTitle()` method.

Extending layout:

<pre>
...
&lt;referenceBlock&nbsp;name=&quot;page.main.title&quot;&gt;
&nbsp;&nbsp;&nbsp;&nbsp;&lt;action&nbsp;method=&quot;setPageTitle&quot;&gt;
&nbsp;&nbsp;&nbsp;&nbsp;&nbsp;&nbsp;&nbsp;&nbsp;&lt;argument&nbsp;translate=&quot;true&quot;&nbsp;name=&quot;title&quot;&nbsp;xsi:type=&quot;string&quot;&gt;Catalog&nbsp;Advanced&nbsp;Search&lt;/argument&gt;
&nbsp;&nbsp;&nbsp;&nbsp;&lt;/action&gt;
&lt;/referenceBlock&gt;
...
</pre>

<h2 id="layout_markup_rearrange">Rearrange elements</h2>

In layout files you can change the elements order on a page. This can be done using one of the following:

* <a href="{{site.gdeurl}}frontend-dev-guide/layouts/xml-instructions.html#fedg_layout_xml-instruc_ex_mv" target="_blank">`<move>` instruction</a>: allows changing elements' order and parent.
* <a href="{{site.gdeurl}}frontend-dev-guide/layouts/xml-instructions.html#fedg_xml-instrux_before-after" target="_blank">`before` and `after` attributes of `<block>`</a>: allows changing elements' order within one parent.

<p></p>
Example of `<move>` usage:
put the stock availability and SKU blocks next to the product price on a product page.

In the Magento Blank theme these elements are located as follows:

<img src="{{ site.baseurl }}common/images/layout_image1.png" />

Let's place the stock availability and SKU blocks after product price block on a product page, and move the review block out of the product-info-price container.
To do this, add the extending `catalog_product_view.xml` in the `app/design/frontend/OrangeCo/orange/Magento_Catalog/layout/` directory:
<pre>
&lt;page&nbsp;layout=&quot;1column&quot;&nbsp;xmlns:xsi=&quot;http://www.w3.org/2001/XMLSchema-instance&quot;&nbsp;xsi:noNamespaceSchemaLocation=&quot;../../../../../../../lib/internal/Magento/Framework/View/Layout/etc/page_configuration.xsd&quot;&gt;
&nbsp;&nbsp;&nbsp;&nbsp;&lt;body&gt;
&nbsp;&nbsp;&nbsp;&nbsp;&nbsp;&nbsp;&nbsp;&nbsp;&lt;move&nbsp;element=&quot;product.info.stock.sku&quot;&nbsp;destination=&quot;product.info.price&quot;&nbsp;after=&quot;product.price.final&quot;/&gt;
&nbsp;&nbsp;&nbsp;&nbsp;&nbsp;&nbsp;&nbsp;&nbsp;&lt;move&nbsp;element=&quot;product.info.review&quot;&nbsp;destination=&quot;product.info.main&quot;&nbsp;before=&quot;product.info.price&quot;/&gt;
&nbsp;&nbsp;&nbsp;&nbsp;&lt;/body&gt;
&lt;/page&gt;
</pre>

This would make the product page look like following:

<img src="{{ site.baseurl }}common/images/layout_image2.png" />

<div class="bs-callout bs-callout-info" id="info">
<span class="glyphicon-class">
<<<<<<< HEAD
  <p>To learn how to locate the layout file you need to customize, see <a href="{{site.gdeurl}}frontend-dev-guide/themes/debug-theme.html" target="_blank">Locate templates, layouts, and styles</a>.</p></span>
=======
  <p>To learn how to locate the layout file you need to customize, refer to the <a href="{{site.gdeurl}}frontend-dev-guide/themes/debug-theme.html" target="_blank">Locate templates, layouts, and styles</a> article.</p></span>
>>>>>>> 1e7e2b22
</div>

<h2 id="layout_markup_remove_elements">Remove elements</h2>

Elements are removed using the `<remove>` instruction.

Example: remove the Compare Products sidebar block from all store pages. This block is declared in `app/code/Magento/Catalog/view/frontend/layout/default.xml`:

<pre>
&lt;page&nbsp;xmlns:xsi=&quot;http://www.w3.org/2001/XMLSchema-instance&quot;&nbsp;xsi:noNamespaceSchemaLocation=&quot;../../../../../../../lib/internal/Magento/Framework/View/Layout/etc/page_configuration.xsd&quot;&gt;
&nbsp;&nbsp;&nbsp;&nbsp;&lt;body&gt;
...
&nbsp;&nbsp;&nbsp;&nbsp;&nbsp;&nbsp;&nbsp;&nbsp;&lt;referenceContainer&nbsp;name=&quot;sidebar.additional&quot;&gt;
&nbsp;&nbsp;&nbsp;&nbsp;&nbsp;&nbsp;&nbsp;&nbsp;&nbsp;&nbsp;&nbsp;&nbsp;&lt;block&nbsp;class=&quot;Magento\Catalog\Block\Product\Compare\Sidebar&quot;&nbsp;name=&quot;catalog.compare.sidebar&quot;&nbsp;template=&quot;product/compare/sidebar.phtml&quot;/&gt;
&nbsp;&nbsp;&nbsp;&nbsp;&nbsp;&nbsp;&nbsp;&nbsp;&lt;/referenceContainer&gt;
...
&nbsp;&nbsp;&nbsp;&nbsp;&lt;/body&gt;
&lt;/page&gt;
</pre>

<<<<<<< HEAD
To remove the block, add an extending `default.xml` in your theme:
=======
To remove the block, add the extending `default.xml` in your theme:
>>>>>>> 1e7e2b22
`app/design/frontend/<Vendor>/<theme>/Magento_Catalog/layout/default.xml`

In this file, add the `<remove>` instruction:
<pre>
&lt;page&nbsp;xmlns:xsi=&quot;http://www.w3.org/2001/XMLSchema-instance&quot;&nbsp;xsi:noNamespaceSchemaLocation=&quot;../../../../../../../lib/internal/Magento/Framework/View/Layout/etc/page_configuration.xsd&quot;&gt;
&nbsp;&nbsp;&nbsp;&nbsp;&lt;body&gt;
...
&nbsp;&nbsp;&nbsp;&nbsp;&nbsp;&nbsp;&nbsp;&nbsp;&lt;remove&nbsp;name=&quot;catalog.compare.sidebar&quot;&nbsp;/&gt;
...
&nbsp;&nbsp;&nbsp;&nbsp;&lt;/body&gt;
&lt;/page&gt;
</pre>

<h2 id="layout_markup_replace_elements">Replace elements</h2>

To replace an element, <a href="{{ site.gdeurl }}frontend-dev-guide/layouts/xml-instructions.html#fedg_layout_xml-instruc_ex_rem" target="_blank">remove it</a> and add a new one.


#### Related topics:

*	<a href="{{ site.gdeurl }}frontend-dev-guide/layouts/xml-instructions.html" target="_blank">Layout instructions</a>
*	<a href="{{ site.gdeurl }}frontend-dev-guide/layouts/layout-extend.html" target="_blank">Extend a layout</a>
*	<a href="{{ site.gdeurl }}frontend-dev-guide/responsive-web-design/theme-best-practices.html" target="_blank">Theme design best practices</a><|MERGE_RESOLUTION|>--- conflicted
+++ resolved
@@ -10,15 +10,8 @@
 
 <h2>Introduction</h2>
 
-<<<<<<< HEAD
 This article describes the following typical layout customization tasks:
 
-=======
-This article shows how to perform typical layout customization tasks.
-
-The following tasks are described:
-
->>>>>>> 1e7e2b22
 *	<a href="#layout_markup_columns">Set the page layout</a>
 *	<a href="#layout_markup_css">Add CSS and JavaScript in &lt;head&gt;</a>
 *	<a href="#layout_markup_css_remove">Remove CSS and JavaScript in &lt;head&gt;</a>
@@ -38,10 +31,6 @@
   <p>To ensure stability and secure your customizations from being deleted during upgrade, do not change out-of-the-box Magento module and theme layouts. To customize layout, create extending and overriding layout files in your custom theme.</p></span>
 </div>
 
-<<<<<<< HEAD
-=======
-
->>>>>>> 1e7e2b22
 <h2 id="layout_markup_columns">Set the page layout</h2>
 
 The type of page layout to be used for a certain page is defined in the page configuration file, in the `layout` attribute of the root <code>&lt;page&gt;</code> node.
@@ -59,11 +48,7 @@
 <h2 id="layout_markup_css">Add JavaScript and CSS</h2>
 
 JavaScript, CSS and other static assets are added in the `<head>` section of a <a href="{{site.gdeurl}}frontend-dev-guide/layouts/layout-types.html#layout-types-conf" target="_blank">page configuration</a> file. The default look of a Magento store page `<head>` is defined by `app/code/Magento/Theme/view/frontend/layout/default_head_blocks.xml`. The recommended way to add CSS and JavaScript is to extend this file in your custom theme, and add the assets there.
-<<<<<<< HEAD
-Following is a sample of a file you must add:
-=======
-Following is a sample of a file you need to add:
->>>>>>> 1e7e2b22
+The following file is a sample of a file you must add:
 
 `app/design/frontend/<Vendor>/<theme>/Magento_Theme/layout/default_head_blocks.xml`
 
@@ -99,14 +84,11 @@
 
 Note, that if a static asset is added with a module path (for example `Magento_Catalog::js/sample.js`) in the initial layout, you need to specify the module path as well when removing the asset.
 
-
-
 <h2 id="create_cont">Create a container</h2>
 
 Use the following sample to create (declare) a container:
 
 <pre>&lt;container name="some.container" as="someContainer" label="Some Container" htmlTag="div" htmlClass="some-container" /></pre>
-
 
 <h2 id="ref_container">Reference a container</h2>
 
@@ -124,7 +106,6 @@
 &lt;/referenceContainer&gt;
 </pre>
 
-
 <h2 id="xml-manage-block">Create a block</h2>
 
 Blocks are created (declared) using the <a href="{{site.gdeurl}}frontend-dev-guide/layouts/xml-instructions.html#fedg_layout_xml-instruc_ex_block" target="_blank">`<block>`</a> instruction.
@@ -168,10 +149,6 @@
 
 </pre>
 
-<<<<<<< HEAD
-
-=======
->>>>>>> 1e7e2b22
 <h2 id="layout_markup_modify-block">Modify block arguments</h2>
 
 To modify block arguments, use the `<referenceBlock>` instruction.
@@ -254,11 +231,7 @@
 
 <div class="bs-callout bs-callout-info" id="info">
 <span class="glyphicon-class">
-<<<<<<< HEAD
   <p>To learn how to locate the layout file you need to customize, see <a href="{{site.gdeurl}}frontend-dev-guide/themes/debug-theme.html" target="_blank">Locate templates, layouts, and styles</a>.</p></span>
-=======
-  <p>To learn how to locate the layout file you need to customize, refer to the <a href="{{site.gdeurl}}frontend-dev-guide/themes/debug-theme.html" target="_blank">Locate templates, layouts, and styles</a> article.</p></span>
->>>>>>> 1e7e2b22
 </div>
 
 <h2 id="layout_markup_remove_elements">Remove elements</h2>
@@ -279,11 +252,7 @@
 &lt;/page&gt;
 </pre>
 
-<<<<<<< HEAD
-To remove the block, add an extending `default.xml` in your theme:
-=======
 To remove the block, add the extending `default.xml` in your theme:
->>>>>>> 1e7e2b22
 `app/design/frontend/<Vendor>/<theme>/Magento_Catalog/layout/default.xml`
 
 In this file, add the `<remove>` instruction:
