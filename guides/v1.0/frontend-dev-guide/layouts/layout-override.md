---
layout: default
group: 
subgroup: B_Layouts
title: Override a layout
menu_title: Override a layout
menu_order: 4
github_link: frontend-dev-guide/layouts/layout-override.md
---

<h2 id="fedg_layout_override_overview">Overview</h2>

Not all layout customizations can be performed by <a href="{{ site.gdeurl }}frontend-dev-guide/layouts/layout-extend.html">extending</a> existing layouts. If the amount of customizations is large, you can use the overriding function for the needed layout file. This means that the new file that you place in the theme will be used instead of the parent theme's file.

<<<<<<< HEAD
=======
In this article both, <a href="{{site.gdeurl}}frontend-dev-guide/layouts/layout-types.html#layout-types-page" target="_blank">page layouts</a>, <a href="{{site.gdeurl}}frontend-dev-guide/layouts/layout-types.html#layout-types-conf" target="_blank">page configurations</a>, and <a href="{{site.gdeurl}}frontend-dev-guide/layouts/layout-types.html#layout-types-gen" target="_blank">generic layouts</a> are referenced to as *layot files*, as the mechanism of overriding is similar for them.


>>>>>>> 537f5c9a
Layout files with instructions that override the default or parent theme files are referred to as *overriding layout files*.

Examples of customizations that involve overriding layouts:

*	Suppressing method invocation.

	<div class="bs-callout bs-callout-info" id="info">
		<p>Overriding is not necessary if a block has an opposite method that cancels the effect of the originally invoked method. In this case, you can customize the layout by adding a layout file where the opposite method is invoked.</p>
	</div>

*	Modifying method arguments.
*	Canceling block/container removal using the remove directive.
*	Setting XML attributes of blocks and containers.

	<div class="bs-callout bs-callout-info" id="info">
		<p>Certain attributes, lilke <code>htmlClass</code>, <code>htmlId</code>, <code>label</code> attributes can be changed in <a href="{{site.gdeurl}}frontend-dev-guide/layouts/layout-extend.html" target="_blank">extending layouts</a>.</p>
	</div>
<p class="q">Question to reviewer: Are there any attributes that cannot be set/changed in extending layouts?</p>
*	Removing block arguments.
*	Modifying and suppressing handles inclusion.
*	Removing all handle instructions by declaring an overriding layout file with an empty handle.

<div class="bs-callout bs-callout-info" id="info">
		<p>Although the layout overriding mechanism provides great customization flexibility, it's possible to use it to add logically irrelevant changes. We strongly recommend you not make the changes described in the <a href="{{site.gdeurl}}frontend-dev-guide/layouts/xml-manage.html#layout_markup_bad">Before you start customizing layout</a> paragraph.</p>
	</div>
Although the layout overriding mechanism provides great customization flexibility, it's possible to use it to add logically irrelevant changes. We strongly recommend you not make the following changes:

*	Changing block name or alias. The name of a block should not be changed, as well as the alias of a block remaining in the same parent element.
*	Changing handle inheritance. For example, you should not change the page type parent handle.


<h2 id="fedg_layout_override_howto">How to override a layout</h2>

This section discusses how to override:

*	Default layout
*	Theme layout

<h3 id="fedg_layout_override_default">Override base layouts</h3>

To add an overriding default layout file (to override a default layout provided by the module):

<<<<<<< HEAD
1.	Create a layout file following our <a href="{{ site.gdeurl }}frontend-dev-guide/themes/theme-general.html#layout_conventions">layout file conventions</a>.
2.	Put it according to the location convention, that is:

<pre>__app/design/<areaname>/[your theme path]
  |__/[your namespace]_[your module]
    |__/layout
      |__/override
        |--[ name1 ].xml
        |--[ name2 ].xml</pre>

Where:
=======
2.	Put the layout file in the following location:

<pre>
__app/design/frontend/&lt;Vendor&gt;/&lt;theme&gt;
&nbsp;&nbsp;|__/&lt;Namespace_Module&gt;
&nbsp;&nbsp;&nbsp;&nbsp;|__/layout
&nbsp;&nbsp;&nbsp;&nbsp;&nbsp;&nbsp;|__/override
&nbsp;&nbsp;&nbsp;&nbsp;&nbsp;&nbsp;&nbsp;&nbsp;&nbsp;|__/base
&nbsp;&nbsp;&nbsp;&nbsp;&nbsp;&nbsp;&nbsp;&nbsp;&nbsp;&nbsp;&nbsp;|--&lt;layout1&gt;.xml
&nbsp;&nbsp;&nbsp;&nbsp;&nbsp;&nbsp;&nbsp;&nbsp;&nbsp;&nbsp;&nbsp;|--&lt;layout2&gt;.xml

</pre>

These files override the following layouts:
- 	`app/code/<Vendor>/<Namespace>/<Module>/layout/<layout1>.xml`
-   `app/code/<Vendor>/<Namespace>/<Module>/layout/<layout2>.xml`
>>>>>>> 537f5c9a

`[your theme path]` is a path to the theme relative to the themes directory.
`<areaname>` is the code of the application area the theme applies to (typically, `frontend` or `adminhtml`)

<h3 id="fedg_layout_override_theme">Override theme layouts</h3>

To add an overriding theme file (to override parent layout):

1.	Create a layout file following the layout files conventions.
2.	Put it according to location convention, that is:

<pre>__app/design/area]/[your theme path]
  |__/[your namespace]_[your module]
    |__/layout
      |__/override
        |__/[parent _theme]
          |--[name1].xml
          |--[name2].xml</pre>

<<<<<<< HEAD
Where:
=======
<pre>
__app/design/frontend/&lt;Vendor&gt;/&lt;theme&gt;
&nbsp;&nbsp;|__/&lt;Namespace_Module&gt;
&nbsp;&nbsp;&nbsp;&nbsp;|__/layout
&nbsp;&nbsp;&nbsp;&nbsp;&nbsp;&nbsp;|__/override
&nbsp;&nbsp;&nbsp;&nbsp;&nbsp;&nbsp;&nbsp;&nbsp;&nbsp;|__/theme
&nbsp;&nbsp;&nbsp;&nbsp;&nbsp;&nbsp;&nbsp;&nbsp;&nbsp;&nbsp;&nbsp;&nbsp;|__/&lt;Vendor&gt;
&nbsp;&nbsp;&nbsp;&nbsp;&nbsp;&nbsp;&nbsp;&nbsp;&nbsp;&nbsp;&nbsp;&nbsp;&nbsp;&nbsp;&nbsp;|__/&lt;ancestor_theme&gt;
&nbsp;&nbsp;&nbsp;&nbsp;&nbsp;&nbsp;&nbsp;&nbsp;&nbsp;&nbsp;&nbsp;&nbsp;&nbsp;&nbsp;&nbsp;&nbsp;&nbsp;&nbsp;|--&lt;layout1&gt;.xml
&nbsp;&nbsp;&nbsp;&nbsp;&nbsp;&nbsp;&nbsp;&nbsp;&nbsp;&nbsp;&nbsp;&nbsp;&nbsp;&nbsp;&nbsp;&nbsp;&nbsp;&nbsp;|--&lt;layout2&gt;.xml
</pre>
>>>>>>> 537f5c9a

`[parent_theme]` is the code of the theme the new layout file belongs to. The parent theme can be a direct or indirect parent; that is, parent, grandparent, and so on.

#### Related topics:

<<<<<<< HEAD
*	<a href="{{ site.gdeurl }}frontend-dev-guide/layouts/layout-extend.html">Extend a layout</a>
*	<a href="{{ site.gdeurl }}frontend-dev-guide/themes/theme-create.html">Create a theme</a>
*	<a href="{{ site.gdeurl }}frontend-dev-guide/responsive-web-design/theme-best-practices.html">Theme design best practices</a>
*	<a href="{{ site.gdeurl }}frontend-dev-guide/css-topics/theme-ui-lib.html">Magento UI library</a>
*	<a href="{{ site.gdeurl }}frontend-dev-guide/layouts/xml-instructions.html">XML instructions</a>
*	<a href="{{ site.gdeurl }}frontend-dev-guide/layouts/xml-manage.html">XML instructions</a>
=======
*	<a href="{{ site.gdeurl }}frontend-dev-guide/layouts/layout-extend.html" target="_blank">Extend a layout</a>
*	<a href="{{ site.gdeurl }}frontend-dev-guide/themes/theme-create.html" target="_blank">Create a theme</a>
*	<a href="{{ site.gdeurl }}frontend-dev-guide/layouts/xml-instructions.html" target="_blank">Layout instructions</a>
>>>>>>> 537f5c9a
<|MERGE_RESOLUTION|>--- conflicted
+++ resolved
@@ -12,14 +12,13 @@
 
 Not all layout customizations can be performed by <a href="{{ site.gdeurl }}frontend-dev-guide/layouts/layout-extend.html">extending</a> existing layouts. If the amount of customizations is large, you can use the overriding function for the needed layout file. This means that the new file that you place in the theme will be used instead of the parent theme's file.
 
-<<<<<<< HEAD
-=======
 In this article both, <a href="{{site.gdeurl}}frontend-dev-guide/layouts/layout-types.html#layout-types-page" target="_blank">page layouts</a>, <a href="{{site.gdeurl}}frontend-dev-guide/layouts/layout-types.html#layout-types-conf" target="_blank">page configurations</a>, and <a href="{{site.gdeurl}}frontend-dev-guide/layouts/layout-types.html#layout-types-gen" target="_blank">generic layouts</a> are referenced to as *layot files*, as the mechanism of overriding is similar for them.
 
 
->>>>>>> 537f5c9a
 Layout files with instructions that override the default or parent theme files are referred to as *overriding layout files*.
 
+
+<h2>Examples of customizations that involve overriding layouts</h2>
 Examples of customizations that involve overriding layouts:
 
 *	Suppressing method invocation.
@@ -53,26 +52,14 @@
 
 This section discusses how to override:
 
-*	Default layout
-*	Theme layout
+*	<a href="{{site.gdeurl}}frontend-dev-guide/layouts/layout-overview.html#location" target="_blank">Base layout</a>
+*	<a href="{{site.gdeurl}}frontend-dev-guide/layouts/layout-overview.html#location" target="_blank">Theme layout</a>
 
 <h3 id="fedg_layout_override_default">Override base layouts</h3>
 
-To add an overriding default layout file (to override a default layout provided by the module):
+To add an overriding base layout file (to override a base layout provided by the module):
 
-<<<<<<< HEAD
-1.	Create a layout file following our <a href="{{ site.gdeurl }}frontend-dev-guide/themes/theme-general.html#layout_conventions">layout file conventions</a>.
-2.	Put it according to the location convention, that is:
 
-<pre>__app/design/<areaname>/[your theme path]
-  |__/[your namespace]_[your module]
-    |__/layout
-      |__/override
-        |--[ name1 ].xml
-        |--[ name2 ].xml</pre>
-
-Where:
-=======
 2.	Put the layout file in the following location:
 
 <pre>
@@ -89,29 +76,14 @@
 These files override the following layouts:
 - 	`app/code/<Vendor>/<Namespace>/<Module>/layout/<layout1>.xml`
 -   `app/code/<Vendor>/<Namespace>/<Module>/layout/<layout2>.xml`
->>>>>>> 537f5c9a
 
-`[your theme path]` is a path to the theme relative to the themes directory.
-`<areaname>` is the code of the application area the theme applies to (typically, `frontend` or `adminhtml`)
 
 <h3 id="fedg_layout_override_theme">Override theme layouts</h3>
 
-To add an overriding theme file (to override parent layout):
+To add an overriding theme file (to override a parent theme layout):
 
-1.	Create a layout file following the layout files conventions.
-2.	Put it according to location convention, that is:
+2.	Put the layout file in the following location:
 
-<pre>__app/design/area]/[your theme path]
-  |__/[your namespace]_[your module]
-    |__/layout
-      |__/override
-        |__/[parent _theme]
-          |--[name1].xml
-          |--[name2].xml</pre>
-
-<<<<<<< HEAD
-Where:
-=======
 <pre>
 __app/design/frontend/&lt;Vendor&gt;/&lt;theme&gt;
 &nbsp;&nbsp;|__/&lt;Namespace_Module&gt;
@@ -123,21 +95,10 @@
 &nbsp;&nbsp;&nbsp;&nbsp;&nbsp;&nbsp;&nbsp;&nbsp;&nbsp;&nbsp;&nbsp;&nbsp;&nbsp;&nbsp;&nbsp;&nbsp;&nbsp;&nbsp;|--&lt;layout1&gt;.xml
 &nbsp;&nbsp;&nbsp;&nbsp;&nbsp;&nbsp;&nbsp;&nbsp;&nbsp;&nbsp;&nbsp;&nbsp;&nbsp;&nbsp;&nbsp;&nbsp;&nbsp;&nbsp;|--&lt;layout2&gt;.xml
 </pre>
->>>>>>> 537f5c9a
 
-`[parent_theme]` is the code of the theme the new layout file belongs to. The parent theme can be a direct or indirect parent; that is, parent, grandparent, and so on.
 
 #### Related topics:
 
-<<<<<<< HEAD
-*	<a href="{{ site.gdeurl }}frontend-dev-guide/layouts/layout-extend.html">Extend a layout</a>
-*	<a href="{{ site.gdeurl }}frontend-dev-guide/themes/theme-create.html">Create a theme</a>
-*	<a href="{{ site.gdeurl }}frontend-dev-guide/responsive-web-design/theme-best-practices.html">Theme design best practices</a>
-*	<a href="{{ site.gdeurl }}frontend-dev-guide/css-topics/theme-ui-lib.html">Magento UI library</a>
-*	<a href="{{ site.gdeurl }}frontend-dev-guide/layouts/xml-instructions.html">XML instructions</a>
-*	<a href="{{ site.gdeurl }}frontend-dev-guide/layouts/xml-manage.html">XML instructions</a>
-=======
 *	<a href="{{ site.gdeurl }}frontend-dev-guide/layouts/layout-extend.html" target="_blank">Extend a layout</a>
 *	<a href="{{ site.gdeurl }}frontend-dev-guide/themes/theme-create.html" target="_blank">Create a theme</a>
-*	<a href="{{ site.gdeurl }}frontend-dev-guide/layouts/xml-instructions.html" target="_blank">Layout instructions</a>
->>>>>>> 537f5c9a
+*	<a href="{{ site.gdeurl }}frontend-dev-guide/layouts/xml-instructions.html" target="_blank">Layout instructions</a>