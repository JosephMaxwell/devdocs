---
layout: default
group: 
subgroup: B_Layouts
title: Extend a layout
menu_title: Extend a layout
menu_order: 3
github_link: frontend-dev-guide/layouts/layout-extend.md
---

<h2 id="fedg_layout_extend_merge">Create a theme merging file</h2>

<<<<<<< HEAD
Rather than copy extensive layout code and modify what you want to change, in the Magento system, you must create only a *theme merging file* that contains the changes you want.
=======
Rather than copy extensive page layout or page configuration code and modify what you want to change, in the Magento system, you must create only a *theme extending file* that contains the changes you want. In this article both, <a href="{{site.gdeurl}}frontend-dev-guide/layouts/layout-types.html#layout-types-page" target="_blank">page layouts</a>, <a href="{{site.gdeurl}}frontend-dev-guide/layouts/layout-types.html#layout-types-conf" target="_blank">page configurations</a>, and <a href="{{site.gdeurl}}frontend-dev-guide/layouts/layout-types.html#layout-types-gen" target="_blank">generic layouts</a> are referenced to as *layot files*, as the mechanism of extending is similar for them.
>>>>>>> 537f5c9a

To add a theme merging file:

1.	Create a layout file following our <a href="{{ site.gdeurl }}frontend-dev-guide/themes/theme-general.html#layout_conventions">layout file conventions</a>.
2.	Place the theme merging file according to our location conventions; that is:

<pre>__app/design/<areaname>/[theme path]
 |__/[your namespace]_[your module name]
   |__/layout
     |--&lt;layout1>.xml
     |--&lt;layout2>.xml</pre>

Where:

*	`[theme_path]` is a path to the theme relative to the themes directory
*	`<areaname>` is the code of the application area to which the theme applies (typically, `adminhtml` or `frontend`)

<h2 id="fedg_layout_extend_merge">Merge layout files</h2>

Magento merges layout files as follows:

<<<<<<< HEAD
1.	For each layout file in the list:

	a.	Loads layout handle declaration and layout instructions.

	b.	Appends to the result in the following format:

	<script src="https://gist.github.com/xcomSteveJohnson/6c2e7a15fba5d8f14fad.js"></script>

	Where a `handle ID` is defined by the name of the corresponding layout file, and handle attributes are defined by the attributes of the root layout node of this layout file.

2.	Replaces the base URL placeholders in the result.
=======
1. For each layout file in the list:
	1. Loads layout handle declaration and layout instructions.
	2. Appends to the result in the following format:
<p class="q"> To the reviewer: could you plz provide an updated code sample if this is outdated </p>
<pre>
&lt;layouts&nbsp;xmlns:xsi=&quot;http://www.w3.org/2001/XMLSchema-instance&quot;&gt;
&nbsp;&nbsp;&nbsp;&nbsp;&lt;handle&nbsp;id=&quot;checkout_cart_index&quot;&nbsp;label=&quot;Shopping&nbsp;Cart&quot;&nbsp;type=&quot;page&quot;&nbsp;parent=&quot;default&quot;&gt;
&nbsp;&nbsp;&nbsp;&nbsp;&nbsp;&nbsp;&nbsp;&nbsp;&lt;!--&nbsp;Layout&nbsp;instructions&nbsp;from&nbsp;checkout_cart_index.xml&nbsp;--&gt;
&nbsp;&nbsp;&nbsp;&nbsp;&lt;/handle&gt;
&nbsp;&nbsp;&nbsp;&nbsp;&lt;handle&nbsp;id=&quot;checkout_onepage_index&quot;&nbsp;label=&quot;One&nbsp;Page&nbsp;Checkout&quot;&nbsp;type=&quot;page&quot;&nbsp;parent=&quot;default&quot;&gt;
&nbsp;&nbsp;&nbsp;&nbsp;&nbsp;&nbsp;&nbsp;&nbsp;&lt;!--&nbsp;Layout&nbsp;instructions&nbsp;from&nbsp;checkout_onepage_index.xml&nbsp;--&gt;
&nbsp;&nbsp;&nbsp;&nbsp;&lt;/handle&gt;
&nbsp;&nbsp;&nbsp;&nbsp;&lt;!--&nbsp;...&nbsp;--&gt;
&lt;/layouts&gt;
</pre>
Where a `handle ID` is defined by the name of the corresponding layout file, and handle attributes are defined by the attributes of the root layout node of this layout file.

2. Replaces the base URL placeholders in the result.
>>>>>>> 537f5c9a


#### Related topics:

*	<a href="{{ site.gdeurl }}frontend-dev-guide/layouts/layout-override.html">Override a layout</a>
*	<a href="{{ site.gdeurl }}frontend-dev-guide/themes/theme-create.html">Create a theme</a>
*	<a href="{{ site.gdeurl }}frontend-dev-guide/responsive-web-design/theme-best-practices.html">Theme design best practices</a>
*	<a href="{{ site.gdeurl }}frontend-dev-guide/css-topics/theme-ui-lib.html">Magento UI library</a>
*	<a href="{{ site.gdeurl }}frontend-dev-guide/layouts/xml-instructions.html">XML instructions</a>
*	<a href="{{ site.gdeurl }}frontend-dev-guide/layouts/xml-manage.html">XML instructions</a><|MERGE_RESOLUTION|>--- conflicted
+++ resolved
@@ -8,47 +8,27 @@
 github_link: frontend-dev-guide/layouts/layout-extend.md
 ---
 
-<h2 id="fedg_layout_extend_merge">Create a theme merging file</h2>
+<h2 id="fedg_layout_extend_merge">Create a theme extending file</h2>
 
-<<<<<<< HEAD
-Rather than copy extensive layout code and modify what you want to change, in the Magento system, you must create only a *theme merging file* that contains the changes you want.
-=======
 Rather than copy extensive page layout or page configuration code and modify what you want to change, in the Magento system, you must create only a *theme extending file* that contains the changes you want. In this article both, <a href="{{site.gdeurl}}frontend-dev-guide/layouts/layout-types.html#layout-types-page" target="_blank">page layouts</a>, <a href="{{site.gdeurl}}frontend-dev-guide/layouts/layout-types.html#layout-types-conf" target="_blank">page configurations</a>, and <a href="{{site.gdeurl}}frontend-dev-guide/layouts/layout-types.html#layout-types-gen" target="_blank">generic layouts</a> are referenced to as *layot files*, as the mechanism of extending is similar for them.
->>>>>>> 537f5c9a
 
-To add a theme merging file:
+To add a theme extending file:
 
-1.	Create a layout file following our <a href="{{ site.gdeurl }}frontend-dev-guide/themes/theme-general.html#layout_conventions">layout file conventions</a>.
-2.	Place the theme merging file according to our location conventions; that is:
+2.	Put the layot file in the following location:
+<pre>
+app/design/frontend/&lt;Vendor&gt;/&lt;theme&gt;
+&nbsp;|__/&lt;Namespace&gt;_&lt;Module&gt;
+&nbsp;&nbsp;&nbsp;|__/layout
+&nbsp;&nbsp;&nbsp;&nbsp;&nbsp;|--&amp;lt;layout1&gt;.xml
+&nbsp;&nbsp;&nbsp;&nbsp;&nbsp;|--&amp;lt;layout2&gt;.xml
+</pre>
 
-<pre>__app/design/<areaname>/[theme path]
- |__/[your namespace]_[your module name]
-   |__/layout
-     |--&lt;layout1>.xml
-     |--&lt;layout2>.xml</pre>
 
-Where:
 
-*	`[theme_path]` is a path to the theme relative to the themes directory
-*	`<areaname>` is the code of the application area to which the theme applies (typically, `adminhtml` or `frontend`)
-
-<h2 id="fedg_layout_extend_merge">Merge layout files</h2>
+<h2 id="fedg_layout_extend_merge">Processing extending layouts</h2>
 
 Magento merges layout files as follows:
 
-<<<<<<< HEAD
-1.	For each layout file in the list:
-
-	a.	Loads layout handle declaration and layout instructions.
-
-	b.	Appends to the result in the following format:
-
-	<script src="https://gist.github.com/xcomSteveJohnson/6c2e7a15fba5d8f14fad.js"></script>
-
-	Where a `handle ID` is defined by the name of the corresponding layout file, and handle attributes are defined by the attributes of the root layout node of this layout file.
-
-2.	Replaces the base URL placeholders in the result.
-=======
 1. For each layout file in the list:
 	1. Loads layout handle declaration and layout instructions.
 	2. Appends to the result in the following format:
@@ -67,7 +47,6 @@
 Where a `handle ID` is defined by the name of the corresponding layout file, and handle attributes are defined by the attributes of the root layout node of this layout file.
 
 2. Replaces the base URL placeholders in the result.
->>>>>>> 537f5c9a
 
 
 #### Related topics:
