---
layout: default
group: fedg
<<<<<<< HEAD
subgroup: 1_Themes
=======
subgroup: A_Themes
>>>>>>> ad9dd16e
title: Create a theme
menu_title: Create a theme
menu_order: 2
github_link: frontend-dev-guide/themes/theme-create.md
---

<h2 id="layout_theme_how-to_overview">Overview of Creating a Theme</h2>

This topic discusses how to start with the Magento 2 Blank theme and add to it a logo and some images. You can take the theme you create here and expand it further.

<h2 id="layout_theme_how-to_dirs">Setting Up Your Custom Theme Directory Structure</h2>

To create the directory structure for your common theme:

1.	Log in to your Magento server as a user with permissions to create directories and files in the Magento installation directory. (Typically, this is the web server user.)

2.	Change to `[your Magento install dir]/app/[area]`, where `[area]` is typically `frontend`.

	Centos example: `cd /var/www/html/magento2/app/frontend`

3.	Create a new directory named according to your vendor name (for example, `ExampleCorp`).

4.	Under the vendor directory, create a directory named according to your theme.

	A sample follows; yours will be different.

	<pre>app/design/[area]/
				├── [vendorName]/
						├──...[newTheme]/
							├── ...</pre>

<h2 id="fedg_layout_theme_how-to_declare">Declaring Your Theme</h2>

After you create a directory for your theme, you must create `theme.xml` containing the theme declaration and name, version, and parent theme name (if your theme inherits from another theme).

Add or copy from an existing `theme.xml` to your theme directory `app/design/[area]/[your vendor name]/[your theme name]` and add to it the following:

<script src="https://gist.github.com/xcomSteveJohnson/52ba4e2571c9e1f5482b.js"></script>

Log in to the Magento Admin and view the theme by clicking **Content** > **Design** > **Themes**.

A sample follows.

![Logging in to the Magento Admin enables you to see your new theme under Content > Design > Themes.]({{ site.baseurl }}common/images/layout_theme_new_admin.png)

<h2 id="fedg_layout_theme_how-to-images">Optionally Adding Images To Your Theme</h2>

To add your own theme images, add `app/design/[area]/[vendorName]/[themeName]/etc/view.xml` that contains configuration of all product image sizes used in the storefront.

Use the following steps:

1.	Log in to your Magento server as a user with permissions to create directories and files in the Magento installation directory. (Typically, this is the web server user.)

1.	Enter the following commands:

	<pre>cd [your Magento install dir]
	mkdir -p app/design/[area]/[vendorName]/[themeName]/etc</pre>

2.	Copy `view.xml` from the `etc` directory of an existing theme (for example, from the Blank theme) to your theme's `etc` directory.

3.	Configure all storefront product image sizes in `view.xml`.

	For example, you can make the category grid view product images square by specifying a size of 250 x 250 pixels.

	The following example shows an example:

	<script src="https://gist.github.com/xcomSteveJohnson/6bd0d569248e5a925a10.js"></script>

<h2 id="fedg_theme_how-to_static">Creating Directories for Static Files and Images</h2>

This section discusses how to add a directory for images. You can use the same procedure to add directories for other types of static files, such as CSS, fonts, and JavaScript.

In this section, the directory contains your store's logo.

1.	Log in to your Magento server as a user with permissions to create directories and files in the Magento installation directory. (Typically, this is the web server user.)

1.	Enter the following commands:

	<pre>cd [your Magento install dir]
	mkdir -p app/design/[area]/[vendorName]/[themeName]/web/images</pre>

2.	Add a logo image to that directory. The default logo image name is `logo.gif`.

	Allowed file extensions are `jpg`, `jpeg`, `gif`, or `png`.

	The logo image has no restrictions on file size or dimensions.

3.	To add a logo image in a format besides `gif` or using a name other than `logo.gif`, declare the name in `app/design/[area]/[vendorName]/[themeName]/Magento_Theme/layouts/default.xml` as follows:

	<script src="https://gist.github.com/xcomSteveJohnson/25a5d4121b4f4e259672.js"></script>

<h2 id="fedg_theme_how-to_preview">Previewing Your Theme</h2>

To preview your theme:

1.	Log in to your Magento server as a user with permissions to create directories and files in the Magento installation directory. (Typically, this is the web server user.)

1.	Enter the following commands:

	<pre>cd [your Magento install dir]
	mkdir -p app/design/[area]/[vendorName]/[themeName]/media</pre>

2.	Add a `preview.jpg` file to the directory.

	We recommend that the file size is 800 x 800 pixels.

1.	Log in to the Magento Admin as an administrator.

2.	Click **Content** > **Design** > **Store Designer**.

3.	If necessary, change to the store view containing the preview.

	The following figure shows an example:

	![The Magento Store Designer displays a preview of your theme.]({{ site.baseurl }}common/images/layout_theme_new_designer.png)

<h2 id="fedg_theme_how-to_structure">Your Theme Directory Structure Now</h2>

At this point your theme file structure looks as follows:

<pre>app/design/[area]/[vendorName]/
			├── [yourTheme]/
			│   ├── theme.xml
			│   ├── etc/
			│   │   ├── view.xml
			│   ├── media/
			│   │   ├── preview.jpg
			│   ├── web/
			│   │   ├── images
			│   │   │   ├── logo.png</pre>


#### Related topics:

*	<a href="{{ site.gdeurl }}frontend-dev-guide/responsive-web-design/theme-best-practices.html">Theme design best practices</a>
*	<a href="{{ site.gdeurl }}frontend-dev-guide/layouts/layout-xml.html">XML in themes</a>
*	<a href="{{ site.gdeurl }}frontend-dev-guide/css-topics/theme-ui-lib.html">Magento 2 UI library</a>
*	<a href="{{ site.gdeurl }}frontend-dev-guide/layouts/layout-xml.html">XML in layouts</a>
*	<a href="{{ site.gdeurl }}frontend-dev-guide/layouts/layout-extend.html">Extend a layout</a>
*	<a href="{{ site.gdeurl }}frontend-dev-guide/layouts/layout-override.html">Override a layout</a><|MERGE_RESOLUTION|>--- conflicted
+++ resolved
@@ -1,11 +1,7 @@
 ---
 layout: default
 group: fedg
-<<<<<<< HEAD
-subgroup: 1_Themes
-=======
 subgroup: A_Themes
->>>>>>> ad9dd16e
 title: Create a theme
 menu_title: Create a theme
 menu_order: 2
