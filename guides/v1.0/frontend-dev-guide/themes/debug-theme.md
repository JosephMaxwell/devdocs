--- conflicted
+++ resolved
@@ -1,11 +1,7 @@
 ---
 layout: default
 group: fedg
-<<<<<<< HEAD
-subgroup: 1_Themes
-=======
 subgroup: A_Themes
->>>>>>> ad9dd16e
 title: Locate templates, layouts, and styles
 menu_title: Locate templates, layouts, and styles
 menu_order: 6
