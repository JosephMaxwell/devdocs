---
layout: default
group: fedg
<<<<<<< HEAD
subgroup: 1_Themes
=======
subgroup: A_Themes
>>>>>>> ad9dd16e
title: Apply and configure a theme in Admin
menu_title: Apply and configure a theme in Admin
menu_order: 4
github_link: frontend-dev-guide/themes/theme-apply.md
---

<h2 id="theme-apply-overview">Overview</h2>
The article describes how to apply a theme for your store, disable cache and add a theme-independent logo.

<h2 id="theme-apply-apply">Disable the system cache</h2>

When Magento system cache is enabled, you must clear it each time to see your design changes reflected on a store front. To avoid this, disable certain system cache types while you make design changes.
To do this:

1. In Admin, go to **System** > **Tools** > **Cache** **Management**.
2. Select the Layouts, Blocks HTML output, View files fallback, View files pre-processing and Page Cache cache types.
2. In **Actions** select **Disable** and click **Submit**. The selected cache types show a red bar in the status area that reads DISABLED.
<p><img src="{{ site.baseurl }}common/images/cache.png" alt="Cache types disabled"></p>


<div class="bs-callout bs-callout-info" id="info">
  <p>If you apply a theme a second or subsequent time, you might need to manually clear the <code>pub/static/frontend/&lt;Vendor&gt;/&lt;theme&gt;</code> directory. This directory stores the <a href="{{site.gdeurl}}architecture/view/static-process.html">published</a> <a href="{{site.gdeurl}}frontend-dev-guide/themes/theme-structure.md">static files</a>.</p>
</div>


<h2 id="theme-apply-apply">Apply a theme</h2>
After you add your theme to the file system<!--ADDLINK -->, you can apply it to your store. You apply a theme in Admin.

To apply a theme:

1. In Admin go to **CONTENT** > **Design** > **Themes**. Make sure your theme appears in the theme list.
2. Go to **Stores** > **Configuration** > **Design**.
3. In the **Scope** drop-down field, select the store view where you want to apply the theme.
4. On the **Design Theme** tab, select your newly created theme in the **Design Theme** drop-down.
5. Click **Save Config**.
6. To see your changes applied, Reload the store front pages.

If caching is enabled in your Magento Admin panel, you must <a href="#theme-apply-clear">clear the cache</a> to see the changes applied.
<!--ADDLINK-->

<h2 id="theme-apply-except">Add a design exception</h2>
Design exceptions enable you to specify an alternative theme for particular user-agents, instead of creating a separate store views for them.
To add a design exception:

1. In the Admin panel go to **CONTENT** > **Design** > **Themes** and make sure your theme appeared in the list of available themes.
2. Go to **Stores** > **Configuration** > **Design**.
3. In the **Scope** drop-down field, select your website.
4. On the **Design Theme** tab next to **User-Agent Exceptions** click **Add**.
5. In the **Search String** box specify the user-agent using either normal strings or regular exceptions (PCRE). In the **Design Theme** drop-down list select the theme to be used for matching agent.
6. Click **Save Config**.

If caching is enabled in your Magento Admin panel, you must <a href="#theme-apply-clear">clear the cache</a> to see the changes applied.


<h2 id="theme-apply-logo">Add a theme-independent logo</h2>
You might want to set a permanent store logo, that displays on the store front no matter what theme is applied.
To add a permanent theme-independent logo:

1. In the Admin panel, go to **Stores** > **Configuration** > **Design**.
2. In the **Scope** drop-down, select the storeview.
3. In the **Design** section of the General configuration, expand the **Header** tab.
4. In the **Logo Image** field browse to the logo file saved in your file system.
6. Upload the file.
7. Click **Save Config**.

The logo you add here is stored in the `/pub/media/logo/default/` directory.


If caching is enabled in your Magento Admin panel, you must <a href="#theme-apply-clear">clear the cache</a> to see the changes applied.
<!--ADDLINK-->


<div class="bs-callout bs-callout-warning" id="warning">
  <p>To delete the permanent logo, go to the same location, select the check box next to the logo image, and click <b>Delete</b>.</p>
</div>

<h2 id="theme-apply-clear">Clear the cache</h2>
If caching is enabled in Magento Admin, you must clear the cache after you apply the theme, add a design exception, add a logo, and perform other tasks.

A system message notifies you that invalidated cache types must be refreshed.

1.	Click **System** > **Cache Management**.
2.	Clear the invalid cache types.


<|MERGE_RESOLUTION|>--- conflicted
+++ resolved
@@ -1,11 +1,7 @@
 ---
 layout: default
 group: fedg
-<<<<<<< HEAD
-subgroup: 1_Themes
-=======
 subgroup: A_Themes
->>>>>>> ad9dd16e
 title: Apply and configure a theme in Admin
 menu_title: Apply and configure a theme in Admin
 menu_order: 4
