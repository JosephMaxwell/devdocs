--- conflicted
+++ resolved
@@ -9,15 +9,6 @@
 github_link: frontend-dev-guide/templates/template-sample.md
 ---
 <h2>Overview</h2>
-<<<<<<< HEAD
-This article contains a step-by-step illustration of solving a typical customization task using templates.
-
-<h2>Sample template customization: changing a layout of the mini shopping cart</h2>
-In the default Blank theme, in the mini shopping cart products are listed under the Go to Checkout button, like following:
-<img src="{{ site.baseurl }}common/images/inherit_mini1.png" alt="An image of a mini shopping cart where products are listed under the Go to checkout button">
-
-OrangeCo decided they want to change this and display the product list before the Go to Checkout button.
-=======
 This topic contains a step-by-step illustration of solving a typical design customization task using templates.
 
 <h2>Sample template customization: changing a layout of the mini shopping cart</h2>
@@ -25,7 +16,6 @@
 <img src="{{ site.baseurl }}common/images/inherit_mini1.png" alt="An image of a mini shopping cart where products are listed under the **Go to Checkout** button">
 
 OrangeCo decided they want to change this and display the product list before the **Go to Checkout** button.
->>>>>>> ae12a2b5
  
 The template responsible for displaying the mini-shopping cart is <a href="{{site.mage2000url}}app/code/Magento/Checkout/view/frontend/templates/cart/minicart.phtml" target="_blank"><code>app/code/Magento/Checkout/view/frontend/templates/cart/minicart.phtml</code></a>.
 Here is the part of the code OrangeCo worked with:
@@ -33,22 +23,13 @@
 <img src="{{site.baseurl}}common/images/templ_overview_code1.png" alt="code">
 
 
-<<<<<<< HEAD
-They created a new Orange theme and copied the `minicart.phtml` to the theme folder:
-`app/design/frontend/OrangeCo/orange>/Magento_Checkout/templates/cart/minicart.phtml`
-=======
 They created a new Orange theme and copied the `minicart.phtml` to the theme directory:
 `app/design/frontend/OrangeCo/orange/Magento_Checkout/templates/cart/minicart.phtml`
->>>>>>> ae12a2b5
 In their copy of the templates, they changed the order of the blocks as follows:
 
 <img src="{{site.baseurl}}common/images/templ_overview_code2.png" alt="code">
 
-<<<<<<< HEAD
-When the Orange them was applied, the mini shopping cart with products looked like following:
-=======
 When the Orange theme was applied, the mini shopping cart with products looked like following:
->>>>>>> ae12a2b5
 
 <img src="{{site.baseurl}}common/images/inherit_mini2.png" alt="In the minishopping cart products are listed before the Go to Checkout button ">
 
