---
layout: default  
group: fedg
subgroup: C_Templates
title: Templates overview
menu_title: Templates
menu_order: 1
menu_node: parent
github_link: frontend-dev-guide/templates/template-overview.md
---

<h2>Introduction to customizing a theme using templates</h2>


<<<<<<< HEAD
In Magento application templates are the part of the view layer. Templates define how exactly the content of <a href="{{site.gdeurl}}frontend-dev-guide/layouts/layout-overview.html" target="_blank">layout blocks</a> are presented on a page: order, CSS classes, elements  grouping and so on. 
Templates do not contain any logic about whether they will or will not be rendered, this is typically handled by the layout files. Once a template is called in a layout, it is expected that it will be parsed and displayed.
=======
In Magento application templates are the part of the view layer. Templates define exactly how the content of <a href="{{site.gdeurl}}frontend-dev-guide/layouts/layout-overview.html" target="_blank">layout blocks</a> is presented on a page: order, CSS classes, elements  grouping, and so on. 
In most cases, templates do not contain any logic about whether they will or will not be rendered, this is typically handled by the layout files. Once a template is called in a layout, it will be displayed.
>>>>>>> ae12a2b5

Default Magento templates are PHTML files. 

<div class="bs-callout bs-callout-info" id="info">
<span class="glyphicon-class">
<<<<<<< HEAD
 <p><a href="{{site.gdeurl}}architecture/view/template-engine.html" target="_blank">Magento template rendering subsystem</a> can support multiple template engines, including the default PHP-based engine for processing PHTML templates.</p></span>
=======
 <p><a href="{{site.gdeurl}}architecture/view/template-engine.html" target="_blank">The Magento template rendering subsystem</a> supports multiple template engines, including the default PHP-based engine for processing PHTML templates.</p></span>
>>>>>>> ae12a2b5
</div>

This chapter describes how to customize templates in your design theme, and provides both the practice reference and the theoretical background of how templates are applied in a Magento store. 

<<<<<<< HEAD



We strongly recommend that you do not change the default templates, because if you do edit them, your changes can be overwritten by the new version of the default files during upgrades.
The best practice is creating a new design theme and adding your modified templates there.







=======

We strongly recommend that you do not change the default templates, because if you do edit them, your changes can be overwritten by the new version of the default files during upgrades.
The best practice is <a href="{{site.gdeurl}}frontend-dev-guide/themes/theme-create.html" target="_blank">creating a new design theme</a> and adding your modified templates there.

This chapter contains the following topics:

* <a href="{{site.gdeurl}}frontend-dev-guide/templates/template-walkthrough.html" target="_blank">Template customization walkthrough</a>
* <a href="{{site.gdeurl}}frontend-dev-guide/templates/template-override.html" target="_blank">Templates basic concepts</a>
* <a href="{{site.gdeurl}}frontend-dev-guide/templates/template-sample.html" target="_blank">Illustration of customizing templates</a>
* <a href="{{site.gdeurl}}frontend-dev-guide/templates/template-email.html" target="_blank">Customizing email templates</a>






>>>>>>> ae12a2b5



<|MERGE_RESOLUTION|>--- conflicted
+++ resolved
@@ -12,41 +12,18 @@
 <h2>Introduction to customizing a theme using templates</h2>
 
 
-<<<<<<< HEAD
-In Magento application templates are the part of the view layer. Templates define how exactly the content of <a href="{{site.gdeurl}}frontend-dev-guide/layouts/layout-overview.html" target="_blank">layout blocks</a> are presented on a page: order, CSS classes, elements  grouping and so on. 
-Templates do not contain any logic about whether they will or will not be rendered, this is typically handled by the layout files. Once a template is called in a layout, it is expected that it will be parsed and displayed.
-=======
 In Magento application templates are the part of the view layer. Templates define exactly how the content of <a href="{{site.gdeurl}}frontend-dev-guide/layouts/layout-overview.html" target="_blank">layout blocks</a> is presented on a page: order, CSS classes, elements  grouping, and so on. 
 In most cases, templates do not contain any logic about whether they will or will not be rendered, this is typically handled by the layout files. Once a template is called in a layout, it will be displayed.
->>>>>>> ae12a2b5
 
 Default Magento templates are PHTML files. 
 
 <div class="bs-callout bs-callout-info" id="info">
 <span class="glyphicon-class">
-<<<<<<< HEAD
- <p><a href="{{site.gdeurl}}architecture/view/template-engine.html" target="_blank">Magento template rendering subsystem</a> can support multiple template engines, including the default PHP-based engine for processing PHTML templates.</p></span>
-=======
  <p><a href="{{site.gdeurl}}architecture/view/template-engine.html" target="_blank">The Magento template rendering subsystem</a> supports multiple template engines, including the default PHP-based engine for processing PHTML templates.</p></span>
->>>>>>> ae12a2b5
 </div>
 
 This chapter describes how to customize templates in your design theme, and provides both the practice reference and the theoretical background of how templates are applied in a Magento store. 
 
-<<<<<<< HEAD
-
-
-
-We strongly recommend that you do not change the default templates, because if you do edit them, your changes can be overwritten by the new version of the default files during upgrades.
-The best practice is creating a new design theme and adding your modified templates there.
-
-
-
-
-
-
-
-=======
 
 We strongly recommend that you do not change the default templates, because if you do edit them, your changes can be overwritten by the new version of the default files during upgrades.
 The best practice is <a href="{{site.gdeurl}}frontend-dev-guide/themes/theme-create.html" target="_blank">creating a new design theme</a> and adding your modified templates there.
@@ -63,7 +40,6 @@
 
 
 
->>>>>>> ae12a2b5
 
 
 
