--- conflicted
+++ resolved
@@ -11,72 +11,36 @@
 
 <h2>Overview</h2>
 
-<<<<<<< HEAD
-Email templates are not bound to design themes, but creating a custom theme for a store most likely will include customization of email templates as well. Even if you are ok with default templates, there is a change you will definitely need to make - you should change the logo used in these templates (by default the Magento logo is used). 
-
-
-This article describes how to change the default logo used in default email templates, how to further customize email templates and apply them for a store. 
-=======
 Email templates are not bound to design themes, but creating a custom theme for a store most likely will include customization of email templates as well. Even if use the default templates, there is a change you will definitely need to make; namely you should change the logo used in these templates which is the Magento logo by default. 
 
 
 This topic describes how to change the default logo used in default email templates, how to further customize email templates and apply them for a store. 
->>>>>>> ae12a2b5
 
 <h2>Changing email logo</h2>
 
 To replace the default Magento logo used in the email templates:
 
 1. In the Magento Admin, navigate to **Stores** > **Configuration** > GENERAL > **Design** > **Transactional Emails**
-<<<<<<< HEAD
-2. In the **Scope** drop-down list select the scope for which you want to set a logo (a certain store view, the whole website, or default config). 
-=======
 2. In the **Scope** drop-down list, select the scope for which you want to set a logo (a certain store view, the whole website, or default config). 
->>>>>>> ae12a2b5
 
 2.	Load your logo and specify the alternative text for it.
 <img src="{{site.baseurl}}common/images/email-logo-settings.png" alt="System configuration">
 
 3.	Click the **Save Config** button.
 
-<<<<<<< HEAD
-<h2>Customizing email template</h2>
-=======
 <h2>Customizing email templates</h2>
->>>>>>> ae12a2b5
 
 To make more serious customization than changing a logo, you need to create a custom template, optionally using a default template as a basis.
 
 <div class="bs-callout bs-callout-info" id="info">
 <span class="glyphicon-class">
-<<<<<<< HEAD
- <p>Email templates can be only accessed and customized in Magento Admin.</p></span>
-=======
  <p>Email templates can be accessed and customized only in the Magento Admin.</p></span>
->>>>>>> ae12a2b5
 </div>
 
 To create a custom email template:
 
 1. In the Magento Admin, navigate to **MARKETING** > Communications > **Email Templates**
 2. Click the **Add New Template** button. 
-<<<<<<< HEAD
-3. If you want to use a default template as a starting point, in the Load default template section, choose the default template and click the **Load Template** button. <br id="info_path">The path to the configuration settings for each default template appears in the **Used as Default For** field in the Template Information section. Make note of this path, because you will later need to update the configuration with the name of the new template.<br><img src="{{site.baseurl}}common/images/create_template.png" alt="New template creation page with loaded default template" width="70%" height="70%"/>
-
-4. In **Template Name** enter the name which will be used in the Magento Admin.
-5. In **Template Subject** add plain text which will be used as a Subject of the emails sent using the template you create. This field can contain <a href="#var">system variables</a>.  
-5. Customize template content. For details please refer to the <a href="#content">next paragraph</a>.
-6. In **Template Styles** optionally add styling information using CSS syntax. 
-5. Save the template. 
-
-<h3 id="content">Customizing content</h3>
-
-An email template is an HTML snippet, where the content should be enclosed in <code>&lt;body&gt;&lt;/body&gt;</code>
-
-<span id="var">To add store and sales related information to a template, use system variables. 
-
-System variables are placeholders which are replaced by particular values when the actual email is generated. For example, the <code>&#123;&#123;var order.increment_id&#125;&#125;</code> variable is replaced by the order ID of the order for which the email is generated.
-=======
 3. If you want to use a default template as a starting point, in the Load default template section, choose the template and click the **Load Template** button. <br id="info_path">The path to the configuration settings for each default template appears in the **Used as Default For** field in the Template Information section. Make note of this path, because you will later need to update the configuration with the name of the new template.<br><img src="{{site.baseurl}}common/images/create_template.png" alt="New template creation page with loaded default template" width="70%" height="70%"/>
 
 4. In **Template Name**, enter the name which will be used in the Magento Admin.
@@ -92,7 +56,6 @@
 <span id="var">To add the store and sales related information to a template, use system variables. 
 
 System variables are placeholders which are replaced by particular values when the actual email is generated. For example, the <code>&#123;&#123;var order.increment_id&#125;&#125;</code> variable is replaced by the ID of the order for which the email is generated.
->>>>>>> ae12a2b5
 
 <div class="bs-callout bs-callout-info" id="info">
 <span class="glyphicon-class">
@@ -102,25 +65,15 @@
 
 To add a variable to your template content:
 
-<<<<<<< HEAD
-1. On the template creation page, click **Insert Variable** (having positioned the cursor in the text where you want the variable to be inserted). A pop-up containing a list of variables opens, including custom variables. Variables are grouped by the modules they relate to. The following image illustrates a variable list: <br><img src="{{site.baseurl}}common/images/insert-variable.png" alt="The list of available variables" width="70%" height="70%">
-
-2. Click the name of the required variable, its code is inserted in the template content.
-=======
 1. On the template creation page, click to place the cursor in the text in which to insert the variable.
 2. Click **Insert Variable**. A pop-up containing a list of variables opens, including custom variables. Variables are grouped by the modules they relate to. The following image illustrates a variable list: <br><img src="{{site.baseurl}}common/images/insert-variable.png" alt="The list of available variables" width="70%" height="70%">
 
 2. Click the name of the required variable. <br> The variable code is inserted in the template content.
->>>>>>> ae12a2b5
 
 
 <div class="bs-callout bs-callout-info" id="info">
 <span class="glyphicon-class">
-<<<<<<< HEAD
- <p> The selection of available variables depends on which template you use as basis. Though you can manually insert variables "related" to other templates in your template code if you know the variable code. </p></span>
-=======
  <p> The selection of available variables depends on which template you use as a basis. Alternatively, you can manually insert variables "related" to other templates in your template code if you know the variable code. </p></span>
->>>>>>> ae12a2b5
 </div>
 
 
