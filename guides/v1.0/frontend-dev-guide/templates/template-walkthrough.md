---
layout: default  
group: fedg
subgroup: C_Templates
title: Templates customization walkthrough
menu_title: Templates customization walkthrough
menu_order: 2
github_link: frontend-dev-guide/templates/template-overview.md
---

<h2>Overview</h2>
<<<<<<< HEAD
This article features high-level steps of a template customization.
=======
This topic walks you through how to customize a template.
>>>>>>> ae12a2b5

<h2>Template customization walkthrough</h2>

To customize a template:

1. Locate the template which is associated with the page/block you want to change using <a href="{{site.gdeurl}}frontend-dev-guide/themes/debug-theme.html#debug-theme-templ" target="_blank">template hints</a>.

2. Copy the template to your theme folder according to the <a href="{{site.gdeurl}}frontend-dev-guide/templates/template-override.html#template-convention" target="_blank">template storing convention</a>.

3. Make the required changes.

To add a new template in a theme:

<<<<<<< HEAD
1. Add a template in your theme directory according to the <a href="{{site.gdeurl}}frontend-dev-guide/templates/template-override.html#template-convention" target="_blank">template storing convention</a>. 
=======
1. Add a template in your theme directory according to the template storing convention. 
>>>>>>> ae12a2b5

2. Assign your template to a block in the <a href="{{site.gdeurl}}frontend-dev-guide/templates/template-override.html#template-layout" target="_blank">corresponding layout file</a>. 

<h2>Walkthrough illustration: adding a message to the customer review form</h2>
A small customization to illustrate the walkthrough: in their Orange theme, the OrangeCo company wants to add a short text to the product review form to encourage customers to write reviews. 

The following image illustrates how the default review form looks like:

<img src="{{site.baseurl}}common/images/template_walk_without_text.png" alt="a default review form">

To add the text, OrangeCo needs to override the default review form template in the Orange theme. 

First, they copy the `form.phtml` template from `app/code/Magento/Review/view/frontend/templates` to the corresponding subdirectory in the Orange theme directory: `app/design/frontend/OrangeCo/orange/Magento_Review/templates`.

In the theme `form.phtml` file they add the HTML snippet with the message before the <code>&lt;form&gt;</code>:

<img src="{{site.baseurl}}common/images/template-sample-code.png" alt="a HTML snippet you need to add">

Here's how the form will look when the Orange theme is applied in a store:

<img src="{{site.baseurl}}common/images/template_with_text.png" alt="Review form with the new message added">




<|MERGE_RESOLUTION|>--- conflicted
+++ resolved
@@ -9,11 +9,7 @@
 ---
 
 <h2>Overview</h2>
-<<<<<<< HEAD
-This article features high-level steps of a template customization.
-=======
 This topic walks you through how to customize a template.
->>>>>>> ae12a2b5
 
 <h2>Template customization walkthrough</h2>
 
@@ -27,11 +23,7 @@
 
 To add a new template in a theme:
 
-<<<<<<< HEAD
-1. Add a template in your theme directory according to the <a href="{{site.gdeurl}}frontend-dev-guide/templates/template-override.html#template-convention" target="_blank">template storing convention</a>. 
-=======
 1. Add a template in your theme directory according to the template storing convention. 
->>>>>>> ae12a2b5
 
 2. Assign your template to a block in the <a href="{{site.gdeurl}}frontend-dev-guide/templates/template-override.html#template-layout" target="_blank">corresponding layout file</a>. 
 
