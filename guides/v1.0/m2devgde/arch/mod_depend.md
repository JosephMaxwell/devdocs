---
layout: howtom2devgde_chapters
title: Magento 2 module dependencies
---
 
<h1 id="m2devgde-depen">{{ page.title }}</h1>

<p><a href="{{ site.githuburl }}m2devgde/arch/mod_depend.md" target="_blank"><em>Help us improve this page</em></a>&nbsp;<img src="{{ site.baseurl }}common/images/newWindow.gif"/></p>

<<<<<<< HEAD
<h2 id="m2devgde-moddep-term">Terms Used</h2>
=======
<h2 id="m2devgde-moddep-intro">Overview</h2> 

Wiki reference: https://wiki.magento.com/display/MAGE2DOC/Understanding+Module+Dependencies

<div class="bs-callout bs-callout-info" id="info">
  <img src="{{ site.baseurl }}common/images/icon_note.png" alt="note" align="left" width="40" />
<span class="glyphicon-class">
  <p>Please be patient with us while we map topics from the Magento wiki to Markdown. Or maybe this topic isn't written yet. Check back later.</p></span>
</div>

<h2 id="help">Helpful Aids for Writers</h2>
>>>>>>> 555045dc


*Framework layer*: Defines the role of an application component in Magento, defines standards for the interactions among components, and implements system-level request and response objects and routing.

*Application layer*: Implements business logic. This layer is built on top of the framework layer.
*Service layer*: Provides a formal contract between a client and the service provider. This form of contact allows a service implementation to evolve without affecting the client.
*Module*: A logical group (that is, a directory containing blocks, controllers, helpers, models, and so on related to the specific feature or a widget) in the application layer. A module is designed to work independently and to not intervene into work of other functionality.
*Feature*: A functionality or a capability allowing a system to perform better.
*Library*: A logical group in the framework layer.

<h2 id="m2devgde-moddep-intro">Introduction to Module Dependencies</h2> 
In Magento 2, all modules are partitioned into logical groups, each one of which is responsible for a separate feature. In practice this means that

* Several modules cannot be responsible for one feature.
* One module cannot be responsible for several features.
* A module declares explicit dependency, if any, on another module.
* Removing or disabling a module does not result in disabling other modules.

<div class="bs-callout bs-callout-warning" id="warning">
  <img src="{{ site.baseurl }}common/images/icon_tip.png" alt="note" align="left" width="40" />
<span class="glyphicon-class">
  <p>
When using Magento's modularity, you can lose historical information containing in a module if this module is removed or disabled. We recommend considering storage of such information before you remove or disable a module. </p></span>
</div>

<h2 id="m2devgde-moddep-name">Naming and Declaring a Module</h2>
A module should be named according to Namespace_Module schema, where
* Namespace is a name of a module's vendor
* Module is a name assigned to a module by its vendor

Typically, a module is located in `[root]/app/code/[Namespace]/[Module]` directory.
A module should be declared in `[root]/app/code/[Namespace]/[ModuleName]/etc/module.xml` file. To declare a module, the following information should be specified:
* The name of a module, according to the naming rules
* An element specifying whether a module is active
* Dependency of a module on other modules, if any
Declaration sample:
<pre>
&lt;config&gt;
&nbsp;&nbsp;&nbsp;&nbsp;&lt;module&nbsp;name=&quot;Namespace_Module&quot;&nbsp;version=&quot;2.0.0.0&quot;&nbsp;active=&quot;true&quot;/&gt;
&nbsp;&nbsp;&nbsp;&nbsp;&nbsp;&nbsp;&lt;depends&gt;
&nbsp;&nbsp;&nbsp;&nbsp;&nbsp;&nbsp;&nbsp;&nbsp;&lt;module&nbsp;name=&quot;Namespace_Module1&quot;/&gt;
&nbsp;&nbsp;&nbsp;&nbsp;&nbsp;&nbsp;&lt;/depends&gt;
&nbsp;&nbsp;&nbsp;&nbsp;&lt;/modules&gt;
&lt;/config&gt;
</pre>
<h2 id="m2devgde-moddep-declare">Declaring Module Dependencies</h2>
Module dependencies in Magento could be of two types: hard and soft dependencies.

1. Hard dependency implies that a module cannot function without modules, on which it depends. Specially:
	* The module contains code that uses logic from another module directly, that is, the latter's instances, class constants, static methods, public class properties, interfaces, and traits.
	* The module contains strings that include class names, method names, class constants, class properties, interfaces, and traits from another module.
	* The module deserializes an object declared in another module.
	* The module uses or modifies the database tables used by another module.
2. Soft dependency implies that a module can function without other modules, on which it depends. Specially:
	* The module directly checks another module's availability.
	* The module extends another module's configuration.
	* The module extends another module's layout.

<div class="bs-callout bs-callout-warning" id="warning">
  <img src="{{ site.baseurl }}common/images/icon_tip.png" alt="note" align="left" width="40" />
<span class="glyphicon-class">
  <p>If a module uses the code from another module, it should declare the dependency explicitly. </p></span>
</div>
All module dependencies are validated by Magento when modules are installed. If Magento detects <a href="#m2devgde-moddep-inapp">an inappropriate dependency</a> — such as a circular — the modules installation will be terminated.
If module dependencies pass validation, the modules will be installed in the following sequence: first, a module serving as dependency for another module will be installed, followed by the module dependent on it.

<h3 id="m2devgde-moddep-inapp">Understanding Inappropriate Dependencies</h3>
The following dependencies are not allowed:

* Circular dependencies (both direct and indirect)
* Undeclared dependencies
* Incorrect dependencies

<h3 id="m2devgde-moddep-layer">Understanding Dependencies in Different Layers</h3>
There are peculiarities of building the dependencies between the modules belonging to different layers.

<h4 id="m2devgde-moddep-layer-fr">Understanding Dependencies in the Framework Layer</h4>
Modules belonging to the framework layer can be used in the application layer via an explicit dependency.

<div class="bs-callout bs-callout-warning" id="warning">
  <img src="{{ site.baseurl }}common/images/icon_tip.png" alt="note" align="left" width="40" />
<span class="glyphicon-class">
  <p> In this case using interfaces is preferable to using classes.
You can build dependencies between classes in the framework layer even if they belong to different modules. </p></span>
</div>

<h4 id="m2devgde-moddep-layer-ap">Understanding Dependencies in the Application Layer</h4>
Modules belonging to the application layer cannot be used in the framework layer.

You can build dependencies between classes in the application layer, but these classes must belong to the same module. Dependencies between the modules of the application layer should be built only via the service layer or the service provider interface (SPI).
<h2>Using API and SPI Specific Interfaces</h2>
To facilitate building correct dependencies between the modules, Magento 2 has the API-specific and SPI-specific interfaces.
Interfaces marked as API-specific can be used by other modules; and interfaces marked as SPI-specific can be implemented by other modules.
To be considered API-specific, an interface should be declared with `@api` annotation:
<pre>
/**
&nbsp;*&nbsp;@api
&nbsp;*/
interface&nbsp;RouterInterface
{
&nbsp;&nbsp;&nbsp;&nbsp;public&nbsp;function&nbsp;match();
}
&nbsp;
final&nbsp;class&nbsp;Mage_Core_Controller_Varien_Router_Base&nbsp;implements&nbsp;RouterInterface
{
&nbsp;&nbsp;&nbsp;&nbsp;//...
}
</pre>
Thus, an interface and its implementations automatically become a part of API, unlike other elements, which remain module-private. All classes considered a part of API must be declared `final` to prevent the implicit use of them in the SPI.

To be considered SPI-specific, an interface should be declared with `@spi` annotation:
<pre>
/**
&nbsp;*&nbsp;@spi
&nbsp;*/
interface&nbsp;RouterInterface
{
&nbsp;&nbsp;&nbsp;&nbsp;public&nbsp;function&nbsp;match();
}
</pre>
Thus, an interface is automatically becomes a part of SPI, while its implementations are part of neither the SPI nor the API. Other interfaces and their implementations, which are not marked as SPI-specific, remain module-private.

The SPI-specific interfaces can be implemented by the third party developers and used in the dependency injection configurations. <!-- ADDLINK -->

To be marked as both API- and SPI-specific, an interface should be declared with `@api` and `@spi` annotations:
<pre>
/**
&nbsp;*&nbsp;@api
&nbsp;*&nbsp;@spi
&nbsp;*/
interface&nbsp;Magento_AuthorizationInterface
{
&nbsp;&nbsp;&nbsp;&nbsp;public&nbsp;function&nbsp;isAllowed($resource);
}
</pre>
Thus, a class can be used and reimplemented by the third party developers. To ensure correct behavior, a class should be split into a final class, which becomes a part of the API, and an implementation interface, which becomes a part of the SPI.
<|MERGE_RESOLUTION|>--- conflicted
+++ resolved
@@ -7,22 +7,8 @@
 
 <p><a href="{{ site.githuburl }}m2devgde/arch/mod_depend.md" target="_blank"><em>Help us improve this page</em></a>&nbsp;<img src="{{ site.baseurl }}common/images/newWindow.gif"/></p>
 
-<<<<<<< HEAD
+
 <h2 id="m2devgde-moddep-term">Terms Used</h2>
-=======
-<h2 id="m2devgde-moddep-intro">Overview</h2> 
-
-Wiki reference: https://wiki.magento.com/display/MAGE2DOC/Understanding+Module+Dependencies
-
-<div class="bs-callout bs-callout-info" id="info">
-  <img src="{{ site.baseurl }}common/images/icon_note.png" alt="note" align="left" width="40" />
-<span class="glyphicon-class">
-  <p>Please be patient with us while we map topics from the Magento wiki to Markdown. Or maybe this topic isn't written yet. Check back later.</p></span>
-</div>
-
-<h2 id="help">Helpful Aids for Writers</h2>
->>>>>>> 555045dc
-
 
 *Framework layer*: Defines the role of an application component in Magento, defines standards for the interactions among components, and implements system-level request and response objects and routing.
 
