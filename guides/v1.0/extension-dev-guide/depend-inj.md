--- conflicted
+++ resolved
@@ -1,4 +1,4 @@
-
+---
 layout: default
 group: extension-dev-guide
 subgroup: Fundamentals
@@ -422,13 +422,8 @@
 
 :	Object that *cannot* be instantiated by the object manager. Typically, this object:
 
-<<<<<<< HEAD
-	*	Has a transient lifestyle
-	*	Requires external information (such as data user input or data from database) to be properly created
-=======
 	*	Has a transient lifecycle
 	*	Requires external (such as data user input or data from database) to be properly created
->>>>>>> d7c29430
 
 	Most models are non-injectable (for example, <a href="{{ site.mage2000url }}app/code/Magento/Catalog/Model/Product.php" target="_blank">Magento\Catalog\Model\Product</a> or <a href="{{ site.mage2000url }}app/code/Magento/User/Model/User.php" target="_blank">Magento\User\Model\User</a>).
 	
