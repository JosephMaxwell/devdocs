--- conflicted
+++ resolved
@@ -277,25 +277,17 @@
 *	Default currency is U.S. dollars
 *	Default time zone is U.S. Central (America/Chicago)
 
-<<<<<<< HEAD
-	<pre>php -f index.php install --base_url=http://localhost/magento2/
-		--backend_frontname=admin
-		--db_host=localhost --db_name=magento --db_user=magento --db_pass=magento
-		--admin_firstname=Magento --admin_lastname=User --admin_email=user@example.com
-		--admin_username=admin --admin_password=iamtheadmin --language=en_US
-		--use_sample_data=1 --currency=USD --timezone=America/Chicago</pre>
-=======
-	<pre>php -f index.php install --base_url=http://localhost/magento2/ \
+	php -f index.php install --base_url=http://localhost/magento2/ \
 		--backend_frontname=admin \
 		--db_host=localhost --db_name=magento --db_user=magento --db_pass=magento \
 		--admin_firstname=Magento --admin_lastname=User --admin_email=user@example.com \
 		--admin_username=admin --admin_password=iamtheadmin --language=en_US \
-		--currency=USD --timezone=America/Chicago</pre>
->>>>>>> 2d3a6b4a
+		--currency=USD --timezone=America/Chicago
+
 
 <div class="bs-callout bs-callout-info" id="info">
 <span class="glyphicon-class">
-  <p>The command must be entered on a single line; or like in the exemple above use backslashes at the end of each line to execute a single command on multiple lines.</p></span>
+  <p>The command must be entered either on a single line or, as in the preceding example, with a <code>\</code> character at the end of each line.</p></span>
 </div>
 
 <h2 id="instgde-install-magento-reinstall">Reinstalling the Magento software</h2>
@@ -323,3 +315,4 @@
 
 *	<a href="{{ site.gdeurl }}install-gde/install/verify.html">Verify the installation</a>.
 *	To install optional Magento sample data (sample store, products, customers, and so on), see <a href="{{ site.gdeurl }}install-gde/install/sample-data.html">Enable optional Magento sample data</a>.
+
