--- conflicted
+++ resolved
@@ -3,7 +3,6 @@
 title: Magento 2 Customer Service
 ---
  
-<<<<<<< HEAD
 <div class="container">
    <div class="jumbotron">
       <h1 id="php-api-service">{{ page.title }}</h1>
@@ -12,16 +11,6 @@
       <div class="col-xs-3" id="myScrollspy">
          <div class="bs-docs-sidebar hidden-print hidden-xs hidden-sm" role="complementary">
             <ul class="nav nav-tabs nav-stacked toc-sidebar" data-spy="affix">
-=======
- <div class="container">
-	<div class="jumbotron">
-       <h1 id="php-api-service">{{ page.title }}</h1>
-    </div>
-    <div class="row">
-        <div class="col-xs-3" id="myScrollspy">
-         <div class="bs-docs-sidebar hidden-print hidden-xs hidden-sm" role="complementary">
-            <ul class="nav nav-tabs nav-stacked" data-spy="affix">          
->>>>>>> 7d889fb8
                <li>
                   <a href="#construct">__construct()</a>
                </li>
@@ -35,7 +24,6 @@
             <a class="back-to-top" href="#top">
             Top
             </a>
-<<<<<<< HEAD
             <a class="bs-docs-theme-toggle" href="#">Previous</a>
             <a class="bs-docs-theme-toggle" href="#">Next</a>
          </div>
@@ -237,199 +225,6 @@
       </div>
    </div>
 </div>
-
-=======
-             <a class="bs-docs-theme-toggle" href="#">Previous</a>
-             <a class="bs-docs-theme-toggle" href="#">Next</a>
-         </div>
-        </div>
-        <div class="col-xs-9">
-<p>Use the methods on customer account service objects to:</p>
-<ul>
-    <li>Create a customer with a password or hashed password.</li>
-    <li>Update, show information for, show details for, and delete a customer account.</li>
-    <li>Activate, find, and log in a customer account.</li>
-    <li>Check email availability and change the password for a customer.</li>
-    <li>Get customer attributes, such as confirmation status, can update, can delete, and is customer in store.</li>
-    <li>Validate a token in a reset password link.</li>
-    <li>Send and resend email to a customer.</li></ul>
-
-
-
-<h2 id="construct" class="heading2">__construct()</h2>
-<p class="blog-description">Constructs a customer service data object.</p>
-
-<blockquote class="codesample">
-              <p>__construct(\Magento\Customer\Model\CustomerFactory $customerFactory, 
-              \Magento\Framework\Event\ManagerInterface $eventManager, ...)</p>
-            </blockquote> <!-- /.blockquote -->
-
-<table class="docutils field-list" frame="void" rules="none"  width="400">
-<colgroup><col width="25%" class="field-name">
-<col  width="75%" class="field-body">
-</colgroup><tbody valign="top">
-<tr class="field-odd field"><th class="field-name">Parameters:</th><td class="field-body"><ul class="first last simple">
-<li><strong>qux</strong> (<em>string</em>) – The first argument to initialize class.</li>
-<li><strong>spam</strong> (<em>bool</em>) – Spam me yes or no...</li>
-</ul>
-</td>
-</tr>
-</tbody>
-
-</table>
-<p/>
-
-<table class="docutils field-list" frame="void" rules="none" width="400">
-<colgroup><col  width="25%" class="field-name">
-<col  width="75%" class="field-body">
-</colgroup><tbody valign="top">
-<tr class="field-odd field"><th class="field-name">Returns:</th><td class="field-body"><ul class="first last simple">
-<li><strong>qux</strong> (<em>string</em>) – The first argument to initialize class.</li>
-<li><strong>spam</strong> (<em>bool</em>) – Spam me yes or no...</li>
-</ul>
-</td>
-</tr>
-</tbody>
-</table>
-
-<p/>
-
-<table class="docutils field-list" frame="void" rules="none" width="400">
-<colgroup><col  width="25%" class="field-name">
-<col  width="75%" class="field-body">
-</colgroup><tbody valign="top">
-<tr class="field-odd field"><th class="field-name">Throws:</th><td class="field-body"><ul class="first last simple">
-<li><strong>FirstException</strong> (<em>string</em>) – Something went wrong.</li>
-<li><strong>SecondException</strong> (<em>bool</em>) – Something else went wrong.</li>
-</ul>
-</td>
-</tr>
-</tbody>
-</table>
-
-
-<h2 id="create-customer">createCustomer()</h2>
-<p class="blog-description">Creates a customer service data object.</p>
-
-<blockquote class="codesample">
-              <p>__construct(\Magento\Customer\Model\CustomerFactory $customerFactory, 
-              \Magento\Framework\Event\ManagerInterface $eventManager, ...)</p>
-            </blockquote> <!-- /.blockquote -->
-
-<table class="docutils field-list" frame="void" rules="none"  width="400">
-
-<colgroup><col width="25%" class="field-name">
-<col  width="75%" class="field-body">
-</colgroup><tbody valign="top">
-<tr class="field-odd field"><th class="field-name">Parameters:</th><td class="field-body"><ul class="first last simple">
-<li><strong>qux</strong> (<em>string</em>) – The first argument to initialize class.</li>
-<li><strong>spam</strong> (<em>bool</em>) – Spam me yes or no...</li>
-</ul>
-</td>
-</tr>
-</tbody>
-
-</table>
-
-<table class="docutils field-list" frame="void" rules="none" width="400">
-<colgroup><col  width="25%" class="field-name">
-<col  width="75%" class="field-body">
-</colgroup><tbody valign="top">
-<tr class="field-odd field"><th class="field-name">Returns:</th><td class="field-body"><ul class="first last simple">
-<li><strong>qux</strong> (<em>string</em>) – The first argument to initialize class.</li>
-<li><strong>spam</strong> (<em>bool</em>) – Spam me yes or no...</li>
-</ul>
-</td>
-</tr>
-</tbody>
-</table>
-
-<table class="docutils field-list" frame="void" rules="none" width="400">
-<colgroup><col  width="25%" class="field-name">
-<col  width="75%" class="field-body">
-</colgroup><tbody valign="top">
-<tr class="field-odd field"><th class="field-name">Throws:</th><td class="field-body"><ul class="first last simple">
-<li><strong>FirstException</strong> (<em>string</em>) – Something went wrong.</li>
-<li><strong>SecondException</strong> (<em>bool</em>) – Something else went wrong.</li>
-</ul>
-</td>
-</tr>
-</tbody>
-</table>
-
-<h2 id="resend-confirmation">resendConfirmation()</h2>
-<p class="blog-description">Resends a confirmation email to a customer.</p>
-
-<blockquote class="codesample">
-              <p>__construct(\Magento\Customer\Model\CustomerFactory $customerFactory, 
-              \Magento\Framework\Event\ManagerInterface $eventManager, ...)</p>
-            </blockquote> <!-- /.blockquote -->
-
-<table class="docutils field-list" frame="void" rules="none"  width="400">
-
-<colgroup><col width="25%" class="field-name">
-<col  width="75%" class="field-body">
-</colgroup><tbody valign="top">
-<tr class="field-odd field"><th class="field-name">Parameters:</th><td class="field-body"><ul class="first last simple">
-<li><strong>qux</strong> (<em>string</em>) – The first argument to initialize class.</li>
-<li><strong>spam</strong> (<em>bool</em>) – Spam me yes or no...</li>
-</ul>
-</td>
-</tr>
-</tbody>
-
-</table>
-
-<table class="docutils field-list" frame="void" rules="none" width="400">
-<colgroup><col  width="25%" class="field-name">
-<col  width="75%" class="field-body">
-</colgroup><tbody valign="top">
-<tr class="field-odd field"><th class="field-name">Returns:</th><td class="field-body"><ul class="first last simple">
-<li><strong>qux</strong> (<em>string</em>) – The first argument to initialize class.</li>
-<li><strong>spam</strong> (<em>bool</em>) – Spam me yes or no...</li>
-</ul>
-</td>
-</tr>
-</tbody>
-</table>
-
-<table class="docutils field-list" frame="void" rules="none" width="400">
-<colgroup><col  width="25%" class="field-name">
-<col  width="75%" class="field-body">
-</colgroup><tbody valign="top">
-<tr class="field-odd field"><th class="field-name">Throws:</th><td class="field-body"><ul class="first last simple">
-<li><strong>FirstException</strong> (<em>string</em>) – Something went wrong.</li>
-<li><strong>SecondException</strong> (<em>bool</em>) – Something else went wrong.</li>
-</ul>
-</td>
-</tr>
-</tbody>
-</table>
-
-           </div>
-          <!-- 
-  <h2 id="php-api-overview">Overview</h2>
-            <p>Overview of everything.</p>
-            <h3 id="subtopic1">Subtopic 1</h3>
-            <p>Subtopic.</p>
-            <h2 id="php-api-audience">Audience</h2>
-            <p>This guide is for PHP API developers who want to change the world.</p>
-            <h3 id="subtopic2">Subtopic 2</h3>
-            <p>Subtopic.</p>
-            <h2 id="php-api-prereqs">Prerequisites</h2>
-            <p>Install a bunch of stuff.</p>
-            <h3 id="subtopic3">Subtopic 3</h3>
-            <p>Subtopic.</p>
-            <h2 id="php-api-topic1">Topic 1</h2>
-            <p>Topic 1.</p>
-            <h3 id="subtopic4">Subtopic 4</h3>
-            <p>Subtopic.</p>
- -->
-         </div>
-    </div>
-</div>
-
->>>>>>> 7d889fb8
            
            
            
