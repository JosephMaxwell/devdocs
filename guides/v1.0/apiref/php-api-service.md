---
layout: apiref_main
title: Magento 2 Customer Service
---
 
<div class="container">
   <div class="jumbotron">
      <h1 id="php-api-service">{{ page.title }}</h1>
   </div>
   <div class="row">
      <div class="col-xs-3" id="myScrollspy">
         <div class="bs-docs-sidebar hidden-print hidden-xs hidden-sm" role="complementary">
            <ul class="nav nav-tabs nav-stacked toc-sidebar" data-spy="affix">
               <li>
                  <a href="#construct">__construct()</a>
               </li>
               <li>
                  <a href="#create-customer">createCustomer()</a>
               </li>
               <li>
                  <a href="#resend-confirmation">resendConfirmation()</a>
               </li>
            </ul>
            <a class="back-to-top" href="#top">
            Top
            </a>
            <a class="bs-docs-theme-toggle" href="#">Previous</a>
            <a class="bs-docs-theme-toggle" href="#">Next</a>
         </div>
      </div>
      <div class="col-xs-9">
         <p>Use the methods on customer account service objects to:</p>
         <ul>
            <li>Create a customer with a password or hashed password.</li>
            <li>Update, show information for, show details for, and delete a customer account.</li>
            <li>Activate, find, and log in a customer account.</li>
            <li>Check email availability and change the password for a customer.</li>
            <li>Get customer attributes, such as confirmation status, can update, can delete, and is customer in store.</li>
            <li>Validate a token in a reset password link.</li>
            <li>Send and resend email to a customer.</li>
         </ul>
         <h2 id="construct" class="heading2">__construct()</h2>
         <p class="blog-description">Constructs a customer service data object.</p>
         <blockquote class="codesample">
            <p>__construct(\Magento\Customer\Model\CustomerFactory $customerFactory, 
               \Magento\Framework\Event\ManagerInterface $eventManager, ...)
            </p>
         </blockquote>
         <!-- /.blockquote -->
         <table class="docutils field-list" frame="void" rules="none"  width="400">
            <colgroup>
               <col width="25%" class="field-name">
               <col  width="75%" class="field-body">
            </colgroup>
            <tbody valign="top">
               <tr class="field-odd field">
                  <th class="field-name">Parameters:</th>
                  <td class="field-body">
                     <ul class="first last simple">
                        <li><strong>qux</strong> (<em>string</em>) – The first argument to initialize class.</li>
                        <li><strong>spam</strong> (<em>bool</em>) – Spam me yes or no...</li>
                     </ul>
                  </td>
               </tr>
            </tbody>
         </table>
         <p/>
         <table class="docutils field-list" frame="void" rules="none" width="400">
            <colgroup>
               <col  width="25%" class="field-name">
               <col  width="75%" class="field-body">
            </colgroup>
            <tbody valign="top">
               <tr class="field-odd field">
                  <th class="field-name">Returns:</th>
                  <td class="field-body">
                     <ul class="first last simple">
                        <li><strong>qux</strong> (<em>string</em>) – The first argument to initialize class.</li>
                        <li><strong>spam</strong> (<em>bool</em>) – Spam me yes or no...</li>
                     </ul>
                  </td>
               </tr>
            </tbody>
         </table>
         <p/>
         <table class="docutils field-list" frame="void" rules="none" width="400">
            <colgroup>
               <col  width="25%" class="field-name">
               <col  width="75%" class="field-body">
            </colgroup>
            <tbody valign="top">
               <tr class="field-odd field">
                  <th class="field-name">Throws:</th>
                  <td class="field-body">
                     <ul class="first last simple">
                        <li><strong>FirstException</strong> (<em>string</em>) – Something went wrong.</li>
                        <li><strong>SecondException</strong> (<em>bool</em>) – Something else went wrong.</li>
                     </ul>
                  </td>
               </tr>
            </tbody>
         </table>
         <h2 id="create-customer">createCustomer()</h2>
         <p class="blog-description">Creates a customer service data object.</p>
         <blockquote class="codesample">
            <p>__construct(\Magento\Customer\Model\CustomerFactory $customerFactory, 
               \Magento\Framework\Event\ManagerInterface $eventManager, ...)
            </p>
         </blockquote>
         <!-- /.blockquote -->
         <table class="docutils field-list" frame="void" rules="none"  width="400">
            <colgroup>
               <col width="25%" class="field-name">
               <col  width="75%" class="field-body">
            </colgroup>
            <tbody valign="top">
               <tr class="field-odd field">
                  <th class="field-name">Parameters:</th>
                  <td class="field-body">
                     <ul class="first last simple">
                        <li><strong>qux</strong> (<em>string</em>) – The first argument to initialize class.</li>
                        <li><strong>spam</strong> (<em>bool</em>) – Spam me yes or no...</li>
                     </ul>
                  </td>
               </tr>
            </tbody>
         </table>
         <p/>
         <table class="docutils field-list" frame="void" rules="none" width="400">
            <colgroup>
               <col  width="25%" class="field-name">
               <col  width="75%" class="field-body">
            </colgroup>
            <tbody valign="top">
               <tr class="field-odd field">
                  <th class="field-name">Returns:</th>
                  <td class="field-body">
                     <ul class="first last simple">
                        <li><strong>qux</strong> (<em>string</em>) – The first argument to initialize class.</li>
                        <li><strong>spam</strong> (<em>bool</em>) – Spam me yes or no...</li>
                     </ul>
                  </td>
               </tr>
            </tbody>
         </table>
         <p/>
         <table class="docutils field-list" frame="void" rules="none" width="400">
            <colgroup>
               <col  width="25%" class="field-name">
               <col  width="75%" class="field-body">
            </colgroup>
            <tbody valign="top">
               <tr class="field-odd field">
                  <th class="field-name">Throws:</th>
                  <td class="field-body">
                     <ul class="first last simple">
                        <li><strong>FirstException</strong> (<em>string</em>) – Something went wrong.</li>
                        <li><strong>SecondException</strong> (<em>bool</em>) – Something else went wrong.</li>
                     </ul>
                  </td>
               </tr>
            </tbody>
         </table>
         <h2 id="resend-confirmation">resendConfirmation()</h2>
         <p class="blog-description">Resends a confirmation email to a customer.</p>
         <blockquote class="codesample">
            <p>__construct(\Magento\Customer\Model\CustomerFactory $customerFactory, 
               \Magento\Framework\Event\ManagerInterface $eventManager, ...)
            </p>
         </blockquote>
         <!-- /.blockquote -->
         <table class="docutils field-list" frame="void" rules="none"  width="400">
            <colgroup>
               <col width="25%" class="field-name">
               <col  width="75%" class="field-body">
            </colgroup>
            <tbody valign="top">
               <tr class="field-odd field">
                  <th class="field-name">Parameters:</th>
                  <td class="field-body">
                     <ul class="first last simple">
                        <li><strong>qux</strong> (<em>string</em>) – The first argument to initialize class.</li>
                        <li><strong>spam</strong> (<em>bool</em>) – Spam me yes or no...</li>
                     </ul>
                  </td>
               </tr>
            </tbody>
         </table>
         <p/>
         <table class="docutils field-list" frame="void" rules="none" width="400">
            <colgroup>
               <col  width="25%" class="field-name">
               <col  width="75%" class="field-body">
            </colgroup>
            <tbody valign="top">
               <tr class="field-odd field">
                  <th class="field-name">Returns:</th>
                  <td class="field-body">
                     <ul class="first last simple">
                        <li><strong>qux</strong> (<em>string</em>) – The first argument to initialize class.</li>
                        <li><strong>spam</strong> (<em>bool</em>) – Spam me yes or no...</li>
                     </ul>
                  </td>
               </tr>
            </tbody>
         </table>
         <p/>
         <table class="docutils field-list" frame="void" rules="none" width="400">
            <colgroup>
               <col  width="25%" class="field-name">
               <col  width="75%" class="field-body">
            </colgroup>
            <tbody valign="top">
               <tr class="field-odd field">
                  <th class="field-name">Throws:</th>
                  <td class="field-body">
                     <ul class="first last simple">
                        <li><strong>FirstException</strong> (<em>string</em>) – Something went wrong.</li>
                        <li><strong>SecondException</strong> (<em>bool</em>) – Something else went wrong.</li>
                     </ul>
                  </td>
               </tr>
            </tbody>
         </table>
      </div>
   </div>
</div>
<<<<<<< HEAD

=======
>>>>>>> 8d896ffe
           
           
           
     
<|MERGE_RESOLUTION|>--- conflicted
+++ resolved
@@ -225,10 +225,6 @@
       </div>
    </div>
 </div>
-<<<<<<< HEAD
-
-=======
->>>>>>> 8d896ffe
            
            
            
