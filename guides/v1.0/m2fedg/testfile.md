---
layout: howtom2devgde_chapters_fedg
title: This is Only a Test
---
 
<h1 id="fedg_css-preprocess-overview">Understanding Nothing</h1>

<p><a href="{{ site.githuburl }}m2fedg/css/css-preprocess.md" target="_blank"><em>Help us improve this page</em></a>&nbsp;<img src="{{ site.baseurl }}common/images/newWindow.gif"/></p>

<h2>Test</h2>

This is a test section, yo.

Don't take any guff from these swine.

<<<<<<< HEAD
Edit made in master upstream.
=======
What we have here is failure to communicate.
>>>>>>> b70527f7

<div class="bs-callout bs-callout-info" id="info">
  <img src="{{ site.baseurl }}common/images/icon_note.png" alt="note" align="left" width="40" />
<span class="glyphicon-class">
  <p>This is a note. </p></span>
  </div>
  
  <div class="bs-callout bs-callout-warning" id="warning">
    <img src="{{ site.baseurl }}common/images/icon_important.png" alt="note" align="left" width="40" />
	<span class="glyphicon-class">
    <p>This is important. </p></span>
  </div>
  
<div class="bs-callout bs-callout-warning" id="warning">
  <img src="{{ site.baseurl }}common/images/icon_tip.png" alt="note" align="left" width="40" />
<span class="glyphicon-class">
  <p>This is a tip. </p></span>
</div>

<div class="bs-callout bs-callout-danger" id="danger">
  <img src="{{ site.baseurl }}common/images/icon_caution.png" alt="note" align="left" width="40" />
<span class="glyphicon-class">
  <p>This is a caution. Use this only in very limited circumstances when discussing:
  <ul class="note"><li>Data loss</li>
  <li>Financial loss</li>
  <li>Legal liability</li></ul></p></span>
</div>
<|MERGE_RESOLUTION|>--- conflicted
+++ resolved
@@ -13,11 +13,10 @@
 
 Don't take any guff from these swine.
 
-<<<<<<< HEAD
 Edit made in master upstream.
-=======
+
 What we have here is failure to communicate.
->>>>>>> b70527f7
+
 
 <div class="bs-callout bs-callout-info" id="info">
   <img src="{{ site.baseurl }}common/images/icon_note.png" alt="note" align="left" width="40" />
