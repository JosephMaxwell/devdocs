---
group: install_pre
subgroup: R_General
title: (Easy) Install the Magento archive on your server
menu_title: (Easy) Install the Magento archive on your server
menu_order: 1
menu_node: parent
version: 2.2
functional_areas:
  - Install
  - System
  - Setup
---

<<<<<<< HEAD
<h2 id="integrator-aud">Intended audience</h2>
The audience for this topic is anyone who downloaded a compressed Magento software archive (`.zip` or `.tar`). If you'd rather use Composer, go back and <a href="{{ page.baseurl }}/install-gde/bk-install-guide.html">choose another starting point</a>.
=======
## Intended audience {#integrator-aud}

The audience for this topic is anyone who downloaded a compressed Magento software archive (`.zip` or `.tar`). If you'd rather use Composer, go back and [choose another starting point]({{ page.baseurl }}/install-gde/bk-install-guide.html).
>>>>>>> 168052f6

## Prerequisites

{% include install/prereq.md %}

## Get the Magento software

{% include install/archives-php-issue.md %}

{% include install/get-software_zip.md %}

## Transfer the Magento archive to your server {#zip-transfer}

To transfer the Magento software archive to your server:

1.	Install and configure a file transfer protocol (FTP) or secure copy protocol (SCP) client to transfer the Magento software from your computer to your server.

	There are many ways to configure FTP and SCP. Following are a few packages you can use. Magento does not recommend particular software.

	*	Windows: [WinSCP](https://winscp.net/eng/download.php) or [Filezilla](https://filezilla-project.org/download.php)
	*	Mac OS: [CyberDuck](https://cyberduck.io/?l=en) or [Filezilla](https://filezilla-project.org/download.php)

2.	Create a connection to your Magento server.

	Follow the prompts on your screen or consult the documentation provided with your FTP software for more information.

3.	After you log in to your server, browse to locate the {{site.data.var.ce}} or {{site.data.var.ee}} archive on your local system.

	On the remote system, browse to locate the web server docroot directory.

	The following figure shows an example.

<<<<<<< HEAD
	<img src="{{ site.baseurl }}/common/images/install-merch_ftp-transfer.png">
=======
	![]({{ site.baseurl }}/common/images/install-merch_ftp-transfer.png)
>>>>>>> 168052f6

4.	Transfer the archive from your local system to the web server docroot directory.

	On some FTP client software, you do this by dragging and dropping.
5.	Wait while the transfer completes.
<<<<<<< HEAD
6.	Log in to your Magento server, or switch to, the <a href="{{ page.baseurl }}/install-gde/prereq/file-sys-perms-over.html">Magento file system owner</a>.
=======
6.	Log in to your Magento server, or switch to, the [Magento file system owner]({{ page.baseurl }}/install-gde/prereq/file-sys-perms-over.html)
>>>>>>> 168052f6
7.	Change to the web server docroot or the virtual host directory.
7.	Create a subdirectory for the Magento software.

	If you set up a virtual host, the subdirectory name must match the name in your virtual host.

	For example,

		mkdir magento2ce
		mkdir magento2ee

	You can also use a generic directory name

		mkdir magento2

7.	Copy the Magento archive to that directory.

	For example,

		cp /var/www/Magento-CE-2.0.0+Samples.tar.bz2 magento2

8.	Continue with the next section.

<<<<<<< HEAD
<h2 id="zip-extract">Extract the software on your server</h2>
Log in to your Magento server as, or switch to, the <a href="{{ page.baseurl }}/install-gde/prereq/file-sys-perms-over.html">Magento file system owner</a> and extract the software package in the web server docroot using one of the following commands:

<table>
<tbody>
<tr>
	<th>File format</th>
	<th>Command to extract</th>
</tr>
<tr>
	<td>.tar.gz</td>
	<td><code>tar zxf &lt;filename></code></td>
</tr>
<tr>
	<td>.zip</td>
	<td><code>unzip &lt;filename></code></td>
</tr>
<tr>
	<td>.tar.bz2</td>
	<td><code>tar jxf &lt;filename></code></td>
</tr>
</tbody>
</table>
=======
## Extract the software on your server {#zip-extract}

Log in to your Magento server as, or switch to, the [Magento file system owner]({{ page.baseurl }}/install-gde/prereq/file-sys-perms-over.html) and extract the software package in the web server docroot using one of the following commands:

| File format | Command to extract   |
| ----------- | -------------------- |
| `.tar.gz`   | `tar zxf <filename>` |
| `.zip`      | `unzip <filename> `  |
| `.tar.bz2`  | `tar jxf <filename>` |
{:style="table-layout:auto;"}
>>>>>>> 168052f6

The Magento software extracts to the directory you created. After the file has extracted, either delete the Magento archive or move it to another directory.

{% include install/file-system-perms-before_22.md %}

#### Next step

Install the Magento software:

<<<<<<< HEAD
*	<a href="{{ page.baseurl }}/install-gde/install/cli/install-cli.html">Command line</a>
*	<a href="{{ page.baseurl }}/install-gde/install/web/install-web.html">Setup Wizard</a>
=======
*	[Command line]({{ page.baseurl }}/install-gde/install/cli/install-cli.html)
*	[Setup Wizard]({{ page.baseurl }}/install-gde/install/web/install-web.html)
>>>>>>> 168052f6
<|MERGE_RESOLUTION|>--- conflicted
+++ resolved
@@ -12,14 +12,9 @@
   - Setup
 ---
 
-<<<<<<< HEAD
-<h2 id="integrator-aud">Intended audience</h2>
-The audience for this topic is anyone who downloaded a compressed Magento software archive (`.zip` or `.tar`). If you'd rather use Composer, go back and <a href="{{ page.baseurl }}/install-gde/bk-install-guide.html">choose another starting point</a>.
-=======
 ## Intended audience {#integrator-aud}
 
 The audience for this topic is anyone who downloaded a compressed Magento software archive (`.zip` or `.tar`). If you'd rather use Composer, go back and [choose another starting point]({{ page.baseurl }}/install-gde/bk-install-guide.html).
->>>>>>> 168052f6
 
 ## Prerequisites
 
@@ -52,21 +47,13 @@
 
 	The following figure shows an example.
 
-<<<<<<< HEAD
-	<img src="{{ site.baseurl }}/common/images/install-merch_ftp-transfer.png">
-=======
 	![]({{ site.baseurl }}/common/images/install-merch_ftp-transfer.png)
->>>>>>> 168052f6
 
 4.	Transfer the archive from your local system to the web server docroot directory.
 
 	On some FTP client software, you do this by dragging and dropping.
 5.	Wait while the transfer completes.
-<<<<<<< HEAD
-6.	Log in to your Magento server, or switch to, the <a href="{{ page.baseurl }}/install-gde/prereq/file-sys-perms-over.html">Magento file system owner</a>.
-=======
 6.	Log in to your Magento server, or switch to, the [Magento file system owner]({{ page.baseurl }}/install-gde/prereq/file-sys-perms-over.html)
->>>>>>> 168052f6
 7.	Change to the web server docroot or the virtual host directory.
 7.	Create a subdirectory for the Magento software.
 
@@ -89,31 +76,6 @@
 
 8.	Continue with the next section.
 
-<<<<<<< HEAD
-<h2 id="zip-extract">Extract the software on your server</h2>
-Log in to your Magento server as, or switch to, the <a href="{{ page.baseurl }}/install-gde/prereq/file-sys-perms-over.html">Magento file system owner</a> and extract the software package in the web server docroot using one of the following commands:
-
-<table>
-<tbody>
-<tr>
-	<th>File format</th>
-	<th>Command to extract</th>
-</tr>
-<tr>
-	<td>.tar.gz</td>
-	<td><code>tar zxf &lt;filename></code></td>
-</tr>
-<tr>
-	<td>.zip</td>
-	<td><code>unzip &lt;filename></code></td>
-</tr>
-<tr>
-	<td>.tar.bz2</td>
-	<td><code>tar jxf &lt;filename></code></td>
-</tr>
-</tbody>
-</table>
-=======
 ## Extract the software on your server {#zip-extract}
 
 Log in to your Magento server as, or switch to, the [Magento file system owner]({{ page.baseurl }}/install-gde/prereq/file-sys-perms-over.html) and extract the software package in the web server docroot using one of the following commands:
@@ -124,7 +86,6 @@
 | `.zip`      | `unzip <filename> `  |
 | `.tar.bz2`  | `tar jxf <filename>` |
 {:style="table-layout:auto;"}
->>>>>>> 168052f6
 
 The Magento software extracts to the directory you created. After the file has extracted, either delete the Magento archive or move it to another directory.
 
@@ -134,10 +95,5 @@
 
 Install the Magento software:
 
-<<<<<<< HEAD
-*	<a href="{{ page.baseurl }}/install-gde/install/cli/install-cli.html">Command line</a>
-*	<a href="{{ page.baseurl }}/install-gde/install/web/install-web.html">Setup Wizard</a>
-=======
 *	[Command line]({{ page.baseurl }}/install-gde/install/cli/install-cli.html)
-*	[Setup Wizard]({{ page.baseurl }}/install-gde/install/web/install-web.html)
->>>>>>> 168052f6
+*	[Setup Wizard]({{ page.baseurl }}/install-gde/install/web/install-web.html)