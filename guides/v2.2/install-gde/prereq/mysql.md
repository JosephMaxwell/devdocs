--- conflicted
+++ resolved
@@ -19,17 +19,9 @@
 *	[How do I log in to my Magento server using a terminal, command prompt, or SSH?]({{ page.baseurl }}/install-gde/basics/basics_login.html)
 
 ## General guidelines {#instgde-prereq-mysql-intro}
-<<<<<<< HEAD
-
-<div class="bs-callout bs-callout-info" id="info">
-  <p>The Magento application requires MySQL 5.6.x.</p>
-  <p>Magento versions 2.1.2 and later are compatible with MySQL 5.7.x.</p>
-  <p>Magento is also compatible with MySQL NDB Cluster 7.4.*, MariaDB 10.0, 10.1, 10.2, Percona 5.7 and other binary compatible MySQL technologies.</p>
-</div>
-=======
+
 {:.bs-callout .bs-callout-info}
 The Magento application requires MySQL 5.6.x. Magento versions 2.1.2 and later are compatible with MySQL 5.7.x. Magento is also compatible with MySQL NDB Cluster 7.4.\*, MariaDB 10.0, 10.1, 10.2, Percona 5.7 and other binary compatible MySQL technologies.
->>>>>>> fc1b2f79
 
 Magento _strongly_ recommends you observe the following standard when you set up your Magento database:
 
