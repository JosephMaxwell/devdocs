--- conflicted
+++ resolved
@@ -13,14 +13,8 @@
   - Setup
 ---
 
-<<<<<<< HEAD
-<div class="bs-callout bs-callout-info" id="info" markdown="1">
-If you must install both Apache and PHP, [install Apache]({{ page.baseurl }}/install-gde/prereq/apache.html) first.
-</div>
-=======
 {:.bs-callout .bs-callout-info}
 If you must install both Apache and PHP, [install Apache]({{ page.baseurl }}/install-gde/prereq/apache.html) first.
->>>>>>> 168052f6
 
 ## PHP versions supported {#php-support}
 {% include install/php_2.2.md %}
@@ -63,14 +57,8 @@
 		sudo apt-get -y update
 		sudo apt-get install -y php7.0 libapache2-mod-php7.0 php7.0-common php7.0-gd php7.0-mysql php7.0-mcrypt php7.0-curl php7.0-intl php7.0-xsl php7.0-mbstring php7.0-zip php7.0-bcmath php7.0-iconv php7.0-soap
 
-<<<<<<< HEAD
-    <div class="bs-callout bs-callout-info" id="info" markdown="1">
-    The last command installs all [required PHP extensions]({{ page.baseurl }}/install-gde/system-requirements-tech.html#required-php-extensions). The <code>bcmath</code> extension is required for {{site.data.var.ee}} only.
-    </div>
-=======
     {:.bs-callout .bs-callout-info}
     The last command installs all [required PHP extensions]({{ page.baseurl }}/install-gde/system-requirements-tech.html#required-php-extensions). The `bcmath` extension is required for {{site.data.var.ee}} only.
->>>>>>> 168052f6
 
 2.	Verify that PHP 7.0 is installed properly:
 
@@ -156,14 +144,8 @@
 		sudo apt-get -y update
 		sudo apt-get install -y php7.1 libapache2-mod-php7.1 php7.1-common php7.1-gd php7.1-mysql php7.1-mcrypt php7.1-curl php7.1-intl php7.1-xsl php7.1-mbstring php7.1-zip php7.1-bcmath php7.1-iconv php7.1-soap
 
-<<<<<<< HEAD
-    <div class="bs-callout bs-callout-info" id="info" markdown="1">
-    The last command installs all [required PHP extensions]({{ page.baseurl }}/install-gde/system-requirements-tech.html#required-php-extensions). The <code>bcmath</code> extension is required for {{site.data.var.ee}} only.
-    </div>
-=======
     {:.bs-callout .bs-callout-info}
     The last command installs all [required PHP extensions]({{ page.baseurl }}/install-gde/system-requirements-tech.html#required-php-extensions). The `bcmath` extension is required for {{site.data.var.ee}} only.
->>>>>>> 168052f6
 
 2.	Verify that PHP 7.1 is installed properly:
 
@@ -243,10 +225,7 @@
 [Required PHP settings]({{ page.baseurl }}/install-gde/prereq/php-settings.html)
 
 #### Related topics
-<<<<<<< HEAD
-=======
-
->>>>>>> 168052f6
+
 *	[MySQL]({{ page.baseurl }}/install-gde/prereq/mysql.html)
 *	[Apache]({{ page.baseurl }}/install-gde/prereq/apache.html)
 *	[PHP 7.0&mdash;CentOS]({{ page.baseurl }}/install-gde/prereq/php-centos.html)
