---
group: installation-guide
subgroup: Prerequisites
title: SELinux and iptables
menu_title: SELinux and iptables
menu_order: 200
functional_areas:
  - Install
  - System
  - Setup
---

## SELinux {#install-prereq-selinux}
[Security Enhanced Linux (SELinux)](http://selinuxproject.org/page/Main_Page){:target="_blank"} enables CentOS and Ubuntu administrators greater access control over their servers. If you're using SELinux _and_ Apache to initiate a connection to another host, you must run the commands discussed in this section.

{:.bs-callout .bs-callout-info}
  Magento has no recommendation about using SELinux; you can use it for enhanced security if you wish. If you use SELinux, you must configure it properly or the Magento application will function unpredictably. If you choose to use SELinux, consult a resource like [the CentOS wiki](http://wiki.centos.org/HowTos/SELinux){:target="_blank"} to set up rules to enable communication.

### Suggestion for installing the Magento software with Apache

If you choose to enable SELinux, you might have issues running the installer unless you change the *security context* of some directories as follows:

```bash
<<<<<<< HEAD
	chcon -R --type httpd_sys_rw_content_t <magento_root>/app/etc
	chcon -R --type httpd_sys_rw_content_t <magento_root>/var
	chcon -R --type httpd_sys_rw_content_t <magento_root>/pub/media
	chcon -R --type httpd_sys_rw_content_t <magento_root>/pub/static
=======
chcon -R --type httpd_sys_rw_content_t <magento_root>/app/etc
```

```bash
chcon -R --type httpd_sys_rw_content_t <magento_root>/var
```

```bash
chcon -R --type httpd_sys_rw_content_t <magento_root>/pub/media
```

```bash
chcon -R --type httpd_sys_rw_content_t <magento_root>/pub/static
>>>>>>> 00bd653c
```

The preceding commands work only with the Apache web server. Because of the variety of configurations and security requirements, we don't guarantee these commands work in all situations. For more information, see:

*	[man page](http://linux.die.net/man/8/httpd_selinux){:target="_blank"}
*	[serverlab](http://www.serverlab.ca/tutorials/linux/web-servers-linux/configuring-selinux-policies-for-apache-web-servers/){:target="_blank"}

### Enable inter-server communication

If Apache and the database server are on the same host, you can skip this section and continue with [Opening Ports In Your Firewall](#install-iptables).

To enable Apache to initiate a connection to another host with SELinux enabled:

1.	To determine if SELinux is enabled, use the following command:

    ```bash
<<<<<<< HEAD
		getenforce
=======
    getenforce
>>>>>>> 00bd653c
    ```

    `Enforcing` displays to confirm that SELinux is running.

2.	Enter one of the following commands:

    * CentOS: `setsebool -P httpd_can_network_connect=1`

    * Ubuntu: `setsebool -P apache2_can_network_connect=1`

## Opening Ports In Your Firewall {#install-iptables}

Depending on your security requirements, you might find it necessary to open port 80 and other ports in your firewall. Because of the sensitive nature of networking security, Magento strongly recommends you consult with your IT department before proceeding. Following are some suggested references:

*	Ubuntu: [Ubuntu documentation page](https://help.ubuntu.com/community/IptablesHowTo){:target="_blank"}.
*	CentOS: [CentOS how-to](http://wiki.centos.org/HowTos/Network/IPTables){:target="_blank"}.

#### Related topics:

*	[Apache]({{ page.baseurl }}/install-gde/prereq/apache.html)
*	[PHP]({{ page.baseurl }}/install-gde/prereq/php-settings.html)
*	[MySQL]({{ page.baseurl }}/install-gde/prereq/mysql.html)
*	[Installing optional software]({{ page.baseurl }}/install-gde/prereq/optional.html)
*	[How to get the Magento software]({{ page.baseurl }}/install-gde/bk-install-guide.html)<|MERGE_RESOLUTION|>--- conflicted
+++ resolved
@@ -21,12 +21,6 @@
 If you choose to enable SELinux, you might have issues running the installer unless you change the *security context* of some directories as follows:
 
 ```bash
-<<<<<<< HEAD
-	chcon -R --type httpd_sys_rw_content_t <magento_root>/app/etc
-	chcon -R --type httpd_sys_rw_content_t <magento_root>/var
-	chcon -R --type httpd_sys_rw_content_t <magento_root>/pub/media
-	chcon -R --type httpd_sys_rw_content_t <magento_root>/pub/static
-=======
 chcon -R --type httpd_sys_rw_content_t <magento_root>/app/etc
 ```
 
@@ -40,7 +34,6 @@
 
 ```bash
 chcon -R --type httpd_sys_rw_content_t <magento_root>/pub/static
->>>>>>> 00bd653c
 ```
 
 The preceding commands work only with the Apache web server. Because of the variety of configurations and security requirements, we don't guarantee these commands work in all situations. For more information, see:
@@ -57,11 +50,7 @@
 1.	To determine if SELinux is enabled, use the following command:
 
     ```bash
-<<<<<<< HEAD
-		getenforce
-=======
     getenforce
->>>>>>> 00bd653c
     ```
 
     `Enforcing` displays to confirm that SELinux is running.
