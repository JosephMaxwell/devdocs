--- conflicted
+++ resolved
@@ -22,9 +22,9 @@
 
 See one of the following sections:
 
-* [Install and configure NTP on Ubuntu](#install-optional-ntp-ubuntu)
-* [Install and configure NTP on CentOS](#install-optional-ntp-centos)
-* [Use NTP pool servers](#install-optional-ntp-servers)
+*  [Install and configure NTP on Ubuntu](#install-optional-ntp-ubuntu)
+*  [Install and configure NTP on CentOS](#install-optional-ntp-centos)
+*  [Use NTP pool servers](#install-optional-ntp-servers)
 
 ### Install and configure NTP on Ubuntu {#install-optional-ntp-ubuntu}
 
@@ -46,21 +46,21 @@
    yum search ntp
    ```
 
-2. Select a package to install. For example, `ntp.x86_64`.
-
-2. Install the package.
+1. Select a package to install. For example, `ntp.x86_64`.
+
+1. Install the package.
 
    ```bash
    yum -y install ntp.x86_64
    ```
 
-3. Enter the following command so that NTP starts when the server starts.
+1. Enter the following command so that NTP starts when the server starts.
 
    ```bash
    chkconfig ntpd on
    ```
 
-3. Continue with the next section.
+1. Continue with the next section.
 
 ### Use NTP pool servers {#install-optional-ntp-servers}
 
@@ -126,18 +126,12 @@
 
 If a 404 (Not Found) error displays, check the following:
 
-* Start the web server if necessary.
-* Make sure your firewall allows traffic on port 80.
-
-<<<<<<< HEAD
-  [Help for Ubuntu](https://help.ubuntu.com/community/UFW){:target="_blank"}
-
-  [Help for CentOS](http://wiki.centos.org/HowTos/Network/IPTables){:target="_blank"}
-=======
+*  Start the web server if necessary.
+*  Make sure your firewall allows traffic on port 80.
+
    [Help for Ubuntu](https://help.ubuntu.com/community/UFW){:target="_blank"}
 
    [Help for CentOS](http://wiki.centos.org/HowTos/Network/IPTables){:target="_blank"}
->>>>>>> a15b4fe2
 
 ## Install phpmyadmin {#install-optional-phpmyadmin}
 
@@ -188,13 +182,13 @@
    rpm -ivh epel-release-6-8.noarch.rpm
    ```
 
-2. Install `phpmyadmin` as follows:
+1. Install `phpmyadmin` as follows:
 
    ```bash
    yum -y install phpmyadmin
    ```
 
-3. Authorize access to phpmyadmin from your machine's IP address.
+1. Authorize access to phpmyadmin from your machine's IP address.
 
    Open the following file for editing:
 
@@ -202,7 +196,7 @@
    vim /etc/httpd/conf.d/phpMyAdmin.conf
    ```
 
-3. Replace the following IP address with your IP address
+1. Replace the following IP address with your IP address
 
    ```conf
    Require ip localhost
@@ -214,7 +208,7 @@
    Require ip 192.51.100.101
    ```
 
-4. Replace the following IP with your IP address:
+1. Replace the following IP with your IP address:
 
    ```conf
    Allow from localhost
@@ -226,38 +220,27 @@
    Allow from 192.51.100.101
    ```
 
-5. Save your changes to `/etc/httpd/conf.d/phpMyAdmin.conf` and exit the text editor.
-
-6. Restart Apache.
+1. Save your changes to `/etc/httpd/conf.d/phpMyAdmin.conf` and exit the text editor.
+
+1. Restart Apache.
 
    ```bash
    service httpd Restart
    ```
 
-7. To use phpmyadmin, enter the following command in your browser's address or location field:
+1. To use phpmyadmin, enter the following command in your browser's address or location field:
 
    ```http
    http://<web server host or IP>/phpmyadmin
    ```
 
-8. When prompted, log in using your MySQL database `root` or administrative user's username and password.
-
-<<<<<<< HEAD
-#### Related topics
-
-*	[Apache]({{ page.baseurl }}/install-gde/prereq/apache.html)
-*	[PHP]({{ page.baseurl }}/install-gde/prereq/php-settings.html)
-*	[MySQL]({{ page.baseurl }}/install-gde/prereq/mysql.html)
-*	[Configuring security options]({{ page.baseurl }}/install-gde/prereq/security.html)
-*	[How to get the Magento software]({{ page.baseurl }}/install-gde/bk-install-guide.html)
-=======
+1. When prompted, log in using your MySQL database `root` or administrative user's username and password.
+
 {:.ref-header}
 Related topics
 
-* [Apache]({{ page.baseurl }}/install-gde/prereq/apache.html)
-* [PHP 5.5, 5.6, or 7.0&mdash;Ubuntu]({{ page.baseurl }}/install-gde/prereq/php-ubuntu.html)
-* [PHP 5.5, 5.6, or 7.0&mdash;CentOS]({{ page.baseurl }}/install-gde/prereq/php-centos.html)
-* [MySQL]({{ page.baseurl }}/install-gde/prereq/mysql.html)
-* [Configuring security options]({{ page.baseurl }}/install-gde/prereq/security.html)
-* [How to get the Magento software]({{ page.baseurl }}/install-gde/bk-install-guide.html)
->>>>>>> a15b4fe2
+*  [Apache]({{ page.baseurl }}/install-gde/prereq/apache.html)
+*  [PHP]({{ page.baseurl }}/install-gde/prereq/php-settings.html)
+*  [MySQL]({{ page.baseurl }}/install-gde/prereq/mysql.html)
+*  [Configuring security options]({{ page.baseurl }}/install-gde/prereq/security.html)
+*  [How to get the Magento software]({{ page.baseurl }}/install-gde/bk-install-guide.html)