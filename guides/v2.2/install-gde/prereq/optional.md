---
group: installation-guide
subgroup: Prerequisites
title: Optional software
menu_title: Optional software
menu_order: 400
functional_areas:
  - Install
  - System
  - Setup
---

## Magento optional software {#install-optional-intro}

We strongly recommend you install NTP because otherwise, cron-related tasks might not perform properly. (Server dates could be in the past or future, for example.)

The other optional utilities discussed in this topic might assist you with your installation; however, they are not required to install or use Magento.

## Installing and Configuring Network Time Protocol (NTP) {#install-optional-ntp}
[NTP](http://www.ntp.org) enables servers to synchronize their system clocks using [globally available pool servers](http://www.pool.ntp.org/en){:target="_blank"}. Magento recommends you use NTP servers you trust, whether they are dedicated hardware solutions your internal network or external, public servers.

If you are deploying Magento on multiple hosts, NTP is a simple way to guarantee their clocks are all synchronized, no matter what time zone the servers are in. Also, cron-related tasks (such as indexing and transactional e-mails) depend on the server clock being accurate.

See one of the following sections:

*	[Install and configure NTP on Ubuntu](#install-optional-ntp-ubuntu)
*	[Install and configure NTP on CentOS](#install-optional-ntp-centos)
*	[Use NTP pool servers](#install-optional-ntp-servers)

### Install and configure NTP on Ubuntu {#install-optional-ntp-ubuntu}

Enter the following command to install NTP:

```bash
apt-get install ntp
```

Continue with [Use NTP pool servers](#install-optional-ntp-servers)

### Install and configure NTP on CentOS {#install-optional-ntp-centos}

To install and configure NTP:

1.	Enter the following command to find the appropriate NTP software:

    ```bash
    yum search ntp
    ```

2.	Select a package to install. For example, `ntp.x86_64`.

2.	Install the package.

    ```bash
    yum -y install ntp.x86_64
    ```

3.	Enter the following command so that NTP starts when the server starts.

    ```bash
    chkconfig ntpd on
    ```

3.	Continue with the next section.

### Use NTP pool servers {#install-optional-ntp-servers}

Selecting pool servers is up to you. If you use NTP pool servers, ntp.org recommends you use [pool servers](http://www.pool.ntp.org/en){:target="_blank"} that are close to your servers' time zone as discussed on the [NTP pool project help page](http://www.pool.ntp.org/en/use.html){:target="_blank"}. If you have a private NTP server that is available to all hosts in your Magento deployment, you can use that server instead.

1.	Open `/etc/ntp.conf` in a text editor.

2.	Look for lines similar to the following:

<<<<<<< HEAD
    ```apache
=======
    ```conf
>>>>>>> 00bd653c
    server 0.centos.pool.ntp.org
    server 1.centos.pool.ntp.org
    server 2.centos.pool.ntp.org
    ```

3.	Replace those lines or add additional lines that specify your NTP pool server or other NTP servers. It's a good idea to specify more than one.

4.	An example of using three United States-based NTP servers follows:

<<<<<<< HEAD
    ```apache
=======
    ```conf
>>>>>>> 00bd653c
    server 0.us.pool.ntp.org
    server 1.us.pool.ntp.org
    server 2.us.pool.ntp.org
    ```

5.	Save your changes to `/etc/ntp.conf` and exit the text editor.

4.	Restart the service.

<<<<<<< HEAD
  Ubuntu: `service ntp restart`

  CentOS: `service ntpd restart`

4.	Enter `date` to check the server's date.

  If the date is incorrect, make sure the NTP client port (typically, UDP 123) is open in your firewall.

  Try the `ntpdate _[pool server hostname]_` command. If it fails, search for the error it returns.

  If all else fails, try rebooting the server.
=======
    * Ubuntu: `service ntp restart`

    * CentOS: `service ntpd restart`

4.	Enter `date` to check the server's date.

    If the date is incorrect, make sure the NTP client port (typically, UDP 123) is open in your firewall.

    Try the `ntpdate _[pool server hostname]_` command. If it fails, search for the error it returns.

    If all else fails, try rebooting the server.
>>>>>>> 00bd653c

## Create phpinfo.php {#install-optional-phpinfo}
[`phpinfo.php`](http://php.net/manual/en/function.phpinfo.php){:target="_blank"} displays a large amount of information about [PHP](https://glossary.magento.com/php) and its extensions.

{:.bs-callout .bs-callout-info}
Use `phpinfo.php` in a development system _only_. It can be a security issue in production.

Add the following code anywhere in your web server's docroot:

```php
<?php
// Show all information, defaults to INFO_ALL
phpinfo();
```

For more information, see the [phpinfo manual page](http://php.net/manual/en/function.phpinfo.php){:target="_blank"}.

To view the results, enter the following [URL](https://glossary.magento.com/url) in your browser's location or address field:

<<<<<<< HEAD
```html
=======
```http
>>>>>>> 00bd653c
http://<web server host or IP>/phpinfo.php
```

If a 404 (Not Found) error displays, check the following:

*	Start the web server if necessary.
*	Make sure your firewall allows traffic on port 80.

  [Help for Ubuntu](https://help.ubuntu.com/community/UFW){:target="_blank"}

  [Help for CentOS](http://wiki.centos.org/HowTos/Network/IPTables){:target="_blank"}

## Install phpmyadmin {#install-optional-phpmyadmin}
`phpmyadmin` is an easy-to-use, free database administration utility. You can use it to check and manipulate the contents of your database. You must log in to `phpmyadmin` as the MySQL database administrative user.

For more information about `phpmyadmin`, see the [phpmyadmin home page](http://www.phpmyadmin.net/home_page/index.php){:target="_blank"}.

For more detailed information about installation, see the [phpmyadmin installation documentation](http://docs.phpmyadmin.net/en/latest/setup.html#quick-install){:target="_blank"}.

{:.bs-callout .bs-callout-info}
Use phpmyadmin in a development system _only_. It can be a security issue in production.

## Install phpmyadmin on Ubuntu {#install-optional-phpmyadmin-ubuntu}

To install phpmyadmin on Ubuntu:

1.	Use the following command:

    ```bash
    apt-get install phpmyadmin
    ```

2.	Follow the prompts on your screen to complete the installation.

3.	To use phpmyadmin, enter the following URL in your browser's address or location field:

<<<<<<< HEAD
    ````html
=======
    ```http
>>>>>>> 00bd653c
    http://<web server host or IP>/phpmyadmin
    ```

4.	When prompted, log in using your MySQL database `root` or administrative user's username and password.

## Install phpmyadmin on CentOS {#install-optional-phpmyadmin-centos}

To install phpmyadmin on CentOS:

1.	Download the epel RPM for the version of CentOS you're using. A sample follows.

    ```bash
    cd /tmp
<<<<<<< HEAD
    wget http://download.fedoraproject.org/pub/epel/6/i386/epel-release-6-8.noarch.rpm
=======
    ```

    ```bash
    wget http://download.fedoraproject.org/pub/epel/6/i386/epel-release-6-8.noarch.rpm
    ```

    ```bash
>>>>>>> 00bd653c
    rpm -ivh epel-release-6-8.noarch.rpm
    ```

2.	Install `phpmyadmin` as follows:

    ```bash
    yum -y install phpmyadmin
    ```

3.	Authorize access to phpmyadmin from your machine's IP address.

<<<<<<< HEAD
  Open the following file for editing:
=======
    Open the following file for editing:
>>>>>>> 00bd653c

    ```bash
    vim /etc/httpd/conf.d/phpMyAdmin.conf
    ```

3.	Replace the following IP address with your IP address

<<<<<<< HEAD
    Require ip localhost

  For example,

    Require ip 192.51.100.101

4.	Replace the following IP with your IP address:

    Allow from localhost

  For example,

    Allow from 192.51.100.101
=======
    ```conf
    Require ip localhost
    ```

    For example,

    ```conf
    Require ip 192.51.100.101
    ```

4.	Replace the following IP with your IP address:

    ```conf
    Allow from localhost
    ```

    For example,

    ```conf
    Allow from 192.51.100.101
    ```
>>>>>>> 00bd653c

5.	Save your changes to `/etc/httpd/conf.d/phpMyAdmin.conf` and exit the text editor.

6.	Restart Apache.

    ```bash
    service httpd Restart
    ```

7.	To use phpmyadmin, enter the following command in your browser's address or location field:

<<<<<<< HEAD
    ```html
=======
    ```http
>>>>>>> 00bd653c
    http://<web server host or IP>/phpmyadmin
    ```

8.	When prompted, log in using your MySQL database `root` or administrative user's username and password.

#### Related topics

*	[Apache]({{ page.baseurl }}/install-gde/prereq/apache.html)
*	[PHP]({{ page.baseurl }}/install-gde/prereq/php-settings.html)
*	[MySQL]({{ page.baseurl }}/install-gde/prereq/mysql.html)
*	[Configuring security options]({{ page.baseurl }}/install-gde/prereq/security.html)
*	[How to get the Magento software]({{ page.baseurl }}/install-gde/bk-install-guide.html)<|MERGE_RESOLUTION|>--- conflicted
+++ resolved
@@ -71,11 +71,7 @@
 
 2.	Look for lines similar to the following:
 
-<<<<<<< HEAD
-    ```apache
-=======
-    ```conf
->>>>>>> 00bd653c
+    ```conf
     server 0.centos.pool.ntp.org
     server 1.centos.pool.ntp.org
     server 2.centos.pool.ntp.org
@@ -85,11 +81,7 @@
 
 4.	An example of using three United States-based NTP servers follows:
 
-<<<<<<< HEAD
-    ```apache
-=======
-    ```conf
->>>>>>> 00bd653c
+    ```conf
     server 0.us.pool.ntp.org
     server 1.us.pool.ntp.org
     server 2.us.pool.ntp.org
@@ -99,31 +91,17 @@
 
 4.	Restart the service.
 
-<<<<<<< HEAD
-  Ubuntu: `service ntp restart`
-
-  CentOS: `service ntpd restart`
+    * Ubuntu: `service ntp restart`
+
+    * CentOS: `service ntpd restart`
 
 4.	Enter `date` to check the server's date.
 
-  If the date is incorrect, make sure the NTP client port (typically, UDP 123) is open in your firewall.
-
-  Try the `ntpdate _[pool server hostname]_` command. If it fails, search for the error it returns.
-
-  If all else fails, try rebooting the server.
-=======
-    * Ubuntu: `service ntp restart`
-
-    * CentOS: `service ntpd restart`
-
-4.	Enter `date` to check the server's date.
-
     If the date is incorrect, make sure the NTP client port (typically, UDP 123) is open in your firewall.
 
     Try the `ntpdate _[pool server hostname]_` command. If it fails, search for the error it returns.
 
     If all else fails, try rebooting the server.
->>>>>>> 00bd653c
 
 ## Create phpinfo.php {#install-optional-phpinfo}
 [`phpinfo.php`](http://php.net/manual/en/function.phpinfo.php){:target="_blank"} displays a large amount of information about [PHP](https://glossary.magento.com/php) and its extensions.
@@ -143,11 +121,7 @@
 
 To view the results, enter the following [URL](https://glossary.magento.com/url) in your browser's location or address field:
 
-<<<<<<< HEAD
-```html
-=======
 ```http
->>>>>>> 00bd653c
 http://<web server host or IP>/phpinfo.php
 ```
 
@@ -184,11 +158,7 @@
 
 3.	To use phpmyadmin, enter the following URL in your browser's address or location field:
 
-<<<<<<< HEAD
-    ````html
-=======
     ```http
->>>>>>> 00bd653c
     http://<web server host or IP>/phpmyadmin
     ```
 
@@ -202,17 +172,13 @@
 
     ```bash
     cd /tmp
-<<<<<<< HEAD
+    ```
+
+    ```bash
     wget http://download.fedoraproject.org/pub/epel/6/i386/epel-release-6-8.noarch.rpm
-=======
-    ```
-
-    ```bash
-    wget http://download.fedoraproject.org/pub/epel/6/i386/epel-release-6-8.noarch.rpm
-    ```
-
-    ```bash
->>>>>>> 00bd653c
+    ```
+
+    ```bash
     rpm -ivh epel-release-6-8.noarch.rpm
     ```
 
@@ -224,11 +190,7 @@
 
 3.	Authorize access to phpmyadmin from your machine's IP address.
 
-<<<<<<< HEAD
-  Open the following file for editing:
-=======
     Open the following file for editing:
->>>>>>> 00bd653c
 
     ```bash
     vim /etc/httpd/conf.d/phpMyAdmin.conf
@@ -236,43 +198,27 @@
 
 3.	Replace the following IP address with your IP address
 
-<<<<<<< HEAD
+    ```conf
     Require ip localhost
-
-  For example,
-
+    ```
+
+    For example,
+
+    ```conf
     Require ip 192.51.100.101
+    ```
 
 4.	Replace the following IP with your IP address:
 
+    ```conf
     Allow from localhost
-
-  For example,
-
+    ```
+
+    For example,
+
+    ```conf
     Allow from 192.51.100.101
-=======
-    ```conf
-    Require ip localhost
-    ```
-
-    For example,
-
-    ```conf
-    Require ip 192.51.100.101
-    ```
-
-4.	Replace the following IP with your IP address:
-
-    ```conf
-    Allow from localhost
-    ```
-
-    For example,
-
-    ```conf
-    Allow from 192.51.100.101
-    ```
->>>>>>> 00bd653c
+    ```
 
 5.	Save your changes to `/etc/httpd/conf.d/phpMyAdmin.conf` and exit the text editor.
 
@@ -284,11 +230,7 @@
 
 7.	To use phpmyadmin, enter the following command in your browser's address or location field:
 
-<<<<<<< HEAD
-    ```html
-=======
     ```http
->>>>>>> 00bd653c
     http://<web server host or IP>/phpmyadmin
     ```
 
