--- conflicted
+++ resolved
@@ -51,19 +51,19 @@
 
 Magento requires a set of extensions to be installed:
 
-- bcmath
-- devel
-- gd
-- iconv
-- intl
-- json
-- mbstring
-- mysql
-- mysqlnd
-- opcache
-- pdo
-- soap
-- xml
+-  bcmath
+-  devel
+-  gd
+-  iconv
+-  intl
+-  json
+-  mbstring
+-  mysql
+-  mysqlnd
+-  opcache
+-  pdo
+-  soap
+-  xml
 
 In the command line, type `php -m` to see the list of installed modules. Verify that the listed extensions are installed.
 If any modules are missing, they are added using the same workflow used for installing PHP. For example, if you use `yum` to install PHP, the PHP 7.2 modules can be added with:
@@ -71,67 +71,42 @@
 {:.bs-callout .bs-callout-info}
 The `bcmath` extension is required for {{site.data.var.ee}} only.
 
-<<<<<<< HEAD
 ```bash
  yum -y install php72u-pdo php72u-mysqlnd php72u-opcache php72u-xml php72u-gd php72u-devel php72u-mysql php72u-intl php72u-mbstring php72u-bcmath php72u-json php72u-iconv php72u-soap
 ```
 
 ## Check PHP settings
 
-- Set the system time zone for PHP; otherwise, errors like the following display during the installation and time-related operations like cron might not work:
-=======
-* Set the system time zone for PHP; otherwise, errors like the following display during the installation and time-related operations like cron might not work:
->>>>>>> a15b4fe2
+-  Set the system time zone for PHP; otherwise, errors like the following display during the installation and time-related operations like cron might not work:
 
    ```terminal
    PHP Warning:  date(): It is not safe to rely on the system's timezone settings. [more messages follow]
    ```
 
-<<<<<<< HEAD
-- Set [`always_populate_raw_post_data = -1`](http://php.net/manual/en/ini.core.php#ini.always-populate-raw-post-data){:target="_blank"}
+-  Set [`always_populate_raw_post_data = -1`](http://php.net/manual/en/ini.core.php#ini.always-populate-raw-post-data){:target="_blank"}
 
 `always_populate_raw_post_data` is deprecated in PHP 5.6 and is dropped in PHP 7.0.x. This setting causes PHP to always populate `$HTTP_RAW_POST_DATA` with raw POST data. Failure to set this properly in PHP 5.5 or 5.6 results in errors when connecting to the database.
 
-- Set the PHP memory limit.
-
-    Our detailed recommendations are:
-
-- Compiling code or deploying static assets, `756M`
-
-  - Installing and updating Magento components from Magento Marketplace, `2G`
-  - Testing, `2G`
-
-- Disable [`asp_tags`](http://php.net/manual/en/ini.core.php#ini.asp-tags){:target="_blank"}
-
-    If `asp_tags are` enabled, errors display when accessing PHTML templates.
-    `asp_tags` will be removed in PHP 7.
-
-- Enable [`opcache.save_comments`](http://php.net/manual/en/opcache.configuration.php#ini.opcache.save_comments){:target="_blank"}, which is required for Magento 2.1 and later.
-
-  We recommend you enable the [PHP OpCache](http://php.net/manual/en/intro.opcache.php){:target="_blank"} for performance reasons. The OPcache is enabled in many PHP distributions.
-
-  Magento 2.1 and later use PHP code comments in the `getDocComment` validation call in the [`getExtensionAttributes`]({{ site.mage2bloburl }}/{{ page.guide_version }}/lib/internal/Magento/Framework/Api/ExtensionAttributesFactory.php#L64-L73){:target="_blank"} method in `Magento\Framework\Api\ExtensionAttributesFactory.php`.
-=======
-* Set [`always_populate_raw_post_data = -1`](http://php.net/manual/en/ini.core.php#ini.always-populate-raw-post-data){:target="_blank"}
-
-   `always_populate_raw_post_data` is deprecated in PHP 5.6 and is dropped in PHP 7.0.x. This setting causes PHP to always populate `$HTTP_RAW_POST_DATA` with raw POST data. Failure to set this properly in PHP 5.5 or 5.6 results in errors when connecting to the database.
-
-* Set the PHP memory limit.
-
- Our detailed recommendations are:
-
- * Compiling code or deploying static assets, `756M`
-   * Installing and updating Magento components from Magento Marketplace, `2G`
-   * Testing, `2G`
-
-* Disable [`asp_tags`](http://php.net/manual/en/ini.core.php#ini.asp-tags){:target="_blank"}
-
-   If `asp_tags are` enabled, errors display when accessing PHTML templates.
-
-   `asp_tags` will be removed in PHP 7.
->>>>>>> a15b4fe2
-
-* Enable [`opcache.save_comments`](http://php.net/manual/en/opcache.configuration.php#ini.opcache.save_comments){:target="_blank"}, which is required for Magento 2.1 and later.
+-  Set the PHP memory limit.
+
+   Our detailed recommendations are:
+
+-  Compiling code or deploying static assets, `756M`
+
+   -  Installing and updating Magento components from Magento Marketplace, `2G`
+   -  Testing, `2G`
+
+-  Disable [`asp_tags`](http://php.net/manual/en/ini.core.php#ini.asp-tags){:target="_blank"}
+
+   If `asp_tags are` enabled, errors display when accessing PHTML templates. `asp_tags` will be removed in PHP 7.
+
+-  Enable [`opcache.save_comments`](http://php.net/manual/en/opcache.configuration.php#ini.opcache.save_comments){:target="_blank"}, which is required for Magento 2.1 and later.
+
+   We recommend you enable the [PHP OpCache](http://php.net/manual/en/intro.opcache.php){:target="_blank"} for performance reasons. The OPcache is enabled in many PHP distributions.
+
+   Magento 2.1 and later use PHP code comments in the `getDocComment` validation call in the [`getExtensionAttributes`]({{ site.mage2bloburl }}/{{ page.guide_version }}/lib/internal/Magento/Framework/Api/ExtensionAttributesFactory.php#L64-L73){:target="_blank"} method in `Magento\Framework\Api\ExtensionAttributesFactory.php`.
+
+-  Enable [`opcache.save_comments`](http://php.net/manual/en/opcache.configuration.php#ini.opcache.save_comments){:target="_blank"}, which is required for Magento 2.1 and later.
 
    We recommend you enable the [PHP OpCache](http://php.net/manual/en/intro.opcache.php){:target="_blank"} for performance reasons. The OPcache is enabled in many PHP distributions.
 
@@ -157,13 +132,8 @@
 
 Use the value of Loaded Configuration file.
 
-<<<<<<< HEAD
 {:.bs-callout .bs-callout-info}
 If you have only one `php.ini` file, make the changes in that file. If you have two `php.ini` files, make the changes in *all* files. Failure to do so might cause unpredictable performance.
-=======
-{: .bs-callout-info }
-If you have only one `php.ini` file, make the changes in that file. If you have two `php.ini` files, make the changes in <em>all</em> files. Failure to do so might cause unpredictable performance.
->>>>>>> a15b4fe2
 
 {% endcollapsible %}
 
@@ -173,11 +143,7 @@
 
 Use the following guidelines to find it:
 
-<<<<<<< HEAD
-- Apache web server:
-=======
-* Apache web server:
->>>>>>> a15b4fe2
+-  Apache web server:
 
    For Ubuntu with Apache, OPcache settings are typically located in `php.ini`.
 
@@ -189,11 +155,7 @@
    sudo find / -name 'opcache.ini'
    ```
 
-<<<<<<< HEAD
-- nginx web server with PHP-FPM: `/etc/php5/fpm/php.ini`
-=======
-* nginx web server with PHP-FPM: `/etc/php5/fpm/php.ini`
->>>>>>> a15b4fe2
+-  nginx web server with PHP-FPM: `/etc/php5/fpm/php.ini`
 
 If you have more than one `opcache.ini`, modify all of them.
 
@@ -206,18 +168,15 @@
 1. Open a `php.ini` in a text editor.
 1. Locate your server's time zone in the available [time zone settings](http://php.net/manual/en/timezones.php){:target="_blank"}
 1. Locate the following setting and uncomment it if necessary:
-<<<<<<< HEAD
-
-    ```php
+
+    ```conf
     date.timezone =
     ```
 
 1. Add the time zone setting you found in step 2.
 1. Change the value of `memory_limit` to one of the values at the beginning of this section.
 
-  For example `memory_limit=2G`
-=======
->>>>>>> a15b4fe2
+   For example `memory_limit=2G`
 
    ```conf
    date.timezone =
@@ -254,39 +213,23 @@
 
 {% collapsible To set opcache.ini options: %}
 
-<<<<<<< HEAD
 1. Open your OpCache configuration file in a text editor:
 
-   - `opcache.ini` (CentOS)
-   - `php.ini` (Ubuntu)
-   - `/etc/php5/fpm/php.ini` (nginx web server (CentOS or Ubuntu))
-
-=======
-12. Open your OpCache configuration file in a text editor:
-
-   * `opcache.ini` (CentOS)
-   * `php.ini` (Ubuntu)
-   * `/etc/php5/fpm/php.ini` (nginx web server (CentOS or Ubuntu))
-
->>>>>>> a15b4fe2
+   -  `opcache.ini` (CentOS)
+   -  `php.ini` (Ubuntu)
+   -  `/etc/php5/fpm/php.ini` (nginx web server (CentOS or Ubuntu))
+
 1. Locate `opcache.save_comments` and uncomment it if necessary.
 1. Make sure its value is set to `1`.
 1. Save your changes and exit the text editor.
 1. Restart your web server:
-<<<<<<< HEAD
-
-   - Apache, Ubuntu: `service apache2 restart`
-   - Apache, CentOS: `service httpd restart`
-   - nginx, Ubuntu and CentOS: `service nginx restart`
+
+   -  Apache, Ubuntu: `service apache2 restart`
+   -  Apache, CentOS: `service httpd restart`
+   -  nginx, Ubuntu and CentOS: `service nginx restart`
 
 {% endcollapsible %}
 
 <!-- Link Definitions -->
-=======
-
-   * Apache, Ubuntu: `service apache2 restart`
-   * Apache, CentOS: `service httpd restart`
-   * nginx, Ubuntu and CentOS: `service nginx restart`
->>>>>>> a15b4fe2
 
 [additional steps may be required]: https://wiki.centos.org/HowTos/php7