--- conflicted
+++ resolved
@@ -21,16 +21,16 @@
 
 Before you begin, you must:
 
-* [Install MySQL server]({{ page.baseurl }}/install-gde/prereq/mysql.html) on the database server
-* [Create a database instance]({{ page.baseurl }}/install-gde/prereq/mysql.html#instgde-prereq-mysql-config) on the database server
-* Install the MySQL client on your Magento web node. Consult MySQL documentation for details.
+*  [Install MySQL server]({{ page.baseurl }}/install-gde/prereq/mysql.html) on the database server
+*  [Create a database instance]({{ page.baseurl }}/install-gde/prereq/mysql.html#instgde-prereq-mysql-config) on the database server
+*  Install the MySQL client on your Magento web node. Consult MySQL documentation for details.
 
 ### High availability
 
 Use the following guidelines to configure remote database connections if your web server or database server are clustered:
 
-* You must configure a connection for each web server node
-* Typically, you configure a database connection to the database load balancer; however, database clustering can be complex and configuring it is up to you. Magento makes no specific recommendations for database clustering.
+*  You must configure a connection for each web server node
+*  Typically, you configure a database connection to the database load balancer; however, database clustering can be complex and configuring it is up to you. Magento makes no specific recommendations for database clustering.
 
  For more information, see [MySQL documentation](https://dev.mysql.com/doc/refman/5.6/en/mysql-cluster.html).
 
@@ -75,8 +75,8 @@
 1. Save your changes to the configuration file and exit the text editor.
 1. Restart the MySQL service:
 
-   * CentOS: `service mysqld restart`
-   * Ubuntu: `service mysql restart`
+   *  CentOS: `service mysqld restart`
+   *  Ubuntu: `service mysql restart`
 
    {: .bs-callout-info }
    If MySQL fails to start, look in syslog for the source of the issue. Resolve the issue using [MySQL documentation](https://dev.mysql.com/doc/refman/5.6/en/server-options.html#option_mysqld_bind-address) or another authoritative source.
@@ -136,34 +136,17 @@
 
 When you install the Magento software using either the command line or Setup Wizard, you must specify the following:
 
-<<<<<<< HEAD
-*	The Base [URL](https://glossary.magento.com/url) (also referred to as the *store address*) specifies the hostname or IP address of the *web node*
-*	Database host is the *remote database server* IP address (or load balancer if the database server is clustered)
-*	Database username is the *local web node* database user to which you gave access
-*	Database password is the local web node user's password
-*	Database name is the name of the database on the remote server
+*  The Base [URL](https://glossary.magento.com/url) (also referred to as the *store address*) specifies the hostname or IP address of the *web node*
+*  Database host is the *remote database server* IP address (or load balancer if the database server is clustered)
+*  Database username is the *local web node* database user to which you gave access
+*  Database password is the local web node user's password
+*  Database name is the name of the database on the remote server
 
-#### Related topics
-
-*	[Installing optional software]({{ page.baseurl }}/install-gde/prereq/optional.html)
-*	[Apache]({{ page.baseurl }}/install-gde/prereq/apache.html)
-*	[PHP]({{ page.baseurl }}/install-gde/prereq/php-settings.html)
-*	[Configuring security options]({{ page.baseurl }}/install-gde/prereq/security.html)
-*	[How to get the Magento software]({{ page.baseurl }}/install-gde/bk-install-guide.html)
-=======
-* The Base [URL](https://glossary.magento.com/url) (also referred to as the *store address*) specifies the hostname or IP address of the *web node*
-* Database host is the *remote database server* IP address (or load balancer if the database server is clustered)
-* Database username is the *local web node* database user to which you gave access
-* Database password is the local web node user's password
-* Database name is the name of the database on the remote server
-
-{:.ref-header}
+{.ref-header}
 Related topics
 
-* [Installing optional software]({{ page.baseurl }}/install-gde/prereq/optional.html)
-* [Apache]({{ page.baseurl }}/install-gde/prereq/apache.html)
-* [PHP 5.5, 5.6, or 7.0—Ubuntu]({{ page.baseurl }}/install-gde/prereq/php-ubuntu.html)
-* [PHP 5.5, 5.6, or 7.0—CentOS]({{ page.baseurl }}/install-gde/prereq/php-centos.html)
-* [Configuring security options]({{ page.baseurl }}/install-gde/prereq/security.html)
-* [How to get the Magento software]({{ page.baseurl }}/install-gde/bk-install-guide.html)
->>>>>>> a15b4fe2
+*  [Installing optional software]({{ page.baseurl }}/install-gde/prereq/optional.html)
+*  [Apache]({{ page.baseurl }}/install-gde/prereq/apache.html)
+*  [PHP]({{ page.baseurl }}/install-gde/prereq/php-settings.html)
+*  [Configuring security options]({{ page.baseurl }}/install-gde/prereq/security.html)
+*  [How to get the Magento software]({{ page.baseurl }}/install-gde/bk-install-guide.html)