--- conflicted
+++ resolved
@@ -100,27 +100,16 @@
 
 __Next steps:__
 
-<<<<<<< HEAD
-* [Solving 403 (Forbidden) errors](#apache-error)
-* Continue with the next prerequisite ([PHP]({{ page.baseurl }}/install-gde/prereq/php-settings.html))
-* [Determine your installation or upgrade path]({{ page.baseurl }}/install-gde/bk-install-guide.html)
-=======
 *	[Solving 403 (Forbidden) errors](#apache-error)
 *	Continue with the next prerequisite ([PHP Ubuntu]({{ page.baseurl }}/install-gde/prereq/php-ubuntu.html))
 *	[Determine your installation or upgrade path]({{ page.baseurl }}/install-gde/bk-install-guide.html)
 
->>>>>>> deab5a47
 {% endcollapsible %}
 
 ### Upgrading Apache on Ubuntu 12 {#install-prereq-apache-ubuntu-upgrade}
 
 {% collapsible Click to show/hide content %}
-<<<<<<< HEAD
 To use PHP 5.6 on Ubuntu 12, you must upgrade Apache to version 2.4. (By default, Ubuntu 12 comes with Apache 2.2., which is EOL)
-=======
-
-To use PHP 5.6 on Ubuntu 12, you must upgrade Apache to version 2.4. (By default, Ubuntu 12 comes with Apache 2.2.)
->>>>>>> deab5a47
 
 To upgrade to Apache 2.4:
 
@@ -161,16 +150,10 @@
 
 __Next steps:__
 
-<<<<<<< HEAD
-* [Solving 403 (Forbidden) errors](#apache-error)
-* Continue with the next prerequisite ([PHP]({{ page.baseurl }}/install-gde/prereq/php-settings.html))
-* [Determine your installation or upgrade path]({{ page.baseurl }}/install-gde/bk-install-guide.html)
-=======
 *	[Solving 403 (Forbidden) errors](#apache-error)
 *	Continue with the next prerequisite ([PHP Ubuntu]({{ page.baseurl }}/install-gde/prereq/php-ubuntu.html))
 *	[Determine your installation or upgrade path]({{ page.baseurl }}/install-gde/bk-install-guide.html)
 
->>>>>>> deab5a47
 {% endcollapsible %}
 
 ## Installing Apache on CentOS 6 or 7 {#install-prereq-apache-centos}
@@ -211,16 +194,10 @@
 
 __Next steps:__
 
-<<<<<<< HEAD
-* [Solving 403 (Forbidden) errors](#apache-error)
-* Continue with the next prerequisite ([PHP]({{ page.baseurl }}/install-gde/prereq/php-settings.html))
-* [Determine your installation or upgrade path]({{ page.baseurl }}/install-gde/bk-install-guide.html)
-=======
 *	[Solving 403 (Forbidden) errors](#apache-error)
 *	Continue with the next prerequisite ([PHP Ubuntu]({{ page.baseurl }}/install-gde/prereq/php-ubuntu.html))
 *	[Determine your installation or upgrade path]({{ page.baseurl }}/install-gde/bk-install-guide.html)
 
->>>>>>> deab5a47
 {% endcollapsible %}
 
 ## Solving 403 (Forbidden) errors {#apache-error}
