--- conflicted
+++ resolved
@@ -23,21 +23,6 @@
     ```bash
     php --ini
     ```
-<<<<<<< HEAD
-
-1. As a user with `root` privileges, use a text editor to open the `php.ini` specified by `Loaded Configuration File`.
-1. Locate `memory_limit`.
-1. Change it to a value of `2GB` for normal use and debugging.
-1. Save your changes to `php.ini` and exit the text editor.
-1. Restart your web server.
-   Examples:
-
-   * CentOS: `service httpd restart`
-   * Ubuntu: `service apache2 restart`
-   * nginx (both CentOS and Ubuntu): `service nginx restart`
-
-1. Try the installation again.
-=======
 
 3.	As a user with `root` privileges, use a text editor to open the `php.ini` specified by `Loaded Configuration File`.
 4.	Locate `memory_limit`.
@@ -52,7 +37,6 @@
     *	nginx (both CentOS and Ubuntu): `service nginx restart`
 
 8.	Try the installation again.
->>>>>>> 00bd653c
 
 ## max-input-vars error due to large forms
 
@@ -64,11 +48,7 @@
 PHP message: PHP Warning: Unknown: Input variables exceeded 1000. To increase the limit change max_input_vars in php.ini.
 ```
 
-<<<<<<< HEAD
- There is no 'proper' value for `max-input-vars`; it depends on the size and complexity of your configuration. Modify the value in the `php.ini` file as needed. See [Required PHP settings][].
-=======
 There is no 'proper' value for `max-input-vars`; it depends on the size and complexity of your configuration. Modify the value in the `php.ini` file as needed. See [Required PHP settings][].
->>>>>>> 00bd653c
 
 ## xdebug maximum function nesting level error {#trouble-php-xdebug}
 
@@ -78,17 +58,9 @@
 
 Error text is typically:
 
-<<<<<<< HEAD
-```php
-Parse error: syntax error, unexpected 'data' (T_STRING)
-```
-
-### Solution: Set asp_tags = off in php.ini
-=======
 ```terminal
 Parse error: syntax error, unexpected 'data' (T_STRING)
 ```
->>>>>>> 00bd653c
 
 Multiple templates have syntax for support abstract level on templates (use different templates engines like Twig) wrapped in `<% %>` tags, like this [template][]{:target="_blank"} for displaying a product image:
 
