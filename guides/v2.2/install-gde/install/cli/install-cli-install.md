--- conflicted
+++ resolved
@@ -14,31 +14,13 @@
   - Setup
 ---
 
-<<<<<<< HEAD
-<div class="bs-callout bs-callout-tip">
-  <p>Totally lost? Need a helping hand? Try our <a href="{{ page.baseurl }}/install-gde/install-quick-ref.html">installation quick reference (tutorial)</a> or <a href="{{ page.baseurl }}/install-gde/install-roadmap_part1.html">installation roadmap (reference)</a>.</p>
-</div>
-=======
 {:.bs-callout .bs-callout-tip}
 Totally lost? Need a helping hand? Try our [installation quick reference (tutorial)]({{ page.baseurl }}/install-gde/install-quick-ref.html) or [installation roadmap (reference)]({{ page.baseurl }}/install-gde/install-roadmap_part1.html).
->>>>>>> 168052f6
 
 ## Before you start your installation {#instgde-install-cli-prereq}
 
 Before you begin, make sure that:
 
-<<<<<<< HEAD
-1.	Your system meets the requirements discussed in <a href="{{ page.baseurl }}/install-gde/system-requirements.html">Magento system requirements</a>.
-2.	You completed all prerequisite tasks discussed in <a href="{{ page.baseurl }}/install-gde/prereq/prereq-overview.html">Prerequisites</a>.
-3.	You took your first installation steps as discussed in <a href="{{ page.baseurl }}/install-gde/bk-install-guide.html">Your install or upgrade path</a>.
-4.	After you log in to the Magento server, <a href="{{ page.baseurl }}/install-gde/prereq/file-sys-perms-over.html">switch to the Magento file system owner</a>.
-5.	Review the information discussed in <a href="{{ page.baseurl }}/install-gde/install/cli/install-cli-subcommands.html">Get started with the command-line installation</a>.
-
-<div class="bs-callout bs-callout-info" id="info">
-  <span class="glyphicon-class"></span>
-  <p>You must install Magento from its <code>bin</code> subdirectory.</p>
-</div>
-=======
 1.	Your system meets the requirements discussed in [Magento system requirements]({{ page.baseurl }}/install-gde/system-requirements.html).
 2.	You completed all prerequisite tasks discussed in [Prerequisites]({{ page.baseurl }}/install-gde/prereq/prereq-overview.html).
 3.	You took your first installation steps as discussed in [Your install or upgrade path]({{ page.baseurl }}/install-gde/bk-install-guide.html).
@@ -47,7 +29,6 @@
 
 {:.bs-callout .bs-callout-info}
 You must install Magento from its `bin` subdirectory.
->>>>>>> 168052f6
 
 The installer is designed to be run multiple times if necessary so you can:
 
@@ -57,56 +38,17 @@
 *	Correct mistakes in previous installations
 *	Install Magento in a different database instance
 
-<<<<<<< HEAD
-<div class="bs-callout bs-callout-info" id="info">
-  <span class="glyphicon-class"></span>
-  <p>By default, the installer doesn't overwrite the Magento database if you install the Magento software in the same database instance. You can use the optional <code>cleanup-database</code> parameter to change this behavior.</p>
-  <p>See also <a href="{{ page.baseurl }}/install-gde/install/cli/install-cli-uninstall.html">Update, reinstall, uninstall</a>.</p>
-</div>
-
-=======
 {:.bs-callout .bs-callout-info}
   By default, the installer doesn't overwrite the Magento database if you install the Magento software in the same database instance. You can use the optional `cleanup-database` parameter to change this behavior.
 
   See also [Update, reinstall, uninstall]({{ page.baseurl }}/install-gde/install/cli/install-cli-uninstall.html).
 
->>>>>>> 168052f6
 {% include install/fully-secure.md %}
 
 ## Installer help commands {#instgde-cli-help-cmds}
 
 You can run the following commands to find values for some required arguments:
 
-<<<<<<< HEAD
-<table>
-<tbody>
-	<tr>
-		<th>Installer argument</th>
-		<th>Command</th>
-	</tr>
-<tr>
-	<td>Language</td>
-	<td><code>magento info:language:list</code></td>
-</tr>
-<tr>
-	<td>Currency</td>
-	<td><code>magento info:currency:list</code></td>
-</tr>
-<tr>
-	<td>Time zone</td>
-	<td><code>php  magento info:timezone:list</code></td>
-</tr>
-</tbody>
-</table>
-
-<div class="bs-callout bs-callout-info" id="info">
-<span class="glyphicon-class">
-  <p>If an error displays when you run these commands, make sure you updated installation dependencies as discussed in <a href="{{ page.baseurl }}/install-gde/install/prepare-install.html">Update installation dependencies</a>.</p></span>
-</div>
-
-
-<h2 id="instgde-install-cli-magento">Install the Magento software from the command line</h2>
-=======
 | Installer argument | Command                         |
 | ------------------ | ------------------------------- |
 | Language           | magento info:language:list      |
@@ -119,244 +61,10 @@
 
 ## Install the Magento software from the command line {#instgde-install-cli-magento}
 
->>>>>>> 168052f6
 The format of the install command follows:
 
 	magento setup:install --<option>=<value> ... --<option>=<value>
 
-<<<<<<< HEAD
-The following table discusses the meanings of installation option names and values. Examples are provided in <a href="#install-cli-example">Sample localhost installations</a>.
-
-<div class="bs-callout bs-callout-info" id="info">
-<span class="glyphicon-class">
-  <p>Any options that contain spaces or special characters must be enclosed in either single or double quotes.</p></span>
-</div>
-<table>
-	<col width="35%">
-	<col width="55%">
-	<col width="10%">
-	<tbody>
-		<tr>
-			<th>Name</th>
-			<th>Value</th>
-			<th>Required?</th>
-		</tr>
-		<tr>
-		<td><p>--admin-firstname</p></td>
-		<td><p>Magento administrator user's first name.</p></td>
-		<td><p>Yes</p></td>
-	</tr>
-	<tr>
-		<td><p>--admin-lastname</p></td>
-		<td><p>Magento administrator user's last name.</p></td>
-		<td><p>Yes</p></td>
-	</tr>
-	<tr>
-		<td><p>--admin-email</p></td>
-		<td><p>Magento administrator user's e-mail address.</p></td>
-		<td><p>Yes</p></td>
-	</tr>
-	<tr>
-		<td><p>--admin-user</p></td>
-		<td><p>Magento administrator username.</p></td>
-		<td><p>Yes</p></td>
-	</tr>
-	<tr>
-		<td><p>--admin-password</p></td>
-		<td><p>Magento administrator user password.</p>
-			<p>The password must be at least 7 characters in length and must include at least one alphabetic and at least one numeric character.</p>
-			<p>We recommend a longer, more complex password. Enclose the entire password string in single quotes. For example, <code>--admin-password='A0b9%t_3`g'</code></p></td>
-		<td><p>Yes</p></td>
-	</tr>
-		<tr>
-		<td><p>--base-url</p></td>
-		<td><p>Base URL to use to access your Magento Admin and storefront in any of the following formats:</p>
-		<ul><li><code>http[s]://&lt;host or ip>/&lt;your Magento install dir>/</code>.</p>
-		<p><strong>Note</strong>: The scheme (<code>http://</code> or <code>https://</code>) and a trailing slash are <em>both</em> required.</p>
-		<p><code>&lt;your Magento install dir></code> is the docroot-relative path in which to install the Magento software. Depending on how you set up your web server and virtual hosts, the path might be <code>magento2</code> or it might be blank.</p>
-		<p>To access Magento on localhost, you can use either <code>http://127.0.0.1/&lt;your Magento install dir>/</code> or <code>http://127.0.0.1/&lt;your Magento install dir>/</code>.</p></li>
-		<li><code>&#123;&#123;base_url&#125;&#125;</code> which represents a base URL defined by a virtual host setting or by a virtualization environment like Docker. For example, if you set up a virtual host for Magento with the hostname <code>magento.example.com</code>, you can install the Magento software with <code>--base-url=&#123;&#123;base_url&#125;&#125;</code> and access the Magento Admin with a URL like <code>http://magento.example.com/admin</code>.</li></ul>
-
-		</td>
-		<td><p>No</p></td>
-	</tr>
-	<tr>
-		<td><p>--backend-frontname</p></td>
-		<td><p>Uniform Resource Identifier (<a href="http://www.w3.org/Protocols/rfc2616/rfc2616-sec3.html#sec3.2" target="_blank">URI</a>) to access the Magento Admin or omit this parameter to let Magento generate a random URI for you.</p>
-			<p>We recommend a random URI for security purposes. A random URI is harder for hackers or malicious software to exploit.</p>
-			<p>The URI displays at the end of the installation. You can display it later at any time using the <a href="{{ page.baseurl }}/install-gde/install/cli/install-cli-adminurl.html">magento info:adminuri</a> command.</p>
-			<p>If you choose to enter a value, we recommend you <em>not</em> use a common word like <code>admin</code>, <code>backend</code>, and so on. The Admin URI can contain alphanumeric values and the underscore character (<code>_</code>) only. </p></td>
-		<td><p>No</p></td>
-	</tr>
-	<tr>
-		<td><p>--db-host</p></td>
-		<td><p>Use any of the following:</p>
-		<ul><li>The database server's fully qualified hostname or IP address.</li>
-		<li><code>localhost</code> (default) or <code>127.0.0.1</code> if your database server is on the same host as your web server.<br><code>localhost</code> means the MySQL client library uses UNIX sockets to connect to the database. <code>127.0.0.1</code> causes the client library to use the TCP protocol. For more information about sockets, see the <a href="http://php.net/manual/en/ref.pdo-mysql.php" target="_blank">PHP <code>PDO_MYSQL</code> documentation</a>.</li></ul>
-		<p><strong>Note</strong>: You can optionally specify the database server port in its hostname like <code>www.example.com:9000</code></p>
-</td>
-		<td><p>No</p></td>
-	</tr>
-	<tr>
-		<td><p>--db-name</p></td>
-		<td><p>Name of the Magento database instance in which you want to install the Magento database tables.</p>
-			<p>Default is <code>magento2</code>.</p></td>
-		<td><p>No</p></td>
-	</tr>
-	<tr>
-		<td><p>--db-user</p></td>
-		<td><p>Username of the Magento database instance owner.</p>
-			<p>Default is <code>root</code>.</p></td>
-		<td><p>No</p></td>
-	</tr>
-	<tr>
-		<td><p>--db-password</p></td>
-		<td><p>Magento database instance owner's password.</p></td>
-		<td><p>No</p></td>
-	</tr>
-	<tr>
-		<td><p>--db-prefix</p></td>
-		<td><p>Use only if you're installing the Magento database tables in a database instance that has Magento tables in it already.</p>
-		<p>In that case, use a prefix to identify the Magento tables for this installation. Some customers have more than one Magento instance running on a server with all tables in the same database.</p>
-		<p>The prefix can be a maximum of five characters in length. It must begin with a letter and can include only letters, numbers, and underscore characters.</p>
-		<p>This option enables those customers to share the database server with more than one Magento installation.</p></td>
-		<td><p>No</p></td>
-	</tr>
-
-	<tr>
-		<td><p>--language</p></td>
-		<td><p>Language code to use in the Admin and storefront. (If you have not done so already, you can view the list of language codes by entering <code>magento info:language:list</code> from the <code>bin</code> directory.)</p></td>
-		<td><p>No</p></td>
-	</tr>
-	<tr>
-		<td><p>--currency</p></td>
-		<td><p>Default currency to use in the storefront. (If you have not done so already, you can view the list of currencies by entering <code>magento info:currency:list</code> from the <code>bin</code> directory.)</p></td>
-		<td><p>No</p></td>
-	</tr>
-	<tr>
-		<td><p>--timezone</p></td>
-		<td><p>Default time zone to use in the Admin and storefront. (If you have not done so already, you can view the list of time zones by entering <code>magento info:timezone:list</code> from the <code>bin</code> directory.)</p></td>
-		<td><p>No</p></td>
-	</tr>
-	<tr>
-		<td><p>--use-rewrites</p></td>
-		<td><p><code>1</code> means you use web server rewrites for generated links in the storefront and Admin.</p>
-		<p><code>0</code> disables the use of web server rewrites. This is the default.</p></td>
-		<td><p>No</p></td>
-	</tr>
-	<tr>
-		<td><p>--use-secure</p></td>
-		<td><p><code>1</code> enables the use of Secure Sockets Layer (SSL) in storefront URLs. Make sure your web server supports SSL before you select this option.</p>
-		<p><code>0</code> disables the use of SSL with Magento. In this case, all other secure URL options are assumed to also be <code>0</code>. This is the default.</p>
-		</td>
-		<td><p>No</p></td>
-	</tr>
-	<tr>
-		<td><p>--base-url-secure</p></td>
-		<td>Secure base URL to use to access your Magento Admin and storefront in the following format:
-		<code>http[s]://&lt;host or ip>/&lt;your Magento install dir>/</code>
-		</td>
-		<td><p>No</p></td>
-	</tr>
-
-	<tr>
-		<td><p>--use-secure-admin</p></td>
-		<td><p><code>1</code> means you use SSL to access the Magento Admin. Make sure your web server supports SSL before you select this option.</p>
-		<p><code>0</code> means you do not use SSL with the Admin. This is the default.</p></td>
-		<td><p>No</p></td>
-	</tr>
-	<tr>
-		<td><p>--admin-use-security-key</p></td>
-		<td><p><code>1</code> causes the Magento software to use a randomly generated key value to access pages in the Magento Admin and in forms. These key values help prevent <a href="https://www.owasp.org/index.php/Cross-Site_Request_Forgery_%28CSRF%29" target="_blank">cross-site script forgery attacks</a>. This is the default.</p>
-		<p><code>0</code> disables the use of the key.</p></td>
-		<td><p>No</p></td>
-	</tr>
-	<!-- <tr>
-		<td>enable_modules=&lt;list>}</td>
-		<td><p>Enable modules that are installed but disabled where <code>&lt;list></code> is a comma-separated list of modules (no spaces allowed). Use <code>php index.php help module-list</code> to list enabled and disabled modules.</p>
-		<p>To enable and disable modules after installing Magento, see <a href="{{ page.baseurl }}/install-gde/install/cli/install-cli-subcommands-enable.html">Enable and disable modules</a>.</p>
-		<p>For important information about module dependencies, see <a href="{{ page.baseurl }}/install-gde/install/cli/install-cli-subcommands-enable.html#instgde-cli-subcommands-enable-modules">About enabling and disabling modules</a>.</p></td>
-		<td>No</td>
-	</tr>
-	<tr>
-		<td>disable_modules=&lt;list>}</td>
-		<td><p>Disable modules that are installed and enabled where <code>&lt;list></code> is a comma-separated list of modules (no spaces allowed). Use <code>php index.php help module-list</code> to list enabled and disabled modules.</p>
-		<p>To enable and disable modules after installing Magento, see <a href="{{ page.baseurl }}/install-gde/install/cli/install-cli-subcommands-enable.html">Enable and disable modules</a>.</p>
-		<p>For important information about module dependencies, see <a href="{{ page.baseurl }}/install-gde/install/cli/install-cli-subcommands-enable.html#instgde-cli-subcommands-enable-modules">About enabling and disabling modules</a>.</p></td>
-		<td>No</td>
-	</tr> -->
-	<tr>
-		<td><p>--session-save</p></td>
-		<td><p>Use any of the following:</p>
-		<ul><li><code>db</code> to store session data in the <a href="{{ page.baseurl }}/config-guide/cache/caching-database.html">database</a>. Choose database storage if you have a clustered database; otherwise, there might not be much benefit over file-based storage.</li>
-
-    <li><code>files</code> to store session data in the file system. File-based session storage is appropriate unless the Magento file system access is slow, you have a clustered database, or you want to store session data in Redis.</li>
-
-    <li><code>redis</code> to store session data in <a href="{{ page.baseurl }}/config-guide/redis/config-redis.html">Redis</a>. If you will be using Redis for default or page caching, Redis must be already installed. See <a href="{{ page.baseurl }}/config-guide/redis/redis-session.html">Use Redis for session storage</a> for additional information about configuring support for Redis. </li>
-	</ul></td>
-		<td><p>No</p></td>
-	</tr>
-	<tr>
-		<td><p>--key</p></td>
-		<td><p>If you have one, specify a key to encrypt <a href="#sens-data">sensitive data</a> in the Magento database. If you don't have one, Magento generates one for you.</p></td>
-		<td><p>No</p></td>
-	</tr>
-	<tr>
-		<td><p>--cleanup-database</p></td>
-		<td><p>To drop database tables before installing the Magento software, specify this parameter without a value. Otherwise, the Magento database is left intact.</p></td>
-		<td><p>No</p></td>
-	</tr>
-	<tr>
-		<td><p>--db-init-statements</p></td>
-		<td><p>Advanced MySQL configuration parameter. Uses database initialization statements to run when connecting to the MySQL database. Consult a reference similar to <a href="http://dev.mysql.com/doc/refman/5.6/en/server-options.html" target="_blank">this one</a> before you set any values.</p>
-			<p>Default is <code>SET NAMES utf8;</code>.</p></td>
-		<td><p>No</p></td>
-	</tr>
-	<tr>
-		<td><p>--sales-order-increment-prefix</p></td>
-		<td><p>Specify a string value to use as a prefix for sales orders. Typically, this is used to guarantee unique order numbers for payment processors.</p></td>
-		<td><p>No</p></td>
-	</tr>
-<tr>
-<td><p>--amqp-host</p></td>
-<td><p>{{site.data.var.ee}} only. Do not use the` --amqp` options unless you have already set up an installation of RabbitMQ. See <a href="{{ page.baseurl }}/install-gde/prereq/install-rabbitmq.html">RabbitMQ installation</a> for more information about installing and configuring RabbitMQ..</p>
-<p>The hostname where RabbitMQ is installed.</p></td>
-<td><p>No</p></td>
-</tr>
-<tr>
-<td><p>--amqp-port</p></td>
-<td><p>{{site.data.var.ee}} only. The port to use to connect to RabbitMQ. The default is <code>5672</code>.</p></td>
-<td><p>No</p></td>
-</tr>
-<tr>
-<td><p>--amqp-user</p></td>
-<td><p>{{site.data.var.ee}} only. The username for connecting to RabbitMQ. Do not use the default user <code>guest</code>.</p></td>
-<td><p>No</p></td>
-</tr>
-<tr>
-<td><p>--amqp-password</p></td>
-<td><p>{{site.data.var.ee}} only. The password for connecting to RabbitMQ. Do not use the default password <code>guest</code>.</p></td>
-<td><p>No</p></td>
-</tr>
-<tr>
-<td><p>--amqp-virtualhost</p></td>
-<td><p>{{site.data.var.ee}} only. The virtual host for connecting to RabbitMQ. The default is <code>/</code>.</p></td>
-<td><p>No</p></td>
-</tr>
-<tr>
-<td><p>--amqp-ssl</p></td>
-<td><p>{{site.data.var.ee}} only. Indicates whether to connect to RabbitMQ. The default is <code>false</code>. See <a href="{{ page.baseurl }}/install-gde/prereq/install-rabbitmq.html">RabbitMQ</a> for information about setting up SSL for RabbitMQ. </p></td>
-<td><p>No</p></td>
-</tr>
-	</tbody>
-</table>
-
-<div class="bs-callout bs-callout-info" id="info">
-<span class="glyphicon-class">
-  <p>To enable or disable modules after installing Magento, see <a href="{{ page.baseurl }}/install-gde/install/cli/install-cli-subcommands-enable.html">Enable and disable modules</a>.</p>
-  	</span>
-</div>
-=======
 The following table discusses the meanings of installation option names and values. Examples are provided in [Sample localhost installations](#install-cli-example).
 
 {:.bs-callout .bs-callout-info}
@@ -399,7 +107,6 @@
 
 {:.bs-callout .bs-callout-info}
 To enable or disable modules after installing Magento, see [Enable and disable modules]({{ page.baseurl }}/install-gde/install/cli/install-cli-subcommands-enable.html).
->>>>>>> 168052f6
 
 {% include install/sens-data.md %}
 
@@ -491,10 +198,7 @@
 The command must be entered either on a single line or, as in the preceding example, with a `\` character at the end of each line.
 
 #### Next step
-<<<<<<< HEAD
-=======
-
->>>>>>> 168052f6
+
 *	If you have one user account to access the Magento server, see [Optionally set a umask]({{ page.baseurl }}/install-gde/install/post-install-umask.html).
 
 	This type of setup is typical for shared hosting.
@@ -504,22 +208,6 @@
 
 *	[Remove sample data modules or update sample data]({{ page.baseurl }}/install-gde/install/cli/install-cli-sample-data-other.html)
 *	[Display or change the Admin URI]({{ page.baseurl }}/install-gde/install/cli/install-cli-adminurl.html)
-<<<<<<< HEAD
-*	<a href="{{ page.baseurl }}/install-gde/install/cli/install-cli-subcommands-enable.html">Enable or disable modules</a>
-*	[Uninstall modules]({{ page.baseurl }}/install-gde/install/cli/install-cli-uninstall-mods.html)
-*	<a href="{{ page.baseurl }}/install-gde/install/cli/install-cli-subcommands-deployment.html">Create or update the deployment configuration</a>
-*	<a href="{{ page.baseurl }}/install-gde/install/cli/install-cli-subcommands-maint.html">Enable or disable maintenance mode</a>
-*	<a href="{{ page.baseurl }}/install-gde/install/cli/install-cli-subcommands-db.html">Create the Magento database schema</a>
-*	[Update the Magento database schema and data]({{ page.baseurl }}/install-gde/install/cli/install-cli-subcommands-db-upgr.html)
-*	<a href="{{ page.baseurl }}/install-gde/install/cli/install-cli-subcommands-store.html">Configure the store</a>
-*	<a href="{{ page.baseurl }}/install-gde/install/cli/install-cli-subcommands-admin.html">Create a Magento administrator</a>
-*	[Back up and roll back the file system, media, and database]({{ page.baseurl }}/install-gde/install/cli/install-cli-backup.html)
-*	[Uninstall themes]({{ page.baseurl }}/install-gde/install/cli/install-cli-theme-uninstall.html)
-*	[Uninstall language packages]({{ page.baseurl }}/install-gde/install/cli/install-cli-uninstall-langpk.html)
-*	<a href="{{ page.baseurl }}/install-gde/install/cli/install-cli-uninstall.html#instgde-install-uninstall">Uninstall the Magento software</a>
-*	<a href="{{ page.baseurl }}/install-gde/install/cli/install-cli-uninstall.html#instgde-install-magento-update">Update the Magento software</a>
-*	<a href="{{ page.baseurl }}/install-gde/install/cli/install-cli-uninstall.html#instgde-install-magento-reinstall">Reinstall the Magento software</a>
-=======
 *	[Enable or disable modules]({{ page.baseurl }}/install-gde/install/cli/install-cli-subcommands-enable.html)
 *	[Uninstall modules]({{ page.baseurl }}/install-gde/install/cli/install-cli-uninstall-mods.html)
 *	[Create or update the deployment configuration]({{ page.baseurl }}/install-gde/install/cli/install-cli-subcommands-deployment.html)
@@ -533,5 +221,4 @@
 *	[Uninstall language packages]({{ page.baseurl }}/install-gde/install/cli/install-cli-uninstall-langpk.html)
 *	[Uninstall the Magento software]({{ page.baseurl }}/install-gde/install/cli/install-cli-uninstall.html#instgde-install-uninstall)
 *	[Update the Magento software]({{ page.baseurl }}/install-gde/install/cli/install-cli-uninstall.html#instgde-install-magento-update)
-*	[Reinstall the Magento software]({{ page.baseurl }}/install-gde/install/cli/install-cli-uninstall.html#instgde-install-magento-reinstall)
->>>>>>> 168052f6
+*	[Reinstall the Magento software]({{ page.baseurl }}/install-gde/install/cli/install-cli-uninstall.html#instgde-install-magento-reinstall)