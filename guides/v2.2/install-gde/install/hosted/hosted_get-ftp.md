--- conflicted
+++ resolved
@@ -42,11 +42,7 @@
 
 	The following figure shows an example.
 
-<<<<<<< HEAD
-	<img src="{{ site.baseurl }}/common/images/install-merch_ftp-transfer.png">
-=======
   ![]({{ site.baseurl }}/common/images/install-merch_ftp-transfer.png)
->>>>>>> 168052f6
 
 4.	Transfer the archive from your local system to the `public_html` directory.
 
@@ -65,11 +61,7 @@
 
 3.	Click **Web Root**.
 
-<<<<<<< HEAD
-	<img src="{{ site.baseurl }}/common/images/install-merch_file-manager-setup.png" width="550px">
-=======
   ![]({{ site.baseurl }}/common/images/install-merch_file-manager-setup.png){:width="550px"}
->>>>>>> 168052f6
 
 4.	Click **Go**.
 
@@ -78,25 +70,14 @@
 3.	Right-click the Magento archive in the **public_html** directory.
 4.	From the pop-up menu, click **Extract** as the following figure shows.
 
-<<<<<<< HEAD
-	<img src="{{ site.baseurl }}/common/images/install-merch_file-manager-window.png" width="750px">
-=======
 	![]({{ site.baseurl }}/common/images/install-merch_file-manager-window.png){:width="750px"}
->>>>>>> 168052f6
 5.	Click **Extract Files**.
 5.	Wait while the archive extracts.
 
 	The following figure shows an example of an extracted archive.
 
-<<<<<<< HEAD
-	<img src="{{ site.baseurl }}/common/images/install-merch_file-manager-after.png" width="750px">
-
-#### Next step
-<a href="{{ page.baseurl }}/install-gde/install/hosted/hosted_install.html">Install the Magento software</a>
-=======
 	![]({{ site.baseurl }}/common/images/install-merch_file-manager-after.png){:width="750px"}
 
 #### Next step
 
-[Install the Magento software]({{ page.baseurl }}/install-gde/install/hosted/hosted_install.html)
->>>>>>> 168052f6
+[Install the Magento software]({{ page.baseurl }}/install-gde/install/hosted/hosted_install.html)