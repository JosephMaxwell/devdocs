---
layout: default
group: jstf
title: JavaScript unit testing with Jasmine
version: 2.2
github_link: test/js/jasmine.md
---

Magento uses a custom [Grunt] task named `spec` to run Jasmine tests. The task collects the tests from `<magento_root_dir>dev/tests/js/jasmine/tests` and can be run for all tests, a theme, or a single test.

## Prepare environment

**Step 1.** [Install Node.js].

**Step 2.** [Install grunt-cli].

**Step 3.** In `<magento_root_dir>`, create `Gruntfile.js` and copy `Gruntfile.js.sample` into it.

**Step 4.** In `<magento_root_dir>`, create `package.json` and copy `package.json.sample` into it.

**Step 5.** In `<magento_root_dir>`, install all dependencies:

```bash
$   npm install
```

**Step 6.** In `<magento_root_dir>`, generate static view files in Magento that are going to be tested
{:#prepare-step6}

```bash
$   php bin/magento setup:static-content:deploy -f
```

Note that normally you don't have permissions to `<magento_root_dir>/app/code/`, in fact the generated static view file is being tested.

<<<<<<< HEAD
{% include note.html
type="tip"
content="**For CentOS users**<br/>
If the command fails with the error message:
```terminal
/var/www/html/magento2ce/node_modules/phantomjs-prebuilt/lib/phantom/bin/phantomjs: error while loading shared libraries: libfontconfig.so.1: cannot open shared object file: No such file or directory
```
install [fonctconfig library]:<br/>
* CentOS:
  ```bash
  $ yum install fontconfig
  ```
* Ubuntu:
  ```bash
  $ apt-get install fontconfig
  ``` 
"
%}
=======
<div class="bs-callout bs-callout-tip" markdown="1">
**For CentOS and Ubuntu users**<br/>
If the command fails with error message: <br/>
`/var/www/html/magento2ce/node_modules/phantomjs-prebuilt/lib/phantom/bin/phantomjs: error while loading shared libraries: libfontconfig.so.1: cannot open shared object file: No such file or directory`<br/>
install [fonctconfig library](https://www.freedesktop.org/wiki/Software/fontconfig/):{: target="_blank"}<br/>
`$ yum install fontconfig` (CentOS)<br/>
`$ apt-get install fontconfig` (Ubuntu)
</div>
>>>>>>> 944dd1a2

Learn more in [Deploy static view files].

## Run tests

`Gruntfile.js` contains the test run task, so you can run **all tests** using the following command in in the Magento root directory:

```bash
$   grunt spec:<THEME>
```

Example:

```bash
$   grunt spec:backend
```

## Write a test {#write-test}

All tests are distributed through modules stored in `<magento_root_dir>/dev/tests/js/jasmine/tests`. Let's see how to write a test using an example of an existing test:

[`app/code/Magento/Ui/base/js/grid/columns/actions.test.js`]

which tests a JS module:

[`<magento_root_dir>/app/code/Magento/Ui/view/base/web/js/grid/columns/actions.js`]

in its static representations generated in [Step 6] previously:

`<magento_root_dir>/pub/static/<area>/<theme>/<localisation>/Magento_Ui/js/columns/actions.js`.

### Step 1. Create a new file with name `<fileName>.test.js` in an appropriate module directory.

For convenience, we can reflect the directory structure of a file to test.

A path to JS {% glossarytooltip c1e4242b-1f1a-44c3-9d72-1d5b1435e142 %}module{% endglossarytooltip %} that we want to cover with tests: `app/code/Magento/Ui/view/base/web/js/grid/columns/actions.js`

A path to a test of the module: `app/code/Magento/Ui/base/js/grid/columns/actions.test.js`

In `<magento_root_dir>/dev/tests/js/jasmine/tests` create the test with appropriate path.

### Step 2. Require a file that you want to test.

For our example we need to cover all static view files ending with `Magento_Ui/js/grid/columns/actions`.

```js
define([
    'Magento_Ui/js/grid/columns/actions'
], function (Actions) {
    'use strict';

    //Test code
    //...
});
```

### Step 3. Write your Jasmine test code.

A Jasmine test consists of main two parts:

- `describe` blocks
- `it` blocks

Both the `describe` and `it` functions contains two parameters:

 - a text string with description of what is going to be done
 - a function with block of code implementing described action

In `describe` you can use `beforeEach` and `afterEach` functions performing a preparation of what must be done before and after every `it` test followed.

{% collapsible See the full code of the test%}

```js
define([
    'underscore',
    'Magento_Ui/js/grid/columns/actions'
], function (_, Actions) {
    'use strict';

    describe('ui/js/grid/columns/actions', function () {
        var model,
            action;

        beforeEach(function () {
            model = new Actions({
                index: 'actions',
                name: 'listing_action',
                indexField: 'id',
                dataScope: '',
                rows: [{
                    identifier: 'row'
                }]
            });
            action = {
                index: 'delete',
                hidden: true,
                rowIndex: 0,
                callback: function() {
                    return true;
                }
            };
        });

        it('Check addAction function', function () {
            expect(model.addAction('delete', action)).toBe(model);
        });

        it('Check getAction function', function () {
            var someAction = _.clone(action);

            someAction.index = 'edit';
            model.addAction('edit', someAction);
            expect(model.getAction(0, 'edit')).toEqual(someAction);
        });

        it('Check getVisibleActions function', function () {
            var someAction = _.clone(action);

            someAction.hidden = false;
            someAction.index= 'view';
            model.addAction('delete', action);
            model.addAction('view', someAction);
            expect(model.getVisibleActions('0')).toEqual([someAction]);
        });

        it('Check updateActions function', function () {
            expect(model.updateActions()).toEqual(model);
        });

        it('Check applyAction function', function () {
            model.addAction('delete', action);
            expect(model.applyAction('delete', 0)).toEqual(model);
        });

        it('Check isSingle and isMultiple function', function () {
            var someAction = _.clone(action);

            action.hidden = false;
            model.addAction('delete', action);
            expect(model.isSingle(0)).toBeTruthy();
            someAction.hidden = false;
            someAction.index = 'edit';
            model.addAction('edit', someAction);
            expect(model.isSingle(0)).toBeFalsy();
            expect(model.isMultiple(0)).toBeTruthy();
        });

        it('Check isActionVisible function', function () {
            expect(model.isActionVisible(action)).toBeFalsy();
            action.hidden = false;
            expect(model.isActionVisible(action)).toBeTruthy();
        });
    });
});
```

{% endcollapsible %}

This topic doesn't provide Jasmine test writing methodology.

[Learn more about testing with Jasmine.]

## Known issues and solutions

### Error: Cannot find module '&lt;module&gt;' {#cannot-find-module-error}

#### Issue:

An error message appears:

```terminal
Loading "Gruntfile.js" tasks...ERROR

>> Error: Cannot find module '<module>'

Warning: Task "spec" not found. Use --force to continue.
```

#### Solution:

1. Make sure your Node.js version is up-to-date.
2. Remove `package.json`, `Gruntfile.js`.
3. Copy `package.json`, `Gruntfile.js` from `package.json.sample`, `Gruntfile.js.sample`.
4. Delete the `node_modules` directory.
5. Run `npm install` in your terminal.

### Warning: Cannot read property 'pid' of undefined {#cannot-read-property-pid-warning}

#### Issue:
 
An error message appears:

```terminal
Warning: Cannot read property 'pid' of undefined

Use --force to continue. Aborted due to warnings.
```

#### Solution:

Run in your terminal:

```bash
$   cd <magento_root>/node_modules/grunt-contrib-jasmine
$   npm install
```

<!-- LINK DEFINITIONS -->

<!-- External -->
[`<magento_root_dir>/app/code/Magento/Ui/view/base/web/js/grid/columns/actions.js`]: {{site.mage2200url}}app/code/Magento/Ui/view/base/web/js/grid/columns/actions.js
{:target="_blank"}
[`app/code/Magento/Ui/base/js/grid/columns/actions.test.js`]: {{site.mage2200url}}dev/tests/js/jasmine/tests/app/code/Magento/Ui/base/js/grid/columns/actions.test.js
{:target="_blank"}
[Deploy static view files]: {{page.baseurl}}config-guide/cli/config-cli-subcommands-static-view.html#config-cli-subcommands-xlate-dict
{:target="_blank"}
[fonctconfig library]: https://www.freedesktop.org/wiki/Software/fontconfig/
{:target="_blank"}
[Grunt]: http://gruntjs.com/
{:target="_blank"}
[Install grunt-cli]: http://gruntjs.com/getting-started
{:target="_blank"}
[Install Node.js]: https://nodejs.org/en/
{:target="_blank"}
[Learn more about testing with Jasmine.]: https://jasmine.github.io/edge/introduction.html
{:target="_blank"}

<!-- Internal -->
[Step 6]: #prepare-step6


<!-- Abbreviations -->

*[FTF]: Functional Testing Framework<|MERGE_RESOLUTION|>--- conflicted
+++ resolved
@@ -33,10 +33,9 @@
 
 Note that normally you don't have permissions to `<magento_root_dir>/app/code/`, in fact the generated static view file is being tested.
 
-<<<<<<< HEAD
 {% include note.html
 type="tip"
-content="**For CentOS users**<br/>
+content="**For CentOS and Ubuntu users**<br/>
 If the command fails with the error message:
 ```terminal
 /var/www/html/magento2ce/node_modules/phantomjs-prebuilt/lib/phantom/bin/phantomjs: error while loading shared libraries: libfontconfig.so.1: cannot open shared object file: No such file or directory
@@ -52,16 +51,6 @@
   ``` 
 "
 %}
-=======
-<div class="bs-callout bs-callout-tip" markdown="1">
-**For CentOS and Ubuntu users**<br/>
-If the command fails with error message: <br/>
-`/var/www/html/magento2ce/node_modules/phantomjs-prebuilt/lib/phantom/bin/phantomjs: error while loading shared libraries: libfontconfig.so.1: cannot open shared object file: No such file or directory`<br/>
-install [fonctconfig library](https://www.freedesktop.org/wiki/Software/fontconfig/):{: target="_blank"}<br/>
-`$ yum install fontconfig` (CentOS)<br/>
-`$ apt-get install fontconfig` (Ubuntu)
-</div>
->>>>>>> 944dd1a2
 
 Learn more in [Deploy static view files].
 
