---
group: payments-integrations
subgroup: B_integration
title: Add a payment action
menu_title: Add a payment action
menu_order: 5
functional_areas:
  - Integration
---

For each payment action available for the payment method, you must implement the following:

- Creating a request with payment details. Described in [Get payment information from frontend to backend]({{ page.baseurl }}/payments-integrations/base-integration/get-payment-info.html).
- Request processing using [response handler]({{ page.baseurl }}/payments-integrations/payment-gateway/response-handler.html) and [response validator]({{ page.baseurl }}/payments-integrations/payment-gateway/response-validator.html).
- Specify and configure the gateway command. Described in the [Gateway Command]({{ page.baseurl }}/payments-integrations/payment-gateway/gateway-command.html#adding-gateway-commands) topic.
- Add the command to the commands pool, as described in [Command Pool]({{ page.baseurl }}/payments-integrations/payment-gateway/command-pool.html#command-pool-configuration-for-a-particular-provider).

## Configure the command

The gateway command for the payment action must be configured in the `di.xml` file of your module. Conventionally, its location must be `<your_module_dir>/etc/di.xml`

Configure the command as described in [Gateway Command]({{ page.baseurl }}/payments-integrations/payment-gateway/gateway-command.html).

## Example: `authorize` payment action for Braintree

Configuring the gateway command and adding it to command pool (`app/code/Magento/Braintree/etc/di.xml`):

<<<<<<< HEAD
{% highlight xml %}
=======
```xml
>>>>>>> 3b1168ab
<virtualType name="BraintreeCommandPool" type="Magento\Payment\Gateway\Command\CommandPool">
    <arguments>
        <argument name="commands" xsi:type="array">
            <item name="authorize" xsi:type="string">BraintreeAuthorizeCommand</item>
        </argument>
    </arguments>
</virtualType>

<virtualType name="BraintreeAuthorizeCommand" type="Magento\Payment\Gateway\Command\GatewayCommand">
    <arguments>
        <argument name="requestBuilder" xsi:type="object">BraintreeAuthorizeRequest</argument>
        <argument name="transferFactory" xsi:type="object">Magento\Braintree\Gateway\Http\TransferFactory</argument>
        <argument name="client" xsi:type="object">Magento\Braintree\Gateway\Http\Client\TransactionSale</argument>
        <argument name="handler" xsi:type="object">BraintreeAuthorizationHandler</argument>
        <argument name="validator" xsi:type="object">Magento\Braintree\Gateway\Validator\ResponseValidator</argument>
    </arguments>
</virtualType>
<<<<<<< HEAD
{% endhighlight %}

=======
```
>>>>>>> 3b1168ab

In the command configuration we see that `BraintreeAuthorizeRequest` is specified as `requestBuilder`, that is a
Let's look closer on the `requestBuilder` arguments. This argument value is a list of builders, builder composite.  

The `BraintreeAuthorizeRequest` builder contains the following builders (`app/code/Magento/Braintree/etc/di.xml`):

<<<<<<< HEAD
{% highlight xml%}
=======
```xml
>>>>>>> 3b1168ab
<virtualType name="BraintreeAuthorizeRequest" type="Magento\Payment\Gateway\Request\BuilderComposite">
        <arguments>
            <argument name="builders" xsi:type="array">
                <item name="customer" xsi:type="string">Magento\Braintree\Gateway\Request\CustomerDataBuilder</item>
                <item name="payment" xsi:type="string">Magento\Braintree\Gateway\Request\PaymentDataBuilder</item>
                <item name="channel" xsi:type="string">Magento\Braintree\Gateway\Request\ChannelDataBuilder</item>
                <item name="address" xsi:type="string">Magento\Braintree\Gateway\Request\AddressDataBuilder</item>
                <item name="vault" xsi:type="string">Magento\Braintree\Gateway\Request\VaultDataBuilder</item>
                <item name="3dsecure" xsi:type="string">Magento\Braintree\Gateway\Request\ThreeDSecureDataBuilder</item>
                <item name="device_data" xsi:type="string">Magento\Braintree\Gateway\Request\KountPaymentDataBuilder</item>
                <item name="dynamic_descriptor" xsi:type="string">Magento\Braintree\Gateway\Request\DescriptorDataBuilder</item>
                <item name="store" xsi:type="string">Magento\Braintree\Gateway\Request\StoreConfigBuilder</item>
                <item name="merchant_account" xsi:type="string">Magento\Braintree\Gateway\Request\MerchantAccountDataBuilder</item>
            </argument>
        </arguments>
    </virtualType>
<<<<<<< HEAD
{%endhighlight%}
=======
```
>>>>>>> 3b1168ab

The most important builder in this pool is `Magento\Braintree\Gateway\Request\PaymentDataBuilder`, the `payment` builder. It is responsible for the payment information part of the request.  

Please see the [Get payment information from frontend to backend]({{ page.baseurl }}/payments-integrations/base-integration/get-payment-info.html) for details about how payment information can be handled.

## Related topics

- [Add a custom payment method to checkout]({{ page.baseurl }}/howdoi/checkout/checkout_payment.html): how to add a custom payment integration to {% glossarytooltip 278c3ce0-cd4c-4ffc-a098-695d94d73bde %}checkout{% endglossarytooltip %} page.<|MERGE_RESOLUTION|>--- conflicted
+++ resolved
@@ -25,11 +25,7 @@
 
 Configuring the gateway command and adding it to command pool (`app/code/Magento/Braintree/etc/di.xml`):
 
-<<<<<<< HEAD
-{% highlight xml %}
-=======
-```xml
->>>>>>> 3b1168ab
+xml
 <virtualType name="BraintreeCommandPool" type="Magento\Payment\Gateway\Command\CommandPool">
     <arguments>
         <argument name="commands" xsi:type="array">
@@ -47,23 +43,14 @@
         <argument name="validator" xsi:type="object">Magento\Braintree\Gateway\Validator\ResponseValidator</argument>
     </arguments>
 </virtualType>
-<<<<<<< HEAD
-{% endhighlight %}
 
-=======
-```
->>>>>>> 3b1168ab
 
 In the command configuration we see that `BraintreeAuthorizeRequest` is specified as `requestBuilder`, that is a
 Let's look closer on the `requestBuilder` arguments. This argument value is a list of builders, builder composite.  
 
 The `BraintreeAuthorizeRequest` builder contains the following builders (`app/code/Magento/Braintree/etc/di.xml`):
 
-<<<<<<< HEAD
-{% highlight xml%}
-=======
-```xml
->>>>>>> 3b1168ab
+xml
 <virtualType name="BraintreeAuthorizeRequest" type="Magento\Payment\Gateway\Request\BuilderComposite">
         <arguments>
             <argument name="builders" xsi:type="array">
@@ -80,11 +67,6 @@
             </argument>
         </arguments>
     </virtualType>
-<<<<<<< HEAD
-{%endhighlight%}
-=======
-```
->>>>>>> 3b1168ab
 
 The most important builder in this pool is `Magento\Braintree\Gateway\Request\PaymentDataBuilder`, the `payment` builder. It is responsible for the payment information part of the request.  
 
