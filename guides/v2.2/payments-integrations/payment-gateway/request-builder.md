---
group: payments-integrations
subgroup: A_gateway
title: Request Builder
menu_title: Request Builder
menu_node: 
menu_order: 4
---

Request Builder is a component of the Magento {% glossarytooltip 5b963536-8f03-45c4-963b-688021f4eea7 %}payment gateway{% endglossarytooltip %} responsible for building a request from several parts. It allows implementing complex, yet atomic and testable, building strategies. Each builder can have simple logic or contain builder composites.

## Basic interface

The basic interface for a request builder is [`\Magento\Payment\Gateway\Request\BuilderInterface`]({{ site.mage2000url }}app/code/Magento/Payment/Gateway/Request/BuilderInterface.php).

## Builder composite

`\Magento\Payment\Gateway\Request\BuilderComposite` is a container for a list of `\Magento\Payment\Gateway\Request\BuilderInterface` implementations. It gets a list of classes, or types, or virtual type names, and performs a lazy instantiation on an actual `BuilderComposite::build([])` call. So that you can have as many objects, as required, but only those, which are needed for a request are instantiated. 

`BuilderComposite` implements the [composite design pattern](http://designpatternsphp.readthedocs.io/en/latest/Structural/Composite/README.html).

The concatenation strategy is defined in the `BuilderComposite::merge()` method. So if you need to alter the strategy, you need to add your custom implementation of `BuilderComposite`.

## Adding a builder composite 

Builder composites are added using [dependency injection]({{ page.baseurl }}/extension-dev-guide/depend-inj.html) in `di.xml`. A builder composite might comprise simple builders as well as other builder composites.

Example of adding composite builders for the Braintree payment provider ([`app/code/Magento/Braintree/etc/di.xml`]({{ site.mage2100url }}app/code/Magento/Braintree/etc/di.xml)):

<<<<<<< HEAD
{% highlight xml %}
=======
```xml
>>>>>>> b74771a7
...
<!--  is a builder composite comprising a number of builders -->
<virtualType name="BraintreeAuthorizeRequest" type="Magento\Payment\Gateway\Request\BuilderComposite">
    <arguments>
        <argument name="builders" xsi:type="array">
            <item name="customer" xsi:type="string">Magento\Braintree\Gateway\Request\CustomerDataBuilder</item>
            <item name="payment" xsi:type="string">Magento\Braintree\Gateway\Request\PaymentDataBuilder</item>
            <item name="channel" xsi:type="string">Magento\Braintree\Gateway\Request\ChannelDataBuilder</item>
            <item name="address" xsi:type="string">Magento\Braintree\Gateway\Request\AddressDataBuilder</item>
            <item name="vault" xsi:type="string">Magento\Braintree\Gateway\Request\VaultDataBuilder</item>
            <item name="3dsecure" xsi:type="string">Magento\Braintree\Gateway\Request\ThreeDSecureDataBuilder</item>
            <item name="device_data" xsi:type="string">Magento\Braintree\Gateway\Request\KountPaymentDataBuilder</item>
<<<<<<< HEAD
            <item name="dynamic_descriptor" xsi:type="string">Magento\Braintree\Gateway\Request\DescriptorDataBuilder</item>
=======
            <item name="dynamic_descriptor" xsi:type="string">  Magento\Braintree\Gateway\Request\DescriptorDataBuilder</item>
>>>>>>> b74771a7
            <item name="store" xsi:type="string">Magento\Braintree\Gateway\Request\StoreConfigBuilder</item>
            <item name="merchant_account" xsi:type="string">Magento\Braintree\Gateway\Request\MerchantAccountDataBuilder</item>
        </argument>
    </arguments>
</virtualType>
...
<!-- The same BraintreeAuthorizeRequest builder composite is a part of the BraintreeSaleRequest builder composite -->
<virtualType name="BraintreeSaleRequest" type="Magento\Payment\Gateway\Request\BuilderComposite">
    <arguments>
        <argument name="builders" xsi:type="array">
            <item name="authorize" xsi:type="string">BraintreeAuthorizeRequest</item>
            <item name="settlement" xsi:type="string">Magento\Braintree\Gateway\Request\SettlementDataBuilder</item>
        </argument>
    </arguments>
</virtualType>
<<<<<<< HEAD
{% endhighlight %}
=======
```

(The code sample is from {{site.data.var.ce}} v2.1. Although the payment provider gateway was added in v2.0, the particular default implementation using the gateway were added in v2.1)
>>>>>>> b74771a7
<|MERGE_RESOLUTION|>--- conflicted
+++ resolved
@@ -27,11 +27,7 @@
 
 Example of adding composite builders for the Braintree payment provider ([`app/code/Magento/Braintree/etc/di.xml`]({{ site.mage2100url }}app/code/Magento/Braintree/etc/di.xml)):
 
-<<<<<<< HEAD
-{% highlight xml %}
-=======
 ```xml
->>>>>>> b74771a7
 ...
 <!--  is a builder composite comprising a number of builders -->
 <virtualType name="BraintreeAuthorizeRequest" type="Magento\Payment\Gateway\Request\BuilderComposite">
@@ -44,11 +40,7 @@
             <item name="vault" xsi:type="string">Magento\Braintree\Gateway\Request\VaultDataBuilder</item>
             <item name="3dsecure" xsi:type="string">Magento\Braintree\Gateway\Request\ThreeDSecureDataBuilder</item>
             <item name="device_data" xsi:type="string">Magento\Braintree\Gateway\Request\KountPaymentDataBuilder</item>
-<<<<<<< HEAD
             <item name="dynamic_descriptor" xsi:type="string">Magento\Braintree\Gateway\Request\DescriptorDataBuilder</item>
-=======
-            <item name="dynamic_descriptor" xsi:type="string">  Magento\Braintree\Gateway\Request\DescriptorDataBuilder</item>
->>>>>>> b74771a7
             <item name="store" xsi:type="string">Magento\Braintree\Gateway\Request\StoreConfigBuilder</item>
             <item name="merchant_account" xsi:type="string">Magento\Braintree\Gateway\Request\MerchantAccountDataBuilder</item>
         </argument>
@@ -63,11 +55,4 @@
             <item name="settlement" xsi:type="string">Magento\Braintree\Gateway\Request\SettlementDataBuilder</item>
         </argument>
     </arguments>
-</virtualType>
-<<<<<<< HEAD
-{% endhighlight %}
-=======
-```
-
-(The code sample is from {{site.data.var.ce}} v2.1. Although the payment provider gateway was added in v2.0, the particular default implementation using the gateway were added in v2.1)
->>>>>>> b74771a7
+</virtualType>