---
layout: default
group: config-guide
subgroup: 07_conf
title: Magento's deployment configuration
menu_title: Magento's deployment configuration
menu_order: 1
version: 2.2
github_link: config-guide/config/config-php.md
---

<h2 id="config-php-overview">Purpose of the deployment configuration</h2>
{% include install/deployment-config.html %}

<h2 id="config-php-contents">Details about the deployment configuration</h2>
`config.php` and `env.php` are {% glossarytooltip bf703ab1-ca4b-48f9-b2b7-16a81fd46e02 %}PHP{% endglossarytooltip %} files that return a <a href="http://www.w3schools.com/php/php_arrays.asp" target="_blank">multi-dimensional associative array</a>, which is basically a hierarchical arrangement of configuration parameters and values.

On the top level of this array are *configuration segments*. A segment has arbitrary content (a scalar value or a nested array) distinguished by an arbitrary key&mdash;where both the key and its value are defined by the Magento framework.

<a href="{{ site.mage2200url }}lib/internal/Magento/Framework/App/DeploymentConfig.php" target="_blank">Magento\Framework\App\DeploymentConfig</a> merely provides access to these sections but does not allow you to extend them.

On the next hierarchy level, items in each segment are ordered according to the {% glossarytooltip c1e4242b-1f1a-44c3-9d72-1d5b1435e142 %}module{% endglossarytooltip %} sequence definition, which is obtained by merging all modules' configuration files, with the {% glossarytooltip 53da11f1-d0b8-4a7e-b078-1e099462b409 %}exception{% endglossarytooltip %} of disabled modules.

The following sections discusses the structure and contents of the deployment configuration&mdash;`config.php` and `env.php`.

* <a href="#config-php-contents-config-php">Manage installed modules</a>
* <a href="#config-php-contents-env-php">System-specific configuration</a>

<h3 id="config-php-contents-config-php">Manage installed modules</h3>
`config.php` lists your installed modules. Magento provides both command-line and web-based utilities to manage modules (install, uninstall, enable, disable, or upgrade).

Examples:

* Uninstall components: <a href="{{page.baseurl}}install-gde/install/cli/install-cli-uninstall.html">bin/magento setup:uninstall</a>
* Enable or disable components: <a href="{{page.baseurl}}install-gde/install/cli/install-cli-subcommands-enable.html#instgde-cli-subcommands-enable-disable">bin/magento module:enable</a>, <a href="{{page.baseurl}}install-gde/install/cli/install-cli-subcommands-enable.html#instgde-cli-subcommands-enable-disable">bin/magento module:disable</a>.
* [Component Manager]({{ page.baseurl }}comp-mgr/module-man/compman-main-pg.html)
* [System Upgrade]({{ page.baseurl }}comp-mgr/upgrader/upgrade-start.html)

`config.php` snippet: ADD CONFIGURATION TBD

{% highlight php startinline=true %}
return array (
  'modules' =>
  array (
    'Magento_Core' => 1,
    'Magento_Store' => 1,
    'Magento_Theme' => 1,
    'Magento_Authorization' => 1,
    'Magento_Directory' => 1,
    'Magento_Backend' => 1,
    'Magento_Backup' => 1,
    'Magento_Eav' => 1,
    'Magento_Customer' => 1,
...
  ),
);
{% endhighlight %}

The value `1` or `0` indicates whether a module is enabled or disabled.

Disabled modules are not recognized by the Magento application; in other words, they don't participate in merging configuration, in dependency injection, events, plug-ins, and so on. Disabled modules do not modify the {% glossarytooltip 1a70d3ac-6bd9-475a-8937-5f80ca785c14 %}storefront{% endglossarytooltip %} or {% glossarytooltip 29ddb393-ca22-4df9-a8d4-0024d75739b1 %}Admin{% endglossarytooltip %} and don't affect routing.

The only practical difference of a module being disabled and being completely absent in the code base is that a disabled module is found by the autoloader, enabling its classes and constants to be reused in other code.

<h3 id="config-php-contents-env-php">System-specific configuration</h3>
The following table provides details about each `env.php` segment and its structure. Update TBD

<table>
  <tbody>
    <tr>
      <th>Segment</th>
      <th>Key</th>
      <th>Structure</th>
    </tr>
    <tr>
      <td>Database</td>
      <td><code>db</code></td>
      <td><pre>__/db
|__/connection
| |__/[default]
|   |-- host
|   |-- dbname
|   |-- username
|   |-- password
|   |-- model [mysql4]
|   |-- initStatements [SET NAMES utf8;]
|   |-- active [1]
|-- table_prefix</pre></td>
    </tr>
    <tr>
      <td>Resources</td>
      <td><code>resource</code></td>
      <td><pre>__/resource
 |__/default_setup
   |-- connection [default]</pre></td>
    </tr>
    <tr>
      <td>Session storage</td>
      <td><code>session</code></td>
      <td><pre>__/session
 |__/save
   |-- &lt;files|db></pre></td>
    </tr>
    <tr>
      <td>Admin URL path</td>
      <td><code>backend</code></td>
      <td><pre>__/backend
 |-- frontName</pre></td>
    </tr>
    <tr>
      <td>Cache storage</td>
      <td><code>cache</code></td>
      <td><pre>__/cache
 |__/frontend
   |__/See <a href="{{page.baseurl}}config-guide/cache/caching_frontend-cache-types.html">frontend options</a></pre></td>
    </tr>
    <tr>
      <td>Installation date</td>
      <td><code>install</code></td>
      <td><pre>__/install
 |-- date</pre></td>
    </tr>
    <tr>
      <td>Encryption key</td>
      <td><code>encrypt</code></td>
      <td><pre>__/crypt
 |-- key</pre></td>
    </tr>
    <tr>
      <td>Cache types</td>
      <td><code>cache_types</code></td>
      <td><pre>__/cache_types
<<<<<<< HEAD
 |-- &lt;enumerated cache types></pre></td>
    </tr>     
=======
 |-- &lt;enumerated {% glossarytooltip 0bc9c8bc-de1a-4a06-9c99-a89a29c30645 %}cache{% endglossarytooltip %} types></pre></td>
    </tr>
     <tr>
        <td>Message queues</td>
        <td><code>queue</code></td>
        <td><pre>__/queue
    |__/amqp
    |-- host
    |-- port
    |-- user
    |-- password
    |-- virtualhost
    |-- ssl
    |__/connections
      |__/&lt;connection_name>
         |-- host
         |-- port
         |-- user
         |-- password
         |-- virtualhost
         |-- ssl
    </pre></td>
      </tr>         
>>>>>>> abe348e3
  </tbody>
</table>

#### Related topic
<a href="{{page.baseurl}}config-guide/config/config-files.html">Module configuration files</a><|MERGE_RESOLUTION|>--- conflicted
+++ resolved
@@ -130,10 +130,6 @@
       <td>Cache types</td>
       <td><code>cache_types</code></td>
       <td><pre>__/cache_types
-<<<<<<< HEAD
- |-- &lt;enumerated cache types></pre></td>
-    </tr>     
-=======
  |-- &lt;enumerated {% glossarytooltip 0bc9c8bc-de1a-4a06-9c99-a89a29c30645 %}cache{% endglossarytooltip %} types></pre></td>
     </tr>
      <tr>
@@ -157,7 +153,6 @@
          |-- ssl
     </pre></td>
       </tr>         
->>>>>>> abe348e3
   </tbody>
 </table>
 
