--- conflicted
+++ resolved
@@ -16,17 +16,6 @@
 *	[Process overview]
 *	[Known issues]
 *	Install Varnish and configure Magento to use it:
-<<<<<<< HEAD
-	*	<a href="{{ page.baseurl }}/config-guide/varnish/config-varnish-install.html">Install Varnish</a>
-	*	<a href="{{ page.baseurl }}/config-guide/varnish/config-varnish-configure.html">Configure Varnish and your web server</a>
-	*	<a href="{{ page.baseurl }}/config-guide/varnish/config-varnish-magento.html">Configure Magento to use Varnish</a>
-	*	<a href="{{ page.baseurl }}/config-guide/varnish/use-varnish-cache.html">Configure Magento to use multiple Varnish instances</a>
-	*	<a href="{{ page.baseurl }}/config-guide/varnish/config-varnish-final.html">Final verification</a>
-*	Use Varnish:
-	*	<a href="{{ page.baseurl }}/config-guide/varnish/use-varnish-cache.html">How Magento cache clearing works with Varnish</a>
-	*	<a href="{{ page.baseurl }}/config-guide/varnish/use-varnish-cache-how.html">How Varnish caching works</a>
-*	[Troubleshooting 503 (Backend Fetch Failed) errors]({{ page.baseurl }}/config-guide/varnish/tshoot-varnish-503.html)
-=======
 	*	[Install Varnish]
 	*	[Configure Varnish and your web server]
 	*	[Configure Magento to use Varnish]
@@ -36,21 +25,14 @@
 	*	[How Magento cache clearing works with Varnish]
 	*	[How Varnish caching works]
 *	[Troubleshooting 503 (Backend Fetch Failed) errors]
->>>>>>> 168052f6
 
 ## Overview of the Varnish solution {#config-varnish-over}
 [Varnish Cache] is an open source web application accelerator (also referred to as an *HTTP accelerator* or *caching HTTP reverse proxy*). Varnish stores (or caches) files or fragments of files in memory; this enables Varnish to reduce the response time and network bandwidth consumption on future, equivalent requests. Unlike web servers like Apache and nginx, Varnish was designed for use exclusively with the HTTP protocol.
 
 Magento 2 supports Varnish 4.x and 5.0.
 
-<<<<<<< HEAD
-<div class="bs-callout bs-callout-warning">
-    <p>We <em>strongly recommend</em> you use Varnish in production. The built-in full-page caching (to either the file system or <a href="{{ page.baseurl }}/config-guide/database/database.html">database</a>) is much slower than Varnish, and Varnish is designed to accelerate HTTP traffic.</p>
-</div>
-=======
 {:.bs-callout .bs-callout-warning}
 We _strongly recommend_ you use Varnish in production. The built-in full-page caching (to either the file system or [database]) is much slower than Varnish, and Varnish is designed to accelerate HTTP traffic.
->>>>>>> 168052f6
 
 For more information about Varnish, see:
 
@@ -63,23 +45,15 @@
 
 The following figure shows a basic view of Varnish in your Magento topology.
 
-<<<<<<< HEAD
-<img src="{{ site.baseurl }}/common/images/varnish_basic.png" width="400px" alt="Basic Varnish diagram">
-=======
 ![Basic Varnish diagram]
->>>>>>> 168052f6
 
 In the preceding figure, users' HTTP requests over the internet result in numerous requests for CSS, HTML, JavaScript, and images (referred to collectively as *assets*). Varnish sits in front of the web server and proxies these requests to the web server.
 
 As the web server returns assets, cacheable assets are stored in Varnish. Any subsequent requests for those assets are fulfilled by Varnish (meaning, the requests don't reach the web server). Varnish returns cached content extremely quickly. The results are faster response times to return the content to users and a reduced number of requests that must be fulfilled by Magento.
 
-<<<<<<< HEAD
-Assets cached by Varnish expire at a configurable interval or are replaced by newer versions of the same assets. You can also clear the cache manually either using the {% glossarytooltip 18b930cf-09cc-47c9-a5e5-905f86c43f81 %}Magento Admin{% endglossarytooltip %} or the <a href="{{ page.baseurl }}/config-guide/cli/config-cli-subcommands-cache.html">`magento cache:clean`</a> command.
-=======
 Assets cached by Varnish expire at a configurable interval or are replaced by newer versions of the same assets. You can also clear the cache manually either using the {% glossarytooltip 18b930cf-09cc-47c9-a5e5-905f86c43f81 %}Magento Admin{% endglossarytooltip %} or the [`magento cache:clean`] command.
 
 ## Process overview {#config-varnish-process}
->>>>>>> 168052f6
 
 This topic discusses how to initially install Varnish with a minimal set of parameters and test that it works. Then you'll export a Varnish configuration from the Magento {% glossarytooltip 29ddb393-ca22-4df9-a8d4-0024d75739b1 %}Admin{% endglossarytooltip %} and test it again.
 
@@ -122,9 +96,6 @@
 		}
 
 #### Next step
-<<<<<<< HEAD
-<a href="{{ page.baseurl }}/config-guide/varnish/config-varnish-install.html">Install Varnish</a>
-=======
 [Install Varnish]
 
 <!-- Link Definitions -->
@@ -159,5 +130,4 @@
 
 <!-- image Definitions -->
 [Basic Varnish diagram]: {{ site.baseurl }}/common/images/varnish_basic.png
-{:width="400px"}
->>>>>>> 168052f6
+{:width="400px"}