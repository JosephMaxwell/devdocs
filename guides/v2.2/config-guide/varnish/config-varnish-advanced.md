---
group: config-guide
subgroup: 09_Varnish
title: Advanced Varnish configuration
menu_title: Advanced Varnish configuration
menu_order: 16
menu_node:
version: 2.2
functional_areas:
  - Configuration
  - System
  - Setup
---

Varnish provides several features that prevent customers from experiencing long delays and timeouts when the Magento server is not functioning properly. These features can be configured in the `default.vcl` file. This topic describes the additions that Magento provides in the VCL (Varnish Configuration Language) file you download from {% glossarytooltip 18b930cf-09cc-47c9-a5e5-905f86c43f81 %}Magento Admin{% endglossarytooltip %}.

See the [Varnish Reference Manual](https://www.varnish-cache.org/docs/4.1/reference/index.html) for details about using the Varnish Configuration Language.

## Health check {#health}

Varnish's health check feature polls the Magento server to determine whether it is responding in a timely manner. If it is responding normally, fresh content will be regenerated after the Time to Live (TTL) period has expired. If not, Varnish always serves stale content.

Magento defines the following default health check:

```json
.probe = {
    .url = "/pub/health_check.php";
    .timeout = 2s;
    .interval = 5s;
    .window = 10;
    .threshold = 5;
    }
```

Every 5 seconds, this health check calls the `pub/health_check.php` script. This script checks the availability of the server, each database, and Redis (if installed). The script must return a response within 2 seconds. If the script determines that any of these resources are down, it returns a 500 HTTP error code. If this error code is received in 6 out of 10 attempts, the {% glossarytooltip 74d6d228-34bd-4475-a6f8-0c0f4d6d0d61 %}backend{% endglossarytooltip %} is considered unhealthy.

The `health_check.php` script is located in the `pub` directory. If your Magento root directory is `pub`, then be sure to change the path in the `url` parameter from `/pub/health_check.php` to `health_check.php`.

For more information, see the <a href="https://varnish-cache.org/docs/4.1/users-guide/vcl-backends.html?highlight=health%20check#health-checks" target="_blank">Varnish health checks</a> documentation.

## Grace mode {#grace}

Grace mode enables Varnish to keep an object in {% glossarytooltip 0bc9c8bc-de1a-4a06-9c99-a89a29c30645 %}cache{% endglossarytooltip %} beyond its TTL value. Varnish can then serve the expired (stale) content while it fetches a new version. This improves the flow of traffic and decreases load times. It's used in the following situations:

* When the Magento backend is healthy, but a request is taking longer than normal
* When the Magento backend is not healthy.

The `vcl_hit` subroutine defines how Varnish responds to a request for objects that have been cached.

### When the Magento backend is healthy {#grace-healthy}

<<<<<<< HEAD

=======
>>>>>>> 168052f6
When the health checks determine that the Magento backend is healthy, Varnish checks whether time remains in the grace period. The default grace period is 300 seconds, but a merchant can set the value from {% glossarytooltip 29ddb393-ca22-4df9-a8d4-0024d75739b1 %}Admin{% endglossarytooltip %} as described in [Configure Magento to use Varnish]({{ page.baseurl }}/config-guide/varnish/config-varnish-magento.html). If the grace period hasn't expired, Varnish delivers the stale content, and asynchronously refreshes the object from the Magento server. If the grace period has expired, Varnish serves the stale content and synchronously refreshes the object from the Magento backend.

The maximum amount of time that Varnish serves a stale object is the sum of the grace period (300 seconds by default) and the TTL value (86400 seconds by default).

To change the default grace period from within the `default.vcl` file, edit the following line in the `vcl_hit` subroutine:

    if (obj.ttl + 300s > 0s) {

### When the Magento backend is not healthy {#grace-unhealthy}

If the Magento backend is not responsive, Varnish serves stale content from cache for three days (or as defined in `beresp.grace`) plus the remaining TTL (which by default is one day), unless the cached content is manually purged.

## Saint mode {#saint}

Saint mode blacklists unhealthy backends for a configurable amount of time. As a result, unhealthy backends cannot serve traffic when using Varnish as a load balancer. Saint mode can be used in conjunction with grace mode to allow for complex handling of unhealthy backend servers. For example, if one backend server is unhealthy, retries can be routed to another server. If all other servers are down, then serve stale cached objects. The saint mode backend hosts and blackout periods are defined in the `default.vcl` file.

Saint mode can also be used when Magento instances are individually taken offline to perform maintenance and upgrade tasks without affecting the availability of the Magento site.

### Saint mode prerequisites {#saint-prereq}

You should designate one machine as the primary installation. On this machine, install the main instance of Magento, mySQL database, and Varnish.

On all other machines, the Magento instance must have access the primary machine's mySQL database. The secondary machines should also have access to the files of the primary Magento instance.

Alternatively, {% glossarytooltip 363662cb-73f1-4347-a15e-2d2adabeb0c2 %}static files{% endglossarytooltip %} versioning can be turned off on all machines. This can be accessed from the Admin under **Stores > Configuration > Advanced > Developer > Static Files Settings > Sign Static Files** = **No**.

Finally, all Magento instances must be in production mode. Before Varnish starts, clear the cache on each instance. In Admin, go to **System > Cache Management** and click **Flush Magento Cache**. You can also run the following command to clear the cache:

    bin/magento cache:flush

### Installation {#saint-install}

Saint mode is not part of the main Varnish package. It is a separately-versioned vmod that must be downloaded and installed. As a result, you should re-compile Varnish from source, as described in the following articles:

* [Installing Varnish 5.1](https://varnish-cache.org/docs/5.1/installation/index.html)
* [Installing Varnish 4.1](https://varnish-cache.org/docs/4.1/installation/install.html) (Stable)

After you've recompiled, you can install the Saint mode {% glossarytooltip c1e4242b-1f1a-44c3-9d72-1d5b1435e142 %}module{% endglossarytooltip %}. In general, follow these steps:

1. Obtain the source code from [Varnish modules](https://github.com/varnish/varnish-modules) . Clone the git version (master version) since the 0.9.x versions contain a source code error.
2. Build the source code with autotools:
```bash
sudo apt-get install libvarnishapi-dev || sudo yum install varnish-libs-devel
./bootstrap   # If running from git.
./configure
make
make check   # optional
sudo make install
```

See [Varnish module collection](https://github.com/varnish/varnish-modules) for information about installing the Saint mode module.

### Sample `vcl` file {#saint-sample}

The following code example shows the code that must be added to your VCL file to enable saint mode. Place the `import` statements and `backend` definitions at the top of the file.

{% collapsible Click to show/hide %}
{% highlight cpp %}

import saintmode;
import directors;

backend default1 {
    .host = "192.168.0.1";
    .port = "8080";
    .first_byte_timeout = 600s;
    .probe = {
        .url = "/pub/health_check.php";
        .timeout = 2s;
        .interval = 5s;
        .window = 10;
        .threshold = 5;
    }
}

backend default2 {
    .host = "192.168.0.2";
    .port = "8080";
    .first_byte_timeout = 600s;
    .probe = {
        .url = "/pub/health_check.php";
        .timeout = 2s;
        .interval = 5s;
        .window = 10;
        .threshold = 5;
    }
}

sub vcl_init {
    # Instantiate sm1, sm2 for backends tile1, tile2
    # with 10 blacklisted objects as the threshold for marking the
    # whole backend sick.
    new sm1 = saintmode.saintmode(default1, 10);
    new sm2 = saintmode.saintmode(default2, 10);

    # Add both to a director. Use sm0, sm1 in place of tile1, tile2.
    # Other director types can be used in place of random.
    new magedirector = directors.random();
    magedirector.add_backend(sm1.backend(), 1);
    magedirector.add_backend(sm2.backend(), 1);
}

sub vcl_backend_fetch {
    # Get a backend from the director.
    # When returning a backend, the director will only return backends
    # saintmode says are healthy.
    set bereq.backend = magedirector.backend();
}

sub vcl_backend_response {
    if (beresp.status >= 500) {
        # This marks the backend as sick for this specific
        # object for the next 20s.
        saintmode.blacklist(20s);
        # Retry the request. This will result in a different backend
        # being used.
        return (retry);
    }
}

{% endhighlight %}
{% endcollapsible %}

#### Final step
<<<<<<< HEAD
=======

>>>>>>> 168052f6
<a href="{{ page.baseurl }}/config-guide/varnish/config-varnish-final.html">Final verification</a><|MERGE_RESOLUTION|>--- conflicted
+++ resolved
@@ -49,10 +49,6 @@
 
 ### When the Magento backend is healthy {#grace-healthy}
 
-<<<<<<< HEAD
-
-=======
->>>>>>> 168052f6
 When the health checks determine that the Magento backend is healthy, Varnish checks whether time remains in the grace period. The default grace period is 300 seconds, but a merchant can set the value from {% glossarytooltip 29ddb393-ca22-4df9-a8d4-0024d75739b1 %}Admin{% endglossarytooltip %} as described in [Configure Magento to use Varnish]({{ page.baseurl }}/config-guide/varnish/config-varnish-magento.html). If the grace period hasn't expired, Varnish delivers the stale content, and asynchronously refreshes the object from the Magento server. If the grace period has expired, Varnish serves the stale content and synchronously refreshes the object from the Magento backend.
 
 The maximum amount of time that Varnish serves a stale object is the sum of the grace period (300 seconds by default) and the TTL value (86400 seconds by default).
@@ -177,8 +173,5 @@
 {% endcollapsible %}
 
 #### Final step
-<<<<<<< HEAD
-=======
 
->>>>>>> 168052f6
 <a href="{{ page.baseurl }}/config-guide/varnish/config-varnish-final.html">Final verification</a>