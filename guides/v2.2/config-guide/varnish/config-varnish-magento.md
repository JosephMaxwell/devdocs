---
group: config-guide
subgroup: 09_Varnish
title: Configure Magento to use Varnish
menu_title: Configure Magento to use Varnish
menu_order: 15
menu_node:
version: 2.2
functional_areas:
  - Configuration
  - System
  - Setup
---
## Configure Magento to use Varnish {#config-varnish-magento}

To configure Magento to use Varnish:

1.	Log in to the {% glossarytooltip 18b930cf-09cc-47c9-a5e5-905f86c43f81 %}Magento Admin{% endglossarytooltip %} as an administrator.
2.	Click **STORES** > **Configuration** > **ADVANCED** > **System** > **Full Page Cache**.
3.	From the **Caching Application** list, click **Varnish Caching**.
4.	Enter a value in the **TTL for public content** field.
5.	Expand **Varnish Configuration** and enter the following information:

	<table>
	<col width="30%">
  	<col width="70%">
	<tbody>
		<tr>
			<th>Field</th>
			<th>Description</th>
		</tr>
	<tr>
		<td>Access list</td>
		<td><p>Enter the fully qualified hostname, IP address, or <a href="https://www.digitalocean.com/community/tutorials/understanding-ip-addresses-subnets-and-cidr-notation-for-networking" target="&#95;blank">Classless Inter-Domain Routing (CIDR)</a> notation IP address range for which to invalidate content.</p>
			<p><a href="https://www.varnish-cache.org/docs/3.0/tutorial/purging.html" target="&#95;blank">More information</a></p></td>
	</tr>
	<tr>
		<td>Backend host</td>
		<td><p>Enter the fully qualified hostname or IP address and listen port of the Varnish <em>backend</em> or <em>origin server</em>; that is, the server providing the content Varnish will accelerate. Typically, this is your web server. </p>
		<p><a href="https://www.varnish-cache.org/docs/trunk/users-guide/vcl-backends.html" target="&#95;blank">More information</a></p></td>
	</tr>
	<tr>
		<td>Backend port</td>
		<td>Origin server's listen port.</td>
	</tr>
	<tr>
		<td>Grace period</td>
		<td>The grace period determines how long Varnish serves stale content if the backend is not responsive. The default value is 300 seconds.</td>
		</tr>
		</tbody>
		</table>

6.	Click **Save Config**.

<div class="bs-callout bs-callout-tip" markdown="1">
You can also activate Varnish from the command line--instead of logging in to the Magento Admin--using the Magento command-line interface tool:

```
bin/magento config:set --scope=default --scope-code=0 system/full_page_cache/caching_application 2
```
</div>

## Export a Varnish configuration file
<<<<<<< HEAD
=======

>>>>>>> 168052f6
This step is optional and should only be necessary if you changed the backend host and/or port number that you specified in the <a href="{{ page.baseurl }}/config-guide/varnish/config-varnish-configure.html">previous section</a>.

To export a Varnish configuration file from the Admin panel:
7.	Click one of the export buttons to create a <code>varnish.vcl</code> you can use with Varnish.

	For example, if you have Varnish 4, click **Export VCL for Varnish 4**

	The following figure shows an example.<br><br>
	<img src="{{ site.baseurl }}/common/images/config_varnish_admin_22.png" alt="Configure Magento to use Varnish in the Admin">

8.	Back up your existing <code>default.vcl</code>. Then rename the <code>varnish.vcl</code> file you just exported to <code>default.vcl</code>. Then copy the file to the <code>/etc/varnish/</code>. directory.

		cp /etc/varnish/default.vcl /etc/varnish/default.vcl.bak2
		mv <download_directory>/varnish.vcl default.vcl
		cp <download_directory>/default.vcl /etc/varnish/default.vcl
9.	We recommend you open `default.vcl` and change the value of `acl purge` to the IP address of the Varnish host. (You can specify multiple hosts on separate lines or you can use CIDR notation as well.)

	For example,

		acl purge {
		   "localhost";
		}

10. If you want to customize the Vagrant health checks or grace mode or saint mode configuration, see [Advanced Varnish configuration]({{ page.baseurl }}/config-guide/varnish/config-varnish-advanced.html).

11.	Restart Varnish and your web server:

		service varnish restart
		service httpd restart

## Cache Static Files

Static files should not be cached by default, but if you want to cache them, you can edit the section `Static files caching` in the VCL to have the following content:

```
# Static files should not be cached by default
  return (pass);

# But if you use a few locales and don't use CDN you can enable caching static files by commenting previous line (#return (pass);) and uncommenting next 3 lines
  #unset req.http.Https;
  #unset req.http./* {{ ssl_offloaded_header }} */;
  #unset req.http.Cookie;
```

You need to make these changes before you configure Magento to use Varnish.

## Next steps
<<<<<<< HEAD
=======

>>>>>>> 168052f6
<p><a href="{{ page.baseurl }}/config-guide/varnish/config-varnish-advanced.html">Advanced Varnish configuration</a> (Optional)</p>
<p><a href="{{ page.baseurl }}/config-guide/varnish/config-varnish-final.html">Final verification</a></p><|MERGE_RESOLUTION|>--- conflicted
+++ resolved
@@ -61,10 +61,7 @@
 </div>
 
 ## Export a Varnish configuration file
-<<<<<<< HEAD
-=======
 
->>>>>>> 168052f6
 This step is optional and should only be necessary if you changed the backend host and/or port number that you specified in the <a href="{{ page.baseurl }}/config-guide/varnish/config-varnish-configure.html">previous section</a>.
 
 To export a Varnish configuration file from the Admin panel:
@@ -112,9 +109,6 @@
 You need to make these changes before you configure Magento to use Varnish.
 
 ## Next steps
-<<<<<<< HEAD
-=======
 
->>>>>>> 168052f6
 <p><a href="{{ page.baseurl }}/config-guide/varnish/config-varnish-advanced.html">Advanced Varnish configuration</a> (Optional)</p>
 <p><a href="{{ page.baseurl }}/config-guide/varnish/config-varnish-final.html">Final verification</a></p>