---
group: config-guide
subgroup: 09_Varnish
title: How Magento cache clearing works with Varnish
menu_title: How Magento cache clearing works with Varnish
menu_order: 100
menu_node:
version: 2.2
redirect_from:
 - /guides/v2.0/config-guide/varnish/config-use-varnish.html
 - /guides/v2.1/config-guide/varnish/config-use-varnish.html
functional_areas:
  - Configuration
  - System
  - Setup
---

This topic discusses the basics of using Varnish as a web caching accelerator for Magento.

## Varnish purging {#use-varnish-magento-purge}

According to <a href="https://www.varnish-cache.org/docs/trunk/users-guide/purging.html" target="_blank">Varnish documentation</a>, "A *purge* is what happens when you pick out an object from the {% glossarytooltip 0bc9c8bc-de1a-4a06-9c99-a89a29c30645 %}cache{% endglossarytooltip %} and discard it along with its variants." A Varnish purge is very similar to a Magento cache clean command (or clicking **Flush Magento Cache** in the Magento Admin).

In fact, as discussed in this section, when you clean, flush, or refresh the Magento cache, Varnish purges as well.

After you've installed and configured Varnish to work with Magento, the following actions can result in a Varnish purge:

*	Maintaining a {% glossarytooltip a3c8f20f-b067-414e-9781-06378c193155 %}website{% endglossarytooltip %}.

	For example, anything you do in the Admin in:

	*	**STORES** > **Configuration** > GENERAL > **General**
	*	**STORES** > **Configuration** > GENERAL > **Currency Setup**
	*	**STORES** > **Configuration** > GENERAL > **Store Email Addresses**

	When Magento detects such a change, a message displays informing you to refresh the cache. To do this, see <a href="#use-varnish-magento-purge">Refresh the Magento cache</a>.

*	Maintaining a store (for example, adding or editing categories, prices, products, and promotional pricing rules).

	Varnish is purged automatically when you perform any of these tasks.

*	Maintaining source code.

	You should refresh the cache and also periodically delete everything in the `generated/code` and `generated/metadata` directories. For information on refreshing the cache, see the next section.

<<<<<<< HEAD
<h2 id="use-varnish-magento-purge">Configure Magento to purge Varnish</h2>
=======
## Configure Magento to purge Varnish {#use-varnish-magento-purge}

>>>>>>> 168052f6
Magento purges Varnish hosts after you configure Varnish hosts using the <a href="{{ page.baseurl }}/install-gde/install/cli/install-cli-subcommands-deployment.html">`magento setup:config:set`</a> command.

You can use the optional parameter `--http-cache-hosts` parameter to specify a comma-separated list of Varnish hosts and listen ports. Configure all Varnish hosts, whether you have one or many. (Do not separate hosts with a space character.)

The parameter format must be `<hostname or ip>:<listen port>`, where you can omit `<listen port>` if it's port 80.

For example,

	magento setup:config:set --http-cache-hosts=192.0.2.100,192.0.2.155:6081

You can then purge Varnish hosts when you refresh the Magento cache (also referred to as *cleaning* the cache) in the {% glossarytooltip 18b930cf-09cc-47c9-a5e5-905f86c43f81 %}Magento Admin{% endglossarytooltip %} or using the command line.

To refresh the cache using the Admin, click **SYSTEM** > Tools > **Cache Management**, then click **Flush Magento Cache** at the top of the page. (You can also refresh individual cache types.)

To refresh the cache using the command line, you typically use the <a href="{{ page.baseurl }}/config-guide/cli/config-cli-subcommands-cache.html#config-cli-subcommands-cache-clean">`magento cache:clean [type]`</a> command as the <a href="{{ page.baseurl }}/install-gde/prereq/file-sys-perms-over.html">Magento file system owner</a>.<|MERGE_RESOLUTION|>--- conflicted
+++ resolved
@@ -43,12 +43,8 @@
 
 	You should refresh the cache and also periodically delete everything in the `generated/code` and `generated/metadata` directories. For information on refreshing the cache, see the next section.
 
-<<<<<<< HEAD
-<h2 id="use-varnish-magento-purge">Configure Magento to purge Varnish</h2>
-=======
 ## Configure Magento to purge Varnish {#use-varnish-magento-purge}
 
->>>>>>> 168052f6
 Magento purges Varnish hosts after you configure Varnish hosts using the <a href="{{ page.baseurl }}/install-gde/install/cli/install-cli-subcommands-deployment.html">`magento setup:config:set`</a> command.
 
 You can use the optional parameter `--http-cache-hosts` parameter to specify a comma-separated list of Varnish hosts and listen ports. Configure all Varnish hosts, whether you have one or many. (Do not separate hosts with a space character.)
