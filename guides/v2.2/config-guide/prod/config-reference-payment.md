--- conflicted
+++ resolved
@@ -104,15 +104,9 @@
 API Uses Proxy | `paypal/wpp/use_proxy` | <!-- ![Not EE-only]({{ site.baseurl }}/common/images/red-x.png) --> |
 Scheduled Fetching | `payment_all_paypal/payments_pro_hosted_solution/pphs_settings/pphs_settings_advanced/pphs_settlement_report/heading_schedule` | <!-- ![Not EE-only]({{ site.baseurl }}/common/images/red-x.png) --> |
 Scheduled Fetching | `payment_all_paypal/payments_pro_hosted_solution_without_bml/pphs_settings/pphs_settings_advanced/pphs_settlement_report/heading_schedule` | <!-- ![Not EE-only]({{ site.baseurl }}/common/images/red-x.png) --> |
-<<<<<<< HEAD
-
 
 ### Payments Pro Hosted Solution (United Kingdom)
-=======
-
-### Payments Pro Hosted Solution (United Kingdom)
-
->>>>>>> 168052f6
+
 These options are available only if you chose the United Kingdom as the [merchant country]({{ page.baseurl }}/config-guide/prod/config-reference-sens.html#vars-merch-country).
 
 Name  | Config path | EE only? | Encrypted? |
@@ -167,10 +161,6 @@
 CVV Entry is Editable | `payment/payflow_advanced/csc_editable` | <!-- ![Not EE-only]({{ site.baseurl }}/common/images/red-x.png) --> |
 Require CVV Entry | `payment/payflow_advanced/csc_required` | <!-- ![Not EE-only]({{ site.baseurl }}/common/images/red-x.png) --> |
 Send Email Confirmation | `payment/payflow_advanced/email_confirmation` | <!-- ![Not EE-only]({{ site.baseurl }}/common/images/red-x.png) --> |
-<<<<<<< HEAD
-
-=======
->>>>>>> 168052f6
 
 ### PayPal Payflow Link
 
