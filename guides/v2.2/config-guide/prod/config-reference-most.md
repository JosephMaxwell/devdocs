--- conflicted
+++ resolved
@@ -598,10 +598,6 @@
 Enable RMA on Storefront | `sales/magento_rma/enabled` | ![EE-only]({{ site.baseurl }}/common/images/cloud_ee.png) |
 Enable RMA on Product Level | `sales/magento_rma/enabled_on_product` | ![EE-only]({{ site.baseurl }}/common/images/cloud_ee.png) |
 Use Store Address | `sales/magento_rma/use_store_address` | ![EE-only]({{ site.baseurl }}/common/images/cloud_ee.png) |
-<<<<<<< HEAD
-
-=======
->>>>>>> 168052f6
 
 ### Sales emails paths
 
