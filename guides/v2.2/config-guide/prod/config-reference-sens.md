---
group: config-guide
subgroup: 07_conf
title: Sensitive and system-specific
menu_title: Sensitive and system-specific
menu_order: 5100
menu_node:
level3_menu_node: level3child
level3_subgroup: config-ref
version: 2.2
functional_areas:
  - Configuration
  - System
  - Setup
---

This topic lists configuration paths for system-specific and sensitive settings:

*	The [`magento app:config:dump` command]({{ page.baseurl }}/config-guide/cli/config-cli-subcommands-config-mgmt-export.html) writes system-specific settings to the system-specific configuration file, `app/etc/env.php`, which should _not_ be in source control. It also writes shared configuration for all Magento instances to `app/etc/config.php`, this file _should_ be in source control.
*	The [`magento config:sensitive:set` command]({{ page.baseurl }}/config-guide/cli/config-cli-subcommands-config-mgmt-set.html) writes sensitive settings to `app/etc/env.php`.

	You can also set sensitive values using configuration variables as discussed in [Use environment variables to override configuration settings]({{ page.baseurl }}/config-guide/prod/config-reference-var-name.html).

For a list of other configuration paths, see:

*	[All configuration paths except payments]({{ page.baseurl }}/config-guide/prod/config-reference-most.html)
*	[Payment configuration paths]({{ page.baseurl }}/config-guide/prod/config-reference-payment.html).

<div class="bs-callout bs-callout-info" id="info" markdown="1">
All configuration paths listed in this topic are sensitive. The `System-specific?` column shows which values are also system-specific.
</div>

## General category sensitive and system-specific paths

This section lists variable names and configuration paths available for options in the Admin under **Stores** > Settings > **Configuration** > **General**.

### Web paths sensitive and system-specific paths

These configuration values are available in the Magento Admin in **Stores** > Settings > **Configuration** > **General** > **Web**.

| Name  | Config path | EE only? | Encrypted? | System-specific? | Sensitive? |
|--------------|--------------|--------------|--------------|--------------|--------------|
| Base URL | `web/unsecure/base_url` | <!-- ![Not EE-only]({{ site.baseurl }}/common/images/red-x.png) --> | | ![Sys-specific]({{ site.baseurl }}/common/images/cloud_env.png) |
| Base Link URL | `web/unsecure/base_link_url` | <!-- ![Not EE-only]({{ site.baseurl }}/common/images/red-x.png) --> | | ![Sys-specific]({{ site.baseurl }}/common/images/cloud_env.png) |
| Base URL for Static View Files | `web/unsecure/base_static_url` | <!-- ![Not EE-only]({{ site.baseurl }}/common/images/red-x.png) --> | | ![Sys-specific]({{ site.baseurl }}/common/images/cloud_env.png) |
| Base URL for User Media Files | `web/unsecure/base_media_url` | <!-- ![Not EE-only]({{ site.baseurl }}/common/images/red-x.png) --> | | ![Sys-specific]({{ site.baseurl }}/common/images/cloud_env.png) |
| Secure Base URL | `web/secure/base_url` | <!-- ![Not EE-only]({{ site.baseurl }}/common/images/red-x.png) --> | | ![Sys-specific]({{ site.baseurl }}/common/images/cloud_env.png) |
| Secure Base Link URL | `web/secure/base_link_url` | <!-- ![Not EE-only]({{ site.baseurl }}/common/images/red-x.png) --> | | ![Sys-specific]({{ site.baseurl }}/common/images/cloud_env.png) |
| Secure Base URL for Static View Files | `web/secure/base_static_url` | <!-- ![Not EE-only]({{ site.baseurl }}/common/images/red-x.png) --> | | ![Sys-specific]({{ site.baseurl }}/common/images/cloud_env.png) |
| Secure Base URL for User Media Files | `web/secure/base_media_url` | <!-- ![Not EE-only]({{ site.baseurl }}/common/images/red-x.png) --> | | ![Sys-specific]({{ site.baseurl }}/common/images/cloud_env.png) |
| Default Web URL | `web/default/front` | <!-- ![Not EE-only]({{ site.baseurl }}/common/images/red-x.png) --> | | ![Sys-specific]({{ site.baseurl }}/common/images/cloud_env.png) |
| Default No-route URL | `web/default/no_route` | <!-- ![Not EE-only]({{ site.baseurl }}/common/images/red-x.png) --> | | ![Sys-specific]({{ site.baseurl }}/common/images/cloud_env.png) |
| Cookie Path | `web/cookie/cookie_path` | <!-- ![Not EE-only]({{ site.baseurl }}/common/images/red-x.png) --> | | ![Sys-specific]({{ site.baseurl }}/common/images/cloud_env.png) |
| Cookie Domain | `web/cookie/cookie_domain` | <!-- ![Not EE-only]({{ site.baseurl }}/common/images/red-x.png) --> | | ![Sys-specific]({{ site.baseurl }}/common/images/cloud_env.png) |

### Currency setup sensitive and system-specific paths

These configuration values are available in the Magento Admin in **Stores** > Settings > **Configuration** > **General** > **Currency setup**.

| Name | Config path | EE only? | Encrypted? | System-specific? | Sensitive? |
|--------------|--------------|--------------|--------------|--------------|--------------|
| Error Email Recipient | `currency/import/error_email` | <!-- ![Not EE-only]({{ site.baseurl }}/common/images/red-x.png) --> | | | ![Sensitive]({{ site.baseurl }}/common/images/cloud_sens.png) |

### Store email address sensitive and system-specific paths

These configuration values are available in the Magento Admin in **Stores** > Settings > **Email Configuration** > **General** > **Store Email Addresses**.

| Name  | Config path | EE only? | Encrypted? | System-specific? | Sensitive? |
|--------------|--------------|--------------|--------------|--------------|--------------|
| Sender Name | `trans_email/ident_general/name` | | | | ![Sensitive]({{ site.baseurl }}/common/images/cloud_sens.png) |
| Sender Email | `trans_email/ident_general/email` | <!-- ![Not EE-only]({{ site.baseurl }}/common/images/red-x.png) --> | | | ![Sensitive]({{ site.baseurl }}/common/images/cloud_sens.png) |
| Sender Name | `trans_email/ident_sales/name` | <!-- ![Not EE-only]({{ site.baseurl }}/common/images/red-x.png) --> | | | ![Sensitive]({{ site.baseurl }}/common/images/cloud_sens.png) |
| Sender Email | `trans_email/ident_sales/email` | <!-- ![Not EE-only]({{ site.baseurl }}/common/images/red-x.png) --> | | | ![Sensitive]({{ site.baseurl }}/common/images/cloud_sens.png) |
| Sender Name | `trans_email/ident_support/name` | <!-- ![Not EE-only]({{ site.baseurl }}/common/images/red-x.png) --> | | | ![Sensitive]({{ site.baseurl }}/common/images/cloud_sens.png) |
| Sender Email | `trans_email/ident_support/email` | <!-- ![Not EE-only]({{ site.baseurl }}/common/images/red-x.png) --> | | | ![Sensitive]({{ site.baseurl }}/common/images/cloud_sens.png) |
| Sender Name | `trans_email/ident_custom1/name` | <!-- ![Not EE-only]({{ site.baseurl }}/common/images/red-x.png) --> | | | ![Sensitive]({{ site.baseurl }}/common/images/cloud_sens.png) |
| Sender Email | `trans_email/ident_custom1/email` | <!-- ![Not EE-only]({{ site.baseurl }}/common/images/red-x.png) --> | | | ![Sensitive]({{ site.baseurl }}/common/images/cloud_sens.png) |
| Sender Name | `trans_email/ident_custom2/name` | <!-- ![Not EE-only]({{ site.baseurl }}/common/images/red-x.png) --> | | | ![Sensitive]({{ site.baseurl }}/common/images/cloud_sens.png) |
| Sender Email | `trans_email/ident_custom2/email` | <!-- ![Not EE-only]({{ site.baseurl }}/common/images/red-x.png) --> | | | ![Sensitive]({{ site.baseurl }}/common/images/cloud_sens.png) |

### Contacts sensitive and system-specific paths

These configuration values are available in the Magento Admin in **Stores** > Settings > **Configuration** > **General** > **Contacts**.

| Name  | Config path | EE only? | Encrypted? | System-specific? | Sensitive? |
|--------------|--------------|--------------|--------------|--------------|--------------|
| Send Emails To | `contact/email/recipient_email` | <!-- ![Not EE-only]({{ site.baseurl }}/common/images/red-x.png) --> | | | ![Sensitive]({{ site.baseurl }}/common/images/cloud_sens.png) |

### New Relic reporting sensitive and system-specific paths

These configuration values are available in the Magento Admin in **Stores** > Settings > **Configuration** > **General** > **New Relic Reporting**.

| Name  | Config path | EE only? | Encrypted? | System-specific? | Sensitive? |
|--------------|--------------|--------------|--------------|--------------|--------------|
| New Relic Account ID | `newrelicreporting/general/account_id` | <!-- ![Not EE-only]({{ site.baseurl }}/common/images/red-x.png) --> | | | ![Sensitive]({{ site.baseurl }}/common/images/cloud_sens.png) |
| New Relic Application ID | `newrelicreporting/general/app_id` | <!-- ![Not EE-only]({{ site.baseurl }}/common/images/red-x.png) --> | | | ![Sensitive]({{ site.baseurl }}/common/images/cloud_sens.png) |
| New Relic API Key | `newrelicreporting/general/api` | <!-- ![Not EE-only]({{ site.baseurl }}/common/images/red-x.png) --> | ![Encrypted]({{ site.baseurl }}/common/images/cloud_enc.png) | | ![Sensitive]({{ site.baseurl }}/common/images/cloud_sens.png) |
| Insights API Key | `newrelicreporting/general/insights_insert_key` | <!-- ![Not EE-only]({{ site.baseurl }}/common/images/red-x.png) --> | ![Encrypted]({{ site.baseurl }}/common/images/cloud_enc.png) | | ![Sensitive]({{ site.baseurl }}/common/images/cloud_sens.png) |
| New Relic API URL | `newrelicreporting/general/api_url` | <!-- ![Not EE-only]({{ site.baseurl }}/common/images/red-x.png) --> | | ![Sys-specific]({{ site.baseurl }}/common/images/cloud_env.png) | ![Sensitive]({{ site.baseurl }}/common/images/cloud_sens.png) |
| Insights API URL | `newrelicreporting/general/insights_api_url` | <!-- ![Not EE-only]({{ site.baseurl }}/common/images/red-x.png) --> | | ![Sys-specific]({{ site.baseurl }}/common/images/cloud_env.png) | ![Sensitive]({{ site.baseurl }}/common/images/cloud_sens.png) |

## Customers category sensitive and system-specific paths

This section lists variable names and config paths available for options in the Admin under **Stores** > Settings > **Configuration** > **Customers**.

### Customer configuration sensitive and system-specific paths

These configuration values are available in the Magento Admin in **Stores** > Settings > **Configuration** > **Customers** > **Customer Configuration**.

Name  | Config path | EE only? | Encrypted? | System-specific? | Sensitive? |
|--------------|--------------|--------------|--------------|--------------|--------------|
Default Email Domain | `customer/create_account/email_domain` | <!-- ![Not EE-only]({{ site.baseurl }}/common/images/red-x.png) --> | | ![Sys-specific]({{ site.baseurl }}/common/images/cloud_env.png) |

## Catalog category

This section lists variable names and config paths available for options in the Admin under **Stores** > Settings > **Configuration** > **Catalog**.

### Catalog sensitive and system-specific paths

These configuration values are available in the Magento Admin in **Stores** > Settings > **Configuration** > **Catalog** > **Catalog**.

| Name | Config path | EE only? | Encrypted? | System-specific? | Sensitive? |
|--------------|--------------|--------------|--------------|--------------|--------------|
| Error Email Recipient | `catalog/productalert_cron/error_email` | <!-- ![Not EE-only]({{ site.baseurl }}/common/images/red-x.png) --> | | | ![Sensitive]({{ site.baseurl }}/common/images/cloud_sens.png) |
| YouTube API Key | `catalog/product_video/youtube_api_key` | <!-- ![Not EE-only]({{ site.baseurl }}/common/images/red-x.png) --> | | | ![Sensitive]({{ site.baseurl }}/common/images/cloud_sens.png) |
| Solr Server Hostname | `catalog/search/solr_server_hostname` | ![EE-only]({{ site.baseurl }}/common/images/cloud_ee.png) | | ![Sys-specific]({{ site.baseurl }}/common/images/cloud_env.png) | ![Sensitive]({{ site.baseurl }}/common/images/cloud_sens.png) |
| Solr Server Port | `catalog/search/solr_server_port` | ![EE-only]({{ site.baseurl }}/common/images/cloud_ee.png) | | ![Sys-specific]({{ site.baseurl }}/common/images/cloud_env.png) | ![Sensitive]({{ site.baseurl }}/common/images/cloud_sens.png) |
| Solr Server Username | `catalog/search/solr_server_username` | ![EE-only]({{ site.baseurl }}/common/images/cloud_ee.png) | | ![Sys-specific]({{ site.baseurl }}/common/images/cloud_env.png) | ![Sensitive]({{ site.baseurl }}/common/images/cloud_sens.png) |
| Solr Server Password | `catalog/search/solr_server_password` | ![EE-only]({{ site.baseurl }}/common/images/cloud_ee.png) | | ![Sys-specific]({{ site.baseurl }}/common/images/cloud_env.png) | ![Sensitive]({{ site.baseurl }}/common/images/cloud_sens.png) |
| Solr Server Path | `catalog/search/solr_server_path` | ![EE-only]({{ site.baseurl }}/common/images/cloud_ee.png) | | ![Sys-specific]({{ site.baseurl }}/common/images/cloud_env.png) | ![Sensitive]({{ site.baseurl }}/common/images/cloud_sens.png) |
| Elasticsearch Server Hostname | `catalog/search/elasticsearch_server_hostname` | ![EE-only]({{ site.baseurl }}/common/images/cloud_ee.png) | | ![Sys-specific]({{ site.baseurl }}/common/images/cloud_env.png) | ![Sensitive]({{ site.baseurl }}/common/images/cloud_sens.png) |
| Elasticsearch Server Port | `catalog/search/elasticsearch_server_port` | ![EE-only]({{ site.baseurl }}/common/images/cloud_ee.png) | | ![Sys-specific]({{ site.baseurl }}/common/images/cloud_env.png) | ![Sensitive]({{ site.baseurl }}/common/images/cloud_sens.png) |
| Elasticsearch Index Prefix | `catalog/search/elasticsearch_index_prefix` | ![EE-only]({{ site.baseurl }}/common/images/cloud_ee.png) | | ![Sys-specific]({{ site.baseurl }}/common/images/cloud_env.png) | ![Sensitive]({{ site.baseurl }}/common/images/cloud_sens.png) |
| Enable Elasticsearch HTTP Auth | `catalog/search/elasticsearch_enable_auth` | ![EE-only]({{ site.baseurl }}/common/images/cloud_ee.png) | | ![Sys-specific]({{ site.baseurl }}/common/images/cloud_env.png) |
| Elasticsearch HTTP Username | `catalog/search/elasticsearch_username` | ![EE-only]({{ site.baseurl }}/common/images/cloud_ee.png) | | ![Sys-specific]({{ site.baseurl }}/common/images/cloud_env.png) |
| Elasticsearch HTTP Password | `catalog/search/elasticsearch_password` | ![EE-only]({{ site.baseurl }}/common/images/cloud_ee.png) | | ![Sys-specific]({{ site.baseurl }}/common/images/cloud_env.png) |
| Elasticsearch Server Timeout | `catalog/search/elasticsearch_server_timeout` | ![EE-only]({{ site.baseurl }}/common/images/cloud_ee.png) | | ![Sys-specific]({{ site.baseurl }}/common/images/cloud_env.png) |

### XML sitemap sensitive and system-specific paths

These configuration values are available in the Magento Admin in **Stores** > Settings > **Configuration** > **Catalog** > **XML Sitemap**.

| Name | Config path | EE only? | Encrypted? | System-specific? | Sensitive? |
|--------------|--------------|--------------|--------------|--------------|--------------|
| Error Email Recipient | `sitemap/generate/error_email` | <!-- ![Not EE-only]({{ site.baseurl }}/common/images/red-x.png) --> | | | ![Sensitive]({{ site.baseurl }}/common/images/cloud_sens.png) |

## Sales category

This section lists variable names and config paths available for options in the Admin under **Stores** > Settings > **Configuration** > **Sales**.

### Shipping settings sensitive and system-specific paths

These configuration values are available in the Magento Admin in **Stores** > Settings > **Configuration** > **Sales** > **Shipping Settings**.

| Name | Config path | EE only? | Encrypted? | System-specific? | Sensitive? |
|--------------|--------------|--------------|--------------|--------------|--------------|
| Country | `shipping/origin/country_id` | <!-- ![Not EE-only]({{ site.baseurl }}/common/images/red-x.png) --> | | | ![Sensitive]({{ site.baseurl }}/common/images/cloud_sens.png) |
| Region/State | `shipping/origin/region_id` | <!-- ![Not EE-only]({{ site.baseurl }}/common/images/red-x.png) --> | | | ![Sensitive]({{ site.baseurl }}/common/images/cloud_sens.png) |
| ZIP/Postal Code | `shipping/origin/postcode` | <!-- ![Not EE-only]({{ site.baseurl }}/common/images/red-x.png) --> | | | ![Sensitive]({{ site.baseurl }}/common/images/cloud_sens.png) |
| City | `shipping/origin/city` | <!-- ![Not EE-only]({{ site.baseurl }}/common/images/red-x.png) --> | | | ![Sensitive]({{ site.baseurl }}/common/images/cloud_sens.png) |
| Street Address | `shipping/origin/street_line1` | <!-- ![Not EE-only]({{ site.baseurl }}/common/images/red-x.png) --> | | | ![Sensitive]({{ site.baseurl }}/common/images/cloud_sens.png) |
| Street Address Line 2 | `shipping/origin/street_line2` | <!-- ![Not EE-only]({{ site.baseurl }}/common/images/red-x.png) --> | | | ![Sensitive]({{ site.baseurl }}/common/images/cloud_sens.png) |
| Live Account | `carriers/ups/is_account_live` | <!-- ![Not EE-only]({{ site.baseurl }}/common/images/red-x.png) --> | | ![Sys-specific]({{ site.baseurl }}/common/images/cloud_env.png) |
<<<<<<< HEAD

=======
>>>>>>> 168052f6

### Sales emails sensitive and system-specific paths

These configuration values are available in the Magento Admin in **Stores** > Settings > **Configuration** > **Sales** > **Sales Emails**.

| Name | Config path | EE only? | Encrypted? | System-specific? | Sensitive? |
|--------------|--------------|--------------|--------------|--------------|--------------|
| Send Order Email Copy To | `sales_email/order/copy_to` | <!-- ![Not EE-only]({{ site.baseurl }}/common/images/red-x.png) --> | | | ![Sensitive]({{ site.baseurl }}/common/images/cloud_sens.png) |
| Send Order Comment Email Copy To | `sales_email/order_comment/copy_to` | <!-- ![Not EE-only]({{ site.baseurl }}/common/images/red-x.png) --> | | | ![Sensitive]({{ site.baseurl }}/common/images/cloud_sens.png) |
| Send Invoice Email Copy To | `sales_email/invoice/copy_to` | <!-- ![Not EE-only]({{ site.baseurl }}/common/images/red-x.png) --> | | | ![Sensitive]({{ site.baseurl }}/common/images/cloud_sens.png) |
| Send Invoice Comment Email Copy To | `sales_email/invoice_comment/copy_to` | <!-- ![Not EE-only]({{ site.baseurl }}/common/images/red-x.png) --> | | | ![Sensitive]({{ site.baseurl }}/common/images/cloud_sens.png) |
| Send Shipment Email Copy To | `sales_email/shipment/copy_to` | <!-- ![Not EE-only]({{ site.baseurl }}/common/images/red-x.png) --> | | | ![Sensitive]({{ site.baseurl }}/common/images/cloud_sens.png) |
| Send Shipment Comment Email Copy To | `sales_email/shipment_comment/copy_to` | <!-- ![Not EE-only]({{ site.baseurl }}/common/images/red-x.png) --> | | | ![Sensitive]({{ site.baseurl }}/common/images/cloud_sens.png) |
| Send Credit Memo Email Copy To | `sales_email/creditmemo/copy_to` | <!-- ![Not EE-only]({{ site.baseurl }}/common/images/red-x.png) --> | | | ![Sensitive]({{ site.baseurl }}/common/images/cloud_sens.png) |
| Send Credit Memo Comment Email Copy To | `sales_email/creditmemo_comment/copy_to` | <!-- ![Not EE-only]({{ site.baseurl }}/common/images/red-x.png) --> | | | ![Sensitive]({{ site.baseurl }}/common/images/cloud_sens.png) |

### Checkout sensitive and system-specific paths

These configuration values are available in the Magento Admin in **Stores** > Settings > **Configuration** > **Sales** > **Checkout**.

| Name | Config path | EE only? | Encrypted? | System-specific? | Sensitive? |
|--------------|--------------|--------------|--------------|--------------|--------------|
| Send Payment Failed Email Copy To | `checkout/payment_failed/copy_to` | <!-- ![Not EE-only]({{ site.baseurl }}/common/images/red-x.png) --> | | | ![Sensitive]({{ site.baseurl }}/common/images/cloud_sens.png) |

### Google API sensitive and system-specific paths

These configuration values are available in the Magento Admin in **Stores** > Settings > **Configuration** > **Sales** > **Google API**.

| Name | Config path | EE only? | Encrypted? | System-specific? | Sensitive? |
|--------------|--------------|--------------|--------------|--------------|--------------|
| Container Id | `google/analytics/container_id` | ![EE-only]({{ site.baseurl }}/common/images/cloud_ee.png) | | | ![Sensitive]({{ site.baseurl }}/common/images/cloud_sens.png) |

### Shipping methods sensitive and system-specific paths

These configuration values are available in the Magento Admin in **Stores** > Settings > **Configuration** > **Sales** > **Shipping Methods**.

| Name | Config path | EE only? | Encrypted? | System-specific? | Sensitive? |
|--------------|--------------|--------------|--------------|--------------|--------------|
| Gateway URL | `carriers/usps/gateway_url` | <!-- ![Not EE-only]({{ site.baseurl }}/common/images/red-x.png) --> | | | ![Sensitive]({{ site.baseurl }}/common/images/cloud_sens.png) |
| Secure Gateway URL | `carriers/usps/gateway_secure_url` | <!-- ![Not EE-only]({{ site.baseurl }}/common/images/red-x.png) --> | | | ![Sensitive]({{ site.baseurl }}/common/images/cloud_sens.png) |
| Title | `carriers/usps/title` | <!-- ![Not EE-only]({{ site.baseurl }}/common/images/red-x.png) --> |
| User ID | `carriers/usps/userid` | <!-- ![Not EE-only]({{ site.baseurl }}/common/images/red-x.png) --> | ![Encrypted]({{ site.baseurl }}/common/images/cloud_enc.png) | | ![Sensitive]({{ site.baseurl }}/common/images/cloud_sens.png) |
| Password | `carriers/usps/password` | <!-- ![Not EE-only]({{ site.baseurl }}/common/images/red-x.png) --> | ![Encrypted]({{ site.baseurl }}/common/images/cloud_enc.png) | | ![Sensitive]({{ site.baseurl }}/common/images/cloud_sens.png) |
| User ID | `carriers/ups/username` | <!-- ![Not EE-only]({{ site.baseurl }}/common/images/red-x.png) --> | ![Encrypted]({{ site.baseurl }}/common/images/cloud_enc.png) | | ![Sensitive]({{ site.baseurl }}/common/images/cloud_sens.png) |
| Password | `carriers/ups/password` | <!-- ![Not EE-only]({{ site.baseurl }}/common/images/red-x.png) --> | ![Encrypted]({{ site.baseurl }}/common/images/cloud_enc.png) | | ![Sensitive]({{ site.baseurl }}/common/images/cloud_sens.png) |
| Access License Number | `carriers/ups/access_license_number` | <!-- ![Not EE-only]({{ site.baseurl }}/common/images/red-x.png) --> | ![Encrypted]({{ site.baseurl }}/common/images/cloud_enc.png) | | ![Sensitive]({{ site.baseurl }}/common/images/cloud_sens.png) |
| Tracking XML URL | `carriers/ups/tracking_xml_url` | <!-- ![Not EE-only]({{ site.baseurl }}/common/images/red-x.png) --> | | | ![Sensitive]({{ site.baseurl }}/common/images/cloud_sens.png) |
| Gateway XML URL | `carriers/ups/gateway_xml_url` | <!-- ![Not EE-only]({{ site.baseurl }}/common/images/red-x.png) --> | | | ![Sensitive]({{ site.baseurl }}/common/images/cloud_sens.png) |
| Shipper Number | `carriers/ups/shipper_number` | <!-- ![Not EE-only]({{ site.baseurl }}/common/images/red-x.png) --> | | | ![Sensitive]({{ site.baseurl }}/common/images/cloud_sens.png) |
| Debug | `carriers/ups/debug` | <!-- ![Not EE-only]({{ site.baseurl }}/common/images/red-x.png) --> | | | ![Sensitive]({{ site.baseurl }}/common/images/cloud_sens.png) |
| Account ID | `carriers/fedex/account` | <!-- ![Not EE-only]({{ site.baseurl }}/common/images/red-x.png) --> | ![Encrypted]({{ site.baseurl }}/common/images/cloud_enc.png) | | ![Sensitive]({{ site.baseurl }}/common/images/cloud_sens.png) |
| Key | `carriers/fedex/key` | <!-- ![Not EE-only]({{ site.baseurl }}/common/images/red-x.png) --> | ![Encrypted]({{ site.baseurl }}/common/images/cloud_enc.png) | | ![Sensitive]({{ site.baseurl }}/common/images/cloud_sens.png) |
| Meter Number | `carriers/fedex/meter_number` | <!-- ![Not EE-only]({{ site.baseurl }}/common/images/red-x.png) --> | ![Encrypted]({{ site.baseurl }}/common/images/cloud_enc.png) | | ![Sensitive]({{ site.baseurl }}/common/images/cloud_sens.png) |
| Password | `carriers/fedex/password` | <!-- ![Not EE-only]({{ site.baseurl }}/common/images/red-x.png) --> | ![Encrypted]({{ site.baseurl }}/common/images/cloud_enc.png) | | ![Sensitive]({{ site.baseurl }}/common/images/cloud_sens.png) |
| Access ID | `carriers/dhl/id` | <!-- ![Not EE-only]({{ site.baseurl }}/common/images/red-x.png) --> | ![Encrypted]({{ site.baseurl }}/common/images/cloud_enc.png) | | ![Sensitive]({{ site.baseurl }}/common/images/cloud_sens.png) |
| Password | `carriers/dhl/password` | <!-- ![Not EE-only]({{ site.baseurl }}/common/images/red-x.png) --> | ![Encrypted]({{ site.baseurl }}/common/images/cloud_enc.png) | | ![Sensitive]({{ site.baseurl }}/common/images/cloud_sens.png) |
| Debug | `carriers/dhl/debug` | <!-- ![Not EE-only]({{ site.baseurl }}/common/images/red-x.png) --> | |
| Account Number | `carriers/dhl/account` | <!-- ![Not EE-only]({{ site.baseurl }}/common/images/red-x.png) --> | | | ![Sensitive]({{ site.baseurl }}/common/images/cloud_sens.png) |
| Gateway URL | `carriers/dhl/gateway_url` | <!-- ![Not EE-only]({{ site.baseurl }}/common/images/red-x.png) --> | | | ![Sensitive]({{ site.baseurl }}/common/images/cloud_sens.png) |
| Sandbox Mode | `carriers/fedex/sandbox_mode` | <!-- ![Not EE-only]({{ site.baseurl }}/common/images/red-x.png) --> | | | ![Sensitive]({{ site.baseurl }}/common/images/cloud_sens.png) |
<<<<<<< HEAD

=======
>>>>>>> 168052f6

### Sales sensitive and system-specific paths

These configuration values are available in the Magento Admin in **Stores** > Settings > **Configuration** > **Sales** > **Sales**.

| Name | Config path | EE only? | Encrypted? | System-specific? | Sensitive? |
|--------------|--------------|--------------|--------------|--------------|--------------|
| Contact Name | `sales/magento_rma/store_name` | ![EE-only]({{ site.baseurl }}/common/images/cloud_ee.png) | | | ![Sensitive]({{ site.baseurl }}/common/images/cloud_sens.png) |
| Street Address | `sales/magento_rma/address` | ![EE-only]({{ site.baseurl }}/common/images/cloud_ee.png) | | | ![Sensitive]({{ site.baseurl }}/common/images/cloud_sens.png) |
| Street Address | `sales/magento_rma/address1` | <!-- ![Not EE-only]({{ site.baseurl }}/common/images/red-x.png) --> | | | ![Sensitive]({{ site.baseurl }}/common/images/cloud_sens.png) |
| City | `sales/magento_rma/city` | ![EE-only]({{ site.baseurl }}/common/images/cloud_ee.png) | | | ![Sensitive]({{ site.baseurl }}/common/images/cloud_sens.png) |
| State/Province | `sales/magento_rma/region_id` | ![EE-only]({{ site.baseurl }}/common/images/cloud_ee.png) | | | ![Sensitive]({{ site.baseurl }}/common/images/cloud_sens.png) |
| ZIP/Postal Code | `sales/magento_rma/zip` | ![EE-only]({{ site.baseurl }}/common/images/cloud_ee.png) | | | ![Sensitive]({{ site.baseurl }}/common/images/cloud_sens.png) |
| Country | `sales/magento_rma/country_id` | ![EE-only]({{ site.baseurl }}/common/images/cloud_ee.png) | | | ![Sensitive]({{ site.baseurl }}/common/images/cloud_sens.png) |
| Send RMA Email Copy To | `sales_email/magento_rma/copy_to` | ![EE-only]({{ site.baseurl }}/common/images/cloud_ee.png) | | | ![Sensitive]({{ site.baseurl }}/common/images/cloud_sens.png) |
| Send RMA Authorization Email Copy To | `sales_email/magento_rma_auth/copy_to` | ![EE-only]({{ site.baseurl }}/common/images/cloud_ee.png) | | | ![Sensitive]({{ site.baseurl }}/common/images/cloud_sens.png) |
| Send RMA Comment Email Copy To | `sales_email/magento_rma_comment/copy_to` | ![EE-only]({{ site.baseurl }}/common/images/cloud_ee.png) | | | ![Sensitive]({{ site.baseurl }}/common/images/cloud_sens.png) |
| Send RMA Comment Email Copy To | `sales_email/magento_rma_customer_comment/copy_to` | ![EE-only]({{ site.baseurl }}/common/images/cloud_ee.png) | | | ![Sensitive]({{ site.baseurl }}/common/images/cloud_sens.png) |

### Google API paths

These configuration values are available in the Magento Admin in **Stores** > Settings > **Configuration** > **Sales** > **Google API**.

| Name  | Config path | EE only? | Encrypted? | System-specific? | Sensitive? |
|--------------|--------------|--------------|--------------|--------------|--------------|
| Account Number | `google/analytics/account` | <!-- ![Not EE-only]({{ site.baseurl }}/common/images/red-x.png) --> | | | ![Sensitive]({{ site.baseurl }}/common/images/cloud_sens.png) |
<<<<<<< HEAD

=======
>>>>>>> 168052f6

## Advanced category

This section lists variable names and config paths available for options in the Admin under **Stores** > Settings > **Configuration** > **Advanced**.

### Admin sensitive and system-specific paths

These configuration values are available in the Magento Admin in **Stores** > Settings > **Configuration** > **Advanced** > **Admin**.

| Name | Config path | EE only? | Encrypted? | System-specific? | Sensitive? |
|--------------|--------------|--------------|--------------|--------------|--------------|
| Custom Admin URL | `admin/url/custom` | <!-- ![Not EE-only]({{ site.baseurl }}/common/images/red-x.png) --> | | | ![Sensitive]({{ site.baseurl }}/common/images/cloud_sens.png) |
| Custom Admin Path | `admin/url/custom_path` | <!-- ![Not EE-only]({{ site.baseurl }}/common/images/red-x.png) --> | | | ![Sensitive]({{ site.baseurl }}/common/images/cloud_sens.png) |

### System sensitive and system-specific paths

These configuration values are available in the Magento Admin in **Stores** > Settings > **Configuration** > **Advanced** > **System**.

| Name | Config path | EE only? | Encrypted? | System-specific? | Sensitive? |
|--------------|--------------|--------------|--------------|--------------|--------------|
| Error Email Recipient | `system/magento_scheduled_import_export_log/error_email` | <!-- ![Not EE-only]({{ site.baseurl }}/common/images/red-x.png) --> | | | ![Sensitive]({{ site.baseurl }}/common/images/cloud_sens.png) |
| Access list | `system/full_page_cache/varnish/access_list` | <!-- ![Not EE-only]({{ site.baseurl }}/common/images/red-x.png) --> |  | | ![Sensitive]({{ site.baseurl }}/common/images/cloud_sens.png) |
| Error Email Sender | `system/magento_scheduled_import_export_log/error_email_identity` | <!-- ![Not EE-only]({{ site.baseurl }}/common/images/red-x.png) --> |  | | ![Sensitive]({{ site.baseurl }}/common/images/cloud_sens.png) |
<<<<<<< HEAD

=======
>>>>>>> 168052f6

### Developer sensitive and system-specific paths

These configuration values are available in the Magento Admin in **Stores** > Settings > **Configuration** > **Advanced** > **Developer**.

| Name | Config path | EE only? | Encrypted? | System-specific? | Sensitive? |
|--------------|--------------|--------------|--------------|--------------|--------------|
| Allowed IPs (comma separated) | `dev/restrict/allow_ips` | <!-- ![Not EE-only]({{ site.baseurl }}/common/images/red-x.png) --> | | ![Sys-specific]({{ site.baseurl }}/common/images/cloud_env.png) | ![Sensitive]({{ site.baseurl }}/common/images/cloud_sens.png)

## Advanced category

This section lists variable names and config paths available for options in the Admin under **Stores** > Settings > **Configuration** > **Advanced**.

### System paths

These configuration values are available in the Magento Admin in **Stores** > Settings > **Configuration** > **Advanced** > **System**.

| Name | Config path | EE only? | Encrypted? | System-specific? | Sensitive? |
|--------------|--------------|--------------|--------------|--------------|--------------|
| Host | `system/smtp/host` | <!-- ![Not EE-only]({{ site.baseurl }}/common/images/red-x.png) --> | | ![Sys-specific]({{ site.baseurl }}/common/images/cloud_env.png) | ![Sensitive]({{ site.baseurl }}/common/images/cloud_sens.png) |
| Port (25) | `system/smtp/port` | <!-- ![Not EE-only]({{ site.baseurl }}/common/images/red-x.png) --> | | ![Sys-specific]({{ site.baseurl }}/common/images/cloud_env.png) | ![Sensitive]({{ site.baseurl }}/common/images/cloud_sens.png) |
| Backend host | `system/full_page_cache/varnish/backend_host` | <!-- ![Not EE-only]({{ site.baseurl }}/common/images/red-x.png) --> | | ![Sys-specific]({{ site.baseurl }}/common/images/cloud_env.png) | ![Sensitive]({{ site.baseurl }}/common/images/cloud_sens.png) |
| Backend port | `system/full_page_cache/varnish/backend_port` | <!-- ![Not EE-only]({{ site.baseurl }}/common/images/red-x.png) --> | | ![Sys-specific]({{ site.baseurl }}/common/images/cloud_env.png) | ![Sensitive]({{ site.baseurl }}/common/images/cloud_sens.png) |
<<<<<<< HEAD

=======
>>>>>>> 168052f6

### Developer paths

These configuration values are available in the Magento Admin in **Stores** > Settings > **Configuration** > **Advanced** > **Developer**.

| Name  | Config path | EE only? | Encrypted? | System-specific? | Sensitive? |
|--------------|--------------|--------------|--------------|--------------|--------------|
Log JS Errors to Session Storage Key | `dev/js/session_storage_key` | <!-- ![Not EE-only]({{ site.baseurl }}/common/images/red-x.png) --> | | ![Sys-specific]({{ site.baseurl }}/common/images/cloud_env.png) |
<<<<<<< HEAD

=======
>>>>>>> 168052f6

## Payment sensitive and system-specific paths

This section lists variable names and config paths available for options in the Admin under **Stores** > Settings > **Configuration** > **Sales** > **Payment**.

### General variable {#vars-merch-country}

| Name | Config path | EE only? | Encrypted? |
|--------------|--------------|--------------|--------------|
| Merchant Country | `paypal/general/merchant_country` | <!-- ![Not EE-only]({{ site.baseurl }}/common/images/red-x.png) --> | | | ![Sensitive]({{ site.baseurl }}/common/images/cloud_sens.png) |

<div class="bs-callout bs-callout-info" id="info" markdown="1">
Your choice for this variable determines which [International paths](#vars-intl-list) you can use.
</div>

### PayPal sensitive and system-specific paths

| Name | Config path | EE only? | Encrypted? | System-specific? | Sensitive? |
|--------------|--------------|--------------|--------------|--------------|--------------|
| Email Associated with PayPal Merchant Account (Optional) | `paypal/general/business_account` | <!-- ![Not EE-only]({{ site.baseurl }}/common/images/red-x.png) --> | | | ![Sensitive]({{ site.baseurl }}/common/images/cloud_sens.png) |
| Merchant Account ID | `payment/paypal_express/merchant_id` | <!-- ![Not EE-only]({{ site.baseurl }}/common/images/red-x.png) --> | | | ![Sensitive]({{ site.baseurl }}/common/images/cloud_sens.png) |
| Publisher ID | `payment/paypal_express_bml/publisher_id` | <!-- ![Not EE-only]({{ site.baseurl }}/common/images/red-x.png) --> | | | ![Sensitive]({{ site.baseurl }}/common/images/cloud_sens.png) |
| Password | `paypal/fetch_reports/ftp_password` | <!-- ![Not EE-only]({{ site.baseurl }}/common/images/red-x.png) --> | ![Encrypted]({{ site.baseurl }}/common/images/cloud_enc.png) | | ![Sensitive]({{ site.baseurl }}/common/images/cloud_sens.png) |
| Login | `paypal/fetch_reports/ftp_login` | <!-- ![Not EE-only]({{ site.baseurl }}/common/images/red-x.png) --> | ![Encrypted]({{ site.baseurl }}/common/images/cloud_enc.png) | | ![Sensitive]({{ site.baseurl }}/common/images/cloud_sens.png) |
| Custom Endpoint Hostname or IP-Address | `paypal/fetch_reports/ftp_ip` | <!-- ![Not EE-only]({{ site.baseurl }}/common/images/red-x.png) --> | | ![Sys-specific]({{ site.baseurl }}/common/images/cloud_env.png) | ![Sensitive]({{ site.baseurl }}/common/images/cloud_sens.png) |
| Sandbox Mode | `paypal/fetch_reports/ftp_sandbox` | <!-- ![Not EE-only]({{ site.baseurl }}/common/images/red-x.png) --> | | ![Sys-specific]({{ site.baseurl }}/common/images/cloud_env.png) |
| Debug Mode | `payment/paypal_express/debug` | <!-- ![Not EE-only]({{ site.baseurl }}/common/images/red-x.png) --> | | ![Sys-specific]({{ site.baseurl }}/common/images/cloud_env.png) |
| Debug Mode | `payment/paypal_billing_agreement/debug` | <!-- ![Not EE-only]({{ site.baseurl }}/common/images/red-x.png) --> | | ![Sys-specific]({{ site.baseurl }}/common/images/cloud_env.png) |
| SFTP Credentials | `payment_all_paypal/express_checkout/settings_ec/settings_ec_advanced/express_checkout_settlement_report/heading_sftp` | <!-- ![Not EE-only]({{ site.baseurl }}/common/images/red-x.png) --> | | | ![Sensitive]({{ site.baseurl }}/common/images/cloud_sens.png) |

### PayPal Payflow Pro sensitive and system-specific paths

| Name  | Config path | EE only? | Encrypted? | System-specific? | Sensitive? |
|--------------|--------------|--------------|--------------|--------------|--------------|
| User | `payment/payflow_advanced/user` | <!-- ![Not EE-only]({{ site.baseurl }}/common/images/red-x.png) --> | ![Encrypted]({{ site.baseurl }}/common/images/cloud_enc.png) | | ![Sensitive]({{ site.baseurl }}/common/images/cloud_sens.png) |
| Password | `payment/payflow_advanced/pwd` | <!-- ![Not EE-only]({{ site.baseurl }}/common/images/red-x.png) --> | ![Encrypted]({{ site.baseurl }}/common/images/cloud_enc.png) | | ![Sensitive]({{ site.baseurl }}/common/images/cloud_sens.png) |
| Custom Path | `paypal/fetch_reports/ftp_path` | <!-- ![Not EE-only]({{ site.baseurl }}/common/images/red-x.png) --> | | ![Sys-specific]({{ site.baseurl }}/common/images/cloud_env.png) |  ![Sensitive]({{ site.baseurl }}/common/images/cloud_sens.png) |
| User | `payment/payflowpro/user` | <!-- ![Not EE-only]({{ site.baseurl }}/common/images/red-x.png) --> | ![Encrypted]({{ site.baseurl }}/common/images/cloud_enc.png) | | ![Sensitive]({{ site.baseurl }}/common/images/cloud_sens.png) |
| Password | `payment/payflowpro/pwd` | <!-- ![Not EE-only]({{ site.baseurl }}/common/images/red-x.png) --> | ![Encrypted]({{ site.baseurl }}/common/images/cloud_enc.png) | ![Sys-specific]({{ site.baseurl }}/common/images/cloud_env.png) | ![Sensitive]({{ site.baseurl }}/common/images/cloud_sens.png) |
| Test Mode | `payment/payflowpro/sandbox_flag` | <!-- ![Not EE-only]({{ site.baseurl }}/common/images/red-x.png) --> | | ![Sys-specific]({{ site.baseurl }}/common/images/cloud_env.png) |
| Partner | `payment/payflowpro/partner` | <!-- ![Not EE-only]({{ site.baseurl }}/common/images/red-x.png) --> | | | ![Sensitive]({{ site.baseurl }}/common/images/cloud_sens.png) |
| Proxy Host | `payment/payflowpro/proxy_host` | <!-- ![Not EE-only]({{ site.baseurl }}/common/images/red-x.png) --> | | ![Sys-specific]({{ site.baseurl }}/common/images/cloud_env.png) | ![Sensitive]({{ site.baseurl }}/common/images/cloud_sens.png) |
| Proxy Port | `payment/payflowpro/proxy_port` | <!-- ![Not EE-only]({{ site.baseurl }}/common/images/red-x.png) --> | | ![Sys-specific]({{ site.baseurl }}/common/images/cloud_env.png) | ![Sensitive]({{ site.baseurl }}/common/images/cloud_sens.png) |
| Debug Mode | `payment/payflowpro/debug` | <!-- ![Not EE-only]({{ site.baseurl }}/common/images/red-x.png) --> | | ![Sys-specific]({{ site.baseurl }}/common/images/cloud_env.png) |
| SFTP Credentials | `payment_all_paypal/paypal_payflowpro/settings_paypal_payflow/settings_paypal_payflow_advanced/paypal_payflow_settlement_report/heading_sftp` | <!-- ![Not EE-only]({{ site.baseurl }}/common/images/red-x.png) --> | | ![Sys-specific]({{ site.baseurl }}/common/images/cloud_env.png) |
| Credit Card Settings | `payment_all_paypal/paypal_payflowpro/settings_paypal_payflow/heading_cc` | <!-- ![Not EE-only]({{ site.baseurl }}/common/images/red-x.png) --> | | | ![Sensitive]({{ site.baseurl }}/common/images/cloud_sens.png) |

### PayPal Payflow Link sensitive and system-specific paths

| Name | Config path | EE only? | Encrypted? | System-specific? | Sensitive? |
|--------------|--------------|--------------|--------------|--------------|--------------|
| User | `payment/payflow_link/user` | <!-- ![Not EE-only]({{ site.baseurl }}/common/images/red-x.png) --> | ![Encrypted]({{ site.baseurl }}/common/images/cloud_enc.png) | | ![Sensitive]({{ site.baseurl }}/common/images/cloud_sens.png) |
| Password | `payment/payflow_link/pwd` | <!-- ![Not EE-only]({{ site.baseurl }}/common/images/red-x.png) --> | ![Encrypted]({{ site.baseurl }}/common/images/cloud_enc.png) | | ![Sensitive]({{ site.baseurl }}/common/images/cloud_sens.png) |
| Test Mode | `payment/payflow_link/sandbox_flag` | <!-- ![Not EE-only]({{ site.baseurl }}/common/images/red-x.png) --> | | ![Sys-specific]({{ site.baseurl }}/common/images/cloud_env.png) |
| Use Proxy | `payment/payflow_link/use_proxy` | <!-- ![Not EE-only]({{ site.baseurl }}/common/images/red-x.png) --> | | ![Sys-specific]({{ site.baseurl }}/common/images/cloud_env.png) |
| Proxy Host | `payment/payflow_link/proxy_host` | <!-- ![Not EE-only]({{ site.baseurl }}/common/images/red-x.png) --> | | ![Sys-specific]({{ site.baseurl }}/common/images/cloud_env.png) |
| Proxy Port | `payment/payflow_link/proxy_port` | <!-- ![Not EE-only]({{ site.baseurl }}/common/images/red-x.png) --> |  | ![Sys-specific]({{ site.baseurl }}/common/images/cloud_env.png) |
| Debug Mode | `payment/payflow_link/debug` | <!-- ![Not EE-only]({{ site.baseurl }}/common/images/red-x.png) --> | | ![Sys-specific]({{ site.baseurl }}/common/images/cloud_env.png) |
| URL method for Cancel URL and Return URL | `payment/payflow_link/url_method` | <!-- ![Not EE-only]({{ site.baseurl }}/common/images/red-x.png) --> | | ![Sys-specific]({{ site.baseurl }}/common/images/cloud_env.png) |
| Debug Mode | `payment/payflow_express/debug` | <!-- ![Not EE-only]({{ site.baseurl }}/common/images/red-x.png) --> | | ![Sys-specific]({{ site.baseurl }}/common/images/cloud_env.png) |
| SFTP Credentials | `payment_all_paypal/payflow_link/settings_payflow_link/settings_payflow_link_advanced/payflow_link_settlement_report/heading_sftp` | <!-- ![Not EE-only]({{ site.baseurl }}/common/images/red-x.png) --> | | | ![Sensitive]({{ site.baseurl }}/common/images/cloud_sens.png) |
<<<<<<< HEAD

=======
>>>>>>> 168052f6

### PayPal Payments Pro sensitive and system-specific paths

| Name | Config path | EE only? | Encrypted? | System-specific? | Sensitive? |
|--------------|--------------|--------------|--------------|--------------|--------------|
| API Username | `paypal/wpp/api_username` | <!-- ![Not EE-only]({{ site.baseurl }}/common/images/red-x.png) --> | ![Encrypted]({{ site.baseurl }}/common/images/cloud_enc.png) | | ![Sensitive]({{ site.baseurl }}/common/images/cloud_sens.png) |
| API Password | `paypal/wpp/api_password` | <!-- ![Not EE-only]({{ site.baseurl }}/common/images/red-x.png) --> | ![Encrypted]({{ site.baseurl }}/common/images/cloud_enc.png) | | ![Sensitive]({{ site.baseurl }}/common/images/cloud_sens.png) |
| API Signature | `paypal/wpp/api_signature` | <!-- ![Not EE-only]({{ site.baseurl }}/common/images/red-x.png) --> | ![Encrypted]({{ site.baseurl }}/common/images/cloud_enc.png) | | ![Sensitive]({{ site.baseurl }}/common/images/cloud_sens.png) |
| API Certificate | `paypal/wpp/api_cert` | <!-- ![Not EE-only]({{ site.baseurl }}/common/images/red-x.png) --> | | | ![Sensitive]({{ site.baseurl }}/common/images/cloud_sens.png) |
| Proxy Host | `paypal/wpp/proxy_host` | <!-- ![Not EE-only]({{ site.baseurl }}/common/images/red-x.png) --> | | ![Sys-specific]({{ site.baseurl }}/common/images/cloud_env.png) | ![Sensitive]({{ site.baseurl }}/common/images/cloud_sens.png) |
| Proxy Port | `paypal/wpp/proxy_port` | <!-- ![Not EE-only]({{ site.baseurl }}/common/images/red-x.png) --> | | ![Sys-specific]({{ site.baseurl }}/common/images/cloud_env.png) | ![Sensitive]({{ site.baseurl }}/common/images/cloud_sens.png) |
| Sandbox Mode | `paypal/wpp/sandbox_flag` | <!-- ![Not EE-only]({{ site.baseurl }}/common/images/red-x.png) --> | | ![Sys-specific]({{ site.baseurl }}/common/images/cloud_env.png) |
| SFTP Credentials | `payment_all_paypal/payments_pro_hosted_solution_without_bml/pphs_settings/pphs_settings_advanced/pphs_settlement_report/heading_sftp` | <!-- ![Not EE-only]({{ site.baseurl }}/common/images/red-x.png) --> | | | ![Sensitive]({{ site.baseurl }}/common/images/cloud_sens.png) |

### PayPal Payments Pro Hosted sensitive and system-specific paths

| Name | Config path | EE only? | Encrypted? | System-specific? | Sensitive? |
|--------------|--------------|--------------|--------------|--------------|--------------|
| Debug Mode | `payment/hosted_pro/debug` | <!-- ![Not EE-only]({{ site.baseurl }}/common/images/red-x.png) --> | | ![Sys-specific]({{ site.baseurl }}/common/images/cloud_env.png) |
| SFTP Credentials | `payment_all_paypal/payments_pro_hosted_solution/pphs_settings/pphs_settings_advanced/pphs_settlement_report/heading_sftp` | <!-- ![Not EE-only]({{ site.baseurl }}/common/images/red-x.png) --> | | | ![Sensitive]({{ site.baseurl }}/common/images/cloud_sens.png) |
| SFTP Credentials | `payment_au/paypal_group_all_in_one/payments_pro_hosted_solution_au/pphs_settings/pphs_settings_advanced/pphs_settlement_report/heading_sftp` | <!-- ![Not EE-only]({{ site.baseurl }}/common/images/red-x.png) --> | | | ![Sensitive]({{ site.baseurl }}/common/images/cloud_sens.png) |

### Braintree sensitive and system-specific paths

| Name | Config path | EE only? | Encrypted? | System-specific? | Sensitive? |
|--------------|--------------|--------------|--------------|--------------|--------------|
| Merchant ID | `payment/braintree/merchant_id` | <!-- ![Not EE-only]({{ site.baseurl }}/common/images/red-x.png) --> | | | ![Sensitive]({{ site.baseurl }}/common/images/cloud_sens.png) |
| Public Key | `payment/braintree/public_key` | <!-- ![Not EE-only]({{ site.baseurl }}/common/images/red-x.png) --> | ![Encrypted]({{ site.baseurl }}/common/images/cloud_enc.png) | | ![Sensitive]({{ site.baseurl }}/common/images/cloud_sens.png) |
| Private Key | `payment/braintree/private_key` | <!-- ![Not EE-only]({{ site.baseurl }}/common/images/red-x.png) --> | ![Encrypted]({{ site.baseurl }}/common/images/cloud_enc.png) | | ![Sensitive]({{ site.baseurl }}/common/images/cloud_sens.png) |
| Merchant Account ID | `payment/braintree/merchant_account_id` | <!-- ![Not EE-only]({{ site.baseurl }}/common/images/red-x.png) --> | | | ![Sensitive]({{ site.baseurl }}/common/images/cloud_sens.png) |
| Kount Merchant ID | `payment/braintree/kount_id` | <!-- ![Not EE-only]({{ site.baseurl }}/common/images/red-x.png) --> | | | ![Sensitive]({{ site.baseurl }}/common/images/cloud_sens.png) |
| Override Merchant Name | `payment/braintree_paypal/merchant_name_override` | <!-- ![Not EE-only]({{ site.baseurl }}/common/images/red-x.png) --> | | | ![Sensitive]({{ site.baseurl }}/common/images/cloud_sens.png) |
| URL | `payment/braintree/descriptor_url` | <!-- ![Not EE-only]({{ site.baseurl }}/common/images/red-x.png) --> | | ![Sys-specific]({{ site.baseurl }}/common/images/cloud_env.png) |
<<<<<<< HEAD

=======
>>>>>>> 168052f6

### Worldpay sensitive and system-specific paths

| Name | Config path | EE only? | Encrypted? | System-specific? | Sensitive? |
|--------------|--------------|--------------|--------------|--------------|--------------|
| Installation ID | `payment/worldpay/installation_id` | ![EE-only]({{ site.baseurl }}/common/images/cloud_ee.png) | | | ![Sensitive]({{ site.baseurl }}/common/images/cloud_sens.png) |
| Payment Response Password | `payment/worldpay/response_password` | ![EE-only]({{ site.baseurl }}/common/images/cloud_ee.png) | ![Encrypted]({{ site.baseurl }}/common/images/cloud_enc.png) | | ![Sensitive]({{ site.baseurl }}/common/images/cloud_sens.png) |
| Remote Admin Installation ID | `payment/worldpay/admin_installation_id` | ![EE-only]({{ site.baseurl }}/common/images/cloud_ee.png) | ![Encrypted]({{ site.baseurl }}/common/images/cloud_enc.png) | | ![Sensitive]({{ site.baseurl }}/common/images/cloud_sens.png) |
| Remote Admin Authorisation Password | `payment/worldpay/auth_password` | ![EE-only]({{ site.baseurl }}/common/images/cloud_ee.png) | | | ![Sensitive]({{ site.baseurl }}/common/images/cloud_sens.png) |
| MD5 Secret for Transactions | `payment/worldpay/md5_secret` | ![EE-only]({{ site.baseurl }}/common/images/cloud_ee.png) | ![Encrypted]({{ site.baseurl }}/common/images/cloud_enc.png) | | ![Sensitive]({{ site.baseurl }}/common/images/cloud_sens.png) |
| Signature Fields | `payment/worldpay/signature_fields` | ![EE-only]({{ site.baseurl }}/common/images/cloud_ee.png) | | | ![Sensitive]({{ site.baseurl }}/common/images/cloud_sens.png) |
| Test Mode | `payment/worldpay/sandbox_flag` | ![EE-only]({{ site.baseurl }}/common/images/cloud_ee.png) | | ![Sys-specific]({{ site.baseurl }}/common/images/cloud_env.png) |
<<<<<<< HEAD

=======
>>>>>>> 168052f6

### Authorize.net Direct Post sensitive and system-specific paths

| Name  | Config path | EE only? | Encrypted? | System-specific? | Sensitive? |
|--------------|--------------|--------------|--------------|--------------|--------------|
| API Login ID | `payment/authorizenet_directpost/login` | <!-- ![Not EE-only]({{ site.baseurl }}/common/images/red-x.png) --> | ![Encrypted]({{ site.baseurl }}/common/images/cloud_enc.png) | | ![Sensitive]({{ site.baseurl }}/common/images/cloud_sens.png) |
| Merchant's Email | `payment/authorizenet_directpost/merchant_email` | <!-- ![Not EE-only]({{ site.baseurl }}/common/images/red-x.png) --> | | | ![Sensitive]({{ site.baseurl }}/common/images/cloud_sens.png) |
| Transaction Key | `payment/authorizenet_directpost/trans_key` | <!-- ![Not EE-only]({{ site.baseurl }}/common/images/red-x.png) --> | ![EE-only]({{ site.baseurl }}/common/images/cloud_enc.png) | | ![Sensitive]({{ site.baseurl }}/common/images/cloud_sens.png) |
| Merchant MD5 | `payment/authorizenet_directpost/trans_md5` | <!-- ![Not EE-only]({{ site.baseurl }}/common/images/red-x.png) --> | ![EE-only]({{ site.baseurl }}/common/images/cloud_enc.png) | | ![Sensitive]({{ site.baseurl }}/common/images/cloud_sens.png) |
| Test Mode | `payment/authorizenet_directpost/test` | <!-- ![Not EE-only]({{ site.baseurl }}/common/images/red-x.png) --> | | ![Sys-specific]({{ site.baseurl }}/common/images/cloud_env.png) |
| Gateway URL | `payment/authorizenet_directpost/cgi_url` | <!-- ![Not EE-only]({{ site.baseurl }}/common/images/red-x.png) --> | | ![Sys-specific]({{ site.baseurl }}/common/images/cloud_env.png) | ![Sensitive]({{ site.baseurl }}/common/images/cloud_sens.png) |
| Transaction Details URL | `payment/authorizenet_directpost/cgi_url_td` | <!-- ![Not EE-only]({{ site.baseurl }}/common/images/red-x.png) --> | | ![Sys-specific]({{ site.baseurl }}/common/images/cloud_env.png) |
| Debug | `payment/authorizenet_directpost/debug` | <!-- ![Not EE-only]({{ site.baseurl }}/common/images/red-x.png) --> | | ![Sys-specific]({{ site.baseurl }}/common/images/cloud_env.png) |

### eWAY sensitive and system-specific paths

| Name | Config path | EE only? | Encrypted? | System-specific? | Sensitive? |
|--------------|--------------|--------------|--------------|--------------|--------------|
| Live API Key | `payment/eway/live_api_key` | ![EE-only]({{ site.baseurl }}/common/images/cloud_ee.png) | ![Encrypted]({{ site.baseurl }}/common/images/cloud_enc.png) | | ![Sensitive]({{ site.baseurl }}/common/images/cloud_sens.png) |
| Live API Password | `payment/eway/live_api_password` | ![EE-only]({{ site.baseurl }}/common/images/cloud_ee.png) | ![Encrypted]({{ site.baseurl }}/common/images/cloud_enc.png) | | ![Sensitive]({{ site.baseurl }}/common/images/cloud_sens.png) |
| Live Client-side Encryption Key | `payment/eway/live_encryption_key` | ![EE-only]({{ site.baseurl }}/common/images/cloud_ee.png) | ![Encrypted]({{ site.baseurl }}/common/images/cloud_enc.png) | | ![Sensitive]({{ site.baseurl }}/common/images/cloud_sens.png) |
| Sandbox API Key | `payment/eway/sandbox_api_key` | ![EE-only]({{ site.baseurl }}/common/images/cloud_ee.png) | ![Encrypted]({{ site.baseurl }}/common/images/cloud_enc.png) | | ![Sensitive]({{ site.baseurl }}/common/images/cloud_sens.png) |
| Sandbox API Password | `payment/eway/sandbox_api_password` | ![EE-only]({{ site.baseurl }}/common/images/cloud_ee.png) | ![Encrypted]({{ site.baseurl }}/common/images/cloud_enc.png) | | ![Sensitive]({{ site.baseurl }}/common/images/cloud_sens.png) |
| Sandbox Client-side Encryption Key | `payment/eway/sandbox_encryption_key` | ![EE-only]({{ site.baseurl }}/common/images/cloud_ee.png) | ![Encrypted]({{ site.baseurl }}/common/images/cloud_enc.png) | | ![Sensitive]({{ site.baseurl }}/common/images/cloud_sens.png) |
| Sandbox Mode | `payment/eway/sandbox_flag` | ![EE-only]({{ site.baseurl }}/common/images/cloud_ee.png) | | ![Sys-specific]({{ site.baseurl }}/common/images/cloud_env.png) |

### Cybersource sensitive and system-specific paths

| Name | Config path | EE only? | Encrypted? | System-specific? | Sensitive? |
|--------------|--------------|--------------|--------------|--------------|--------------|
| Merchant ID | `payment/cybersource/merchant_id` | ![EE-only]({{ site.baseurl }}/common/images/cloud_ee.png) | ![Encrypted]({{ site.baseurl }}/common/images/cloud_enc.png) | | ![Sensitive]({{ site.baseurl }}/common/images/cloud_sens.png) |
| Transaction Key | `payment/cybersource/transaction_key` | ![EE-only]({{ site.baseurl }}/common/images/cloud_ee.png) | ![Encrypted]({{ site.baseurl }}/common/images/cloud_enc.png) | | ![Sensitive]({{ site.baseurl }}/common/images/cloud_sens.png) |
| Profile ID | `payment/cybersource/profile_id` | ![EE-only]({{ site.baseurl }}/common/images/cloud_ee.png) | ![Encrypted]({{ site.baseurl }}/common/images/cloud_enc.png) | | ![Sensitive]({{ site.baseurl }}/common/images/cloud_sens.png) |
| Access Key | `payment/cybersource/access_key` | ![EE-only]({{ site.baseurl }}/common/images/cloud_ee.png) | ![Encrypted]({{ site.baseurl }}/common/images/cloud_enc.png) | | ![Sensitive]({{ site.baseurl }}/common/images/cloud_sens.png) |
| Secret Key | `payment/cybersource/secret_key` | ![EE-only]({{ site.baseurl }}/common/images/cloud_ee.png) | ![Encrypted]({{ site.baseurl }}/common/images/cloud_enc.png) | | ![Sensitive]({{ site.baseurl }}/common/images/cloud_sens.png) |
| Test Mode | `payment/cybersource/sandbox_flag` | ![EE-only]({{ site.baseurl }}/common/images/cloud_ee.png) | | ![Sys-specific]({{ site.baseurl }}/common/images/cloud_env.png) |

### Check / Money Order paths

| Name | Config path | EE only? | Encrypted? | System-specific? | Sensitive? |
|--------------|--------------|--------------|--------------|--------------|--------------|
| Send Check to | `payment/checkmo/mailing_address` | <!-- ![Not EE-only]({{ site.baseurl }}/common/images/red-x.png) --> | | | ![Sensitive]({{ site.baseurl }}/common/images/cloud_sens.png) |
| Send Check to | `payment_us/checkmo/mailing_address` | <!-- ![Not EE-only]({{ site.baseurl }}/common/images/red-x.png) --> | | | ![Sensitive]({{ site.baseurl }}/common/images/cloud_sens.png) |
<<<<<<< HEAD


=======
>>>>>>> 168052f6

### International paths {#vars-intl-list}

| Name | Config path | EE only? | Encrypted? | System-specific? | Sensitive? |
|--------------|--------------|--------------|--------------|--------------|--------------|
| Transaction Key | `payment_au/authorizenet_directpost/trans_key` | <!-- ![Not EE-only]({{ site.baseurl }}/common/images/red-x.png) --> | ![Encrypted]({{ site.baseurl }}/common/images/cloud_enc.png) | ![Sys-specific]({{ site.baseurl }}/common/images/cloud_env.png) | ![Sensitive]({{ site.baseurl }}/common/images/cloud_sens.png) |
| Test Mode | `payment_au/authorizenet_directpost/test` | <!-- ![Not EE-only]({{ site.baseurl }}/common/images/red-x.png) --> | | ![Sys-specific]({{ site.baseurl }}/common/images/cloud_env.png) |
| Gateway URL | `payment_au/authorizenet_directpost/cgi_url` | <!-- ![Not EE-only]({{ site.baseurl }}/common/images/red-x.png) --> | | ![Sys-specific]({{ site.baseurl }}/common/images/cloud_env.png) | ![Sensitive]({{ site.baseurl }}/common/images/cloud_sens.png) |
| Transaction Details URL | `payment_au/authorizenet_directpost/cgi_url_td` | <!-- ![Not EE-only]({{ site.baseurl }}/common/images/red-x.png) --> | | ![Sys-specific]({{ site.baseurl }}/common/images/cloud_env.png) | ![Sensitive]({{ site.baseurl }}/common/images/cloud_sens.png) |
| Transaction Key | `payment_au/cybersource/transaction_key` | ![EE-only]({{ site.baseurl }}/common/images/cloud_ee.png) | ![Encrypted]({{ site.baseurl }}/common/images/cloud_enc.png) | ![Sys-specific]({{ site.baseurl }}/common/images/cloud_env.png) | ![Sensitive]({{ site.baseurl }}/common/images/cloud_sens.png) |
| Access Key | `payment_au/cybersource/access_key` | ![EE-only]({{ site.baseurl }}/common/images/cloud_ee.png) | ![Encrypted]({{ site.baseurl }}/common/images/cloud_enc.png) | ![Sys-specific]({{ site.baseurl }}/common/images/cloud_env.png) | ![Sensitive]({{ site.baseurl }}/common/images/cloud_sens.png) |
| Secret Key | `payment_au/cybersource/secret_key` | ![EE-only]({{ site.baseurl }}/common/images/cloud_ee.png) | ![Encrypted]({{ site.baseurl }}/common/images/cloud_enc.png) | ![Sys-specific]({{ site.baseurl }}/common/images/cloud_env.png) | ![Sensitive]({{ site.baseurl }}/common/images/cloud_sens.png) |
| Test Mode | `payment_au/cybersource/sandbox_flag` | ![EE-only]({{ site.baseurl }}/common/images/cloud_ee.png) | | ![Sys-specific]({{ site.baseurl }}/common/images/cloud_env.png) |
| Payment Response Password | `payment_au/worldpay/response_password` | ![EE-only]({{ site.baseurl }}/common/images/cloud_ee.png) | | ![Sys-specific]({{ site.baseurl }}/common/images/cloud_env.png) | ![Sensitive]({{ site.baseurl }}/common/images/cloud_sens.png) |
| Remote Admin Authorisation Password | `payment_au/worldpay/auth_password` | ![EE-only]({{ site.baseurl }}/common/images/cloud_ee.png) | | ![Sys-specific]({{ site.baseurl }}/common/images/cloud_env.png) | ![Sensitive]({{ site.baseurl }}/common/images/cloud_sens.png) |
| Sandbox Mode | `payment_au/eway/sandbox_flag` | ![EE-only]({{ site.baseurl }}/common/images/cloud_ee.png) | | ![Sys-specific]({{ site.baseurl }}/common/images/cloud_env.png) |
| Live API Key | `payment_au/eway/live_api_key` | ![EE-only]({{ site.baseurl }}/common/images/cloud_ee.png) | ![Encrypted]({{ site.baseurl }}/common/images/cloud_enc.png) | ![Sys-specific]({{ site.baseurl }}/common/images/cloud_env.png) | ![Sensitive]({{ site.baseurl }}/common/images/cloud_sens.png) |
| Live API Password | `payment_au/eway/live_api_password` | ![EE-only]({{ site.baseurl }}/common/images/cloud_ee.png) | ![Encrypted]({{ site.baseurl }}/common/images/cloud_enc.png) | ![Sys-specific]({{ site.baseurl }}/common/images/cloud_env.png) | ![Sensitive]({{ site.baseurl }}/common/images/cloud_sens.png) |
| Live Client-side Encryption Key | `payment_au/eway/live_encryption_key` | ![EE-only]({{ site.baseurl }}/common/images/cloud_ee.png) | ![Encrypted]({{ site.baseurl }}/common/images/cloud_enc.png) | ![Sys-specific]({{ site.baseurl }}/common/images/cloud_env.png) | ![Sensitive]({{ site.baseurl }}/common/images/cloud_sens.png) |
| Sandbox API Key | `payment_au/eway/sandbox_api_key` | ![EE-only]({{ site.baseurl }}/common/images/cloud_ee.png) | ![Encrypted]({{ site.baseurl }}/common/images/cloud_enc.png) | ![Sys-specific]({{ site.baseurl }}/common/images/cloud_env.png) | ![Sensitive]({{ site.baseurl }}/common/images/cloud_sens.png) |
| Sandbox API Password | `payment_au/eway/sandbox_api_password` | ![EE-only]({{ site.baseurl }}/common/images/cloud_ee.png) | ![Encrypted]({{ site.baseurl }}/common/images/cloud_enc.png) | ![Sys-specific]({{ site.baseurl }}/common/images/cloud_env.png) | ![Sensitive]({{ site.baseurl }}/common/images/cloud_sens.png) |
| Sandbox Client-side Encryption Key | `payment_au/eway/sandbox_encryption_key` | ![EE-only]({{ site.baseurl }}/common/images/cloud_ee.png) | ![Encrypted]({{ site.baseurl }}/common/images/cloud_enc.png) | ![Sys-specific]({{ site.baseurl }}/common/images/cloud_env.png) | ![Sensitive]({{ site.baseurl }}/common/images/cloud_sens.png) |
| Transaction Key | `payment_es/authorizenet_directpost/trans_key` | <!-- ![Not EE-only]({{ site.baseurl }}/common/images/red-x.png) --> | ![Encrypted]({{ site.baseurl }}/common/images/cloud_enc.png) | ![Sys-specific]({{ site.baseurl }}/common/images/cloud_env.png) | ![Sensitive]({{ site.baseurl }}/common/images/cloud_sens.png) |
| Test Mode | `payment_es/authorizenet_directpost/test` | <!-- ![Not EE-only]({{ site.baseurl }}/common/images/red-x.png) --> | | ![Sys-specific]({{ site.baseurl }}/common/images/cloud_env.png) |
| Gateway URL | `payment_es/authorizenet_directpost/cgi_url` | <!-- ![Not EE-only]({{ site.baseurl }}/common/images/red-x.png) --> | | ![Sys-specific]({{ site.baseurl }}/common/images/cloud_env.png) | ![Sensitive]({{ site.baseurl }}/common/images/cloud_sens.png) |
| Transaction Details URL | `payment_es/authorizenet_directpost/cgi_url_td` | <!-- ![Not EE-only]({{ site.baseurl }}/common/images/red-x.png) --> | | ![Sys-specific]({{ site.baseurl }}/common/images/cloud_env.png) | ![Sensitive]({{ site.baseurl }}/common/images/cloud_sens.png) |
| Transaction Key | `payment_es/cybersource/transaction_key` | ![EE-only]({{ site.baseurl }}/common/images/cloud_ee.png) | ![Encrypted]({{ site.baseurl }}/common/images/cloud_enc.png) | ![Sys-specific]({{ site.baseurl }}/common/images/cloud_env.png) | ![Sensitive]({{ site.baseurl }}/common/images/cloud_sens.png) |
| Access Key | `payment_es/cybersource/access_key` | ![EE-only]({{ site.baseurl }}/common/images/cloud_ee.png) | ![Encrypted]({{ site.baseurl }}/common/images/cloud_enc.png) | ![Sys-specific]({{ site.baseurl }}/common/images/cloud_env.png) | ![Sensitive]({{ site.baseurl }}/common/images/cloud_sens.png) |
| Secret Key | `payment_es/cybersource/secret_key` |![EE-only]({{ site.baseurl }}/common/images/cloud_ee.png) | ![Encrypted]({{ site.baseurl }}/common/images/cloud_enc.png) | ![Sys-specific]({{ site.baseurl }}/common/images/cloud_env.png) | ![Sensitive]({{ site.baseurl }}/common/images/cloud_sens.png) |
| Test Mode | `payment_es/cybersource/sandbox_flag` | ![EE-only]({{ site.baseurl }}/common/images/cloud_ee.png) | | ![Sys-specific]({{ site.baseurl }}/common/images/cloud_env.png) |
| Payment Response Password | `payment_es/worldpay/response_password` | ![EE-only]({{ site.baseurl }}/common/images/cloud_ee.png) | | ![Sys-specific]({{ site.baseurl }}/common/images/cloud_env.png) | ![Sensitive]({{ site.baseurl }}/common/images/cloud_sens.png) |
| Remote Admin Authorisation Password | `payment_es/worldpay/auth_password` | ![EE-only]({{ site.baseurl }}/common/images/cloud_ee.png) | | ![Sys-specific]({{ site.baseurl }}/common/images/cloud_env.png) | ![Sensitive]({{ site.baseurl }}/common/images/cloud_sens.png) |
| MD5 Secret for Transactions | `payment_es/worldpay/md5_secret` | ![EE-only]({{ site.baseurl }}/common/images/cloud_ee.png) | | ![Sys-specific]({{ site.baseurl }}/common/images/cloud_env.png) | ![Sensitive]({{ site.baseurl }}/common/images/cloud_sens.png) |
| Debug | `payment_es/worldpay/debug` | ![EE-only]({{ site.baseurl }}/common/images/cloud_ee.png) | | ![Sys-specific]({{ site.baseurl }}/common/images/cloud_env.png) |
| Sandbox Mode | `payment_es/eway/sandbox_flag` | ![EE-only]({{ site.baseurl }}/common/images/cloud_ee.png) | | ![Sys-specific]({{ site.baseurl }}/common/images/cloud_env.png) |
| Live API Key | `payment_es/eway/live_api_key` | ![EE-only]({{ site.baseurl }}/common/images/cloud_ee.png) | ![Encrypted]({{ site.baseurl }}/common/images/cloud_enc.png) | ![Sys-specific]({{ site.baseurl }}/common/images/cloud_env.png) | ![Sensitive]({{ site.baseurl }}/common/images/cloud_sens.png) |
| Live API Password | `payment_es/eway/live_api_password` | ![EE-only]({{ site.baseurl }}/common/images/cloud_ee.png) | ![Encrypted]({{ site.baseurl }}/common/images/cloud_enc.png) | ![Sys-specific]({{ site.baseurl }}/common/images/cloud_env.png) | ![Sensitive]({{ site.baseurl }}/common/images/cloud_sens.png) |
| Live Client-side Encryption Key | `payment_es/eway/live_encryption_key` | ![EE-only]({{ site.baseurl }}/common/images/cloud_ee.png) | ![Encrypted]({{ site.baseurl }}/common/images/cloud_enc.png) | ![Sys-specific]({{ site.baseurl }}/common/images/cloud_env.png) | ![Sensitive]({{ site.baseurl }}/common/images/cloud_sens.png) |
| Sandbox API Key | `payment_es/eway/sandbox_api_key` | ![EE-only]({{ site.baseurl }}/common/images/cloud_ee.png) | ![Encrypted]({{ site.baseurl }}/common/images/cloud_enc.png) | ![Sys-specific]({{ site.baseurl }}/common/images/cloud_env.png) | ![Sensitive]({{ site.baseurl }}/common/images/cloud_sens.png) |
| Sandbox API Password | `payment_es/eway/sandbox_api_password` | ![EE-only]({{ site.baseurl }}/common/images/cloud_ee.png) | ![Encrypted]({{ site.baseurl }}/common/images/cloud_enc.png) | ![Sys-specific]({{ site.baseurl }}/common/images/cloud_env.png) | ![Sensitive]({{ site.baseurl }}/common/images/cloud_sens.png) |
| Sandbox Client-side Encryption Key | `payment_es/eway/sandbox_encryption_key` | ![EE-only]({{ site.baseurl }}/common/images/cloud_ee.png) | ![Encrypted]({{ site.baseurl }}/common/images/cloud_enc.png) | ![Sys-specific]({{ site.baseurl }}/common/images/cloud_env.png) | ![Sensitive]({{ site.baseurl }}/common/images/cloud_sens.png) |
| Transaction Key | `payment_nz/authorizenet_directpost/trans_key` | <!-- ![Not EE-only]({{ site.baseurl }}/common/images/red-x.png) --> | ![Encrypted]({{ site.baseurl }}/common/images/cloud_enc.png) | ![Sys-specific]({{ site.baseurl }}/common/images/cloud_env.png) | ![Sensitive]({{ site.baseurl }}/common/images/cloud_sens.png) |
| Test Mode | `payment_nz/authorizenet_directpost/test` | <!-- ![Not EE-only]({{ site.baseurl }}/common/images/red-x.png) --> | | ![Sys-specific]({{ site.baseurl }}/common/images/cloud_env.png) |
| Gateway URL | `payment_nz/authorizenet_directpost/cgi_url` | <!-- ![Not EE-only]({{ site.baseurl }}/common/images/red-x.png) --> | | ![Sys-specific]({{ site.baseurl }}/common/images/cloud_env.png) | ![Sensitive]({{ site.baseurl }}/common/images/cloud_sens.png) |
| Transaction Details URL | `payment_nz/authorizenet_directpost/cgi_url_td` | <!-- ![Not EE-only]({{ site.baseurl }}/common/images/red-x.png) --> | | ![Sys-specific]({{ site.baseurl }}/common/images/cloud_env.png) | ![Sensitive]({{ site.baseurl }}/common/images/cloud_sens.png) |
| Test Mode | `payment_nz/cybersource/sandbox_flag` | ![EE-only]({{ site.baseurl }}/common/images/cloud_ee.png) | | ![Sys-specific]({{ site.baseurl }}/common/images/cloud_env.png) |
| Test Mode | `payment_nz/worldpay/sandbox_flag` | ![EE-only]({{ site.baseurl }}/common/images/cloud_ee.png) | | ![Sys-specific]({{ site.baseurl }}/common/images/cloud_env.png) |
| Sandbox Mode | `payment_nz/eway/sandbox_flag` | ![EE-only]({{ site.baseurl }}/common/images/cloud_ee.png) | | ![Sys-specific]({{ site.baseurl }}/common/images/cloud_env.png) |
| Live API Key | `payment_nz/eway/live_api_key` | ![EE-only]({{ site.baseurl }}/common/images/cloud_ee.png) | ![Encrypted]({{ site.baseurl }}/common/images/cloud_enc.png) | ![Sys-specific]({{ site.baseurl }}/common/images/cloud_env.png) | ![Sensitive]({{ site.baseurl }}/common/images/cloud_sens.png) |
| Live API Password | `payment_nz/eway/live_api_password` | ![EE-only]({{ site.baseurl }}/common/images/cloud_ee.png) | ![Encrypted]({{ site.baseurl }}/common/images/cloud_enc.png) | ![Sys-specific]({{ site.baseurl }}/common/images/cloud_env.png) | ![Sensitive]({{ site.baseurl }}/common/images/cloud_sens.png) |
| Live Client-side Encryption Key | `payment_nz/eway/live_encryption_key` | ![EE-only]({{ site.baseurl }}/common/images/cloud_ee.png) | ![Encrypted]({{ site.baseurl }}/common/images/cloud_enc.png) | ![Sys-specific]({{ site.baseurl }}/common/images/cloud_env.png) | ![Sensitive]({{ site.baseurl }}/common/images/cloud_sens.png) |
| Sandbox API Key | `payment_nz/eway/sandbox_api_key` | ![EE-only]({{ site.baseurl }}/common/images/cloud_ee.png) | ![Encrypted]({{ site.baseurl }}/common/images/cloud_enc.png) | | ![Sensitive]({{ site.baseurl }}/common/images/cloud_sens.png) |
| Sandbox API Password | `payment_nz/eway/sandbox_api_password` | ![EE-only]({{ site.baseurl }}/common/images/cloud_ee.png) | ![Encrypted]({{ site.baseurl }}/common/images/cloud_enc.png) | ![Sys-specific]({{ site.baseurl }}/common/images/cloud_env.png) | ![Sensitive]({{ site.baseurl }}/common/images/cloud_sens.png) |
| Sandbox Client-side Encryption Key | `payment_nz/eway/sandbox_encryption_key` | ![EE-only]({{ site.baseurl }}/common/images/cloud_ee.png) | ![Encrypted]({{ site.baseurl }}/common/images/cloud_enc.png) | ![Sys-specific]({{ site.baseurl }}/common/images/cloud_env.png) | ![Sensitive]({{ site.baseurl }}/common/images/cloud_sens.png) |
| Test Mode | `payment/payflow_advanced/sandbox_flag` | <!-- ![Not EE-only]({{ site.baseurl }}/common/images/red-x.png) --> | | ![Sys-specific]({{ site.baseurl }}/common/images/cloud_env.png) |
| Proxy Host | `payment/payflow_advanced/proxy_host` | <!-- ![Not EE-only]({{ site.baseurl }}/common/images/red-x.png) --> | | ![Sys-specific]({{ site.baseurl }}/common/images/cloud_env.png) | ![Sensitive]({{ site.baseurl }}/common/images/cloud_sens.png) |
| Proxy Port | `payment/payflow_advanced/proxy_port` | <!-- ![Not EE-only]({{ site.baseurl }}/common/images/red-x.png) --> | | ![Sys-specific]({{ site.baseurl }}/common/images/cloud_env.png) |
| Debug Mode | `payment/payflow_advanced/debug` | <!-- ![Not EE-only]({{ site.baseurl }}/common/images/red-x.png) --> | | ![Sys-specific]({{ site.baseurl }}/common/images/cloud_env.png) |
| URL method for Cancel URL and Return URL | `payment/payflow_advanced/url_method` | <!-- ![Not EE-only]({{ site.baseurl }}/common/images/red-x.png) --> | | ![Sys-specific]({{ site.baseurl }}/common/images/cloud_env.png) |
| Test Mode | `payment_us/authorizenet_directpost/test` | <!-- ![Not EE-only]({{ site.baseurl }}/common/images/red-x.png) --> | | ![Sys-specific]({{ site.baseurl }}/common/images/cloud_env.png) |
| Gateway URL | `payment_us/authorizenet_directpost/cgi_url` | <!-- ![Not EE-only]({{ site.baseurl }}/common/images/red-x.png) --> | | ![Sys-specific]({{ site.baseurl }}/common/images/cloud_env.png) | ![Sensitive]({{ site.baseurl }}/common/images/cloud_sens.png) |
| Transaction Details URL | `payment_us/authorizenet_directpost/cgi_url_td` | <!-- ![Not EE-only]({{ site.baseurl }}/common/images/red-x.png) --> | | ![Sys-specific]({{ site.baseurl }}/common/images/cloud_env.png) | ![Sensitive]({{ site.baseurl }}/common/images/cloud_sens.png) |
| Access Key | `payment_us/cybersource/access_key` | ![EE-only]({{ site.baseurl }}/common/images/cloud_ee.png) | ![Encrypted]({{ site.baseurl }}/common/images/cloud_enc.png) | ![Sys-specific]({{ site.baseurl }}/common/images/cloud_env.png) | ![Sensitive]({{ site.baseurl }}/common/images/cloud_sens.png) |
| Secret Key | `payment_us/cybersource/secret_key` | ![EE-only]({{ site.baseurl }}/common/images/cloud_ee.png) | ![Encrypted]({{ site.baseurl }}/common/images/cloud_enc.png) | ![Sys-specific]({{ site.baseurl }}/common/images/cloud_env.png) | ![Sensitive]({{ site.baseurl }}/common/images/cloud_sens.png) |
| Test Mode | `payment_us/cybersource/sandbox_flag` | ![EE-only]({{ site.baseurl }}/common/images/cloud_ee.png) | | ![Sys-specific]({{ site.baseurl }}/common/images/cloud_env.png) |
| Test Mode | `payment_us/worldpay/sandbox_flag` | ![EE-only]({{ site.baseurl }}/common/images/cloud_ee.png) | | ![Sys-specific]({{ site.baseurl }}/common/images/cloud_env.png) |
| Sandbox Mode | `payment_us/eway/sandbox_flag` | ![EE-only]({{ site.baseurl }}/common/images/cloud_ee.png) | | ![Sys-specific]({{ site.baseurl }}/common/images/cloud_env.png) |
| Live API Key | `payment_us/eway/live_api_key` | ![EE-only]({{ site.baseurl }}/common/images/cloud_ee.png) | ![Encrypted]({{ site.baseurl }}/common/images/cloud_enc.png) | ![Sys-specific]({{ site.baseurl }}/common/images/cloud_env.png) | ![Sensitive]({{ site.baseurl }}/common/images/cloud_sens.png) |
| Live API Password | `payment_us/eway/live_api_password` | ![EE-only]({{ site.baseurl }}/common/images/cloud_ee.png) | ![Encrypted]({{ site.baseurl }}/common/images/cloud_enc.png) | ![Sys-specific]({{ site.baseurl }}/common/images/cloud_env.png) | ![Sensitive]({{ site.baseurl }}/common/images/cloud_sens.png) |
| Live Client-side Encryption Key | `payment_us/eway/live_encryption_key` | ![EE-only]({{ site.baseurl }}/common/images/cloud_ee.png) | ![Encrypted]({{ site.baseurl }}/common/images/cloud_enc.png) | ![Sys-specific]({{ site.baseurl }}/common/images/cloud_env.png) | ![Sensitive]({{ site.baseurl }}/common/images/cloud_sens.png) |
| Sandbox API Key | `payment_us/eway/sandbox_api_key` | ![EE-only]({{ site.baseurl }}/common/images/cloud_ee.png) | ![Encrypted]({{ site.baseurl }}/common/images/cloud_enc.png) | ![Sys-specific]({{ site.baseurl }}/common/images/cloud_env.png) | ![Sensitive]({{ site.baseurl }}/common/images/cloud_sens.png) |
| Sandbox API Password | `payment_us/eway/sandbox_api_password` | ![EE-only]({{ site.baseurl }}/common/images/cloud_ee.png) | ![Encrypted]({{ site.baseurl }}/common/images/cloud_enc.png) | ![Sys-specific]({{ site.baseurl }}/common/images/cloud_env.png) | ![Sensitive]({{ site.baseurl }}/common/images/cloud_sens.png) |
| Sandbox Client-side Encryption Key | `payment_us/eway/sandbox_encryption_key` | ![EE-only]({{ site.baseurl }}/common/images/cloud_ee.png) | ![Encrypted]({{ site.baseurl }}/common/images/cloud_enc.png) | ![Sys-specific]({{ site.baseurl }}/common/images/cloud_env.png) |
| Test Mode | `payment_gb/cybersource/sandbox_flag` | ![EE-only]({{ site.baseurl }}/common/images/cloud_ee.png) | | ![Sys-specific]({{ site.baseurl }}/common/images/cloud_env.png) |
| Test Mode | `payment_gb/authorizenet_directpost/test` | <!-- ![Not EE-only]({{ site.baseurl }}/common/images/red-x.png) --> | | ![Sys-specific]({{ site.baseurl }}/common/images/cloud_env.png) |
| Gateway URL | `payment_gb/authorizenet_directpost/cgi_url` | <!-- ![Not EE-only]({{ site.baseurl }}/common/images/red-x.png) --> | | ![Sys-specific]({{ site.baseurl }}/common/images/cloud_env.png) | ![Sensitive]({{ site.baseurl }}/common/images/cloud_sens.png) |
| Transaction Details URL | `payment_gb/authorizenet_directpost/cgi_url_td` | <!-- ![Not EE-only]({{ site.baseurl }}/common/images/red-x.png) --> | | ![Sys-specific]({{ site.baseurl }}/common/images/cloud_env.png) | ![Sensitive]({{ site.baseurl }}/common/images/cloud_sens.png) |
| Test Mode | `payment_gb/worldpay/sandbox_flag` | ![EE-only]({{ site.baseurl }}/common/images/cloud_ee.png) | | ![Sys-specific]({{ site.baseurl }}/common/images/cloud_env.png) |
| Sandbox Mode | `payment_gb/eway/sandbox_flag` | ![EE-only]({{ site.baseurl }}/common/images/cloud_ee.png) | | ![Sys-specific]({{ site.baseurl }}/common/images/cloud_env.png) |
| Live API Key | `payment_gb/eway/live_api_key` | ![EE-only]({{ site.baseurl }}/common/images/cloud_ee.png) | ![Encrypted]({{ site.baseurl }}/common/images/cloud_enc.png) | ![Sys-specific]({{ site.baseurl }}/common/images/cloud_env.png) | ![Sensitive]({{ site.baseurl }}/common/images/cloud_sens.png) |
| Live API Password | `payment_gb/eway/live_api_password` | ![EE-only]({{ site.baseurl }}/common/images/cloud_ee.png) | ![Encrypted]({{ site.baseurl }}/common/images/cloud_enc.png) | ![Sys-specific]({{ site.baseurl }}/common/images/cloud_env.png) | ![Sensitive]({{ site.baseurl }}/common/images/cloud_sens.png) |
| Live Client-side Encryption Key | `payment_gb/eway/live_encryption_key` | ![EE-only]({{ site.baseurl }}/common/images/cloud_ee.png) | ![Encrypted]({{ site.baseurl }}/common/images/cloud_enc.png) | ![Sys-specific]({{ site.baseurl }}/common/images/cloud_env.png) | ![Sensitive]({{ site.baseurl }}/common/images/cloud_sens.png) |
| Sandbox API Key | `payment_gb/eway/sandbox_api_key` | ![EE-only]({{ site.baseurl }}/common/images/cloud_ee.png) | ![Encrypted]({{ site.baseurl }}/common/images/cloud_enc.png) | ![Sys-specific]({{ site.baseurl }}/common/images/cloud_env.png) | ![Sensitive]({{ site.baseurl }}/common/images/cloud_sens.png) |
| Sandbox API Password | `payment_gb/eway/sandbox_api_password` | ![EE-only]({{ site.baseurl }}/common/images/cloud_ee.png) | ![Encrypted]({{ site.baseurl }}/common/images/cloud_enc.png) | ![Sys-specific]({{ site.baseurl }}/common/images/cloud_env.png) | ![Sensitive]({{ site.baseurl }}/common/images/cloud_sens.png) |
| Sandbox Client-side Encryption Key | `payment_gb/eway/sandbox_encryption_key` | ![EE-only]({{ site.baseurl }}/common/images/cloud_ee.png) | ![Encrypted]({{ site.baseurl }}/common/images/cloud_enc.png) | ![Sys-specific]({{ site.baseurl }}/common/images/cloud_env.png) | ![Sensitive]({{ site.baseurl }}/common/images/cloud_sens.png) |
| Transaction Key | `payment_de/cybersource/transaction_key` | ![EE-only]({{ site.baseurl }}/common/images/cloud_ee.png) | ![Encrypted]({{ site.baseurl }}/common/images/cloud_enc.png) | ![Sys-specific]({{ site.baseurl }}/common/images/cloud_env.png) | ![Sensitive]({{ site.baseurl }}/common/images/cloud_sens.png) |
| Access Key | `payment_de/cybersource/access_key` | ![EE-only]({{ site.baseurl }}/common/images/cloud_ee.png) | ![Encrypted]({{ site.baseurl }}/common/images/cloud_enc.png) | ![Sys-specific]({{ site.baseurl }}/common/images/cloud_env.png) | ![Sensitive]({{ site.baseurl }}/common/images/cloud_sens.png) |
| Secret Key | `payment_de/cybersource/secret_key` | ![EE-only]({{ site.baseurl }}/common/images/cloud_ee.png) | ![Encrypted]({{ site.baseurl }}/common/images/cloud_enc.png) | ![Sys-specific]({{ site.baseurl }}/common/images/cloud_env.png) | ![Sensitive]({{ site.baseurl }}/common/images/cloud_sens.png) |
| Test Mode | `payment_de/cybersource/sandbox_flag` | ![EE-only]({{ site.baseurl }}/common/images/cloud_ee.png) | | ![Sys-specific]({{ site.baseurl }}/common/images/cloud_env.png) |
| Transaction Key | `payment_de/authorizenet_directpost/trans_key` | <!-- ![Not EE-only]({{ site.baseurl }}/common/images/red-x.png) --> | ![Encrypted]({{ site.baseurl }}/common/images/cloud_enc.png) | ![Sys-specific]({{ site.baseurl }}/common/images/cloud_env.png) | ![Sensitive]({{ site.baseurl }}/common/images/cloud_sens.png) |
| Test Mode | `payment_de/authorizenet_directpost/test` | <!-- ![Not EE-only]({{ site.baseurl }}/common/images/red-x.png) --> | | ![Sys-specific]({{ site.baseurl }}/common/images/cloud_env.png) |
| Gateway URL | `payment_de/authorizenet_directpost/cgi_url` | <!-- ![Not EE-only]({{ site.baseurl }}/common/images/red-x.png) --> | | ![Sys-specific]({{ site.baseurl }}/common/images/cloud_env.png) | ![Sensitive]({{ site.baseurl }}/common/images/cloud_sens.png) |
| Transaction Details URL | `payment_de/authorizenet_directpost/cgi_url_td` | <!-- ![Not EE-only]({{ site.baseurl }}/common/images/red-x.png) --> | | ![Sys-specific]({{ site.baseurl }}/common/images/cloud_env.png) | ![Sensitive]({{ site.baseurl }}/common/images/cloud_sens.png) |
| Payment Response Password | `payment_de/worldpay/response_password` | ![EE-only]({{ site.baseurl }}/common/images/cloud_ee.png) | | ![Sys-specific]({{ site.baseurl }}/common/images/cloud_env.png) | ![Sensitive]({{ site.baseurl }}/common/images/cloud_sens.png) |
| Remote Admin Authorisation Password | `payment_de/worldpay/auth_password` | ![EE-only]({{ site.baseurl }}/common/images/cloud_ee.png) | | ![Sys-specific]({{ site.baseurl }}/common/images/cloud_env.png) | ![Sensitive]({{ site.baseurl }}/common/images/cloud_sens.png) |
| Debug | `payment_de/worldpay/debug` | ![EE-only]({{ site.baseurl }}/common/images/cloud_ee.png) | | ![Sys-specific]({{ site.baseurl }}/common/images/cloud_env.png) |
| Sandbox Mode | `payment_de/eway/sandbox_flag` | ![EE-only]({{ site.baseurl }}/common/images/cloud_ee.png) | | ![Sys-specific]({{ site.baseurl }}/common/images/cloud_env.png) |
| Live API Key | `payment_de/eway/live_api_key` | ![EE-only]({{ site.baseurl }}/common/images/cloud_ee.png) | ![Encrypted]({{ site.baseurl }}/common/images/cloud_enc.png) | ![Sys-specific]({{ site.baseurl }}/common/images/cloud_env.png) | ![Sensitive]({{ site.baseurl }}/common/images/cloud_sens.png) |
| Live API Password | `payment_de/eway/live_api_password` | ![EE-only]({{ site.baseurl }}/common/images/cloud_ee.png) | ![Encrypted]({{ site.baseurl }}/common/images/cloud_enc.png) | ![Sys-specific]({{ site.baseurl }}/common/images/cloud_env.png) | ![Sensitive]({{ site.baseurl }}/common/images/cloud_sens.png) |
| Live Client-side Encryption Key | `payment_de/eway/live_encryption_key` | ![EE-only]({{ site.baseurl }}/common/images/cloud_ee.png) | ![Encrypted]({{ site.baseurl }}/common/images/cloud_enc.png) | ![Sys-specific]({{ site.baseurl }}/common/images/cloud_env.png) | ![Sensitive]({{ site.baseurl }}/common/images/cloud_sens.png) |
| Sandbox API Key | `payment_de/eway/sandbox_api_key` | ![EE-only]({{ site.baseurl }}/common/images/cloud_ee.png) | ![Encrypted]({{ site.baseurl }}/common/images/cloud_enc.png) | ![Sys-specific]({{ site.baseurl }}/common/images/cloud_env.png) | ![Sensitive]({{ site.baseurl }}/common/images/cloud_sens.png) |
| Sandbox API Password | `payment_de/eway/sandbox_api_password` | ![EE-only]({{ site.baseurl }}/common/images/cloud_ee.png) | ![Encrypted]({{ site.baseurl }}/common/images/cloud_enc.png) | ![Sys-specific]({{ site.baseurl }}/common/images/cloud_env.png) | ![Sensitive]({{ site.baseurl }}/common/images/cloud_sens.png) |
| Sandbox Client-side Encryption Key | `payment_de/eway/sandbox_encryption_key` | ![EE-only]({{ site.baseurl }}/common/images/cloud_ee.png) | ![Encrypted]({{ site.baseurl }}/common/images/cloud_enc.png) | ![Sys-specific]({{ site.baseurl }}/common/images/cloud_env.png) | ![Sensitive]({{ site.baseurl }}/common/images/cloud_sens.png) |
| Transaction Key | `payment_other/authorizenet_directpost/trans_key` | <!-- ![Not EE-only]({{ site.baseurl }}/common/images/red-x.png) --> | ![Encrypted]({{ site.baseurl }}/common/images/cloud_enc.png) | ![Sys-specific]({{ site.baseurl }}/common/images/cloud_env.png) | ![Sensitive]({{ site.baseurl }}/common/images/cloud_sens.png) |
| Test Mode | `payment_other/authorizenet_directpost/test` | <!-- ![Not EE-only]({{ site.baseurl }}/common/images/red-x.png) --> | | ![Sys-specific]({{ site.baseurl }}/common/images/cloud_env.png) | ![Sensitive]({{ site.baseurl }}/common/images/cloud_sens.png) |
| Gateway URL | `payment_other/authorizenet_directpost/cgi_url` | <!-- ![Not EE-only]({{ site.baseurl }}/common/images/red-x.png) --> | | ![Sys-specific]({{ site.baseurl }}/common/images/cloud_env.png) | ![Sensitive]({{ site.baseurl }}/common/images/cloud_sens.png) |
| Transaction Details URL | `payment_other/authorizenet_directpost/cgi_url_td` | <!-- ![Not EE-only]({{ site.baseurl }}/common/images/red-x.png) --> | | ![Sys-specific]({{ site.baseurl }}/common/images/cloud_env.png) |
| Transaction Key | `payment_other/cybersource/transaction_key` | ![EE-only]({{ site.baseurl }}/common/images/cloud_ee.png) | ![Encrypted]({{ site.baseurl }}/common/images/cloud_enc.png) | ![Sys-specific]({{ site.baseurl }}/common/images/cloud_env.png) | ![Sensitive]({{ site.baseurl }}/common/images/cloud_sens.png) |
| Access Key | `payment_other/cybersource/access_key` | ![EE-only]({{ site.baseurl }}/common/images/cloud_ee.png) | ![Encrypted]({{ site.baseurl }}/common/images/cloud_enc.png) | ![Sys-specific]({{ site.baseurl }}/common/images/cloud_env.png) | ![Sensitive]({{ site.baseurl }}/common/images/cloud_sens.png) |
| Secret Key | `payment_other/cybersource/secret_key` | ![EE-only]({{ site.baseurl }}/common/images/cloud_ee.png) | ![Encrypted]({{ site.baseurl }}/common/images/cloud_enc.png) | ![Sys-specific]({{ site.baseurl }}/common/images/cloud_env.png) | ![Sensitive]({{ site.baseurl }}/common/images/cloud_sens.png) |
| New Order Status | `payment_other/cybersource/order_status` | ![EE-only]({{ site.baseurl }}/common/images/cloud_ee.png) | | ![Sys-specific]({{ site.baseurl }}/common/images/cloud_env.png) |
| Test Mode | `payment_other/cybersource/sandbox_flag` | ![EE-only]({{ site.baseurl }}/common/images/cloud_ee.png) | | ![Sys-specific]({{ site.baseurl }}/common/images/cloud_env.png) |
| Payment Response Password | `payment_other/worldpay/response_password` | ![EE-only]({{ site.baseurl }}/common/images/cloud_ee.png) | | ![Sys-specific]({{ site.baseurl }}/common/images/cloud_env.png) | ![Sensitive]({{ site.baseurl }}/common/images/cloud_sens.png) |
| Remote Admin Authorisation Password | `payment_other/worldpay/auth_password` | ![EE-only]({{ site.baseurl }}/common/images/cloud_ee.png) | | ![Sys-specific]({{ site.baseurl }}/common/images/cloud_env.png) | ![Sensitive]({{ site.baseurl }}/common/images/cloud_sens.png) |
| Test Mode | `payment_other/worldpay/sandbox_flag` | ![EE-only]({{ site.baseurl }}/common/images/cloud_ee.png) | | ![Sys-specific]({{ site.baseurl }}/common/images/cloud_env.png) |
| Sandbox Mode | `payment_other/eway/sandbox_flag` | ![EE-only]({{ site.baseurl }}/common/images/cloud_ee.png) | | ![Sys-specific]({{ site.baseurl }}/common/images/cloud_env.png) |
| Live API Key | `payment_other/eway/live_api_key` | ![EE-only]({{ site.baseurl }}/common/images/cloud_ee.png) | ![Encrypted]({{ site.baseurl }}/common/images/cloud_enc.png) | ![Sys-specific]({{ site.baseurl }}/common/images/cloud_env.png) | ![Sensitive]({{ site.baseurl }}/common/images/cloud_sens.png) |
| Live API Password | `payment_other/eway/live_api_password` | ![EE-only]({{ site.baseurl }}/common/images/cloud_ee.png) | ![Encrypted]({{ site.baseurl }}/common/images/cloud_enc.png) | ![Sys-specific]({{ site.baseurl }}/common/images/cloud_env.png) | ![Sensitive]({{ site.baseurl }}/common/images/cloud_sens.png) |
| Live Client-side Encryption Key | `payment_other/eway/live_encryption_key` | ![EE-only]({{ site.baseurl }}/common/images/cloud_ee.png) | ![Encrypted]({{ site.baseurl }}/common/images/cloud_enc.png) | ![Sys-specific]({{ site.baseurl }}/common/images/cloud_env.png) | ![Sensitive]({{ site.baseurl }}/common/images/cloud_sens.png) |
| Sandbox API Key | `payment_other/eway/sandbox_api_key` | ![EE-only]({{ site.baseurl }}/common/images/cloud_ee.png) | ![Encrypted]({{ site.baseurl }}/common/images/cloud_enc.png) | ![Sys-specific]({{ site.baseurl }}/common/images/cloud_env.png) | ![Sensitive]({{ site.baseurl }}/common/images/cloud_sens.png) |
| Sandbox API Password | `payment_other/eway/sandbox_api_password` | ![EE-only]({{ site.baseurl }}/common/images/cloud_ee.png) | ![Encrypted]({{ site.baseurl }}/common/images/cloud_enc.png) | ![Sys-specific]({{ site.baseurl }}/common/images/cloud_env.png) | ![Sensitive]({{ site.baseurl }}/common/images/cloud_sens.png) |
| Sandbox Client-side Encryption Key | `payment_other/eway/sandbox_encryption_key` | ![EE-only]({{ site.baseurl }}/common/images/cloud_ee.png) | ![Encrypted]({{ site.baseurl }}/common/images/cloud_enc.png) | ![Sys-specific]({{ site.baseurl }}/common/images/cloud_env.png) | ![Sensitive]({{ site.baseurl }}/common/images/cloud_sens.png) |
| Transaction Key | `payment_ca/authorizenet_directpost/trans_key` | <!-- ![Not EE-only]({{ site.baseurl }}/common/images/red-x.png) --> | ![Encrypted]({{ site.baseurl }}/common/images/cloud_enc.png) | ![Sys-specific]({{ site.baseurl }}/common/images/cloud_env.png) | ![Sensitive]({{ site.baseurl }}/common/images/cloud_sens.png) |
| Test Mode | `payment_ca/authorizenet_directpost/test` | <!-- ![Not EE-only]({{ site.baseurl }}/common/images/red-x.png) --> | | ![Sys-specific]({{ site.baseurl }}/common/images/cloud_env.png) |
| Gateway URL | `payment_ca/authorizenet_directpost/cgi_url` | <!-- ![Not EE-only]({{ site.baseurl }}/common/images/red-x.png) --> | | ![Sys-specific]({{ site.baseurl }}/common/images/cloud_env.png) | ![Sensitive]({{ site.baseurl }}/common/images/cloud_sens.png) |
| Transaction Details URL | `payment_ca/authorizenet_directpost/cgi_url_td` | <!-- ![Not EE-only]({{ site.baseurl }}/common/images/red-x.png) --> | | ![Sys-specific]({{ site.baseurl }}/common/images/cloud_env.png) | ![Sensitive]({{ site.baseurl }}/common/images/cloud_sens.png) |
| Transaction Key | `payment_ca/cybersource/transaction_key` | ![EE-only]({{ site.baseurl }}/common/images/cloud_ee.png) | ![Encrypted]({{ site.baseurl }}/common/images/cloud_enc.png) |  ![Sys-specific]({{ site.baseurl }}/common/images/cloud_env.png) | ![Sensitive]({{ site.baseurl }}/common/images/cloud_sens.png) |
| Access Key | `payment_ca/cybersource/access_key` | ![EE-only]({{ site.baseurl }}/common/images/cloud_ee.png) | ![Encrypted]({{ site.baseurl }}/common/images/cloud_enc.png) | ![Sys-specific]({{ site.baseurl }}/common/images/cloud_env.png) | ![Sensitive]({{ site.baseurl }}/common/images/cloud_sens.png) |
| Secret Key | `payment_ca/cybersource/secret_key` | ![EE-only]({{ site.baseurl }}/common/images/cloud_ee.png) | ![Encrypted]({{ site.baseurl }}/common/images/cloud_enc.png) | ![Sys-specific]({{ site.baseurl }}/common/images/cloud_env.png) | ![Sensitive]({{ site.baseurl }}/common/images/cloud_sens.png) |
| New Order Status | `payment_ca/cybersource/order_status` | ![EE-only]({{ site.baseurl }}/common/images/cloud_ee.png) |
| Test Mode | `payment_ca/cybersource/sandbox_flag` | ![EE-only]({{ site.baseurl }}/common/images/cloud_ee.png) | | ![Sys-specific]({{ site.baseurl }}/common/images/cloud_env.png) |
| Payment Response Password | `payment_ca/worldpay/response_password` | ![EE-only]({{ site.baseurl }}/common/images/cloud_ee.png) | | ![Sys-specific]({{ site.baseurl }}/common/images/cloud_env.png) |
| Remote Admin Authorisation Password | `payment_ca/worldpay/auth_password` | ![EE-only]({{ site.baseurl }}/common/images/cloud_ee.png) | | ![Sys-specific]({{ site.baseurl }}/common/images/cloud_env.png) | ![Sensitive]({{ site.baseurl }}/common/images/cloud_sens.png) |
| Test Mode | `payment_ca/worldpay/sandbox_flag` | ![EE-only]({{ site.baseurl }}/common/images/cloud_ee.png) | | ![Sys-specific]({{ site.baseurl }}/common/images/cloud_env.png) |
| Sandbox Mode | `payment_ca/eway/sandbox_flag` | ![EE-only]({{ site.baseurl }}/common/images/cloud_ee.png) | | ![Sys-specific]({{ site.baseurl }}/common/images/cloud_env.png) |
| Live API Key | `payment_ca/eway/live_api_key` | ![EE-only]({{ site.baseurl }}/common/images/cloud_ee.png) | ![Encrypted]({{ site.baseurl }}/common/images/cloud_enc.png) | ![Sys-specific]({{ site.baseurl }}/common/images/cloud_env.png) | ![Sensitive]({{ site.baseurl }}/common/images/cloud_sens.png) |
| Live API Password | `payment_ca/eway/live_api_password` | ![EE-only]({{ site.baseurl }}/common/images/cloud_ee.png) | ![Encrypted]({{ site.baseurl }}/common/images/cloud_enc.png) | ![Sys-specific]({{ site.baseurl }}/common/images/cloud_env.png) | ![Sensitive]({{ site.baseurl }}/common/images/cloud_sens.png) |
| Live Client-side Encryption Key | `payment_ca/eway/live_encryption_key` | ![EE-only]({{ site.baseurl }}/common/images/cloud_ee.png) | ![Encrypted]({{ site.baseurl }}/common/images/cloud_enc.png) | ![Sys-specific]({{ site.baseurl }}/common/images/cloud_env.png) | ![Sensitive]({{ site.baseurl }}/common/images/cloud_sens.png) |
| Sandbox API Key | `payment_ca/eway/sandbox_api_key` | ![EE-only]({{ site.baseurl }}/common/images/cloud_ee.png) | ![Encrypted]({{ site.baseurl }}/common/images/cloud_enc.png) | |  ![Sensitive]({{ site.baseurl }}/common/images/cloud_sens.png) |
| Sandbox API Password | `payment_ca/eway/sandbox_api_password` | ![EE-only]({{ site.baseurl }}/common/images/cloud_ee.png) | ![Encrypted]({{ site.baseurl }}/common/images/cloud_enc.png) | ![Sys-specific]({{ site.baseurl }}/common/images/cloud_env.png) | ![Sensitive]({{ site.baseurl }}/common/images/cloud_sens.png) |
| Sandbox Client-side Encryption Key | `payment_ca/eway/sandbox_encryption_key` | ![EE-only]({{ site.baseurl }}/common/images/cloud_ee.png) | ![Encrypted]({{ site.baseurl }}/common/images/cloud_enc.png) | ![Sys-specific]({{ site.baseurl }}/common/images/cloud_env.png) | ![Sensitive]({{ site.baseurl }}/common/images/cloud_sens.png) |
| Transaction Key | `payment_hk/authorizenet_directpost/trans_key` | <!-- ![Not EE-only]({{ site.baseurl }}/common/images/red-x.png) --> | ![Encrypted]({{ site.baseurl }}/common/images/cloud_enc.png) | ![Sys-specific]({{ site.baseurl }}/common/images/cloud_env.png) | ![Sensitive]({{ site.baseurl }}/common/images/cloud_sens.png) |
| Test Mode | `payment_hk/authorizenet_directpost/test` | <!-- ![Not EE-only]({{ site.baseurl }}/common/images/red-x.png) --> | | ![Sys-specific]({{ site.baseurl }}/common/images/cloud_env.png) |
| Gateway URL | `payment_hk/authorizenet_directpost/cgi_url` | <!-- ![Not EE-only]({{ site.baseurl }}/common/images/red-x.png) --> | | | ![Sensitive]({{ site.baseurl }}/common/images/cloud_sens.png) |
| Transaction Details URL | `payment_hk/authorizenet_directpost/cgi_url_td` | <!-- ![Not EE-only]({{ site.baseurl }}/common/images/red-x.png) --> | | ![Sys-specific]({{ site.baseurl }}/common/images/cloud_env.png) | ![Sensitive]({{ site.baseurl }}/common/images/cloud_sens.png) |
| Transaction Key | `payment_hk/cybersource/transaction_key` | ![EE-only]({{ site.baseurl }}/common/images/cloud_ee.png) | ![Encrypted]({{ site.baseurl }}/common/images/cloud_enc.png) | ![Sys-specific]({{ site.baseurl }}/common/images/cloud_env.png) | ![Sensitive]({{ site.baseurl }}/common/images/cloud_sens.png) |
| Access Key | `payment_hk/cybersource/access_key` | ![EE-only]({{ site.baseurl }}/common/images/cloud_ee.png) | ![Encrypted]({{ site.baseurl }}/common/images/cloud_enc.png) | ![Sys-specific]({{ site.baseurl }}/common/images/cloud_env.png) | ![Sensitive]({{ site.baseurl }}/common/images/cloud_sens.png) |
| Secret Key | `payment_hk/cybersource/secret_key` | ![EE-only]({{ site.baseurl }}/common/images/cloud_ee.png) | ![Encrypted]({{ site.baseurl }}/common/images/cloud_enc.png) | ![Sys-specific]({{ site.baseurl }}/common/images/cloud_env.png) | ![Sensitive]({{ site.baseurl }}/common/images/cloud_sens.png) |
| Test Mode | `payment_hk/cybersource/sandbox_flag` | ![EE-only]({{ site.baseurl }}/common/images/cloud_ee.png) | | ![Sys-specific]({{ site.baseurl }}/common/images/cloud_env.png) | ![Sensitive]({{ site.baseurl }}/common/images/cloud_sens.png) |
| Payment Response Password | `payment_hk/worldpay/response_password` | ![EE-only]({{ site.baseurl }}/common/images/cloud_ee.png) | | ![Sys-specific]({{ site.baseurl }}/common/images/cloud_env.png) | ![Sensitive]({{ site.baseurl }}/common/images/cloud_sens.png) |
| Remote Admin Authorisation Password | `payment_hk/worldpay/auth_password` | ![EE-only]({{ site.baseurl }}/common/images/cloud_ee.png) | | ![Sys-specific]({{ site.baseurl }}/common/images/cloud_env.png) | ![Sensitive]({{ site.baseurl }}/common/images/cloud_sens.png) |
| Test Mode | `payment_hk/worldpay/sandbox_flag` | ![EE-only]({{ site.baseurl }}/common/images/cloud_ee.png) | | ![Sys-specific]({{ site.baseurl }}/common/images/cloud_env.png) | ![Sensitive]({{ site.baseurl }}/common/images/cloud_sens.png) |
| Live API Key | `payment_hk/eway/live_api_key` | ![EE-only]({{ site.baseurl }}/common/images/cloud_ee.png) | ![Encrypted]({{ site.baseurl }}/common/images/cloud_enc.png) | | ![Sensitive]({{ site.baseurl }}/common/images/cloud_sens.png) |
| Live API Password | `payment_hk/eway/live_api_password` | ![EE-only]({{ site.baseurl }}/common/images/cloud_ee.png) | ![Encrypted]({{ site.baseurl }}/common/images/cloud_enc.png) | ![Sys-specific]({{ site.baseurl }}/common/images/cloud_env.png) | ![Sensitive]({{ site.baseurl }}/common/images/cloud_sens.png) |
| Live Client-side Encryption Key | `payment_hk/eway/live_encryption_key` | ![EE-only]({{ site.baseurl }}/common/images/cloud_ee.png) | ![Encrypted]({{ site.baseurl }}/common/images/cloud_enc.png) | ![Sys-specific]({{ site.baseurl }}/common/images/cloud_env.png) | ![Sensitive]({{ site.baseurl }}/common/images/cloud_sens.png) |
| Sandbox API Key | `payment_hk/eway/sandbox_api_key` | ![EE-only]({{ site.baseurl }}/common/images/cloud_ee.png) | ![Encrypted]({{ site.baseurl }}/common/images/cloud_enc.png) | ![Sys-specific]({{ site.baseurl }}/common/images/cloud_env.png) | ![Sensitive]({{ site.baseurl }}/common/images/cloud_sens.png) |
| Sandbox API Password | `payment_hk/eway/sandbox_api_password` | ![EE-only]({{ site.baseurl }}/common/images/cloud_ee.png) | ![Encrypted]({{ site.baseurl }}/common/images/cloud_enc.png) | ![Sys-specific]({{ site.baseurl }}/common/images/cloud_env.png) | ![Sensitive]({{ site.baseurl }}/common/images/cloud_sens.png) |
| Sandbox Client-side Encryption Key | `payment_hk/eway/sandbox_encryption_key` | ![EE-only]({{ site.baseurl }}/common/images/cloud_ee.png) | ![Encrypted]({{ site.baseurl }}/common/images/cloud_enc.png) | ![Sys-specific]({{ site.baseurl }}/common/images/cloud_env.png) | ![Sensitive]({{ site.baseurl }}/common/images/cloud_sens.png) |
| Transaction Key | `payment_jp/authorizenet_directpost/trans_key` | <!-- ![Not EE-only]({{ site.baseurl }}/common/images/red-x.png) --> | ![Encrypted]({{ site.baseurl }}/common/images/cloud_enc.png) | ![Sys-specific]({{ site.baseurl }}/common/images/cloud_env.png) | ![Sensitive]({{ site.baseurl }}/common/images/cloud_sens.png) |
| Test Mode | `payment_jp/authorizenet_directpost/test` | <!-- ![Not EE-only]({{ site.baseurl }}/common/images/red-x.png) --> | | ![Sys-specific]({{ site.baseurl }}/common/images/cloud_env.png) |
| Gateway URL | `payment_jp/authorizenet_directpost/cgi_url` | <!-- ![Not EE-only]({{ site.baseurl }}/common/images/red-x.png) --> | | ![Sys-specific]({{ site.baseurl }}/common/images/cloud_env.png) | ![Sensitive]({{ site.baseurl }}/common/images/cloud_sens.png) |
| Transaction Details URL | `payment_jp/authorizenet_directpost/cgi_url_td` | <!-- ![Not EE-only]({{ site.baseurl }}/common/images/red-x.png) --> | | ![Sys-specific]({{ site.baseurl }}/common/images/cloud_env.png) | ![Sensitive]({{ site.baseurl }}/common/images/cloud_sens.png) |
| Transaction Key | `payment_jp/cybersource/transaction_key` | ![EE-only]({{ site.baseurl }}/common/images/cloud_ee.png) | ![Encrypted]({{ site.baseurl }}/common/images/cloud_enc.png) | ![Sys-specific]({{ site.baseurl }}/common/images/cloud_env.png) | ![Sensitive]({{ site.baseurl }}/common/images/cloud_sens.png) |
| Access Key | `payment_jp/cybersource/access_key` | ![EE-only]({{ site.baseurl }}/common/images/cloud_ee.png) | ![Encrypted]({{ site.baseurl }}/common/images/cloud_enc.png) | ![Sys-specific]({{ site.baseurl }}/common/images/cloud_env.png) | ![Sensitive]({{ site.baseurl }}/common/images/cloud_sens.png) |
| Secret Key | `payment_jp/cybersource/secret_key` | ![EE-only]({{ site.baseurl }}/common/images/cloud_ee.png) | ![Encrypted]({{ site.baseurl }}/common/images/cloud_enc.png) | ![Sys-specific]({{ site.baseurl }}/common/images/cloud_env.png) | ![Sensitive]({{ site.baseurl }}/common/images/cloud_sens.png) |
| New Order Status | `payment_jp/cybersource/order_status` | ![EE-only]({{ site.baseurl }}/common/images/cloud_ee.png) | | ![Sys-specific]({{ site.baseurl }}/common/images/cloud_env.png) |
| Test Mode | `payment_jp/cybersource/sandbox_flag` | ![EE-only]({{ site.baseurl }}/common/images/cloud_ee.png) | | ![Sys-specific]({{ site.baseurl }}/common/images/cloud_env.png) |
| Payment Response Password | `payment_jp/worldpay/response_password` | ![EE-only]({{ site.baseurl }}/common/images/cloud_ee.png) | | ![Sys-specific]({{ site.baseurl }}/common/images/cloud_env.png) | ![Sensitive]({{ site.baseurl }}/common/images/cloud_sens.png) |
| Remote Admin Authorisation Password | `payment_jp/worldpay/auth_password` | ![EE-only]({{ site.baseurl }}/common/images/cloud_ee.png) | | ![Sys-specific]({{ site.baseurl }}/common/images/cloud_env.png) | ![Sensitive]({{ site.baseurl }}/common/images/cloud_sens.png) |
| Test Mode | `payment_jp/worldpay/sandbox_flag` | ![EE-only]({{ site.baseurl }}/common/images/cloud_ee.png) | | ![Sys-specific]({{ site.baseurl }}/common/images/cloud_env.png) |
| Sandbox Mode | `payment_jp/eway/sandbox_flag` | ![EE-only]({{ site.baseurl }}/common/images/cloud_ee.png) | | ![Sys-specific]({{ site.baseurl }}/common/images/cloud_env.png) |
| Live API Key | `payment_jp/eway/live_api_key` | ![EE-only]({{ site.baseurl }}/common/images/cloud_ee.png) | ![Encrypted]({{ site.baseurl }}/common/images/cloud_enc.png) | ![Sys-specific]({{ site.baseurl }}/common/images/cloud_env.png) | ![Sensitive]({{ site.baseurl }}/common/images/cloud_sens.png) |
| Live API Password | `payment_jp/eway/live_api_password` | ![EE-only]({{ site.baseurl }}/common/images/cloud_ee.png) | ![Encrypted]({{ site.baseurl }}/common/images/cloud_enc.png) | ![Sys-specific]({{ site.baseurl }}/common/images/cloud_env.png) | ![Sensitive]({{ site.baseurl }}/common/images/cloud_sens.png) |
| Live Client-side Encryption Key | `payment_jp/eway/live_encryption_key` | ![EE-only]({{ site.baseurl }}/common/images/cloud_ee.png) | ![Encrypted]({{ site.baseurl }}/common/images/cloud_enc.png) | ![Sys-specific]({{ site.baseurl }}/common/images/cloud_env.png) | ![Sensitive]({{ site.baseurl }}/common/images/cloud_sens.png) |
| Sandbox API Key | `payment_jp/eway/sandbox_api_key` | ![EE-only]({{ site.baseurl }}/common/images/cloud_ee.png) | ![Encrypted]({{ site.baseurl }}/common/images/cloud_enc.png) | ![Sys-specific]({{ site.baseurl }}/common/images/cloud_env.png) | ![Sensitive]({{ site.baseurl }}/common/images/cloud_sens.png) |
| Sandbox API Password | `payment_jp/eway/sandbox_api_password` | ![EE-only]({{ site.baseurl }}/common/images/cloud_ee.png) | ![Encrypted]({{ site.baseurl }}/common/images/cloud_enc.png) | ![Sys-specific]({{ site.baseurl }}/common/images/cloud_env.png) | ![Sensitive]({{ site.baseurl }}/common/images/cloud_sens.png) |
| Sandbox Client-side Encryption Key | `payment_jp/eway/sandbox_encryption_key` | ![EE-only]({{ site.baseurl }}/common/images/cloud_ee.png) | ![Encrypted]({{ site.baseurl }}/common/images/cloud_enc.png) | ![Sys-specific]({{ site.baseurl }}/common/images/cloud_env.png) | ![Sensitive]({{ site.baseurl }}/common/images/cloud_sens.png) |
| Transaction Key | `payment_fr/authorizenet_directpost/trans_key` | <!-- ![Not EE-only]({{ site.baseurl }}/common/images/red-x.png) --> | ![Encrypted]({{ site.baseurl }}/common/images/cloud_enc.png) | ![Sys-specific]({{ site.baseurl }}/common/images/cloud_env.png) | ![Sensitive]({{ site.baseurl }}/common/images/cloud_sens.png) |
| Test Mode | `payment_fr/authorizenet_directpost/test` | <!-- ![Not EE-only]({{ site.baseurl }}/common/images/red-x.png) --> | | ![Sys-specific]({{ site.baseurl }}/common/images/cloud_env.png) |
| Gateway URL | `payment_fr/authorizenet_directpost/cgi_url` | <!-- ![Not EE-only]({{ site.baseurl }}/common/images/red-x.png) --> | | ![Sys-specific]({{ site.baseurl }}/common/images/cloud_env.png) | ![Sensitive]({{ site.baseurl }}/common/images/cloud_sens.png) |
| Transaction Details URL | `payment_fr/authorizenet_directpost/cgi_url_td` | <!-- ![Not EE-only]({{ site.baseurl }}/common/images/red-x.png) --> | | ![Sys-specific]({{ site.baseurl }}/common/images/cloud_env.png) | ![Sensitive]({{ site.baseurl }}/common/images/cloud_sens.png) |
| Transaction Key | `payment_fr/cybersource/transaction_key` | ![EE-only]({{ site.baseurl }}/common/images/cloud_ee.png) | ![Encrypted]({{ site.baseurl }}/common/images/cloud_enc.png) | ![Sys-specific]({{ site.baseurl }}/common/images/cloud_env.png) | ![Sensitive]({{ site.baseurl }}/common/images/cloud_sens.png) |
| Access Key | `payment_fr/cybersource/access_key` | ![EE-only]({{ site.baseurl }}/common/images/cloud_ee.png) | ![Encrypted]({{ site.baseurl }}/common/images/cloud_enc.png) | ![Sys-specific]({{ site.baseurl }}/common/images/cloud_env.png) | ![Sensitive]({{ site.baseurl }}/common/images/cloud_sens.png) |
| Secret Key | `payment_fr/cybersource/secret_key` | ![EE-only]({{ site.baseurl }}/common/images/cloud_ee.png) | ![Encrypted]({{ site.baseurl }}/common/images/cloud_enc.png) | ![Sys-specific]({{ site.baseurl }}/common/images/cloud_env.png) | ![Sensitive]({{ site.baseurl }}/common/images/cloud_sens.png) |
| Test Mode | `payment_fr/cybersource/sandbox_flag` | ![EE-only]({{ site.baseurl }}/common/images/cloud_ee.png) | | ![Sys-specific]({{ site.baseurl }}/common/images/cloud_env.png) |
| Payment Response Password | `payment_fr/worldpay/response_password` | ![EE-only]({{ site.baseurl }}/common/images/cloud_ee.png) | | ![Sys-specific]({{ site.baseurl }}/common/images/cloud_env.png)  | ![Sensitive]({{ site.baseurl }}/common/images/cloud_sens.png) |
| Remote Admin Authorisation Password | `payment_fr/worldpay/auth_password` | ![EE-only]({{ site.baseurl }}/common/images/cloud_ee.png) | | ![Sys-specific]({{ site.baseurl }}/common/images/cloud_env.png) | ![Sensitive]({{ site.baseurl }}/common/images/cloud_sens.png) |
| Test Mode | `payment_fr/worldpay/sandbox_flag` | ![EE-only]({{ site.baseurl }}/common/images/cloud_ee.png) |  | ![Sys-specific]({{ site.baseurl }}/common/images/cloud_env.png) |
| Sandbox Mode | `payment_fr/eway/sandbox_flag` | ![EE-only]({{ site.baseurl }}/common/images/cloud_ee.png) | | ![Sys-specific]({{ site.baseurl }}/common/images/cloud_env.png) |
| Live API Key | `payment_fr/eway/live_api_key` | ![EE-only]({{ site.baseurl }}/common/images/cloud_ee.png) | ![Encrypted]({{ site.baseurl }}/common/images/cloud_enc.png) | ![Sys-specific]({{ site.baseurl }}/common/images/cloud_env.png) | ![Sensitive]({{ site.baseurl }}/common/images/cloud_sens.png) |
| Live API Password | `payment_fr/eway/live_api_password` | ![EE-only]({{ site.baseurl }}/common/images/cloud_ee.png) | ![Encrypted]({{ site.baseurl }}/common/images/cloud_enc.png) | ![Sys-specific]({{ site.baseurl }}/common/images/cloud_env.png) | ![Sensitive]({{ site.baseurl }}/common/images/cloud_sens.png) |
| Live Client-side Encryption Key | `payment_fr/eway/live_encryption_key` | ![EE-only]({{ site.baseurl }}/common/images/cloud_ee.png) | ![Encrypted]({{ site.baseurl }}/common/images/cloud_enc.png) | ![Sys-specific]({{ site.baseurl }}/common/images/cloud_env.png) | ![Sensitive]({{ site.baseurl }}/common/images/cloud_sens.png) |
| Sandbox API Key | `payment_fr/eway/sandbox_api_key` | ![EE-only]({{ site.baseurl }}/common/images/cloud_ee.png) | ![Encrypted]({{ site.baseurl }}/common/images/cloud_enc.png) | ![Sys-specific]({{ site.baseurl }}/common/images/cloud_env.png) | ![Sensitive]({{ site.baseurl }}/common/images/cloud_sens.png) |
| Sandbox API Password | `payment_fr/eway/sandbox_api_password` | ![EE-only]({{ site.baseurl }}/common/images/cloud_ee.png) | ![Encrypted]({{ site.baseurl }}/common/images/cloud_enc.png) | ![Sys-specific]({{ site.baseurl }}/common/images/cloud_env.png) | ![Sensitive]({{ site.baseurl }}/common/images/cloud_sens.png) |
| Sandbox Client-side Encryption Key | `payment_fr/eway/sandbox_encryption_key` | ![EE-only]({{ site.baseurl }}/common/images/cloud_ee.png) | ![Encrypted]({{ site.baseurl }}/common/images/cloud_enc.png) | ![Sys-specific]({{ site.baseurl }}/common/images/cloud_env.png) | ![Sensitive]({{ site.baseurl }}/common/images/cloud_sens.png) |
| Transaction Key | `payment_it/authorizenet_directpost/trans_key` | <!-- ![Not EE-only]({{ site.baseurl }}/common/images/red-x.png) --> | ![Encrypted]({{ site.baseurl }}/common/images/cloud_enc.png) | ![Sys-specific]({{ site.baseurl }}/common/images/cloud_env.png) | ![Sensitive]({{ site.baseurl }}/common/images/cloud_sens.png) |
| Test Mode | `payment_it/authorizenet_directpost/test` | <!-- ![Not EE-only]({{ site.baseurl }}/common/images/red-x.png) --> | | ![Sys-specific]({{ site.baseurl }}/common/images/cloud_env.png) |
| Gateway URL | `payment_it/authorizenet_directpost/cgi_url` | <!-- ![Not EE-only]({{ site.baseurl }}/common/images/red-x.png) --> | | ![Sys-specific]({{ site.baseurl }}/common/images/cloud_env.png) | ![Sensitive]({{ site.baseurl }}/common/images/cloud_sens.png) |
| Transaction Details URL | `payment_it/authorizenet_directpost/cgi_url_td` | <!-- ![Not EE-only]({{ site.baseurl }}/common/images/red-x.png) --> | | ![Sys-specific]({{ site.baseurl }}/common/images/cloud_env.png) | ![Sensitive]({{ site.baseurl }}/common/images/cloud_sens.png) |
| Transaction Key | `payment_it/cybersource/transaction_key` | ![EE-only]({{ site.baseurl }}/common/images/cloud_ee.png) | ![Encrypted]({{ site.baseurl }}/common/images/cloud_enc.png) | ![Sys-specific]({{ site.baseurl }}/common/images/cloud_env.png) | ![Sensitive]({{ site.baseurl }}/common/images/cloud_sens.png) |
| Access Key | `payment_it/cybersource/access_key` | ![EE-only]({{ site.baseurl }}/common/images/cloud_ee.png) | ![Encrypted]({{ site.baseurl }}/common/images/cloud_enc.png) | ![Sys-specific]({{ site.baseurl }}/common/images/cloud_env.png) | ![Sensitive]({{ site.baseurl }}/common/images/cloud_sens.png) |
| Secret Key | `payment_it/cybersource/secret_key` | ![EE-only]({{ site.baseurl }}/common/images/cloud_ee.png) | ![Encrypted]({{ site.baseurl }}/common/images/cloud_enc.png) | ![Sys-specific]({{ site.baseurl }}/common/images/cloud_env.png) | ![Sensitive]({{ site.baseurl }}/common/images/cloud_sens.png) |
| Test Mode | `payment_it/cybersource/sandbox_flag` | ![EE-only]({{ site.baseurl }}/common/images/cloud_ee.png) | | ![Sys-specific]({{ site.baseurl }}/common/images/cloud_env.png) |
| Payment Response Password | `payment_it/worldpay/response_password` | ![EE-only]({{ site.baseurl }}/common/images/cloud_ee.png) | | ![Sys-specific]({{ site.baseurl }}/common/images/cloud_env.png) | ![Sensitive]({{ site.baseurl }}/common/images/cloud_sens.png) |
| Remote Admin Authorisation Password | `payment_it/worldpay/auth_password` | ![EE-only]({{ site.baseurl }}/common/images/cloud_ee.png) | | ![Sys-specific]({{ site.baseurl }}/common/images/cloud_env.png) | ![Sensitive]({{ site.baseurl }}/common/images/cloud_sens.png) |
| Test Mode | `payment_it/worldpay/sandbox_flag` | ![EE-only]({{ site.baseurl }}/common/images/cloud_ee.png) | | ![Sys-specific]({{ site.baseurl }}/common/images/cloud_env.png) |
| Sandbox Mode | `payment_it/eway/sandbox_flag` | ![EE-only]({{ site.baseurl }}/common/images/cloud_ee.png) | | ![Sys-specific]({{ site.baseurl }}/common/images/cloud_env.png) |
| Live API Key | `payment_it/eway/live_api_key` | ![EE-only]({{ site.baseurl }}/common/images/cloud_ee.png) | ![Encrypted]({{ site.baseurl }}/common/images/cloud_enc.png) | ![Sys-specific]({{ site.baseurl }}/common/images/cloud_env.png) | ![Sensitive]({{ site.baseurl }}/common/images/cloud_sens.png) |
| Live API Password | `payment_it/eway/live_api_password` | ![EE-only]({{ site.baseurl }}/common/images/cloud_ee.png) | ![Encrypted]({{ site.baseurl }}/common/images/cloud_enc.png) | ![Sys-specific]({{ site.baseurl }}/common/images/cloud_env.png) | ![Sensitive]({{ site.baseurl }}/common/images/cloud_sens.png) |
| Live Client-side Encryption Key | `payment_it/eway/live_encryption_key` | ![EE-only]({{ site.baseurl }}/common/images/cloud_ee.png) | ![Encrypted]({{ site.baseurl }}/common/images/cloud_enc.png) | ![Sys-specific]({{ site.baseurl }}/common/images/cloud_env.png) | ![Sensitive]({{ site.baseurl }}/common/images/cloud_sens.png) |
| Sandbox API Key | `payment_it/eway/sandbox_api_key` | ![EE-only]({{ site.baseurl }}/common/images/cloud_ee.png) | ![Encrypted]({{ site.baseurl }}/common/images/cloud_enc.png) | ![Sys-specific]({{ site.baseurl }}/common/images/cloud_env.png) | ![Sensitive]({{ site.baseurl }}/common/images/cloud_sens.png) |
| Sandbox API Password | `payment_it/eway/sandbox_api_password` | ![EE-only]({{ site.baseurl }}/common/images/cloud_ee.png) | ![Encrypted]({{ site.baseurl }}/common/images/cloud_enc.png) | ![Sys-specific]({{ site.baseurl }}/common/images/cloud_env.png) | ![Sensitive]({{ site.baseurl }}/common/images/cloud_sens.png) |
| Sandbox Client-side Encryption Key | `payment_it/eway/sandbox_encryption_key` | ![EE-only]({{ site.baseurl }}/common/images/cloud_ee.png) | ![Encrypted]({{ site.baseurl }}/common/images/cloud_enc.png) | ![Sys-specific]({{ site.baseurl }}/common/images/cloud_env.png) | ![Sensitive]({{ site.baseurl }}/common/images/cloud_sens.png) |
| API Key | `fraud_protection/signifyd/api_key`   | ![EE-only]({{ site.baseurl }}/common/images/cloud_ee.png) | ![Encrypted]({{ site.baseurl }}/common/images/cloud_enc.png) |  ![Sys-specific]({{ site.baseurl }}/common/images/cloud_env.png) | ![Sensitive]({{ site.baseurl }}/common/images/cloud_sens.png) |
| API URL  |  `fraud_protection/signifyd/api_url`  |  ![EE-only]({{ site.baseurl }}/common/images/cloud_ee.png) |  | ![Sys-specific]({{ site.baseurl }}/common/images/cloud_env.png) | ![Sensitive]({{ site.baseurl }}/common/images/cloud_sens.png) |
| SFTP Credentials | `payment_au/express_checkout_other/settings_ec/settings_ec_advanced/express_checkout_settlement_report/heading_sftp` | <!-- ![Not EE-only]({{ site.baseurl }}/common/images/red-x.png) --> | | | ![Sensitive]({{ site.baseurl }}/common/images/cloud_sens.png) |
| SFTP Credentials | `payment_au/paypal_group_all_in_one/wps_other/settings_ec/settings_ec_advanced/express_checkout_settlement_report/heading_sftp` | <!-- ![Not EE-only]({{ site.baseurl }}/common/images/red-x.png) --> | | | ![Sensitive]({{ site.baseurl }}/common/images/cloud_sens.png) |
| SFTP Credentials | `payment_au/paypal_payment_gateways/paypal_payflowpro_au/settings_paypal_payflow/settings_paypal_payflow_advanced/paypal_payflow_settlement_report/heading_sftp` | <!-- ![Not EE-only]({{ site.baseurl }}/common/images/red-x.png) --> | | | ![Sensitive]({{ site.baseurl }}/common/images/cloud_sens.png) |
| API Login ID | `payment_au/authorizenet_directpost/login` | <!-- ![Not EE-only]({{ site.baseurl }}/common/images/red-x.png) --> | ![Encrypted]({{ site.baseurl }}/common/images/cloud_enc.png) | | ![Sensitive]({{ site.baseurl }}/common/images/cloud_sens.png) |
| Merchant MD5 | `payment_au/authorizenet_directpost/trans_md5` | <!-- ![Not EE-only]({{ site.baseurl }}/common/images/red-x.png) --> | ![Encrypted]({{ site.baseurl }}/common/images/cloud_enc.png) | | ![Sensitive]({{ site.baseurl }}/common/images/cloud_sens.png) |
| Email Customer | `payment_au/authorizenet_directpost/email_customer` | <!-- ![Not EE-only]({{ site.baseurl }}/common/images/red-x.png) --> | | | ![Sensitive]({{ site.baseurl }}/common/images/cloud_sens.png) |
| Merchant's Email | `payment_au/authorizenet_directpost/merchant_email` | <!-- ![Not EE-only]({{ site.baseurl }}/common/images/red-x.png) --> | | | ![Sensitive]({{ site.baseurl }}/common/images/cloud_sens.png) |
| Remote Admin Installation ID | `payment_au/worldpay/admin_installation_id` | ![EE-only]({{ site.baseurl }}/common/images/cloud_ee.png) | | | ![Sensitive]({{ site.baseurl }}/common/images/cloud_sens.png) |
| MD5 Secret for Transactions | `payment_au/worldpay/md5_secret` | ![EE-only]({{ site.baseurl }}/common/images/cloud_ee.png) | | | ![Sensitive]({{ site.baseurl }}/common/images/cloud_sens.png) |
| SFTP Credentials | `payment_es/express_checkout_other/settings_ec/settings_ec_advanced/express_checkout_settlement_report/heading_sftp` | <!-- ![Not EE-only]({{ site.baseurl }}/common/images/red-x.png) --> | | | ![Sensitive]({{ site.baseurl }}/common/images/cloud_sens.png) |
| SFTP Credentials | `payment_es/paypal_group_all_in_one/payments_pro_hosted_solution_es/pphs_settings/pphs_settings_advanced/pphs_settlement_report/heading_sftp` | <!-- ![Not EE-only]({{ site.baseurl }}/common/images/red-x.png) --> | | | ![Sensitive]({{ site.baseurl }}/common/images/cloud_sens.png) |
| SFTP Credentials | `payment_es/paypal_group_all_in_one/wps_other/settings_ec/settings_ec_advanced/express_checkout_settlement_report/heading_sftp` | <!-- ![Not EE-only]({{ site.baseurl }}/common/images/red-x.png) --> | | | ![Sensitive]({{ site.baseurl }}/common/images/cloud_sens.png) |
| Send Check to | `payment_es/checkmo/mailing_address` | <!-- ![Not EE-only]({{ site.baseurl }}/common/images/red-x.png) --> | | | ![Sensitive]({{ site.baseurl }}/common/images/cloud_sens.png) |
| API Login ID | `payment_es/authorizenet_directpost/login` | <!-- ![Not EE-only]({{ site.baseurl }}/common/images/red-x.png) --> | ![Encrypted]({{ site.baseurl }}/common/images/cloud_enc.png) | | ![Sensitive]({{ site.baseurl }}/common/images/cloud_sens.png) |
| Merchant MD5 | `payment_es/authorizenet_directpost/trans_md5` | <!-- ![Not EE-only]({{ site.baseurl }}/common/images/red-x.png) --> | ![Encrypted]({{ site.baseurl }}/common/images/cloud_enc.png) | | ![Sensitive]({{ site.baseurl }}/common/images/cloud_sens.png) |
| Email Customer | `payment_es/authorizenet_directpost/email_customer` | <!-- ![Not EE-only]({{ site.baseurl }}/common/images/red-x.png) --> | | | ![Sensitive]({{ site.baseurl }}/common/images/cloud_sens.png) |
| Merchant's Email | `payment_es/authorizenet_directpost/merchant_email` | <!-- ![Not EE-only]({{ site.baseurl }}/common/images/red-x.png) --> | | | ![Sensitive]({{ site.baseurl }}/common/images/cloud_sens.png) |
| Merchant ID | `payment_es/cybersource/merchant_id` | ![EE-only]({{ site.baseurl }}/common/images/cloud_ee.png) | ![Encrypted]({{ site.baseurl }}/common/images/cloud_enc.png) | | ![Sensitive]({{ site.baseurl }}/common/images/cloud_sens.png) |
| Profile ID | `payment_es/cybersource/profile_id` | ![EE-only]({{ site.baseurl }}/common/images/cloud_ee.png) | ![Encrypted]({{ site.baseurl }}/common/images/cloud_enc.png) | | ![Sensitive]({{ site.baseurl }}/common/images/cloud_sens.png) |
| Remote Admin Installation ID | `payment_es/worldpay/admin_installation_id` | ![EE-only]({{ site.baseurl }}/common/images/cloud_ee.png) | | | ![Sensitive]({{ site.baseurl }}/common/images/cloud_sens.png) |
| SFTP Credentials | `payment_nz/express_checkout_other/settings_ec/settings_ec_advanced/express_checkout_settlement_report/heading_sftp` | <!-- ![Not EE-only]({{ site.baseurl }}/common/images/red-x.png) --> | | | ![Sensitive]({{ site.baseurl }}/common/images/cloud_sens.png) |
| SFTP Credentials |
| SFTP Credentials | `payment_nz/paypal_group_all_in_one/wps_other/settings_ec/settings_ec_advanced/express_checkout_settlement_report/heading_sftp` | <!-- ![Not EE-only]({{ site.baseurl }}/common/images/red-x.png) --> | | | ![Sensitive]({{ site.baseurl }}/common/images/cloud_sens.png) |
| SFTP Credentials | `payment_nz/paypal_payment_gateways/paypal_payflowpro_nz/settings_paypal_payflow/settings_paypal_payflow_advanced/paypal_payflow_settlement_report/heading_sftp` | <!-- ![Not EE-only]({{ site.baseurl }}/common/images/red-x.png) --> | | | ![Sensitive]({{ site.baseurl }}/common/images/cloud_sens.png) |
| API Login ID | `payment_nz/authorizenet_directpost/login` | <!-- ![Not EE-only]({{ site.baseurl }}/common/images/red-x.png) --> | ![EE-only]({{ site.baseurl }}/common/images/cloud_enc.png) | | ![Sensitive]({{ site.baseurl }}/common/images/cloud_sens.png) |
| Merchant MD5 | `payment_nz/authorizenet_directpost/trans_md5` | <!-- ![Not EE-only]({{ site.baseurl }}/common/images/red-x.png) --> | ![Encrypted]({{ site.baseurl }}/common/images/cloud_enc.png) | | ![Sensitive]({{ site.baseurl }}/common/images/cloud_sens.png) |
| Email Customer | `payment_nz/authorizenet_directpost/email_customer` | <!-- ![Not EE-only]({{ site.baseurl }}/common/images/red-x.png) --> | | | ![Sensitive]({{ site.baseurl }}/common/images/cloud_sens.png) |
| Merchant's Email | `payment_nz/authorizenet_directpost/merchant_email` | <!-- ![Not EE-only]({{ site.baseurl }}/common/images/red-x.png) --> | | | ![Sensitive]({{ site.baseurl }}/common/images/cloud_sens.png) |
| Merchant ID | `payment_nz/cybersource/merchant_id` | ![EE-only]({{ site.baseurl }}/common/images/cloud_ee.png) | ![Encrypted]({{ site.baseurl }}/common/images/cloud_enc.png) | | ![Sensitive]({{ site.baseurl }}/common/images/cloud_sens.png) |
| Transaction Key | `payment_nz/cybersource/transaction_key` | ![EE-only]({{ site.baseurl }}/common/images/cloud_ee.png) | ![Encrypted]({{ site.baseurl }}/common/images/cloud_enc.png) | | ![Sensitive]({{ site.baseurl }}/common/images/cloud_sens.png) |
| Profile ID | `payment_nz/cybersource/profile_id` | ![EE-only]({{ site.baseurl }}/common/images/cloud_ee.png) | ![Encrypted]({{ site.baseurl }}/common/images/cloud_enc.png) | | ![Sensitive]({{ site.baseurl }}/common/images/cloud_sens.png) |
| Access Key | `payment_nz/cybersource/access_key` | ![EE-only]({{ site.baseurl }}/common/images/cloud_ee.png) | ![Encrypted]({{ site.baseurl }}/common/images/cloud_enc.png) | | ![Sensitive]({{ site.baseurl }}/common/images/cloud_sens.png) |
| Secret Key | `payment_nz/cybersource/secret_key` | ![EE-only]({{ site.baseurl }}/common/images/cloud_ee.png) | ![Encrypted]({{ site.baseurl }}/common/images/cloud_enc.png) | | ![Sensitive]({{ site.baseurl }}/common/images/cloud_sens.png) |
| Installation ID | `payment_nz/worldpay/installation_id` | ![EE-only]({{ site.baseurl }}/common/images/cloud_ee.png) | | | ![Sensitive]({{ site.baseurl }}/common/images/cloud_sens.png) |
| Payment Response Password | `payment_nz/worldpay/response_password` | ![EE-only]({{ site.baseurl }}/common/images/cloud_ee.png) | | | ![Sensitive]({{ site.baseurl }}/common/images/cloud_sens.png) |
| Remote Admin Installation ID | `payment_nz/worldpay/admin_installation_id` | ![EE-only]({{ site.baseurl }}/common/images/cloud_ee.png) | | | ![Sensitive]({{ site.baseurl }}/common/images/cloud_sens.png) |
| Remote Admin Authorisation Password | `payment_nz/worldpay/auth_password` | ![EE-only]({{ site.baseurl }}/common/images/cloud_ee.png) | | | ![Sensitive]({{ site.baseurl }}/common/images/cloud_sens.png) |
| MD5 Secret for Transactions | `payment_nz/worldpay/md5_secret` | ![EE-only]({{ site.baseurl }}/common/images/cloud_ee.png) | | | ![Sensitive]({{ site.baseurl }}/common/images/cloud_sens.png) |
| SFTP Credentials | `payment_us/paypal_alternative_payment_methods/express_checkout_us/settings_ec/settings_ec_advanced/express_checkout_settlement_report/heading_sftp` | <!-- ![Not EE-only]({{ site.baseurl }}/common/images/red-x.png) --> | | | ![Sensitive]({{ site.baseurl }}/common/images/cloud_sens.png) |
| SFTP Credentials | `payment_us/paypal_group_all_in_one/payflow_advanced/settings_payments_advanced/settings_payments_advanced_advanced/settlement_report/heading_sftp` | <!-- ![Not EE-only]({{ site.baseurl }}/common/images/red-x.png) --> | | | ![Sensitive]({{ site.baseurl }}/common/images/cloud_sens.png) |
| SFTP Credentials | `payment_us/paypal_group_all_in_one/wpp_usuk/settings_paypal_payflow/settings_paypal_payflow_advanced/paypal_payflow_settlement_report/heading_sftp` | <!-- ![Not EE-only]({{ site.baseurl }}/common/images/red-x.png) --> | | | ![Sensitive]({{ site.baseurl }}/common/images/cloud_sens.png) |
| SFTP Credentials | `payment_us/paypal_group_all_in_one/wps_express/settings_ec/settings_ec_advanced/express_checkout_settlement_report/heading_sftp` | <!-- ![Not EE-only]({{ site.baseurl }}/common/images/red-x.png) --> | | | ![Sensitive]({{ site.baseurl }}/common/images/cloud_sens.png) |
| SFTP Credentials | `payment_us/paypal_payment_gateways/paypal_payflowpro_with_express_checkout/settings_paypal_payflow/settings_paypal_payflow_advanced/paypal_payflow_settlement_report/heading_sftp` | <!-- ![Not EE-only]({{ site.baseurl }}/common/images/red-x.png) --> | | | ![Sensitive]({{ site.baseurl }}/common/images/cloud_sens.png) |
| SFTP Credentials | `payment_us/paypal_payment_gateways/payflow_link_us/settings_payflow_link/settings_payflow_link_advanced/payflow_link_settlement_report/heading_sftp` | <!-- ![Not EE-only]({{ site.baseurl }}/common/images/red-x.png) --> | | | ![Sensitive]({{ site.baseurl }}/common/images/cloud_sens.png) |
| API Login ID | `payment_us/authorizenet_directpost/login` | <!-- ![Not EE-only]({{ site.baseurl }}/common/images/red-x.png) --> | ![Encrypted]({{ site.baseurl }}/common/images/cloud_enc.png) | | ![Sensitive]({{ site.baseurl }}/common/images/cloud_sens.png) |
| Transaction Key | `payment_us/authorizenet_directpost/trans_key` | <!-- ![Not EE-only]({{ site.baseurl }}/common/images/red-x.png) --> | ![Encrypted]({{ site.baseurl }}/common/images/cloud_enc.png) | | ![Sensitive]({{ site.baseurl }}/common/images/cloud_sens.png) |
| Merchant MD5 | `payment_us/authorizenet_directpost/trans_md5` | <!-- ![Not EE-only]({{ site.baseurl }}/common/images/red-x.png) --> | ![Encrypted]({{ site.baseurl }}/common/images/cloud_enc.png) | | ![Sensitive]({{ site.baseurl }}/common/images/cloud_sens.png) |
| Email Customer | `payment_us/authorizenet_directpost/email_customer` | <!-- ![Not EE-only]({{ site.baseurl }}/common/images/red-x.png) --> | | | ![Sensitive]({{ site.baseurl }}/common/images/cloud_sens.png) |
| Merchant's Email | `payment_us/authorizenet_directpost/merchant_email` | <!-- ![Not EE-only]({{ site.baseurl }}/common/images/red-x.png) --> | | | ![Sensitive]({{ site.baseurl }}/common/images/cloud_sens.png) |
| Merchant ID | `payment_us/cybersource/merchant_id` | ![EE-only]({{ site.baseurl }}/common/images/cloud_ee.png) | ![Encrypted]({{ site.baseurl }}/common/images/cloud_enc.png) | | ![Sensitive]({{ site.baseurl }}/common/images/cloud_sens.png) |
| Transaction Key | `payment_us/cybersource/transaction_key` | ![EE-only]({{ site.baseurl }}/common/images/cloud_ee.png) | ![Encrypted]({{ site.baseurl }}/common/images/cloud_enc.png) | | ![Sensitive]({{ site.baseurl }}/common/images/cloud_sens.png) |
| Profile ID | `payment_us/cybersource/profile_id` | ![EE-only]({{ site.baseurl }}/common/images/cloud_ee.png) | ![Encrypted]({{ site.baseurl }}/common/images/cloud_enc.png) | | ![Sensitive]({{ site.baseurl }}/common/images/cloud_sens.png) |
| Installation ID | `payment_us/worldpay/installation_id` | ![EE-only]({{ site.baseurl }}/common/images/cloud_ee.png) | | | ![Sensitive]({{ site.baseurl }}/common/images/cloud_sens.png) |
| Payment Response Password | `payment_us/worldpay/response_password` | ![EE-only]({{ site.baseurl }}/common/images/cloud_ee.png) | | | ![Sensitive]({{ site.baseurl }}/common/images/cloud_sens.png) |
| Remote Admin Installation ID | `payment_us/worldpay/admin_installation_id` | ![EE-only]({{ site.baseurl }}/common/images/cloud_ee.png) | | | ![Sensitive]({{ site.baseurl }}/common/images/cloud_sens.png) |
| Remote Admin Authorisation Password | `payment_us/worldpay/auth_password` | ![EE-only]({{ site.baseurl }}/common/images/cloud_ee.png) | | | ![Sensitive]({{ site.baseurl }}/common/images/cloud_sens.png) |
| MD5 Secret for Transactions | `payment_us/worldpay/md5_secret` | ![EE-only]({{ site.baseurl }}/common/images/cloud_ee.png) | | | ![Sensitive]({{ site.baseurl }}/common/images/cloud_sens.png) |
| SFTP Credentials | `payment_gb/paypal_alternative_payment_methods/express_checkout_gb/settings_ec/settings_ec_advanced/express_checkout_settlement_report/heading_sftp` | <!-- ![Not EE-only]({{ site.baseurl }}/common/images/red-x.png) --> |  | | ![Sensitive]({{ site.baseurl }}/common/images/cloud_sens.png) |
| SFTP Credentials | `payment_gb/paypal_group_all_in_one/payments_pro_hosted_solution_with_express_checkout/pphs_settings/pphs_settings_advanced/pphs_settlement_report/heading_sftp` | <!-- ![Not EE-only]({{ site.baseurl }}/common/images/red-x.png) --> | | | ![Sensitive]({{ site.baseurl }}/common/images/cloud_sens.png) |
| SFTP Credentials | `payment_gb/paypal_group_all_in_one/wps_express/settings_ec/settings_ec_advanced/express_checkout_settlement_report/heading_sftp` | <!-- ![Not EE-only]({{ site.baseurl }}/common/images/red-x.png) --> | | | ![Sensitive]({{ site.baseurl }}/common/images/cloud_sens.png) |
| Send Check to | `payment_gb/checkmo/mailing_address` | <!-- ![Not EE-only]({{ site.baseurl }}/common/images/red-x.png) --> | | | ![Sensitive]({{ site.baseurl }}/common/images/cloud_sens.png) |
| Merchant ID | `payment_gb/cybersource/merchant_id` | ![EE-only]({{ site.baseurl }}/common/images/cloud_ee.png) | ![Encrypted]({{ site.baseurl }}/common/images/cloud_enc.png) | | ![Sensitive]({{ site.baseurl }}/common/images/cloud_sens.png) |
| Transaction Key | `payment_gb/cybersource/transaction_key` | ![EE-only]({{ site.baseurl }}/common/images/cloud_ee.png) | ![Encrypted]({{ site.baseurl }}/common/images/cloud_enc.png) | | ![Sensitive]({{ site.baseurl }}/common/images/cloud_sens.png) |
| Profile ID | `payment_gb/cybersource/profile_id` | ![EE-only]({{ site.baseurl }}/common/images/cloud_ee.png) | ![Encrypted]({{ site.baseurl }}/common/images/cloud_enc.png) | | ![Sensitive]({{ site.baseurl }}/common/images/cloud_sens.png) |
| Access Key | `payment_gb/cybersource/access_key` | ![EE-only]({{ site.baseurl }}/common/images/cloud_ee.png) | ![Encrypted]({{ site.baseurl }}/common/images/cloud_enc.png) | | ![Sensitive]({{ site.baseurl }}/common/images/cloud_sens.png) |
| Secret Key | `payment_gb/cybersource/secret_key` | ![EE-only]({{ site.baseurl }}/common/images/cloud_ee.png) | ![Encrypted]({{ site.baseurl }}/common/images/cloud_enc.png) | | ![Sensitive]({{ site.baseurl }}/common/images/cloud_sens.png) |
| API Login ID | `payment_gb/authorizenet_directpost/login` | <!-- ![Not EE-only]({{ site.baseurl }}/common/images/red-x.png) --> | ![Encrypted]({{ site.baseurl }}/common/images/cloud_enc.png) | | ![Sensitive]({{ site.baseurl }}/common/images/cloud_sens.png) |
| Transaction Key | `payment_gb/authorizenet_directpost/trans_key` | <!-- ![Not EE-only]({{ site.baseurl }}/common/images/red-x.png) --> | ![Encrypted]({{ site.baseurl }}/common/images/cloud_enc.png) | | ![Sensitive]({{ site.baseurl }}/common/images/cloud_sens.png) |
| Merchant MD5 | `payment_gb/authorizenet_directpost/trans_md5` | <!-- ![Not EE-only]({{ site.baseurl }}/common/images/red-x.png) --> | ![Encrypted]({{ site.baseurl }}/common/images/cloud_enc.png) | | ![Sensitive]({{ site.baseurl }}/common/images/cloud_sens.png) |
| Email Customer | `payment_gb/authorizenet_directpost/email_customer` | <!-- ![Not EE-only]({{ site.baseurl }}/common/images/red-x.png) --> | | | ![Sensitive]({{ site.baseurl }}/common/images/cloud_sens.png) |
| Merchant's Email | `payment_gb/authorizenet_directpost/merchant_email` | <!-- ![Not EE-only]({{ site.baseurl }}/common/images/red-x.png) --> |  | | ![Sensitive]({{ site.baseurl }}/common/images/cloud_sens.png) |
| Installation ID | `payment_gb/worldpay/installation_id` | ![EE-only]({{ site.baseurl }}/common/images/cloud_ee.png) | | | ![Sensitive]({{ site.baseurl }}/common/images/cloud_sens.png) |
| Payment Response Password | `payment_gb/worldpay/response_password` | ![EE-only]({{ site.baseurl }}/common/images/cloud_ee.png) | | | ![Sensitive]({{ site.baseurl }}/common/images/cloud_sens.png) |
| Remote Admin Installation ID | `payment_gb/worldpay/admin_installation_id` | ![EE-only]({{ site.baseurl }}/common/images/cloud_ee.png) | | | ![Sensitive]({{ site.baseurl }}/common/images/cloud_sens.png) |
| Remote Admin Authorisation Password | `payment_gb/worldpay/auth_password` | ![EE-only]({{ site.baseurl }}/common/images/cloud_ee.png) | | | ![Sensitive]({{ site.baseurl }}/common/images/cloud_sens.png) |
| SFTP Credentials | `payment_de/paypal_payment_solutions/express_checkout_de/settings_ec/settings_ec_advanced/express_checkout_settlement_report/heading_sftp` | <!-- ![Not EE-only]({{ site.baseurl }}/common/images/red-x.png) --> | | | ![Sensitive]({{ site.baseurl }}/common/images/cloud_sens.png) |
| Make Check Payable to | `payment_de/checkmo/payable_to` | <!-- ![Not EE-only]({{ site.baseurl }}/common/images/red-x.png) --> | | | ![Sensitive]({{ site.baseurl }}/common/images/cloud_sens.png) |
| Send Check to | `payment_de/checkmo/mailing_address` | <!-- ![Not EE-only]({{ site.baseurl }}/common/images/red-x.png) --> | | | ![Sensitive]({{ site.baseurl }}/common/images/cloud_sens.png) |
| Merchant ID | `payment_de/cybersource/merchant_id` | ![EE-only]({{ site.baseurl }}/common/images/cloud_ee.png) | ![Encrypted]({{ site.baseurl }}/common/images/cloud_enc.png) | | ![Sensitive]({{ site.baseurl }}/common/images/cloud_sens.png) |
| Profile ID | `payment_de/cybersource/profile_id` | ![EE-only]({{ site.baseurl }}/common/images/cloud_ee.png) | ![Encrypted]({{ site.baseurl }}/common/images/cloud_enc.png) | | ![Sensitive]({{ site.baseurl }}/common/images/cloud_sens.png) |
| API Login ID | `payment_de/authorizenet_directpost/login` | <!-- ![Not EE-only]({{ site.baseurl }}/common/images/red-x.png) --> | ![Encrypted]({{ site.baseurl }}/common/images/cloud_enc.png) | | ![Sensitive]({{ site.baseurl }}/common/images/cloud_sens.png) |
| Merchant MD5 | `payment_de/authorizenet_directpost/trans_md5` | <!-- ![Not EE-only]({{ site.baseurl }}/common/images/red-x.png) --> | ![Encrypted]({{ site.baseurl }}/common/images/cloud_enc.png) | | ![Sensitive]({{ site.baseurl }}/common/images/cloud_sens.png) |
| Email Customer | `payment_de/authorizenet_directpost/email_customer` | <!-- ![Not EE-only]({{ site.baseurl }}/common/images/red-x.png) --> | | | ![Sensitive]({{ site.baseurl }}/common/images/cloud_sens.png) |
| Merchant's Email | `payment_de/authorizenet_directpost/merchant_email` | <!-- ![Not EE-only]({{ site.baseurl }}/common/images/red-x.png) --> | | | ![Sensitive]({{ site.baseurl }}/common/images/cloud_sens.png) |
| Installation ID | `payment_de/worldpay/installation_id` | ![EE-only]({{ site.baseurl }}/common/images/cloud_ee.png) |
| Remote Admin Installation ID | `payment_de/worldpay/admin_installation_id` | ![EE-only]({{ site.baseurl }}/common/images/cloud_ee.png) | | | ![Sensitive]({{ site.baseurl }}/common/images/cloud_sens.png) |
| MD5 Secret for Transactions | `payment_de/worldpay/md5_secret` | ![EE-only]({{ site.baseurl }}/common/images/cloud_ee.png) | | | ![Sensitive]({{ site.baseurl }}/common/images/cloud_sens.png) |
| SFTP Credentials | `payment_other/express_checkout_other/settings_ec/settings_ec_advanced/express_checkout_settlement_report/heading_sftp` | <!-- ![Not EE-only]({{ site.baseurl }}/common/images/red-x.png) --> |  | | ![Sensitive]({{ site.baseurl }}/common/images/cloud_sens.png) |
| SFTP Credentials | `payment_other/paypal_group_all_in_one/wps_other/settings_ec/settings_ec_advanced/express_checkout_settlement_report/heading_sftp` | <!-- ![Not EE-only]({{ site.baseurl }}/common/images/red-x.png) --> | | | ![Sensitive]({{ site.baseurl }}/common/images/cloud_sens.png) |
| Make Check Payable to | `payment_other/checkmo/payable_to` | <!-- ![Not EE-only]({{ site.baseurl }}/common/images/red-x.png) --> | | | ![Sensitive]({{ site.baseurl }}/common/images/cloud_sens.png) |
| Send Check to | `payment_other/checkmo/mailing_address` | <!-- ![Not EE-only]({{ site.baseurl }}/common/images/red-x.png) --> | | | ![Sensitive]({{ site.baseurl }}/common/images/cloud_sens.png) |
| API Login ID | `payment_other/authorizenet_directpost/login` | <!-- ![Not EE-only]({{ site.baseurl }}/common/images/red-x.png) --> | ![Encrypted]({{ site.baseurl }}/common/images/cloud_enc.png) | | ![Sensitive]({{ site.baseurl }}/common/images/cloud_sens.png) |
| Merchant MD5 | `payment_other/authorizenet_directpost/trans_md5` | <!-- ![Not EE-only]({{ site.baseurl }}/common/images/red-x.png) --> | ![Encrypted]({{ site.baseurl }}/common/images/cloud_enc.png) | | ![Sensitive]({{ site.baseurl }}/common/images/cloud_sens.png) |
| New Order Status | `payment_other/authorizenet_directpost/order_status` | <!-- ![Not EE-only]({{ site.baseurl }}/common/images/red-x.png) --> | | | ![Sensitive]({{ site.baseurl }}/common/images/cloud_sens.png) |
| Merchant's Email | `payment_other/authorizenet_directpost/merchant_email` | <!-- ![Not EE-only]({{ site.baseurl }}/common/images/red-x.png) --> | | | ![Sensitive]({{ site.baseurl }}/common/images/cloud_sens.png) |
| Merchant ID | `payment_other/cybersource/merchant_id` | ![EE-only]({{ site.baseurl }}/common/images/cloud_ee.png) | ![Encrypted]({{ site.baseurl }}/common/images/cloud_enc.png) | | ![Sensitive]({{ site.baseurl }}/common/images/cloud_sens.png) |
| Profile ID | `payment_other/cybersource/profile_id` | ![EE-only]({{ site.baseurl }}/common/images/cloud_ee.png) | ![Encrypted]({{ site.baseurl }}/common/images/cloud_enc.png) | | ![Sensitive]({{ site.baseurl }}/common/images/cloud_sens.png) |
| Installation ID | `payment_other/worldpay/installation_id` | ![EE-only]({{ site.baseurl }}/common/images/cloud_ee.png) | | | ![Sensitive]({{ site.baseurl }}/common/images/cloud_sens.png) |
| Remote Admin Installation ID | `payment_other/worldpay/admin_installation_id` | ![EE-only]({{ site.baseurl }}/common/images/cloud_ee.png) | | | ![Sensitive]({{ site.baseurl }}/common/images/cloud_sens.png) |
| MD5 Secret for Transactions | `payment_other/worldpay/md5_secret` | ![EE-only]({{ site.baseurl }}/common/images/cloud_ee.png) | | | ![Sensitive]({{ site.baseurl }}/common/images/cloud_sens.png) |
| SFTP Credentials | `payment_ca/express_checkout_other/settings_ec/settings_ec_advanced/express_checkout_settlement_report/heading_sftp` | <!-- ![Not EE-only]({{ site.baseurl }}/common/images/red-x.png) --> | | | ![Sensitive]({{ site.baseurl }}/common/images/cloud_sens.png) |
| SFTP Credentials | `payment_ca/paypal_group_all_in_one/wps_other/settings_ec/settings_ec_advanced/express_checkout_settlement_report/heading_sftp` | <!-- ![Not EE-only]({{ site.baseurl }}/common/images/red-x.png) --> | | | ![Sensitive]({{ site.baseurl }}/common/images/cloud_sens.png) |
| SFTP Credentials | `payment_ca/paypal_payment_gateways/wpp_ca/settings_paypal_payflow/settings_paypal_payflow_advanced/paypal_payflow_settlement_report/heading_sftp` | <!-- ![Not EE-only]({{ site.baseurl }}/common/images/red-x.png) --> | | | ![Sensitive]({{ site.baseurl }}/common/images/cloud_sens.png) |
| SFTP Credentials | `payment_ca/paypal_payment_gateways/paypal_payflowpro_ca/settings_paypal_payflow/settings_paypal_payflow_advanced/paypal_payflow_settlement_report/heading_sftp` | <!-- ![Not EE-only]({{ site.baseurl }}/common/images/red-x.png) --> | | | ![Sensitive]({{ site.baseurl }}/common/images/cloud_sens.png) |
| SFTP Credentials | `payment_ca/paypal_payment_gateways/payflow_link_ca/settings_payflow_link/settings_payflow_link_advanced/payflow_link_settlement_report/heading_sftp` | <!-- ![Not EE-only]({{ site.baseurl }}/common/images/red-x.png) --> | | | ![Sensitive]({{ site.baseurl }}/common/images/cloud_sens.png) |
| Make Check Payable to | `payment_ca/checkmo/payable_to` | <!-- ![Not EE-only]({{ site.baseurl }}/common/images/red-x.png) --> | | | ![Sensitive]({{ site.baseurl }}/common/images/cloud_sens.png) |
| Send Check to | `payment_ca/checkmo/mailing_address` | <!-- ![Not EE-only]({{ site.baseurl }}/common/images/red-x.png) --> | | | ![Sensitive]({{ site.baseurl }}/common/images/cloud_sens.png) |
| API Login ID | `payment_ca/authorizenet_directpost/login` | <!-- ![Not EE-only]({{ site.baseurl }}/common/images/red-x.png) --> | ![Encrypted]({{ site.baseurl }}/common/images/cloud_enc.png) | | ![Sensitive]({{ site.baseurl }}/common/images/cloud_sens.png) |
| Merchant MD5 | `payment_ca/authorizenet_directpost/trans_md5` | <!-- ![Not EE-only]({{ site.baseurl }}/common/images/red-x.png) --> | ![Encrypted]({{ site.baseurl }}/common/images/cloud_enc.png) | | ![Sensitive]({{ site.baseurl }}/common/images/cloud_sens.png) |
| New Order Status | `payment_ca/authorizenet_directpost/order_status` | <!-- ![Not EE-only]({{ site.baseurl }}/common/images/red-x.png) --> | | | ![Sensitive]({{ site.baseurl }}/common/images/cloud_sens.png) |
| Email Customer | `payment_ca/authorizenet_directpost/email_customer` | <!-- ![Not EE-only]({{ site.baseurl }}/common/images/red-x.png) --> | | | ![Sensitive]({{ site.baseurl }}/common/images/cloud_sens.png) |
| Merchant's Email | `payment_ca/authorizenet_directpost/merchant_email` | <!-- ![Not EE-only]({{ site.baseurl }}/common/images/red-x.png) --> | | | ![Sensitive]({{ site.baseurl }}/common/images/cloud_sens.png) |
| Merchant ID | `payment_ca/cybersource/merchant_id` | ![EE-only]({{ site.baseurl }}/common/images/cloud_ee.png) | ![Encrypted]({{ site.baseurl }}/common/images/cloud_enc.png) | | ![Sensitive]({{ site.baseurl }}/common/images/cloud_sens.png) |
| Profile ID | `payment_ca/cybersource/profile_id` | ![EE-only]({{ site.baseurl }}/common/images/cloud_ee.png) | ![Encrypted]({{ site.baseurl }}/common/images/cloud_enc.png) | | ![Sensitive]({{ site.baseurl }}/common/images/cloud_sens.png) |
| Installation ID | `payment_ca/worldpay/installation_id` | ![EE-only]({{ site.baseurl }}/common/images/cloud_ee.png) | | | ![Sensitive]({{ site.baseurl }}/common/images/cloud_sens.png) |
| Remote Admin Installation ID | `payment_ca/worldpay/admin_installation_id` | ![EE-only]({{ site.baseurl }}/common/images/cloud_ee.png) | | | ![Sensitive]({{ site.baseurl }}/common/images/cloud_sens.png) |
| MD5 Secret for Transactions | `payment_ca/worldpay/md5_secret` | ![EE-only]({{ site.baseurl }}/common/images/cloud_ee.png) | | | ![Sensitive]({{ site.baseurl }}/common/images/cloud_sens.png) |
| SFTP Credentials | `payment_hk/express_checkout_other/settings_ec/settings_ec_advanced/express_checkout_settlement_report/heading_sftp` | <!-- ![Not EE-only]({{ site.baseurl }}/common/images/red-x.png) --> | | | ![Sensitive]({{ site.baseurl }}/common/images/cloud_sens.png) |
| SFTP Credentials | `payment_hk/paypal_group_all_in_one/payments_pro_hosted_solution_hk/pphs_settings/pphs_settings_advanced/pphs_settlement_report/heading_sftp` | <!-- ![Not EE-only]({{ site.baseurl }}/common/images/red-x.png) --> |  | | ![Sensitive]({{ site.baseurl }}/common/images/cloud_sens.png) |
| SFTP Credentials | `payment_hk/paypal_group_all_in_one/wps_other/settings_ec/settings_ec_advanced/express_checkout_settlement_report/heading_sftp` | <!-- ![Not EE-only]({{ site.baseurl }}/common/images/red-x.png) --> | | | ![Sensitive]({{ site.baseurl }}/common/images/cloud_sens.png) |
| Make Check Payable to | `payment_hk/checkmo/payable_to` | <!-- ![Not EE-only]({{ site.baseurl }}/common/images/red-x.png) --> | | | ![Sensitive]({{ site.baseurl }}/common/images/cloud_sens.png) |
| Send Check to | `payment_hk/checkmo/mailing_address` | <!-- ![Not EE-only]({{ site.baseurl }}/common/images/red-x.png) --> | | | ![Sensitive]({{ site.baseurl }}/common/images/cloud_sens.png) |
| API Login ID | `payment_hk/authorizenet_directpost/login` | <!-- ![Not EE-only]({{ site.baseurl }}/common/images/red-x.png) --> | ![Encrypted]({{ site.baseurl }}/common/images/cloud_enc.png) | | ![Sensitive]({{ site.baseurl }}/common/images/cloud_sens.png) |
| Merchant MD5 | `payment_hk/authorizenet_directpost/trans_md5` | <!-- ![Not EE-only]({{ site.baseurl }}/common/images/red-x.png) --> | ![Encrypted]({{ site.baseurl }}/common/images/cloud_enc.png) | | ![Sensitive]({{ site.baseurl }}/common/images/cloud_sens.png) |
| Email Customer | `payment_hk/authorizenet_directpost/email_customer` | <!-- ![Not EE-only]({{ site.baseurl }}/common/images/red-x.png) --> | | | ![Sensitive]({{ site.baseurl }}/common/images/cloud_sens.png) |
| Merchant's Email | `payment_hk/authorizenet_directpost/merchant_email` | <!-- ![Not EE-only]({{ site.baseurl }}/common/images/red-x.png) --> | | | ![Sensitive]({{ site.baseurl }}/common/images/cloud_sens.png) |
| Merchant ID | `payment_hk/cybersource/merchant_id` | ![EE-only]({{ site.baseurl }}/common/images/cloud_ee.png) | ![Encrypted]({{ site.baseurl }}/common/images/cloud_enc.png) | | ![Sensitive]({{ site.baseurl }}/common/images/cloud_sens.png) |
| Profile ID | `payment_hk/cybersource/profile_id` | ![EE-only]({{ site.baseurl }}/common/images/cloud_ee.png) | ![Encrypted]({{ site.baseurl }}/common/images/cloud_enc.png) | | ![Sensitive]({{ site.baseurl }}/common/images/cloud_sens.png) |
| Installation ID | `payment_hk/worldpay/installation_id` | ![EE-only]({{ site.baseurl }}/common/images/cloud_ee.png) | | | ![Sensitive]({{ site.baseurl }}/common/images/cloud_sens.png) |
| Remote Admin Installation ID | `payment_hk/worldpay/admin_installation_id` | ![EE-only]({{ site.baseurl }}/common/images/cloud_ee.png) | | | ![Sensitive]({{ site.baseurl }}/common/images/cloud_sens.png) |
| MD5 Secret for Transactions | `payment_hk/worldpay/md5_secret` | ![EE-only]({{ site.baseurl }}/common/images/cloud_ee.png) | | | ![Sensitive]({{ site.baseurl }}/common/images/cloud_sens.png) |
| Signature Fields | `payment_hk/worldpay/signature_fields` | ![EE-only]({{ site.baseurl }}/common/images/cloud_ee.png) | | | ![Sensitive]({{ site.baseurl }}/common/images/cloud_sens.png) |
| SFTP Credentials | `payment_jp/express_checkout_other/settings_ec/settings_ec_advanced/express_checkout_settlement_report/heading_sftp` | <!-- ![Not EE-only]({{ site.baseurl }}/common/images/red-x.png) --> | | | ![Sensitive]({{ site.baseurl }}/common/images/cloud_sens.png) |
| SFTP Credentials | `payment_jp/paypal_group_all_in_one/payments_pro_hosted_solution_jp/pphs_settings/pphs_settings_advanced/pphs_settlement_report/heading_sftp` | <!-- ![Not EE-only]({{ site.baseurl }}/common/images/red-x.png) --> | | | ![Sensitive]({{ site.baseurl }}/common/images/cloud_sens.png) |
| SFTP Credentials | `payment_jp/paypal_group_all_in_one/wps_other/settings_ec/settings_ec_advanced/express_checkout_settlement_report/heading_sftp` | <!-- ![Not EE-only]({{ site.baseurl }}/common/images/red-x.png) --> | | | ![Sensitive]({{ site.baseurl }}/common/images/cloud_sens.png) |
| Make Check Payable to | `payment_jp/checkmo/payable_to` | <!-- ![Not EE-only]({{ site.baseurl }}/common/images/red-x.png) --> | | | ![Sensitive]({{ site.baseurl }}/common/images/cloud_sens.png) |
| Send Check to | `payment_jp/checkmo/mailing_address` | <!-- ![Not EE-only]({{ site.baseurl }}/common/images/red-x.png) --> | | | ![Sensitive]({{ site.baseurl }}/common/images/cloud_sens.png) |
| API Login ID | `payment_jp/authorizenet_directpost/login` | <!-- ![Not EE-only]({{ site.baseurl }}/common/images/red-x.png) --> | ![Encrypted]({{ site.baseurl }}/common/images/cloud_enc.png) | | ![Sensitive]({{ site.baseurl }}/common/images/cloud_sens.png) |
| Merchant MD5 | `payment_jp/authorizenet_directpost/trans_md5` | <!-- ![Not EE-only]({{ site.baseurl }}/common/images/red-x.png) --> | ![Encrypted]({{ site.baseurl }}/common/images/cloud_enc.png) | | ![Sensitive]({{ site.baseurl }}/common/images/cloud_sens.png) |
| Email Customer | `payment_jp/authorizenet_directpost/email_customer` | <!-- ![Not EE-only]({{ site.baseurl }}/common/images/red-x.png) --> | | | ![Sensitive]({{ site.baseurl }}/common/images/cloud_sens.png) |
| Merchant's Email | `payment_jp/authorizenet_directpost/merchant_email` | <!-- ![Not EE-only]({{ site.baseurl }}/common/images/red-x.png) --> | | | ![Sensitive]({{ site.baseurl }}/common/images/cloud_sens.png) |
| Merchant ID | `payment_jp/cybersource/merchant_id` | ![EE-only]({{ site.baseurl }}/common/images/cloud_ee.png) | ![Encrypted]({{ site.baseurl }}/common/images/cloud_enc.png) | | ![Sensitive]({{ site.baseurl }}/common/images/cloud_sens.png) |
| Profile ID | `payment_jp/cybersource/profile_id` | ![EE-only]({{ site.baseurl }}/common/images/cloud_ee.png) | ![Encrypted]({{ site.baseurl }}/common/images/cloud_enc.png) | | ![Sensitive]({{ site.baseurl }}/common/images/cloud_sens.png) |
| Installation ID | `payment_jp/worldpay/installation_id` | ![EE-only]({{ site.baseurl }}/common/images/cloud_ee.png) |
| Remote Admin Installation ID | `payment_jp/worldpay/admin_installation_id` | ![EE-only]({{ site.baseurl }}/common/images/cloud_ee.png) | | | ![Sensitive]({{ site.baseurl }}/common/images/cloud_sens.png) |
| MD5 Secret for Transactions | `payment_jp/worldpay/md5_secret` | ![EE-only]({{ site.baseurl }}/common/images/cloud_ee.png) | | | ![Sensitive]({{ site.baseurl }}/common/images/cloud_sens.png) |
| Signature Fields | `payment_jp/worldpay/signature_fields` | ![EE-only]({{ site.baseurl }}/common/images/cloud_ee.png) | | | ![Sensitive]({{ site.baseurl }}/common/images/cloud_sens.png) |
| SFTP Credentials | `payment_fr/express_checkout_other/settings_ec/settings_ec_advanced/express_checkout_settlement_report/heading_sftp` | <!-- ![Not EE-only]({{ site.baseurl }}/common/images/red-x.png) --> | | | ![Sensitive]({{ site.baseurl }}/common/images/cloud_sens.png) |
| SFTP Credentials | `payment_fr/paypal_group_all_in_one/payments_pro_hosted_solution_fr/pphs_settings/pphs_settings_advanced/pphs_settlement_report/heading_sftp` | <!-- ![Not EE-only]({{ site.baseurl }}/common/images/red-x.png) --> | | | ![Sensitive]({{ site.baseurl }}/common/images/cloud_sens.png) |
| SFTP Credentials | `payment_fr/paypal_group_all_in_one/wps_other/settings_ec/settings_ec_advanced/express_checkout_settlement_report/heading_sftp` | <!-- ![Not EE-only]({{ site.baseurl }}/common/images/red-x.png) --> | | | ![Sensitive]({{ site.baseurl }}/common/images/cloud_sens.png) |
| Make Check Payable to | `payment_fr/checkmo/payable_to` | <!-- ![Not EE-only]({{ site.baseurl }}/common/images/red-x.png) --> | | | ![Sensitive]({{ site.baseurl }}/common/images/cloud_sens.png) |
| Send Check to | `payment_fr/checkmo/mailing_address` | <!-- ![Not EE-only]({{ site.baseurl }}/common/images/red-x.png) --> | | | ![Sensitive]({{ site.baseurl }}/common/images/cloud_sens.png) |
| API Login ID | `payment_fr/authorizenet_directpost/login` | <!-- ![Not EE-only]({{ site.baseurl }}/common/images/red-x.png) --> | ![Encrypted]({{ site.baseurl }}/common/images/cloud_enc.png) | | ![Sensitive]({{ site.baseurl }}/common/images/cloud_sens.png) |
| Merchant MD5 | `payment_fr/authorizenet_directpost/trans_md5` | <!-- ![Not EE-only]({{ site.baseurl }}/common/images/red-x.png) --> | ![Encrypted]({{ site.baseurl }}/common/images/cloud_enc.png) | | ![Sensitive]({{ site.baseurl }}/common/images/cloud_sens.png) |
| Email Customer | `payment_fr/authorizenet_directpost/email_customer` | <!-- ![Not EE-only]({{ site.baseurl }}/common/images/red-x.png) --> | | | ![Sensitive]({{ site.baseurl }}/common/images/cloud_sens.png) |
| Merchant's Email | `payment_fr/authorizenet_directpost/merchant_email` | <!-- ![Not EE-only]({{ site.baseurl }}/common/images/red-x.png) --> | | | ![Sensitive]({{ site.baseurl }}/common/images/cloud_sens.png) |
| Merchant ID | `payment_fr/cybersource/merchant_id` | ![EE-only]({{ site.baseurl }}/common/images/cloud_ee.png) | ![Encrypted]({{ site.baseurl }}/common/images/cloud_enc.png) | | ![Sensitive]({{ site.baseurl }}/common/images/cloud_sens.png) |
| Profile ID | `payment_fr/cybersource/profile_id` | ![EE-only]({{ site.baseurl }}/common/images/cloud_ee.png) | ![Encrypted]({{ site.baseurl }}/common/images/cloud_enc.png) | | ![Sensitive]({{ site.baseurl }}/common/images/cloud_sens.png) |
| Installation ID | `payment_fr/worldpay/installation_id` | ![EE-only]({{ site.baseurl }}/common/images/cloud_ee.png) | | | ![Sensitive]({{ site.baseurl }}/common/images/cloud_sens.png) |
| Remote Admin Installation ID | `payment_fr/worldpay/admin_installation_id` | ![EE-only]({{ site.baseurl }}/common/images/cloud_ee.png) | | | ![Sensitive]({{ site.baseurl }}/common/images/cloud_sens.png) |
| MD5 Secret for Transactions | `payment_fr/worldpay/md5_secret` | ![EE-only]({{ site.baseurl }}/common/images/cloud_ee.png) | | | ![Sensitive]({{ site.baseurl }}/common/images/cloud_sens.png) |
| Signature Fields | `payment_fr/worldpay/signature_fields` | ![EE-only]({{ site.baseurl }}/common/images/cloud_ee.png) | | | ![Sensitive]({{ site.baseurl }}/common/images/cloud_sens.png) |
| SFTP Credentials | `payment_it/express_checkout_other/settings_ec/settings_ec_advanced/express_checkout_settlement_report/heading_sftp` | <!-- ![Not EE-only]({{ site.baseurl }}/common/images/red-x.png) --> | | | ![Sensitive]({{ site.baseurl }}/common/images/cloud_sens.png) |
| SFTP Credentials | `payment_it/paypal_group_all_in_one/payments_pro_hosted_solution_it/pphs_settings/pphs_settings_advanced/pphs_settlement_report/heading_sftp` | <!-- ![Not EE-only]({{ site.baseurl }}/common/images/red-x.png) --> | | | ![Sensitive]({{ site.baseurl }}/common/images/cloud_sens.png) |
| SFTP Credentials | `payment_it/paypal_group_all_in_one/wps_other/settings_ec/settings_ec_advanced/express_checkout_settlement_report/heading_sftp` | <!-- ![Not EE-only]({{ site.baseurl }}/common/images/red-x.png) --> | | | ![Sensitive]({{ site.baseurl }}/common/images/cloud_sens.png) |
| Make Check Payable to | `payment_it/checkmo/payable_to` | <!-- ![Not EE-only]({{ site.baseurl }}/common/images/red-x.png) --> | | | ![Sensitive]({{ site.baseurl }}/common/images/cloud_sens.png) |
| Send Check to | `payment_it/checkmo/mailing_address` | <!-- ![Not EE-only]({{ site.baseurl }}/common/images/red-x.png) --> | | | ![Sensitive]({{ site.baseurl }}/common/images/cloud_sens.png) |
| API Login ID | `payment_it/authorizenet_directpost/login` | <!-- ![Not EE-only]({{ site.baseurl }}/common/images/red-x.png) --> | ![Encrypted]({{ site.baseurl }}/common/images/cloud_enc.png) | | ![Sensitive]({{ site.baseurl }}/common/images/cloud_sens.png) |
| Merchant MD5 | `payment_it/authorizenet_directpost/trans_md5` | <!-- ![Not EE-only]({{ site.baseurl }}/common/images/red-x.png) --> | ![Encrypted]({{ site.baseurl }}/common/images/cloud_enc.png) | | ![Sensitive]({{ site.baseurl }}/common/images/cloud_sens.png) |
| Email Customer | `payment_it/authorizenet_directpost/email_customer` | <!-- ![Not EE-only]({{ site.baseurl }}/common/images/red-x.png) --> | | | ![Sensitive]({{ site.baseurl }}/common/images/cloud_sens.png) |
| Merchant's Email | `payment_it/authorizenet_directpost/merchant_email` | <!-- ![Not EE-only]({{ site.baseurl }}/common/images/red-x.png) --> | | | ![Sensitive]({{ site.baseurl }}/common/images/cloud_sens.png) |
| Merchant ID | `payment_it/cybersource/merchant_id` | ![EE-only]({{ site.baseurl }}/common/images/cloud_ee.png) | ![Encrypted]({{ site.baseurl }}/common/images/cloud_enc.png) | | ![Sensitive]({{ site.baseurl }}/common/images/cloud_sens.png) |
| Profile ID | `payment_it/cybersource/profile_id` | ![EE-only]({{ site.baseurl }}/common/images/cloud_ee.png) | ![Encrypted]({{ site.baseurl }}/common/images/cloud_enc.png) | | ![Sensitive]({{ site.baseurl }}/common/images/cloud_sens.png) |
| Installation ID | `payment_it/worldpay/installation_id` | ![EE-only]({{ site.baseurl }}/common/images/cloud_ee.png) | | | ![Sensitive]({{ site.baseurl }}/common/images/cloud_sens.png) |
| Remote Admin Installation ID | `payment_it/worldpay/admin_installation_id` | ![EE-only]({{ site.baseurl }}/common/images/cloud_ee.png) | | | ![Sensitive]({{ site.baseurl }}/common/images/cloud_sens.png) |
| MD5 Secret for Transactions | `payment_it/worldpay/md5_secret` | ![EE-only]({{ site.baseurl }}/common/images/cloud_ee.png) | | | ![Sensitive]({{ site.baseurl }}/common/images/cloud_sens.png) |<|MERGE_RESOLUTION|>--- conflicted
+++ resolved
@@ -161,10 +161,6 @@
 | Street Address | `shipping/origin/street_line1` | <!-- ![Not EE-only]({{ site.baseurl }}/common/images/red-x.png) --> | | | ![Sensitive]({{ site.baseurl }}/common/images/cloud_sens.png) |
 | Street Address Line 2 | `shipping/origin/street_line2` | <!-- ![Not EE-only]({{ site.baseurl }}/common/images/red-x.png) --> | | | ![Sensitive]({{ site.baseurl }}/common/images/cloud_sens.png) |
 | Live Account | `carriers/ups/is_account_live` | <!-- ![Not EE-only]({{ site.baseurl }}/common/images/red-x.png) --> | | ![Sys-specific]({{ site.baseurl }}/common/images/cloud_env.png) |
-<<<<<<< HEAD
-
-=======
->>>>>>> 168052f6
 
 ### Sales emails sensitive and system-specific paths
 
@@ -225,10 +221,6 @@
 | Account Number | `carriers/dhl/account` | <!-- ![Not EE-only]({{ site.baseurl }}/common/images/red-x.png) --> | | | ![Sensitive]({{ site.baseurl }}/common/images/cloud_sens.png) |
 | Gateway URL | `carriers/dhl/gateway_url` | <!-- ![Not EE-only]({{ site.baseurl }}/common/images/red-x.png) --> | | | ![Sensitive]({{ site.baseurl }}/common/images/cloud_sens.png) |
 | Sandbox Mode | `carriers/fedex/sandbox_mode` | <!-- ![Not EE-only]({{ site.baseurl }}/common/images/red-x.png) --> | | | ![Sensitive]({{ site.baseurl }}/common/images/cloud_sens.png) |
-<<<<<<< HEAD
-
-=======
->>>>>>> 168052f6
 
 ### Sales sensitive and system-specific paths
 
@@ -255,10 +247,6 @@
 | Name  | Config path | EE only? | Encrypted? | System-specific? | Sensitive? |
 |--------------|--------------|--------------|--------------|--------------|--------------|
 | Account Number | `google/analytics/account` | <!-- ![Not EE-only]({{ site.baseurl }}/common/images/red-x.png) --> | | | ![Sensitive]({{ site.baseurl }}/common/images/cloud_sens.png) |
-<<<<<<< HEAD
-
-=======
->>>>>>> 168052f6
 
 ## Advanced category
 
@@ -282,10 +270,6 @@
 | Error Email Recipient | `system/magento_scheduled_import_export_log/error_email` | <!-- ![Not EE-only]({{ site.baseurl }}/common/images/red-x.png) --> | | | ![Sensitive]({{ site.baseurl }}/common/images/cloud_sens.png) |
 | Access list | `system/full_page_cache/varnish/access_list` | <!-- ![Not EE-only]({{ site.baseurl }}/common/images/red-x.png) --> |  | | ![Sensitive]({{ site.baseurl }}/common/images/cloud_sens.png) |
 | Error Email Sender | `system/magento_scheduled_import_export_log/error_email_identity` | <!-- ![Not EE-only]({{ site.baseurl }}/common/images/red-x.png) --> |  | | ![Sensitive]({{ site.baseurl }}/common/images/cloud_sens.png) |
-<<<<<<< HEAD
-
-=======
->>>>>>> 168052f6
 
 ### Developer sensitive and system-specific paths
 
@@ -309,10 +293,6 @@
 | Port (25) | `system/smtp/port` | <!-- ![Not EE-only]({{ site.baseurl }}/common/images/red-x.png) --> | | ![Sys-specific]({{ site.baseurl }}/common/images/cloud_env.png) | ![Sensitive]({{ site.baseurl }}/common/images/cloud_sens.png) |
 | Backend host | `system/full_page_cache/varnish/backend_host` | <!-- ![Not EE-only]({{ site.baseurl }}/common/images/red-x.png) --> | | ![Sys-specific]({{ site.baseurl }}/common/images/cloud_env.png) | ![Sensitive]({{ site.baseurl }}/common/images/cloud_sens.png) |
 | Backend port | `system/full_page_cache/varnish/backend_port` | <!-- ![Not EE-only]({{ site.baseurl }}/common/images/red-x.png) --> | | ![Sys-specific]({{ site.baseurl }}/common/images/cloud_env.png) | ![Sensitive]({{ site.baseurl }}/common/images/cloud_sens.png) |
-<<<<<<< HEAD
-
-=======
->>>>>>> 168052f6
 
 ### Developer paths
 
@@ -321,10 +301,6 @@
 | Name  | Config path | EE only? | Encrypted? | System-specific? | Sensitive? |
 |--------------|--------------|--------------|--------------|--------------|--------------|
 Log JS Errors to Session Storage Key | `dev/js/session_storage_key` | <!-- ![Not EE-only]({{ site.baseurl }}/common/images/red-x.png) --> | | ![Sys-specific]({{ site.baseurl }}/common/images/cloud_env.png) |
-<<<<<<< HEAD
-
-=======
->>>>>>> 168052f6
 
 ## Payment sensitive and system-specific paths
 
@@ -386,10 +362,6 @@
 | URL method for Cancel URL and Return URL | `payment/payflow_link/url_method` | <!-- ![Not EE-only]({{ site.baseurl }}/common/images/red-x.png) --> | | ![Sys-specific]({{ site.baseurl }}/common/images/cloud_env.png) |
 | Debug Mode | `payment/payflow_express/debug` | <!-- ![Not EE-only]({{ site.baseurl }}/common/images/red-x.png) --> | | ![Sys-specific]({{ site.baseurl }}/common/images/cloud_env.png) |
 | SFTP Credentials | `payment_all_paypal/payflow_link/settings_payflow_link/settings_payflow_link_advanced/payflow_link_settlement_report/heading_sftp` | <!-- ![Not EE-only]({{ site.baseurl }}/common/images/red-x.png) --> | | | ![Sensitive]({{ site.baseurl }}/common/images/cloud_sens.png) |
-<<<<<<< HEAD
-
-=======
->>>>>>> 168052f6
 
 ### PayPal Payments Pro sensitive and system-specific paths
 
@@ -423,10 +395,6 @@
 | Kount Merchant ID | `payment/braintree/kount_id` | <!-- ![Not EE-only]({{ site.baseurl }}/common/images/red-x.png) --> | | | ![Sensitive]({{ site.baseurl }}/common/images/cloud_sens.png) |
 | Override Merchant Name | `payment/braintree_paypal/merchant_name_override` | <!-- ![Not EE-only]({{ site.baseurl }}/common/images/red-x.png) --> | | | ![Sensitive]({{ site.baseurl }}/common/images/cloud_sens.png) |
 | URL | `payment/braintree/descriptor_url` | <!-- ![Not EE-only]({{ site.baseurl }}/common/images/red-x.png) --> | | ![Sys-specific]({{ site.baseurl }}/common/images/cloud_env.png) |
-<<<<<<< HEAD
-
-=======
->>>>>>> 168052f6
 
 ### Worldpay sensitive and system-specific paths
 
@@ -439,10 +407,6 @@
 | MD5 Secret for Transactions | `payment/worldpay/md5_secret` | ![EE-only]({{ site.baseurl }}/common/images/cloud_ee.png) | ![Encrypted]({{ site.baseurl }}/common/images/cloud_enc.png) | | ![Sensitive]({{ site.baseurl }}/common/images/cloud_sens.png) |
 | Signature Fields | `payment/worldpay/signature_fields` | ![EE-only]({{ site.baseurl }}/common/images/cloud_ee.png) | | | ![Sensitive]({{ site.baseurl }}/common/images/cloud_sens.png) |
 | Test Mode | `payment/worldpay/sandbox_flag` | ![EE-only]({{ site.baseurl }}/common/images/cloud_ee.png) | | ![Sys-specific]({{ site.baseurl }}/common/images/cloud_env.png) |
-<<<<<<< HEAD
-
-=======
->>>>>>> 168052f6
 
 ### Authorize.net Direct Post sensitive and system-specific paths
 
@@ -486,11 +450,6 @@
 |--------------|--------------|--------------|--------------|--------------|--------------|
 | Send Check to | `payment/checkmo/mailing_address` | <!-- ![Not EE-only]({{ site.baseurl }}/common/images/red-x.png) --> | | | ![Sensitive]({{ site.baseurl }}/common/images/cloud_sens.png) |
 | Send Check to | `payment_us/checkmo/mailing_address` | <!-- ![Not EE-only]({{ site.baseurl }}/common/images/red-x.png) --> | | | ![Sensitive]({{ site.baseurl }}/common/images/cloud_sens.png) |
-<<<<<<< HEAD
-
-
-=======
->>>>>>> 168052f6
 
 ### International paths {#vars-intl-list}
 
