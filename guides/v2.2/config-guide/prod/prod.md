---
layout: default
group: config-guide
<<<<<<< HEAD
subgroup: 999_prod
=======
subgroup: 998_prod
>>>>>>> 2b1cb2e3
title: Deploy Magento to production
menu_title: Deploy Magento to production
menu_node: parent
menu_order: 1
version: 2.2
github_link: config-guide/prod/prod.md
---

<<<<<<< HEAD
We're constantly learning from our community about how to deploy Magento into production. Our current topics on the subject are basic but we'd love to hear from you to make them better.

If you have advice or experience to share, open an [issue](https://github.com/magento/devdocs/issues){:target=_"blank"} or [pull request](https://github.com/magento/devdocs/pulls){:target=_"blank"}  in our GitHub repository. Also see our [contribution guidelines]({{page.baseurl}}contributor-guide/contributing.html).

Current topics include:

*	[Deployment steps]({{page.baseurl}}config-guide/prod/prod_deploy.html)
*	[Magento ownership and permissions in development and production]({{page.baseurl}}config-guide/prod/prod_file-sys-perms.html)
* [Magento performance optimization for production deployments]({{page.baseurl}}config-guide/prod/prod_perf-optimize.html)
=======
These topics discuss the process of deploying Magento to a production site for Magento version 2.2 and later. We recommend this deployment method for anyone with a large site who does not want downtime during deployment.

If you deploy Magento on a single machine and can tolerate some downtime during deployment, see [Single-machine deployment]({{ page.baseurl }}config-guide/prod/single-machine-deployment.html) instead.

The following topics are organized to help you get started quickly. If you're new to Magento or not familiar with the technical details, start by reading the overviews.

*	Overview of deployment

	*	[Deployment general overview]({{ page.baseurl }}config-guide/prod/prod_deploy-over.html)
	*	[Deployment technical overview (implementation details)]({{ page.baseurl }}config-guide/prod/prod_deploy-over-tech.html)

*	Set up your split deployment systems: development, build, and production 

	*	[Set up your development systems]({{ page.baseurl }}config-guide/prod/prod_deploy-setup-dev.html)
	*	[Set up your build system]({{ page.baseurl }}config-guide/prod/prod_deploy-setup-build.html)
	*	[Set up your production system]({{ page.baseurl }}config-guide/prod/prod_deploy-setup-prod.html)

*	Step-by-step examples of using split deployment

	*	[Simple example&mdash;manage the shared configuration]({{ page.baseurl }}config-guide/prod/prod_deploy-shared.html)
	*	[TBD]()
	*	[TBD]()
	*	[TBD]()

*	[PHP developer tasks for split deployment]({{ page.baseurl }}config-guide/prod/prod_deploy-prog.html)

*	Reference information

	*	[Sensitive and system-specific configuration paths reference]({{ page.baseurl }}config-guide/prod/config-reference-sens.html)
	*	[Payment configuration paths reference]({{ page.baseurl }}config-guide/prod/config-reference-payment.html)
	*	[Other configuration paths reference]({{ page.baseurl }}config-guide/prod/config-reference-most.html)
	*	[Magento Enteprise B2B Extension configuration paths reference]({{ page.baseurl }}config-guide/prod/config-reference-b2b.html)
	*	[Use environment variables to override configuration settings]({{ page.baseurl }}config-guide/prod/config-reference-var-name.html)
	*	[.gitignore reference]({{ page.baseurl }}config-guide/prod/config-reference-gitignore.html)
	*	[config.php reference]({{ page.baseurl }}config-guide/prod/config-reference-configphp.html)
	*	[env.php reference]({{ page.baseurl }}config-guide/prod/config-reference-envphp.html)
>>>>>>> 2b1cb2e3
<|MERGE_RESOLUTION|>--- conflicted
+++ resolved
@@ -1,11 +1,7 @@
 ---
 layout: default
 group: config-guide
-<<<<<<< HEAD
-subgroup: 999_prod
-=======
 subgroup: 998_prod
->>>>>>> 2b1cb2e3
 title: Deploy Magento to production
 menu_title: Deploy Magento to production
 menu_node: parent
@@ -14,7 +10,6 @@
 github_link: config-guide/prod/prod.md
 ---
 
-<<<<<<< HEAD
 We're constantly learning from our community about how to deploy Magento into production. Our current topics on the subject are basic but we'd love to hear from you to make them better.
 
 If you have advice or experience to share, open an [issue](https://github.com/magento/devdocs/issues){:target=_"blank"} or [pull request](https://github.com/magento/devdocs/pulls){:target=_"blank"}  in our GitHub repository. Also see our [contribution guidelines]({{page.baseurl}}contributor-guide/contributing.html).
@@ -24,7 +19,7 @@
 *	[Deployment steps]({{page.baseurl}}config-guide/prod/prod_deploy.html)
 *	[Magento ownership and permissions in development and production]({{page.baseurl}}config-guide/prod/prod_file-sys-perms.html)
 * [Magento performance optimization for production deployments]({{page.baseurl}}config-guide/prod/prod_perf-optimize.html)
-=======
+
 These topics discuss the process of deploying Magento to a production site for Magento version 2.2 and later. We recommend this deployment method for anyone with a large site who does not want downtime during deployment.
 
 If you deploy Magento on a single machine and can tolerate some downtime during deployment, see [Single-machine deployment]({{ page.baseurl }}config-guide/prod/single-machine-deployment.html) instead.
@@ -45,9 +40,6 @@
 *	Step-by-step examples of using split deployment
 
 	*	[Simple example&mdash;manage the shared configuration]({{ page.baseurl }}config-guide/prod/prod_deploy-shared.html)
-	*	[TBD]()
-	*	[TBD]()
-	*	[TBD]()
 
 *	[PHP developer tasks for split deployment]({{ page.baseurl }}config-guide/prod/prod_deploy-prog.html)
 
@@ -60,5 +52,4 @@
 	*	[Use environment variables to override configuration settings]({{ page.baseurl }}config-guide/prod/config-reference-var-name.html)
 	*	[.gitignore reference]({{ page.baseurl }}config-guide/prod/config-reference-gitignore.html)
 	*	[config.php reference]({{ page.baseurl }}config-guide/prod/config-reference-configphp.html)
-	*	[env.php reference]({{ page.baseurl }}config-guide/prod/config-reference-envphp.html)
->>>>>>> 2b1cb2e3
+	*	[env.php reference]({{ page.baseurl }}config-guide/prod/config-reference-envphp.html)