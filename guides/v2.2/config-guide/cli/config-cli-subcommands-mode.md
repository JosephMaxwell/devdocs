---
group: config-guide
title: Set the Magento mode
version: 2.2
functional_areas:
  - Configuration
  - System
  - Setup
---

{% include config/cli-intro.md %}

## Overview of setting Magento modes {#config-mode-over}
<<<<<<< HEAD
=======

>>>>>>> 168052f6
To improve security and ease-of-use, we added a command that switches <a href="{{ page.baseurl }}/config-guide/bootstrap/magento-modes.html">Magento modes</a> from developer to production and vice versa.

Production mode also has better performance because static view files are populated in the `pub/static` directory and because of code compilation.

<div class="bs-callout bs-callout-info" id="info" markdown="1">
-   In version 2.0.6 and later, Magento does not explicitly set file or directory permissions when you switch between default, develop, and production modes.
-   Unlike other Magento modes, developer and production modes are set in `env.php`.
-   <a href="{{ page.baseurl }}/cloud/bk-cloud.html">{{site.data.var.ece}}</a> supports production mode only.
</div>

Refer to [Magento ownership and permissions in development and production]({{ page.baseurl }}/config-guide/prod/prod_file-sys-perms.html) for more information.

When you change to developer or production mode, we clear the contents of following directories:

	var/cache
	generated/metadata
	generated/code
	var/view_preprocessed
	pub/static

Exceptions:

-   `.htaccess` files are not removed
-   `pub/static` contains a file that specifies the version of static content; this file is not removed

<div class="bs-callout bs-callout-info" id="info" markdown="1">
By default, Magento uses the `var` directories to store the cache, logs, and compiled code. You can customize this directory but in this guide, it's assumed to be `var`.
</div>

## Display the current mode {#config-mode-show}
<<<<<<< HEAD
=======

>>>>>>> 168052f6
The easiest way to do that is to run this command as the <a href="{{ page.baseurl }}/install-gde/prereq/file-sys-perms-over.html">Magento file system owner</a>. If you have shared hosting, this is the user your provider gives you to log in to the server. If you have a private server, it's typically a local user account on the Magento server.

Command usage:

``` bash
bin/magento deploy:mode:show
```

A message similar to the following displays:

```
Current application mode: developer.
```

## Change modes {#config-mode-change}

Command usage:

``` bash
bin/magento deploy:mode:set {mode} [-s|--skip-compilation]
```

where:

  -   **`{mode}`** is required; it can be either `developer` or `production`

  -   **`--skip-compilation`** is an optional parameter you can use to skip <a href="{{ page.baseurl }}/config-guide/cli/config-cli-subcommands-compiler.html">code compilation</a> when you change to production mode.

Examples follow.

### Change to production mode

``` bash
bin/magento deploy:mode:set production
```

Messages similar to the following display:

	Enabled maintenance mode
	Requested languages: en_US
	=== frontend -> Magento/luma -> en_US ===
	... more ...
	Successful: 1884 files; errors: 0
	---

	=== frontend -> Magento/blank -> en_US ===
	... more ...
	Successful: 1828 files; errors: 0
	---

	=== adminhtml -> Magento/backend -> en_US ===
	... more ...
	---

	=== Minify templates ===
	... more ...
	Successful: 897 files modified
	---

	New version of deployed files: 1440461332
	Static content deployment complete
Gathering css/styles-m.less sources.
Successfully processed LESS and/or {% glossarytooltip 45f1f76d-91cd-4789-a8b5-1e3f321a6280 %}SASS{% endglossarytooltip %} files
{% glossarytooltip 6c5cb4e9-9197-46f2-ba79-6147d9bfe66d %}CSS{% endglossarytooltip %} deployment complete
Generated classes:
        Magento\Sales\Api\Data\CreditmemoCommentInterfacePersistor
        Magento\Sales\Api\Data\CreditmemoCommentInterfaceFactory
        Magento\Sales\Api\Data\CreditmemoCommentSearchResultInterfaceFactory
        Magento\Sales\Api\Data\CreditmemoComment\Repository
        Magento\Sales\Api\Data\CreditmemoItemInterfacePersistor
        ... more ...
	Compilation complete
	Disabled maintenance mode
	Enabled production mode.

### Change to developer mode

When you change from production to developer mode, you should clear generated classes and Object Manager entities like proxies to prevent unexpected errors. After doing so, you can change modes. Use the following steps:

1.  If you're changing from production mode to developer mode, delete the contents of the `generated/code` and `generated/metadata` directories:

		rm -rf <your Magento install dir>/generated/metadata/* <your Magento install dir>/generated/code/*

2.  Set the mode:

		bin/magento deploy:mode:set developer

	The following message displays:

		Switched to developer mode.

### Change to default mode

``` bash
bin/magento deploy:mode:set default
```

The following message displays:

    Enabled default mode.

### Run Magento CLI commands from anywhere
[Run Magento CLI commands from anywhere]({{ page.baseurl }}/config-guide/cli/config-cli.html#config-install-cli-first).

If you haven't added `<magento-install-directory>/bin` to your system `PATH`, then you can expect an error when running the Magento command by itself.

#### Related topics

-   <a href="{{ page.baseurl }}/config-guide/cli/config-cli-subcommands-cache.html">Manage the cache</a>
-   <a href="{{ page.baseurl }}/config-guide/cli/config-cli-subcommands-index.html">Manage the indexers</a>
-   <a href="{{ page.baseurl }}/config-guide/cli/config-cli-subcommands-cron.html">Configure and run cron</a>
-   <a href="{{ page.baseurl }}/config-guide/cli/config-cli-subcommands-compiler.html">Code compiler</a>
-   <a href="{{ page.baseurl }}/config-guide/cli/config-cli-subcommands-urn.html">URN highlighter</a>
-   <a href="{{ page.baseurl }}/config-guide/cli/config-cli-subcommands-depen.html">Dependency reports</a>
-   <a href="{{ page.baseurl }}/config-guide/cli/config-cli-subcommands-i18n.html">Translation dictionaries and language packages</a>
-   <a href="{{ page.baseurl }}/config-guide/cli/config-cli-subcommands-static-view.html">Deploy static view files</a>
-   <a href="{{ page.baseurl }}/config-guide/cli/config-cli-subcommands-less-sass.html">Create symlinks to LESS files</a>
-   <a href="{{ page.baseurl }}/config-guide/cli/config-cli-subcommands-test.html">Run unit tests</a>
-   <a href="{{ page.baseurl }}/config-guide/cli/config-cli-subcommands-layout-xml.html">Convert layout XML files</a>
-   <a href="{{ page.baseurl }}/config-guide/cli/config-cli-subcommands-perf-data.html">Generate data for performance testing</a><|MERGE_RESOLUTION|>--- conflicted
+++ resolved
@@ -11,10 +11,7 @@
 {% include config/cli-intro.md %}
 
 ## Overview of setting Magento modes {#config-mode-over}
-<<<<<<< HEAD
-=======
 
->>>>>>> 168052f6
 To improve security and ease-of-use, we added a command that switches <a href="{{ page.baseurl }}/config-guide/bootstrap/magento-modes.html">Magento modes</a> from developer to production and vice versa.
 
 Production mode also has better performance because static view files are populated in the `pub/static` directory and because of code compilation.
@@ -45,10 +42,7 @@
 </div>
 
 ## Display the current mode {#config-mode-show}
-<<<<<<< HEAD
-=======
 
->>>>>>> 168052f6
 The easiest way to do that is to run this command as the <a href="{{ page.baseurl }}/install-gde/prereq/file-sys-perms-over.html">Magento file system owner</a>. If you have shared hosting, this is the user your provider gives you to log in to the server. If you have a private server, it's typically a local user account on the Magento server.
 
 Command usage:
