---
group: config-guide
title: Manage the indexers
functional_areas:
  - Configuration
  - System
  - Setup
---

{% include config/cli-intro.md %}

## View a list of indexers

To view a list of all indexers:

```bash
bin/magento indexer:info
```

The list displays as follows:

```
design_config_grid                       Design Config Grid
customer_grid                            Customer Grid
catalog_category_product                 Category Products
catalog_product_category                 Product Categories
catalog_product_price                    Product Price
catalog_product_attribute                Product EAV
catalogrule_rule                         Catalog Rule Product
catalogrule_product                      Catalog Product Rule
cataloginventory_stock                   Stock
catalogsearch_fulltext                   Catalog Search
```

## View indexer status

Use this command to view the status of all indexers or specific indexers. For example, find out if an indexer needs to be reindexed.

Command options:

```bash
bin/magento indexer:status [indexer]
```

Where `[indexer]` is a space-separated list of indexers. Omit `[indexer]` to view the status of all indexers.

To list all indexers:

```bash
bin/magento indexer:info
```

A sample follows:

```bash
bin/magento indexer:status
```

Sample result:

```
+----------------------+------------------+-----------+---------------------+---------------------+
| Title                | Status           | Update On | Schedule Status     | Schedule Updated    |
+----------------------+------------------+-----------+---------------------+---------------------+
| Catalog Product Rule | Reindex required | Save      |                     |                     |
| Catalog Rule Product | Reindex required | Save      |                     |                     |
| Catalog Search       | Ready            | Save      |                     |                     |
| Category Products    | Reindex required | Schedule  | idle (0 in backlog) | 2018-06-28 09:45:53 |
| Customer Grid        | Ready            | Schedule  | idle (0 in backlog) | 2018-06-28 09:45:52 |
| Design Config Grid   | Ready            | Schedule  | idle (0 in backlog) | 2018-06-28 09:45:52 |
| Product Categories   | Reindex required | Schedule  | idle (0 in backlog) | 2018-06-28 09:45:53 |
| Product EAV          | Reindex required | Save      |                     |                     |
| Product Price        | Reindex required | Save      |                     |                     |
| Stock                | Reindex required | Save      |                     |                     |
+----------------------+------------------+-----------+---------------------+---------------------+
```

## Reindex {#config-cli-subcommands-index-reindex}

Use this command to reindex all or selected indexers one time only.

{:.bs-callout .bs-callout-info}
This command reindexes one time only. To keep indexers up-to-date, you must set up a [cron job]({{ page.baseurl }}/config-guide/cli/config-cli-subcommands-cron.html#config-cli-cron-bkg).

Command options:

```bash
bin/magento indexer:reindex [indexer]
```

Where ```[indexer]``` is a space-separated list of indexers. Omit ```[indexer]``` to reindex all indexers.

To view a list of all indexers:

```bash
bin/magento indexer:info
```

A sample follows:

```bash
bin/magento indexer:reindex
```

Sample result:

```
Category Products index has been rebuilt successfully in <time>
Product Categories index has been rebuilt successfully in <time>
Product Price index has been rebuilt successfully in <time>
Product EAV index has been rebuilt successfully in <time>
Stock index has been rebuilt successfully in <time>
Catalog Rule Product index has been rebuilt successfully in <time>
Catalog Product Rule index has been rebuilt successfully in <time>
Catalog Search index has been rebuilt successfully in <time>
```

{:.bs-callout .bs-callout-info}
Reindexing all indexers can take a long time for stores with large numbers of products, customers, categories, and promotional rules. To reduce processing time, see the next section for reindexing in parallel mode.

### Reindex in parallel mode {#config-cli-subcommands-index-reindex-parallel}

As of Magento 2.2.6, indexers are scoped and multi-threaded to support reindexing in parallel mode. This feature reduces processing time. It parallelizes by the indexer's dimension and executes across multiple threads.

The following indexes can be run in parallel mode:
- Catalog Search Fulltext can be paralleled by store views.
- Category Product can be paralleled by store views.
- Catalog Price can be paralleled by website and customer groups.

To reindex in parallel mode, run the reindex command using the environment variable `MAGE_INDEXER_THREADS_COUNT` or add an environment variable to env.php. This variable sets the number of threads for the reindex processing.

For example, the following command runs the Catalog Search Fulltext indexer across three threads:

```bash
MAGE_INDEXER_THREADS_COUNT=3 php -f bin/magento indexer:reindex catalogsearch_fulltext
```

<<<<<<< HEAD
=======
{:.bs-callout .bs-callout-info}
Only use the environment variable in the indexer command. Do not save the variable to your environment or your Magento installs and updates may have errors.

>>>>>>> afc98406
## Configure indexers

Use this command to set the following indexer options:

*  **Update on save (`realtime`):** Indexed data is updated as soon as a change is made in the {% glossarytooltip 29ddb393-ca22-4df9-a8d4-0024d75739b1 %}Admin{% endglossarytooltip %}. (For example, the {% glossarytooltip 50e49338-1e6c-4473-8527-9e401d67ea2b %}category{% endglossarytooltip %} products index is reindex after products are added to a category in the Admin.) This is the default.
* **Update by schedule (`schedule`):** Data is indexed according to the schedule set by your Magento cron job.

[Learn more about indexing]({{ page.baseurl }}/extension-dev-guide/indexing.html)

### Display the current configuration

To view the current indexer configuration:

```bash
bin/magento indexer:show-mode [indexer]
```

Where `[indexer]` is a space-separated list of indexers. Omit `[indexer]` to show all indexers' modes. For example, to show the mode of all indexers:

```bash
bin/magento indexer:show-mode
```

Sample result:

```
Category Products:                                 Update on Save
Product Categories:                                Update on Save
Product Price:                                     Update on Save
Product EAV:                                       Update on Save
Stock:                                             Update on Save
Catalog Rule Product:                              Update on Save
Catalog Product Rule:                              Update on Save
Catalog Search:                                    Update on Save
```

### Configure indexers

To specify the indexer configuration:

```bash
bin/magento indexer:set-mode {realtime|schedule} [indexer]
```

Where:

-   **`realtime`** - Sets the selected indexers to update on save.
-   **`schedule`** - Sets the specified indexers to save according to the cron schedule.
-   **`indexer`** - Is a space-separated list of indexers. Omit `indexer` to configure all indexers the same way.

To view the list of indexers:

```bash
bin/magento indexer:info
```

For example, to change only the category products and product categories indexers to update on schedule, enter:

```bash
bin/magento indexer:set-mode schedule catalog_category_product catalog_product_category
```

Sample result:

```
Index mode for Indexer Category Products was changed from 'Update on Save' to 'Update by Schedule'
Index mode for Indexer Product Categories was changed from 'Update on Save' to 'Update by Schedule'
```<|MERGE_RESOLUTION|>--- conflicted
+++ resolved
@@ -135,12 +135,6 @@
 MAGE_INDEXER_THREADS_COUNT=3 php -f bin/magento indexer:reindex catalogsearch_fulltext
 ```
 
-<<<<<<< HEAD
-=======
-{:.bs-callout .bs-callout-info}
-Only use the environment variable in the indexer command. Do not save the variable to your environment or your Magento installs and updates may have errors.
-
->>>>>>> afc98406
 ## Configure indexers
 
 Use this command to set the following indexer options:
