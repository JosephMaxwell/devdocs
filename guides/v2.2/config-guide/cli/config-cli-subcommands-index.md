---
group: config-guide
title: Manage the indexers
functional_areas:
  - Configuration
  - System
  - Setup
---

{% include config/cli-intro.md %}

## View a list of indexers

To view a list of all indexers:

```bash
bin/magento indexer:info
```

The list displays as follows:

```
design_config_grid                       Design Config Grid
customer_grid                            Customer Grid
catalog_category_product                 Category Products
catalog_product_category                 Product Categories
catalog_product_price                    Product Price
catalog_product_attribute                Product EAV
catalogrule_rule                         Catalog Rule Product
catalogrule_product                      Catalog Product Rule
cataloginventory_stock                   Stock
catalogsearch_fulltext                   Catalog Search
```

## View indexer status

Use this command to view the status of all indexers or specific indexers. For example, find out if an indexer needs to be reindexed.

Command options:

```bash
bin/magento indexer:status [indexer]
```

Where `[indexer]` is a space-separated list of indexers. Omit `[indexer]` to view the status of all indexers.

To list all indexers:

```bash
bin/magento indexer:info
```

A sample follows:

```bash
bin/magento indexer:status
```

Sample result:

```
+----------------------+------------------+-----------+---------------------+---------------------+
| Title                | Status           | Update On | Schedule Status     | Schedule Updated    |
+----------------------+------------------+-----------+---------------------+---------------------+
| Catalog Product Rule | Reindex required | Save      |                     |                     |
| Catalog Rule Product | Reindex required | Save      |                     |                     |
| Catalog Search       | Ready            | Save      |                     |                     |
| Category Products    | Reindex required | Schedule  | idle (0 in backlog) | 2018-06-28 09:45:53 |
| Customer Grid        | Ready            | Schedule  | idle (0 in backlog) | 2018-06-28 09:45:52 |
| Design Config Grid   | Ready            | Schedule  | idle (0 in backlog) | 2018-06-28 09:45:52 |
| Product Categories   | Reindex required | Schedule  | idle (0 in backlog) | 2018-06-28 09:45:53 |
| Product EAV          | Reindex required | Save      |                     |                     |
| Product Price        | Reindex required | Save      |                     |                     |
| Stock                | Reindex required | Save      |                     |                     |
+----------------------+------------------+-----------+---------------------+---------------------+
```

## Reindex {#config-cli-subcommands-index-reindex}

Use this command to reindex all or selected indexers one time only.

{:.bs-callout .bs-callout-info}
This command reindexes one time only. To keep indexers up-to-date, you must set up a [cron job]({{ page.baseurl }}/config-guide/cli/config-cli-subcommands-cron.html#config-cli-cron-bkg).

Command options:

```bash
bin/magento indexer:reindex [indexer]
```

Where ```[indexer]``` is a space-separated list of indexers. Omit ```[indexer]``` to reindex all indexers.

To view a list of all indexers:

```bash
bin/magento indexer:info
```

A sample follows:

```bash
bin/magento indexer:reindex
```

Sample result:

```
Category Products index has been rebuilt successfully in <time>
Product Categories index has been rebuilt successfully in <time>
Product Price index has been rebuilt successfully in <time>
Product EAV index has been rebuilt successfully in <time>
Stock index has been rebuilt successfully in <time>
Catalog Rule Product index has been rebuilt successfully in <time>
Catalog Product Rule index has been rebuilt successfully in <time>
Catalog Search index has been rebuilt successfully in <time>
```

{:.bs-callout .bs-callout-info}
Reindexing all indexers can take a long time for stores with large numbers of products, customers, categories, and promotional rules. To reduce processing time, see the next section for reindexing in parallel mode.

### Reindex in parallel mode {#config-cli-subcommands-index-reindex-parallel}

As of Magento 2.2.6, indexers are scoped and multi-threaded to support reindexing in parallel mode. This feature reduces processing time. It parallelizes by the indexer's dimension and executes across multiple threads.

The following indexes can be run in parallel mode:
- Catalog Search Fulltext can be paralleled by store views.
- Category Product can be paralleled by store views.
- Catalog Price can be paralleled by website and customer groups.

To reindex in parallel mode, run the reindex command using the environment variable `MAGE_INDEXER_THREADS_COUNT`. This variable sets the number of threads for the reindex processing.

For example, the following command runs the Catalog Search Fulltext indexer across three threads:

```bash
MAGE_INDEXER_THREADS_COUNT=3 php -f bin/magento indexer:reindex catalogsearch_fulltext
```

<<<<<<< HEAD
=======
{:.bs-callout .bs-callout-info}
Only use the environment variable in the indexer command. Do not save the variable to your environment or your Magento installs and updates may have errors.

>>>>>>> 09704f94
## Configure indexers

Use this command to set the following indexer options:

*  **Update on save (`realtime`):** Indexed data is updated as soon as a change is made in the {% glossarytooltip 29ddb393-ca22-4df9-a8d4-0024d75739b1 %}Admin{% endglossarytooltip %}. (For example, the {% glossarytooltip 50e49338-1e6c-4473-8527-9e401d67ea2b %}category{% endglossarytooltip %} products index is reindex after products are added to a category in the Admin.) This is the default.
* **Update by schedule (`schedule`):** Data is indexed according to the schedule set by your Magento cron job.

[Learn more about indexing]({{ page.baseurl }}/extension-dev-guide/indexing.html)

### Display the current configuration

To view the current indexer configuration:

```bash
bin/magento indexer:show-mode [indexer]
```

Where `[indexer]` is a space-separated list of indexers. Omit `[indexer]` to show all indexers' modes. For example, to show the mode of all indexers:

```bash
bin/magento indexer:show-mode
```

Sample result:

```
Category Products:                                 Update on Save
Product Categories:                                Update on Save
Product Price:                                     Update on Save
Product EAV:                                       Update on Save
Stock:                                             Update on Save
Catalog Rule Product:                              Update on Save
Catalog Product Rule:                              Update on Save
Catalog Search:                                    Update on Save
```

### Configure indexers

To specify the indexer configuration:

```bash
bin/magento indexer:set-mode {realtime|schedule} [indexer]
```

Where:

-   **`realtime`** - Sets the selected indexers to update on save.
-   **`schedule`** - Sets the specified indexers to save according to the cron schedule.
-   **`indexer`** - Is a space-separated list of indexers. Omit `indexer` to configure all indexers the same way.

To view the list of indexers:

```bash
bin/magento indexer:info
```

For example, to change only the category products and product categories indexers to update on schedule, enter:

```bash
bin/magento indexer:set-mode schedule catalog_category_product catalog_product_category
```

Sample result:

```
Index mode for Indexer Category Products was changed from 'Update on Save' to 'Update by Schedule'
Index mode for Indexer Product Categories was changed from 'Update on Save' to 'Update by Schedule'
```<|MERGE_RESOLUTION|>--- conflicted
+++ resolved
@@ -123,11 +123,11 @@
 As of Magento 2.2.6, indexers are scoped and multi-threaded to support reindexing in parallel mode. This feature reduces processing time. It parallelizes by the indexer's dimension and executes across multiple threads.
 
 The following indexes can be run in parallel mode:
-- Catalog Search Fulltext can be paralleled by store views.
-- Category Product can be paralleled by store views.
+- Catalog Search Fulltext is paralleled by store views.
+- Category Product is paralleled by store views.
 - Catalog Price can be paralleled by website and customer groups.
 
-To reindex in parallel mode, run the reindex command using the environment variable `MAGE_INDEXER_THREADS_COUNT`. This variable sets the number of threads for the reindex processing.
+To reindex in parallel mode, run the reindex command using the environment variable MAGE_INDEXER_THREADS_COUNT or add an environment variable to env.php. This variable sets the number of threads for the reindex processing.
 
 For example, the following command runs the Catalog Search Fulltext indexer across three threads:
 
@@ -135,12 +135,6 @@
 MAGE_INDEXER_THREADS_COUNT=3 php -f bin/magento indexer:reindex catalogsearch_fulltext
 ```
 
-<<<<<<< HEAD
-=======
-{:.bs-callout .bs-callout-info}
-Only use the environment variable in the indexer command. Do not save the variable to your environment or your Magento installs and updates may have errors.
-
->>>>>>> 09704f94
 ## Configure indexers
 
 Use this command to set the following indexer options:
