--- conflicted
+++ resolved
@@ -1,520 +1,513 @@
----
-group: config-guide
-title: Deploy static view files
-version: 2.2
-functional_areas:
-  - Configuration
-  - System
-  - Setup
----
-
-{% include config/cli-intro.md %}
-
-## Overview of static view files deployment {#config-cli-static-overview}
-<<<<<<< HEAD
-=======
-
->>>>>>> 168052f6
-The static view files deployment command enables you to write {% glossarytooltip 363662cb-73f1-4347-a15e-2d2adabeb0c2 %}static files{% endglossarytooltip %} to the Magento file system when the Magento software is set for <a href="{{ page.baseurl }}/config-guide/bootstrap/magento-modes.html#production-mode">production mode</a>.
-
-The term *static view file* refers to the following:
-
--   "Static" means it can be cached for a site (that is, the file is not dynamically generated). Examples include images and {% glossarytooltip 6c5cb4e9-9197-46f2-ba79-6147d9bfe66d %}CSS{% endglossarytooltip %} generated from LESS.
--   "View" refers to presentation layer (from MVC).
-
-Static view files are located in the `<your Magento install dir>/pub/static` directory, and some are cached in the `<your Magento install dir>/var/view_preprocessed` directory as well.
-
-Static view files deployment is affected by Magento modes as follows:
-
--   **[Default]({{ page.baseurl }}/config-guide/bootstrap/magento-modes.html#default-mode)** and **[developer]({{ page.baseurl }}/config-guide/bootstrap/magento-modes.html#developer-mode)** modes: Magento generates them on demand, but the rest are cached in a file for speed of access.
--   **[Production]({{ page.baseurl }}/config-guide/bootstrap/magento-modes.html#production-mode)** mode: Static files are *not* generated or cached.
-
-You must write static view files to the Magento file system manually using the command discussed in this topic; after that, you can restrict permissions to limit your vulnerabilities and to prevent accidental or malicious overwriting of files.
-
-<div class="bs-callout bs-callout-warning" markdown="1">
-_Developer mode only_: When you install or enable a new module, it might load new JavaScript, CSS, layouts, and so on. To avoid issues with static files, you must clean the old files to make sure you get all the changes for the new {% glossarytooltip c1e4242b-1f1a-44c3-9d72-1d5b1435e142 %}module{% endglossarytooltip %}.
-
-You can clean generated static view files in several ways. Refer to [Clean static files cache topic for details]({{ page.baseurl }}/frontend-dev-guide/cache_for_frontdevs.html#clean_static_cache) for more information.
-</div>
-
-## Deploy static view files {#config-cli-subcommands-staticview}
-
-To deploy static view files:
-
-1.  Log in to the Magento server as, or <a href="{{ page.baseurl }}/install-gde/prereq/file-sys-perms-over.html">switch to</a>, the {% glossarytooltip 5e7de323-626b-4d1b-a7e5-c8d13a92c5d3 %}Magento file system owner{% endglossarytooltip %}.
-2.  Delete the contents of `<your Magento install dir>/pub/static`, except for the `.htaccess` file. Do not delete this file.
-3.  Run the static view files deployment tool `<your Magento install dir>/bin/magento setup:static-content:deploy`.
-<!-- 4.	Set read-only file permissions for the `pub/static` directory, its subdirectories, and files. -->
-
-	<div class="bs-callout bs-callout-info" id="info" markdown="1">
-  If you enable static view file merging in the Magento Admin, the `pub/static` directory system must be writable.
-	</div>
-
-Command options:
-
-	bin/magento setup:static-content:deploy [<languages>] [-t|--theme[="<theme>"]] [--exclude-theme[="<theme>"]] [-l|--language[="<language>"]] [--exclude-language[="<language>"]] [-a|--area[="<area>"]] [--exclude-area[="<area>"]] [-j|--jobs[="<number>"]]  [--no-javascript] [--no-css] [--no-less] [--no-images] [--no-fonts] [--no-html] [--no-misc] [--no-html-minify] [-f|--force]
-
-The following table explains this command's parameters and values.
-
-<table>
-  <col width="25%" />
-  <col width="65%" />
-  <col width="15%" />
-  <tbody>
-    <tr>
-      <th>
-        Option
-      </th>
-      <th>
-        Description
-      </th>
-      <th>
-        Required?
-      </th>
-    </tr>
-    <tr>
-      <td>
-        &lt;languages&gt;
-      </td>
-      <td>
-        <p>
-          Space-separated list of <a href=
-          "http://www.loc.gov/standards/iso639-2/php/code_list.php"
-          target="_blank">ISO-639</a> language codes for which to
-          output static view files. (Default is
-          <code>en_US</code>.)
-        </p>
-        <p>
-          You can find the list by running <code>bin/magento
-          info:language:list</code>.
-        </p>
-      </td>
-      <td>
-        <p>
-          No
-        </p>
-      </td>
-    </tr>
-    <tr>
-      <td>
-        --language (-l)
-      </td>
-      <td>
-        <p>
-          Generate files only for the specified languages. The
-          default, with no option specified, is to generate files
-          for all <a href=
-          "http://www.loc.gov/standards/iso639-2/php/code_list.php"
-          target="\_blank">ISO-639</a> language codes. You can
-          specify the name of one language code at a time.
-        </p>
-        <p>
-          For example, <code>--language en_US --language
-          es_ES</code>
-        </p>
-      </td>
-      <td>
-        <p>
-          No
-        </p>
-      </td>
-    </tr>
-    <tr>
-      <td>
-        --exclude-language
-      </td>
-      <td>
-        <p>
-          Generate files for the specified language codes. The
-          default, with no option specified, is to exclude nothing.
-          You can specify the name of one language code or a
-          comma-separated list of language codes.
-        </p>
-      </td>
-      <td>
-        <p>
-          No
-        </p>
-      </td>
-    </tr>
-    <tr>
-      <td>
-        --theme &lt;theme&gt;
-      </td>
-      <td>
-        <p>
-          Themes for which to deploy static content.
-        </p>
-        <p>
-          For example, <code>--theme Magento/blank --theme
-          Magento/luma</code>
-        </p>
-      </td>
-      <td>
-        <p>
-          No
-        </p>
-      </td>
-    </tr>
-    <tr>
-      <td>
-        --exclude-theme &lt;theme&gt;
-      </td>
-      <td>
-        <p>
-          Themes to exclude when deploying static content.
-        </p>
-        <p>
-          For example, <code>--exclude-theme Magento/blank</code>
-        </p>
-      </td>
-      <td>
-        <p>
-          No
-        </p>
-      </td>
-    </tr>
-    <tr>
-      <td>
-        --area (-a)
-      </td>
-      <td>
-        <p>
-          Generate files only for the specified areas. The default,
-          with no option specified, is to generate files for all
-          areas. Valid values are <code>adminhtml</code> and
-          <code>frontend</code>.
-        </p>
-        <p>
-          For example, <code>--area adminhtml</code>
-        </p>
-      </td>
-      <td>
-        <p>
-          No
-        </p>
-      </td>
-    </tr>
-    <tr>
-      <td>
-        --exclude-area
-      </td>
-      <td>
-        <p>
-          Do not generate files for the specified areas. The
-          default, with no option specified, is to exclude nothing.
-        </p>
-      </td>
-      <td>
-        <p>
-          No
-        </p>
-      </td>
-    </tr>
-    <tr>
-      <td>
-        --jobs (-j)
-      </td>
-      <td>
-        <p>
-          Enable parallel processing using the specified number of
-          jobs. The default is 0 (do not run in parallel processes).
-        </p>
-      </td>
-      <td>
-        <p>
-          No
-        </p>
-      </td>
-    </tr>
-    <tr>
-      <td>
-        --no-javascript
-      </td>
-      <td>
-        <p>
-          Do not deploy JavaScript files
-        </p>
-      </td>
-      <td>
-        <p>
-          No
-        </p>
-      </td>
-    </tr>
-    <tr>
-      <td>
-        --no-css
-      </td>
-      <td>
-        <p>
-          Do not deploy CSS files.
-        </p>
-      </td>
-      <td>
-        <p>
-          No
-        </p>
-      </td>
-    </tr>
-    <tr>
-      <td>
-        --no-less
-      </td>
-      <td>
-        <p>
-          Do not deploy LESS files.
-        </p>
-      </td>
-      <td>
-        <p>
-          No
-        </p>
-      </td>
-    </tr>
-    <tr>
-      <td>
-        --no-images
-      </td>
-      <td>
-        Do not deploy images.
-      </td>
-      <td>
-        <p>
-          No
-        </p>
-      </td>
-    </tr>
-    <tr>
-      <td>
-        --no-fonts
-      </td>
-      <td>
-        <p>
-          Do not deploy font files.
-        </p>
-      </td>
-      <td>
-        <p>
-          No
-        </p>
-      </td>
-    </tr>
-    <tr>
-      <td>
-        <p>
-          --no-html
-        </p>
-      </td>
-      <td>
-        <p>
-          Do not deploy HTML files.
-        </p>
-      </td>
-      <td>
-        <p>
-          No
-        </p>
-      </td>
-    </tr>
-    <tr>
-      <td>
-        --no-misc
-      </td>
-      <td>
-        <p>
-          Do not deploy other types of files (that is
-          <code>.md</code>, <code>.jbf</code>, <code>.csv</code>,
-          <code>.json</code>, <code>.txt</code>, <code>.htc</code>,
-          or <code>.swf</code> files).
-        </p>
-      </td>
-      <td>
-        <p>
-          No
-        </p>
-      </td>
-    </tr>
-    <tr>
-      <td>
-        --no-html-minify
-      </td>
-      <td>
-        <p>
-          Do not minify HTML files.
-        </p>
-      </td>
-      <td>
-        <p>
-          No
-        </p>
-      </td>
-    </tr>
-    <tr>
-      <td>
-        -s
-        <ul>
-          <li>-s quick
-          </li>
-          <li>-s standard
-          </li>
-          <li>-s compact
-          </li>
-        </ul>
-      </td>
-      <td>
-        Define the deployment strategy. Use these options only if you have more than one locale.
-				<ul>
-					<li>
-	          Use the <a href="{{ page.baseurl }}/config-guide/cli/config-cli-subcommands-static-deploy-strategies.html#static-file-quick">quick strategy</a> to minimize deployment time. This is the default command option if not specified.
-					</li>
-					<li>
-						Use the <a href="{{ page.baseurl }}/config-guide/cli/config-cli-subcommands-static-deploy-strategies.html#static-file-standard">standard strategy</a> to deploy all static view files for all packages.
-					</li>
-					<li>
-						Use the <a href="{{ page.baseurl }}/config-guide/cli/config-cli-subcommands-static-deploy-strategies.html#static-file-compact">compact strategy</a> to conserve disk space on the server.
-					</li>
-				</ul>
-      </td>
-      <td>
-        <p>
-          No
-        </p>
-      </td>
-    </tr>
-    <tr>
-      <td>
-        --force (-f)
-      </td>
-      <td>
-        <p>
-          Deploy files in any mode. (by default, the static
-          content deployment tool can be run only in production
-          mode. Use this option to run it in default or developer
-          mode).
-        </p>
-      </td>
-      <td>
-        <p>
-          No
-        </p>
-      </td>
-    </tr>
-  </tbody>
-</table>
-
-<div class="bs-callout bs-callout-info" id="info" markdown="1">
-If you specify values for both `<languages>` and `--language`, `<languages>` takes precedence.
-</div>
-
-### Examples
-
-Following are some example commands.
-
-#### Excluding a theme and HTML minification
-
-The following command deploys {% glossarytooltip a3e37235-4e8b-464f-a19d-4a120560206a %}static content{% endglossarytooltip %} for the US English (`en_US`) language, excludes the Luma {% glossarytooltip d2093e4a-2b71-48a3-99b7-b32af7158019 %}theme{% endglossarytooltip %} provided with Magento, and does not minify {% glossarytooltip a2aff425-07dd-4bd6-9671-29b7edefa871 %}HTML{% endglossarytooltip %} files.
-
-    bin/magento setup:static-content:deploy en_US --exclude-theme Magento/luma --no-html-minify
-
-Sample output:
-
-    Requested languages: en_US
-    Requested areas: frontend, adminhtml
-    Requested themes: Magento/blank, Magento/backend
-    === frontend -> Magento/blank -> en_US ===
-    === adminhtml -> Magento/backend -> en_US ===
-    ...........................................................
-    ... more ...
-    Successful: 2055 files; errors: 0
-    ---
-
-    New version of deployed files: 1466710645
-    ............
-    Successful: 1993 files; errors: 0
-    ---
-
-#### Generating static view files for one theme and one area
-
-The following command generates static view files for all languages, the {% glossarytooltip b00459e5-a793-44dd-98d5-852ab33fc344 %}frontend{% endglossarytooltip %} area only, the Magento Luma theme only, without generating fonts:
-
-    bin/magento setup:static-content:deploy --area frontend --no-fonts --theme Magento/luma
-
-Sample output:
-
-    Requested languages: en_US
-    Requested areas: frontend
-    Requested themes: Magento/luma
-    === frontend -> Magento/luma -> en_US ===
-    ...........................................................
-    ... more ...
-    ........................................................................
-    Successful: 2092 files; errors: 0
-    ---
-
-    New version of deployed files: 1466711110
-
-### Deploy static view files without installing Magento {#deploy_without_db}
-
-You might want to run the deployment process in a separate, non-production, environment, to avoid any build processes on sensitive production machines.
-
-To do this, take the following steps:
-
-1.  Run [`bin/magento app:config:dump`]({{ page.baseurl }}/config-guide/cli/config-cli-subcommands-config-mgmt-export.html) to export the configuration from your production system.
-2.  Copy the exported files to the non-production code base.
-3.  Run [`bin/magento setup:static-content:deploy`](#config-cli-subcommands-staticview).
-
-<<<<<<< HEAD
-<h2 id="view-file-trouble">Troubleshooting the static view files deployment tool</h2>
-=======
-## Troubleshooting the static view files deployment tool {#view-file-trouble}
-
->>>>>>> 168052f6
-<a href="{{ page.baseurl }}/install-gde/bk-install-guide.html">Install the Magento software first</a>; otherwise, you cannot run the static view files deployment tool.
-
-**Symptom**: The following error is displayed when you run the static view files deployment tool:
-
-	ERROR: You need to install the Magento application before running this utility.
-
-**Solution**:
-
-Use the following steps:
-
-1.  Install the Magento software in any of the following ways:
-
-    -   [Command line]({{ page.baseurl }}/install-gde/install/cli/install-cli.html)
-    -   [Setup wizard]({{ page.baseurl }}/install-gde/install/web/install-web.html)
-
-2.  Log in to the Magento server as, or <a href="{{ page.baseurl }}/install-gde/prereq/file-sys-perms-over.html">switch to</a>, the Magento file system owner.
-3.  Delete the contents of `<your Magento install dir>/pub/static` directory, except for the `.htaccess` file. Do not delete this file.
-4.  <a href="#config-cli-subcommands-staticview">Run the static view files deployment tool</a>.
-<!-- 4.	Set read-only file permissions for the `pub/static` directory, its subdirectories, and files. -->
-
-	<!-- <div class="bs-callout bs-callout-info" id="info">
-		<span class="glyphicon-class">
-  		<p>If you enable static view file merging in the Magento Admin, the <code>pub/static</code> directory system must be writable.</p></span>
-	</div> -->
-
-## Tip for developers customizing the static content deployment tool
-
-When creating a custom implementation of the static content deployment tool, use only [atomic](https://en.wikipedia.org/wiki/Linearizability){:target="\_blank"} file writing for files that should be available on the client. If you use non-atomic file writing, those files might be loaded on the client with partial content.
-
-One of the options for making it atomic is to write to files stored in a temporary directory and copying or moving them to the destination directory (from where they are loaded to client) after writing is over. For details about writing to files, see [http://php.net/manual/en/function.fwrite.php](http://php.net/manual/en/function.fwrite.php){:target="\_blank"}.
-
-<!-- The default Magento implementation of [`Magento\Framework\Filesystem\Directory\WriteInterface::writeFile`]({{ site.mage2100url }}lib/internal/Magento/Framework/Filesystem/Directory/WriteInterface.php#L118){:target="_blank"} uses non-atomic file writing.
- -->
-
-## Related topics
-
--   <a href="{{ page.baseurl }}/config-guide/cli/config-cli-subcommands-cache.html">Manage the cache</a>
--   <a href="{{ page.baseurl }}/config-guide/cli/config-cli-subcommands-index.html">Manage the indexers</a>
--   <a href="{{ page.baseurl }}/config-guide/cli/config-cli-subcommands-cron.html">Configure and run cron</a>
--   <a href="{{ page.baseurl }}/config-guide/cli/config-cli-subcommands-compiler.html">Code compiler</a>
--   <a href="{{ page.baseurl }}/config-guide/cli/config-cli-subcommands-mode.html">Set the Magento mode</a>
--   <a href="{{ page.baseurl }}/config-guide/cli/config-cli-subcommands-urn.html">URN highlighter</a>
--   <a href="{{ page.baseurl }}/config-guide/cli/config-cli-subcommands-depen.html">Dependency reports</a>
--   <a href="{{ page.baseurl }}/config-guide/cli/config-cli-subcommands-i18n.html">Translation dictionaries and language packages</a>
--   <a href="{{ page.baseurl }}/config-guide/cli/config-cli-subcommands-less-sass.html">Create symlinks to LESS files</a>
--   <a href="{{ page.baseurl }}/config-guide/cli/config-cli-subcommands-test.html">Run unit tests</a>
--   <a href="{{ page.baseurl }}/config-guide/cli/config-cli-subcommands-layout-xml.html">Convert layout XML files</a>
--   <a href="{{ page.baseurl }}/config-guide/cli/config-cli-subcommands-perf-data.html">Generate data for performance testing</a>
+---
+group: config-guide
+title: Deploy static view files
+version: 2.2
+functional_areas:
+  - Configuration
+  - System
+  - Setup
+---
+
+{% include config/cli-intro.md %}
+
+## Overview of static view files deployment {#config-cli-static-overview}
+
+The static view files deployment command enables you to write {% glossarytooltip 363662cb-73f1-4347-a15e-2d2adabeb0c2 %}static files{% endglossarytooltip %} to the Magento file system when the Magento software is set for <a href="{{ page.baseurl }}/config-guide/bootstrap/magento-modes.html#production-mode">production mode</a>.
+
+The term *static view file* refers to the following:
+
+-   "Static" means it can be cached for a site (that is, the file is not dynamically generated). Examples include images and {% glossarytooltip 6c5cb4e9-9197-46f2-ba79-6147d9bfe66d %}CSS{% endglossarytooltip %} generated from LESS.
+-   "View" refers to presentation layer (from MVC).
+
+Static view files are located in the `<your Magento install dir>/pub/static` directory, and some are cached in the `<your Magento install dir>/var/view_preprocessed` directory as well.
+
+Static view files deployment is affected by Magento modes as follows:
+
+-   **[Default]({{ page.baseurl }}/config-guide/bootstrap/magento-modes.html#default-mode)** and **[developer]({{ page.baseurl }}/config-guide/bootstrap/magento-modes.html#developer-mode)** modes: Magento generates them on demand, but the rest are cached in a file for speed of access.
+-   **[Production]({{ page.baseurl }}/config-guide/bootstrap/magento-modes.html#production-mode)** mode: Static files are *not* generated or cached.
+
+You must write static view files to the Magento file system manually using the command discussed in this topic; after that, you can restrict permissions to limit your vulnerabilities and to prevent accidental or malicious overwriting of files.
+
+<div class="bs-callout bs-callout-warning" markdown="1">
+_Developer mode only_: When you install or enable a new module, it might load new JavaScript, CSS, layouts, and so on. To avoid issues with static files, you must clean the old files to make sure you get all the changes for the new {% glossarytooltip c1e4242b-1f1a-44c3-9d72-1d5b1435e142 %}module{% endglossarytooltip %}.
+
+You can clean generated static view files in several ways. Refer to [Clean static files cache topic for details]({{ page.baseurl }}/frontend-dev-guide/cache_for_frontdevs.html#clean_static_cache) for more information.
+</div>
+
+## Deploy static view files {#config-cli-subcommands-staticview}
+
+To deploy static view files:
+
+1.  Log in to the Magento server as, or <a href="{{ page.baseurl }}/install-gde/prereq/file-sys-perms-over.html">switch to</a>, the {% glossarytooltip 5e7de323-626b-4d1b-a7e5-c8d13a92c5d3 %}Magento file system owner{% endglossarytooltip %}.
+2.  Delete the contents of `<your Magento install dir>/pub/static`, except for the `.htaccess` file. Do not delete this file.
+3.  Run the static view files deployment tool `<your Magento install dir>/bin/magento setup:static-content:deploy`.
+<!-- 4.	Set read-only file permissions for the `pub/static` directory, its subdirectories, and files. -->
+
+	<div class="bs-callout bs-callout-info" id="info" markdown="1">
+  If you enable static view file merging in the Magento Admin, the `pub/static` directory system must be writable.
+	</div>
+
+Command options:
+
+	bin/magento setup:static-content:deploy [<languages>] [-t|--theme[="<theme>"]] [--exclude-theme[="<theme>"]] [-l|--language[="<language>"]] [--exclude-language[="<language>"]] [-a|--area[="<area>"]] [--exclude-area[="<area>"]] [-j|--jobs[="<number>"]]  [--no-javascript] [--no-css] [--no-less] [--no-images] [--no-fonts] [--no-html] [--no-misc] [--no-html-minify] [-f|--force]
+
+The following table explains this command's parameters and values.
+
+<table>
+  <col width="25%" />
+  <col width="65%" />
+  <col width="15%" />
+  <tbody>
+    <tr>
+      <th>
+        Option
+      </th>
+      <th>
+        Description
+      </th>
+      <th>
+        Required?
+      </th>
+    </tr>
+    <tr>
+      <td>
+        &lt;languages&gt;
+      </td>
+      <td>
+        <p>
+          Space-separated list of <a href=
+          "http://www.loc.gov/standards/iso639-2/php/code_list.php"
+          target="_blank">ISO-639</a> language codes for which to
+          output static view files. (Default is
+          <code>en_US</code>.)
+        </p>
+        <p>
+          You can find the list by running <code>bin/magento
+          info:language:list</code>.
+        </p>
+      </td>
+      <td>
+        <p>
+          No
+        </p>
+      </td>
+    </tr>
+    <tr>
+      <td>
+        --language (-l)
+      </td>
+      <td>
+        <p>
+          Generate files only for the specified languages. The
+          default, with no option specified, is to generate files
+          for all <a href=
+          "http://www.loc.gov/standards/iso639-2/php/code_list.php"
+          target="\_blank">ISO-639</a> language codes. You can
+          specify the name of one language code at a time.
+        </p>
+        <p>
+          For example, <code>--language en_US --language
+          es_ES</code>
+        </p>
+      </td>
+      <td>
+        <p>
+          No
+        </p>
+      </td>
+    </tr>
+    <tr>
+      <td>
+        --exclude-language
+      </td>
+      <td>
+        <p>
+          Generate files for the specified language codes. The
+          default, with no option specified, is to exclude nothing.
+          You can specify the name of one language code or a
+          comma-separated list of language codes.
+        </p>
+      </td>
+      <td>
+        <p>
+          No
+        </p>
+      </td>
+    </tr>
+    <tr>
+      <td>
+        --theme &lt;theme&gt;
+      </td>
+      <td>
+        <p>
+          Themes for which to deploy static content.
+        </p>
+        <p>
+          For example, <code>--theme Magento/blank --theme
+          Magento/luma</code>
+        </p>
+      </td>
+      <td>
+        <p>
+          No
+        </p>
+      </td>
+    </tr>
+    <tr>
+      <td>
+        --exclude-theme &lt;theme&gt;
+      </td>
+      <td>
+        <p>
+          Themes to exclude when deploying static content.
+        </p>
+        <p>
+          For example, <code>--exclude-theme Magento/blank</code>
+        </p>
+      </td>
+      <td>
+        <p>
+          No
+        </p>
+      </td>
+    </tr>
+    <tr>
+      <td>
+        --area (-a)
+      </td>
+      <td>
+        <p>
+          Generate files only for the specified areas. The default,
+          with no option specified, is to generate files for all
+          areas. Valid values are <code>adminhtml</code> and
+          <code>frontend</code>.
+        </p>
+        <p>
+          For example, <code>--area adminhtml</code>
+        </p>
+      </td>
+      <td>
+        <p>
+          No
+        </p>
+      </td>
+    </tr>
+    <tr>
+      <td>
+        --exclude-area
+      </td>
+      <td>
+        <p>
+          Do not generate files for the specified areas. The
+          default, with no option specified, is to exclude nothing.
+        </p>
+      </td>
+      <td>
+        <p>
+          No
+        </p>
+      </td>
+    </tr>
+    <tr>
+      <td>
+        --jobs (-j)
+      </td>
+      <td>
+        <p>
+          Enable parallel processing using the specified number of
+          jobs. The default is 0 (do not run in parallel processes).
+        </p>
+      </td>
+      <td>
+        <p>
+          No
+        </p>
+      </td>
+    </tr>
+    <tr>
+      <td>
+        --no-javascript
+      </td>
+      <td>
+        <p>
+          Do not deploy JavaScript files
+        </p>
+      </td>
+      <td>
+        <p>
+          No
+        </p>
+      </td>
+    </tr>
+    <tr>
+      <td>
+        --no-css
+      </td>
+      <td>
+        <p>
+          Do not deploy CSS files.
+        </p>
+      </td>
+      <td>
+        <p>
+          No
+        </p>
+      </td>
+    </tr>
+    <tr>
+      <td>
+        --no-less
+      </td>
+      <td>
+        <p>
+          Do not deploy LESS files.
+        </p>
+      </td>
+      <td>
+        <p>
+          No
+        </p>
+      </td>
+    </tr>
+    <tr>
+      <td>
+        --no-images
+      </td>
+      <td>
+        Do not deploy images.
+      </td>
+      <td>
+        <p>
+          No
+        </p>
+      </td>
+    </tr>
+    <tr>
+      <td>
+        --no-fonts
+      </td>
+      <td>
+        <p>
+          Do not deploy font files.
+        </p>
+      </td>
+      <td>
+        <p>
+          No
+        </p>
+      </td>
+    </tr>
+    <tr>
+      <td>
+        <p>
+          --no-html
+        </p>
+      </td>
+      <td>
+        <p>
+          Do not deploy HTML files.
+        </p>
+      </td>
+      <td>
+        <p>
+          No
+        </p>
+      </td>
+    </tr>
+    <tr>
+      <td>
+        --no-misc
+      </td>
+      <td>
+        <p>
+          Do not deploy other types of files (that is
+          <code>.md</code>, <code>.jbf</code>, <code>.csv</code>,
+          <code>.json</code>, <code>.txt</code>, <code>.htc</code>,
+          or <code>.swf</code> files).
+        </p>
+      </td>
+      <td>
+        <p>
+          No
+        </p>
+      </td>
+    </tr>
+    <tr>
+      <td>
+        --no-html-minify
+      </td>
+      <td>
+        <p>
+          Do not minify HTML files.
+        </p>
+      </td>
+      <td>
+        <p>
+          No
+        </p>
+      </td>
+    </tr>
+    <tr>
+      <td>
+        -s
+        <ul>
+          <li>-s quick
+          </li>
+          <li>-s standard
+          </li>
+          <li>-s compact
+          </li>
+        </ul>
+      </td>
+      <td>
+        Define the deployment strategy. Use these options only if you have more than one locale.
+				<ul>
+					<li>
+	          Use the <a href="{{ page.baseurl }}/config-guide/cli/config-cli-subcommands-static-deploy-strategies.html#static-file-quick">quick strategy</a> to minimize deployment time. This is the default command option if not specified.
+					</li>
+					<li>
+						Use the <a href="{{ page.baseurl }}/config-guide/cli/config-cli-subcommands-static-deploy-strategies.html#static-file-standard">standard strategy</a> to deploy all static view files for all packages.
+					</li>
+					<li>
+						Use the <a href="{{ page.baseurl }}/config-guide/cli/config-cli-subcommands-static-deploy-strategies.html#static-file-compact">compact strategy</a> to conserve disk space on the server.
+					</li>
+				</ul>
+      </td>
+      <td>
+        <p>
+          No
+        </p>
+      </td>
+    </tr>
+    <tr>
+      <td>
+        --force (-f)
+      </td>
+      <td>
+        <p>
+          Deploy files in any mode. (by default, the static
+          content deployment tool can be run only in production
+          mode. Use this option to run it in default or developer
+          mode).
+        </p>
+      </td>
+      <td>
+        <p>
+          No
+        </p>
+      </td>
+    </tr>
+  </tbody>
+</table>
+
+<div class="bs-callout bs-callout-info" id="info" markdown="1">
+If you specify values for both `<languages>` and `--language`, `<languages>` takes precedence.
+</div>
+
+### Examples
+
+Following are some example commands.
+
+#### Excluding a theme and HTML minification
+
+The following command deploys {% glossarytooltip a3e37235-4e8b-464f-a19d-4a120560206a %}static content{% endglossarytooltip %} for the US English (`en_US`) language, excludes the Luma {% glossarytooltip d2093e4a-2b71-48a3-99b7-b32af7158019 %}theme{% endglossarytooltip %} provided with Magento, and does not minify {% glossarytooltip a2aff425-07dd-4bd6-9671-29b7edefa871 %}HTML{% endglossarytooltip %} files.
+
+    bin/magento setup:static-content:deploy en_US --exclude-theme Magento/luma --no-html-minify
+
+Sample output:
+
+    Requested languages: en_US
+    Requested areas: frontend, adminhtml
+    Requested themes: Magento/blank, Magento/backend
+    === frontend -> Magento/blank -> en_US ===
+    === adminhtml -> Magento/backend -> en_US ===
+    ...........................................................
+    ... more ...
+    Successful: 2055 files; errors: 0
+    ---
+
+    New version of deployed files: 1466710645
+    ............
+    Successful: 1993 files; errors: 0
+    ---
+
+#### Generating static view files for one theme and one area
+
+The following command generates static view files for all languages, the {% glossarytooltip b00459e5-a793-44dd-98d5-852ab33fc344 %}frontend{% endglossarytooltip %} area only, the Magento Luma theme only, without generating fonts:
+
+    bin/magento setup:static-content:deploy --area frontend --no-fonts --theme Magento/luma
+
+Sample output:
+
+    Requested languages: en_US
+    Requested areas: frontend
+    Requested themes: Magento/luma
+    === frontend -> Magento/luma -> en_US ===
+    ...........................................................
+    ... more ...
+    ........................................................................
+    Successful: 2092 files; errors: 0
+    ---
+
+    New version of deployed files: 1466711110
+
+### Deploy static view files without installing Magento {#deploy_without_db}
+
+You might want to run the deployment process in a separate, non-production, environment, to avoid any build processes on sensitive production machines.
+
+To do this, take the following steps:
+
+1.  Run [`bin/magento app:config:dump`]({{ page.baseurl }}/config-guide/cli/config-cli-subcommands-config-mgmt-export.html) to export the configuration from your production system.
+2.  Copy the exported files to the non-production code base.
+3.  Run [`bin/magento setup:static-content:deploy`](#config-cli-subcommands-staticview).
+
+## Troubleshooting the static view files deployment tool {#view-file-trouble}
+
+<a href="{{ page.baseurl }}/install-gde/bk-install-guide.html">Install the Magento software first</a>; otherwise, you cannot run the static view files deployment tool.
+
+**Symptom**: The following error is displayed when you run the static view files deployment tool:
+
+	ERROR: You need to install the Magento application before running this utility.
+
+**Solution**:
+
+Use the following steps:
+
+1.  Install the Magento software in any of the following ways:
+
+    -   [Command line]({{ page.baseurl }}/install-gde/install/cli/install-cli.html)
+    -   [Setup wizard]({{ page.baseurl }}/install-gde/install/web/install-web.html)
+
+2.  Log in to the Magento server as, or <a href="{{ page.baseurl }}/install-gde/prereq/file-sys-perms-over.html">switch to</a>, the Magento file system owner.
+3.  Delete the contents of `<your Magento install dir>/pub/static` directory, except for the `.htaccess` file. Do not delete this file.
+4.  <a href="#config-cli-subcommands-staticview">Run the static view files deployment tool</a>.
+<!-- 4.	Set read-only file permissions for the `pub/static` directory, its subdirectories, and files. -->
+
+	<!-- <div class="bs-callout bs-callout-info" id="info">
+		<span class="glyphicon-class">
+  		<p>If you enable static view file merging in the Magento Admin, the <code>pub/static</code> directory system must be writable.</p></span>
+	</div> -->
+
+## Tip for developers customizing the static content deployment tool
+
+When creating a custom implementation of the static content deployment tool, use only [atomic](https://en.wikipedia.org/wiki/Linearizability){:target="\_blank"} file writing for files that should be available on the client. If you use non-atomic file writing, those files might be loaded on the client with partial content.
+
+One of the options for making it atomic is to write to files stored in a temporary directory and copying or moving them to the destination directory (from where they are loaded to client) after writing is over. For details about writing to files, see [http://php.net/manual/en/function.fwrite.php](http://php.net/manual/en/function.fwrite.php){:target="\_blank"}.
+
+<!-- The default Magento implementation of [`Magento\Framework\Filesystem\Directory\WriteInterface::writeFile`]({{ site.mage2100url }}lib/internal/Magento/Framework/Filesystem/Directory/WriteInterface.php#L118){:target="_blank"} uses non-atomic file writing.
+ -->
+
+## Related topics
+
+-   <a href="{{ page.baseurl }}/config-guide/cli/config-cli-subcommands-cache.html">Manage the cache</a>
+-   <a href="{{ page.baseurl }}/config-guide/cli/config-cli-subcommands-index.html">Manage the indexers</a>
+-   <a href="{{ page.baseurl }}/config-guide/cli/config-cli-subcommands-cron.html">Configure and run cron</a>
+-   <a href="{{ page.baseurl }}/config-guide/cli/config-cli-subcommands-compiler.html">Code compiler</a>
+-   <a href="{{ page.baseurl }}/config-guide/cli/config-cli-subcommands-mode.html">Set the Magento mode</a>
+-   <a href="{{ page.baseurl }}/config-guide/cli/config-cli-subcommands-urn.html">URN highlighter</a>
+-   <a href="{{ page.baseurl }}/config-guide/cli/config-cli-subcommands-depen.html">Dependency reports</a>
+-   <a href="{{ page.baseurl }}/config-guide/cli/config-cli-subcommands-i18n.html">Translation dictionaries and language packages</a>
+-   <a href="{{ page.baseurl }}/config-guide/cli/config-cli-subcommands-less-sass.html">Create symlinks to LESS files</a>
+-   <a href="{{ page.baseurl }}/config-guide/cli/config-cli-subcommands-test.html">Run unit tests</a>
+-   <a href="{{ page.baseurl }}/config-guide/cli/config-cli-subcommands-layout-xml.html">Convert layout XML files</a>
+-   <a href="{{ page.baseurl }}/config-guide/cli/config-cli-subcommands-perf-data.html">Generate data for performance testing</a>