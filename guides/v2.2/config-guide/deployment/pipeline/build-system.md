---
group: configuration-guide
title: Build System Setup
functional_areas:
  - Configuration
  - Deploy
  - System
  - Setup
---

You can have one build system that meets the following requirements:

* All Magento code is under source control in the same repository as the development and production systems
* Make sure all of the following are _included_ in source control:

<<<<<<< HEAD
  * `app/etc/config.php`
  * `generated` directory (and subdirectories)
  * `pub/media` directory
  * `pub/media/wysiwyg` directory (and subdirectories)
  * `pub/static` directory (and subdirectories)
=======
   * `app/etc/config.php`
   * `generated` directory (and subdirectories)
   * `pub/media` directory
   * `pub/media/wysiwyg` directory (and subdirectories)
   * `pub/static` directory (and subdirectories)

>>>>>>> a15b4fe2
* Must have a compatible PHP version installed
* Must have Composer installed
* It has Magento file system ownership and permissions set as discussed in [Prerequisite for your development, build, and production systems]({{ page.baseurl }}/config-guide/deployment/pipeline/technical-details.html#config-deploy-prereq).

The build system does _not_ need any of the following:

* Magento database connection
* Magento software installed (only the code must be present)

{: .bs-callout-info }
The build machine can be on its own host or on the same host as an installed Magento system.

## Configure the build machine

The following sections discuss how to configure the build machine.

### Install Composer

{% include install/composer-clone.md %}

### Install PHP

To install PHP, see one of the following topics:

<<<<<<< HEAD
* [PHP]({{ page.baseurl }}/install-gde/prereq/php-settings.html)
=======
* [CentOS]({{ page.baseurl }}/install-gde/prereq/php-centos.html)
* [Ubuntu]({{ page.baseurl }}/install-gde/prereq/php-ubuntu.html)
>>>>>>> a15b4fe2

### Set up the build system

To set up the build system:

1. Log in to the build system as, or switch to, the Magento file system owner.
1. Retrieve the Magento code from source control.

   If you use Git, use the following command:

   ```bash
   git clone [-b <branch name>] <repository URL>
   ```

1. Change to the Magento root directory and enter:

   ```bash
   composer install
   ```

1. Wait for Magento dependencies to update.
1. Set ownership:

   ```bash
   chown -R <magento file system owner name>:<web server username> .
   ```

   For example,

   ```bash
   chown -R magento_user:apache .
   ```

1. If you use Git, open `.gitignore` in a text editor.
1. Start each of the following lines with a `#` character to comment them out:

   ```text
   # app/etc/config.php
   # pub/media/*
   # generated/*
   # pub/media/*.*
   # pub/media/wysiwyg/*
   # pub/static/*
   ```

1. Save your changes to `.gitignore` and exit the text editor.
1. If you use Git, use the following commands to commit the change:

   ```bash
   git add .gitignore && git commit -m "Modify .gitignore for build and production"
   ```

   See the [`.gitignore` reference]({{ page.baseurl }}/config-guide/prod/config-reference-gitignore.html) for more information.

{:.ref-header}
Related topics

* [Set up your development systems]({{ page.baseurl }}/config-guide/deployment/pipeline/development-system.html)
* [Set up your production system]({{ page.baseurl }}/config-guide/deployment/pipeline/production-system.html)<|MERGE_RESOLUTION|>--- conflicted
+++ resolved
@@ -10,31 +10,23 @@
 
 You can have one build system that meets the following requirements:
 
-* All Magento code is under source control in the same repository as the development and production systems
-* Make sure all of the following are _included_ in source control:
+*  All Magento code is under source control in the same repository as the development and production systems
+*  Make sure all of the following are _included_ in source control:
 
-<<<<<<< HEAD
-  * `app/etc/config.php`
-  * `generated` directory (and subdirectories)
-  * `pub/media` directory
-  * `pub/media/wysiwyg` directory (and subdirectories)
-  * `pub/static` directory (and subdirectories)
-=======
-   * `app/etc/config.php`
-   * `generated` directory (and subdirectories)
-   * `pub/media` directory
-   * `pub/media/wysiwyg` directory (and subdirectories)
-   * `pub/static` directory (and subdirectories)
+   *  `app/etc/config.php`
+   *  `generated` directory (and subdirectories)
+   *  `pub/media` directory
+   *  `pub/media/wysiwyg` directory (and subdirectories)
+   *  `pub/static` directory (and subdirectories)
 
->>>>>>> a15b4fe2
-* Must have a compatible PHP version installed
-* Must have Composer installed
-* It has Magento file system ownership and permissions set as discussed in [Prerequisite for your development, build, and production systems]({{ page.baseurl }}/config-guide/deployment/pipeline/technical-details.html#config-deploy-prereq).
+*  Must have a compatible PHP version installed
+*  Must have Composer installed
+*  It has Magento file system ownership and permissions set as discussed in [Prerequisite for your development, build, and production systems]({{ page.baseurl }}/config-guide/deployment/pipeline/technical-details.html#config-deploy-prereq).
 
 The build system does _not_ need any of the following:
 
-* Magento database connection
-* Magento software installed (only the code must be present)
+*  Magento database connection
+*  Magento software installed (only the code must be present)
 
 {: .bs-callout-info }
 The build machine can be on its own host or on the same host as an installed Magento system.
@@ -51,12 +43,7 @@
 
 To install PHP, see one of the following topics:
 
-<<<<<<< HEAD
-* [PHP]({{ page.baseurl }}/install-gde/prereq/php-settings.html)
-=======
-* [CentOS]({{ page.baseurl }}/install-gde/prereq/php-centos.html)
-* [Ubuntu]({{ page.baseurl }}/install-gde/prereq/php-ubuntu.html)
->>>>>>> a15b4fe2
+*  [PHP]({{ page.baseurl }}/install-gde/prereq/php-settings.html)
 
 ### Set up the build system
 
@@ -114,5 +101,5 @@
 {:.ref-header}
 Related topics
 
-* [Set up your development systems]({{ page.baseurl }}/config-guide/deployment/pipeline/development-system.html)
-* [Set up your production system]({{ page.baseurl }}/config-guide/deployment/pipeline/production-system.html)+*  [Set up your development systems]({{ page.baseurl }}/config-guide/deployment/pipeline/development-system.html)
+*  [Set up your production system]({{ page.baseurl }}/config-guide/deployment/pipeline/production-system.html)