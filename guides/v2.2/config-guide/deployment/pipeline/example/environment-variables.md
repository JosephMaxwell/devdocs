--- conflicted
+++ resolved
@@ -34,10 +34,7 @@
 *	[Magento Enterprise B2B Extension configuration paths reference]({{ page.baseurl }}/config-guide/prod/config-reference-b2b.html)
 
 ## Before you begin
-<<<<<<< HEAD
-=======
 
->>>>>>> 168052f6
 Before you begin, set up file system permissions and ownership as discussed in [Prerequisite for your development, build, and production systems]({{ page.baseurl }}/config-guide/deployment/pipeline/technical-details.html#config-deploy-prereq).
 
 ## Assumptions
@@ -120,10 +117,7 @@
 	You can find all sensitive and system-specific configuration paths in [Sensitive and system-specific configuration paths reference]({{ page.baseurl }}/config-guide/prod/config-reference-sens.html).
 
 #### Convert configuration paths to variable names
-<<<<<<< HEAD
-=======
 
->>>>>>> 168052f6
 As discussed in [Use environment variables to override configuration settings]({{ page.baseurl }}/config-guide/prod/config-reference-var-name.html), the format of variables is:
 
 <pre class="no-copy">&lt;SCOPE>__&lt;SYSTEM__VARIABLE__NAME></pre>
