---
group: b2b
subgroup: 10_REST
title: Integrate with the CompanyCredit module
menu_title: Integrate with the CompanyCredit module
menu_order: 17
version: 2.2
ee_only: True
level3_menu_node: level3child
level3_subgroup: credit
functional_areas:
  - B2B
  - Integration
---

Company credit allows company members to purchase items on credit. This is a feature specific to {{site.data.var.b2b}} that is used only for transactions between companies. The seller allocates an amount (or the credit limit) to a company and then company members can purchase items using this amount with the Payment on Account method. The credit amount used by a company is sent to the seller offline. Then the seller creates a Reimburse transaction in the system to adjust the company balance.

The following diagram illustrates the process flow of orders using the Payment on Account method.

<<<<<<< HEAD
![Payment on credit]({{ page.baseurl }}/b2b/images/payment-on-credit.png)
=======
![Payment on credit]({{ site.baseurl }}/common/images/b2b/payment-on-credit.png)
>>>>>>> 168052f6

## Related information

[Manage company credit]({{ page.baseurl }}/b2b/credit-manage.html)<|MERGE_RESOLUTION|>--- conflicted
+++ resolved
@@ -17,11 +17,7 @@
 
 The following diagram illustrates the process flow of orders using the Payment on Account method.
 
-<<<<<<< HEAD
-![Payment on credit]({{ page.baseurl }}/b2b/images/payment-on-credit.png)
-=======
 ![Payment on credit]({{ site.baseurl }}/common/images/b2b/payment-on-credit.png)
->>>>>>> 168052f6
 
 ## Related information
 
