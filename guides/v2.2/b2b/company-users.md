--- conflicted
+++ resolved
@@ -16,11 +16,7 @@
 A company user is a customer (buyer) that is assigned extended attributes that identify the company the user belongs to. Use the `POST /V1/customers` call, which is included with {{site.data.var.ce}} and {{site.data.var.ee}}, and specify the `company_attributes` extended attributes to create a company user.
 
 <div class="bs-callout bs-callout-info" id="info" markdown="1">
-<<<<<<< HEAD
-This topic discusses only the features of the `customerCustomerRepositoryV1` service that are specific to B2B. See [Create a customer]({{ page.baseurl }}/get-started/order-tutorial/order-create-customer.html) for an example of creating a standard customer.
-=======
 This topic discusses only the features of the `customerCustomerRepositoryV1` service that are specific to B2B. See [Create a customer]({{ page.baseurl }}/rest/tutorials/orders/order-create-customer.html) for an example of creating a standard customer.
->>>>>>> 168052f6
 </div>
 
 ## Manage company users
