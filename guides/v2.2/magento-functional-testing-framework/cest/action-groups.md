--- conflicted
+++ resolved
@@ -10,7 +10,7 @@
 
 ## Overview
 
-In the MFTF, it is possible to re-use a group of actions decalred in an xml file.
+In the MFTF, it is possible to re-use a group of actions declared in an XML file.
 It is handy when you need to repeat same sequence of actions over and over again.
 For example, to log in as an admin or a customer.
 
@@ -36,16 +36,9 @@
 
 ## Principles
 
-<<<<<<< HEAD
-* All action groups are declared in XML files stored in the _\<module\>/ActionGroup/_ directory
-* One `*.xml`, one `<actionGroup>`
-* File name ends with `ActionGroup`. Example: _LoginToAdminActionGroup.xml_
-* File name and `<actionGroup>` name are equal
-=======
-* All action groups are declared in XML files stored in the _/&lt;module&gt;/ActionGroup/_ directory
-* File name ends with `ActionGroup`. Example: `LoginToAdminActionGroup.xml`
-* File name and `<actionGroup>` name are the same
->>>>>>> d3fbd85e
+* All action groups are declared in XML files stored in the _/&lt;module&gt;/ActionGroup/_ directory.
+* File name ends with `ActionGroup`. Example: _LoginToAdminActionGroup.xml_.
+* File name and `<actionGroup>` name are the same.
 
 ## Example
 {%raw%}
@@ -71,6 +64,29 @@
 </config>
 ```
 
+The action group must wrap the following actions:
+
+```xml
+<fillField stepKey=”fillUsername” selector="#username" userInput="{{adminUser.username}}" />
+<fillField stepKey="fillPassword” selector="#password" userInput="{{adminUser.password}}" />
+<click stepKey="click” selector=”#login" />
+```
+
+So, now we have the following code:
+
+```xml
+<?xml version="1.0" encoding="UTF-8"?>
+
+<config xmlns:xsi="http://www.w3.org/2001/XMLSchema-instance"
+        xsi:noNamespaceSchemaLocation="../../../../../../vendor/magento/magento2-functional-testing-framework/src/Magento/FunctionalTestingFramework/Test/etc/testSchema.xsd">
+    <actionGroup name="LoginToAdminActionGroup">
+        <fillField stepKey=”fillUsername” selector="#username" userInput="{{adminUser.username}}" />
+        <fillField stepKey="fillPassword” selector="#password" userInput="{{adminUser.password}}" />
+        <click stepKey="click” selector=”#login" />
+    </actionGroup>
+</config>
+```
+
 Since we use a variable for data in `userInput`, we need to create a corresponding argument, where this variable will be defined in a test.
 Also we can add a default value for the variable that will be used in the most frequent cases.
 Let's assume that we want to use the `_defaultAdmin` entity by default.
@@ -79,15 +95,7 @@
 <argument name="adminUser" defaultValue="_defaultAdmin"/>
 ```
 
-The action group will include the following actions using our defined argument (by name):
-
-```xml
-<fillField stepKey=”fillUsername” selector="#username" userInput="{{adminUser.username}}" />
-<fillField stepKey="fillPassword” selector="#password" userInput="{{adminUser.password}}" />
-<click stepKey="click” selector=”#login" />
-```
-
-So, now we have the following code:
+Let's finalize our action group code:
 
 ```xml
 <?xml version="1.0" encoding="UTF-8"?>
