--- conflicted
+++ resolved
@@ -184,11 +184,8 @@
 
 #### generate
 
-<<<<<<< HEAD
-Generate PHP code from tests defined in XML files.
-=======
 Generate PHP code from the tests defined in XML files.
->>>>>>> 58df20c5
+
 Path to a directory with generated tests:  `tests/functional/Magento/FunctionalTest/_generated/`.
 
 `generate:tests`   | Generate all tests based on specific module load order of the Magento instance
