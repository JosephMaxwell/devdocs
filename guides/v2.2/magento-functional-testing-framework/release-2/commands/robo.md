---
layout: default
group: mftf
title: Robo commands
version: 2.2
github_link: magento-functional-testing-framework/release-2/commands/robo.md
functional_areas:
 - Testing
mftf-release: 2.1.0
---

_This topic was updated due to the {{page.mftf-release}} MFTF release._
{: style="text-align: right"}

Robo is a task runner for PHP that allows you to alias long, complex command line interface (CLI) commands to simple commands.

## Usage

### Format

Assuming that you're working in the `magento2/dev/tests/acceptance` directory in your terminal, run Robo commands using the following format:

```bash
$ vendor/bin/robo command [options] [arguments]
```

Or, if you added the path of the Robo executable file to the system *PATH*, then run Robo commands using the following format:

```bash
$ robo command [options] [arguments]
```

### Example

* Original: `$ allure generate tests/_output/allure-results/ -o tests/_output/allure-report/`
* Robo: `$ vendor/bin/robo allure1:generate`

## Useful commands

The following are the most popular commands used to interact with the MFTF. For more commands, see [Reference](#reference) or run in your terminal: `$ vendor/bin/robo`.

### Codeception Robo Commands

#### List all available Robo commands:

```bash
$ vendor/bin/robo
```

#### Duplicate the example configuration files used to customize the project:

```bash
$ vendor/bin/robo clone:files
```

#### Build the Codeception project:

```bash
$ vendor/bin/robo build:project
```

#### Generate all tests in PHP:

```bash
$ vendor/bin/robo generate:tests
```

#### Run all tests marked with the @group tag `example`, using the Chrome environment:

```bash
$ vendor/bin/robo example
```

#### Run all functional tests located under the directory path provided:

```bash
$ vendor/bin/robo folder ______
```

#### Run all functional tests, excluding @group skip:

```bash
$ vendor/bin/robo functional
```

#### Run all tests with the specified @group tag, excluding @group 'skip':

```bash
$ vendor/bin/robo group ______
```
  
### Allure Robo commands

To determine which version of the Allure command you need to use run `allure --version`.

#### Generate the HTML for the Allure report based on the test XML output:

Allure v1.x.x | Allure v2.x.x
---|---
`$ vendor/bin/robo allure1:generate` | `$ vendor/bin/robo allure2:generate`

#### Open the HTML Allure report:

Allure v1.x.x | Allure v2.x.x
---|---
`$ vendor/bin/robo allure1:open` | `$ vendor/bin/robo allure2:open`

#### Generate and open the HTML Allure report:

Allure v1.x.x | Allure v2.x.x
---|---
`$ vendor/bin/robo allure1:report` | `$ vendor/bin/robo allure2:report`

## Reference

#### general

`functional`      | Run all functional tests, excluding `@group 'skip'`.
`example`          | Run all Tests marked with the `@group` tag `'example'`.
`folder`        | Run all acceptance tests located under the directory path provided..
`group`         | Run all tests with the specified `@group` tag, excluding `@group 'skip'`
`help`             | Displays help for a command.
`list`             | Lists commands.
  
#### allure1

`allure1:generate`  | Generate the HTML for the Allure report based on the test XML output - Allure v1.4.X.
`allure1:open`    | Open the HTML Allure report - Allure v1.4.xX.
`allure1:report`   | Generate and open the HTML Allure report - Allure v1.4.X.

#### allure2

`allure2:generate` | Generate the HTML for the Allure report based on the test XML output - Allure .v2.3.X
`allure2:open`      | Open the HTML Allure report - Allure v2.3.X.
`allure2:report`   | Generate and open the HTML Allure report - Allure v2.3.X.
  
#### build
 
`build:project`     | Clone the example configuration files and build the Codeception project.

#### clone
  
`clone:files`       | Duplicate the example configuration files used to customize the project.

#### generate

<<<<<<< HEAD
Generate PHP code from test defined in XML files.
Path to a directory with generated tests:  `tests/functional/Magento/FunctionalTest/_generated/`.

`generate:tests`   | Generate all tests based on specific module load order of the Magento instance
`generate:tests --force`   | Generate all tests regardless of whether a Magento instance is available
`generate:tests --config singleRun`   | Generate all tests and a manifest file, which is `_generated/testManifest.txt`. The file contains only a path to the directory with generated tests. 
`generate:tests --config parallel --nodes <number of nodes>`   | Generate all tests and a directory with manifest files, which is `_generated/groups/`. The number of files corresponds to the number of nodes. Each file contains a proportional list of tests ordered across files from largest to smallest (based on number of actions).

#### self

`self:update` or `update`| Updates the `robo.phar` to the latest version. Only works when running the `phar` version of Robo.
=======
`generate:tests`   | Generate all Tests based on specific module load order of the Magento instance
`generate:tests --force`   | Generate all Tests regardless of whether a Magento instance is available
`generate:tests --config singleRun`   | Generate tests with a manifest file containing only a path to the generated dir in the resulting testManifest.
`generate:tests --config parallel --nodes <n>`   | Generate tests with a subdirectory called 'groups' containing <n> .txt files with tests listed ordered across files from largest to smallest (based on number of actions).
  
#### self

`self:update` or `update`       | Updates the `robo.phar` to the latest version, which only works when running the `phar` version of Robo.
>>>>>>> ae26b603

***
***<|MERGE_RESOLUTION|>--- conflicted
+++ resolved
@@ -144,7 +144,6 @@
 
 #### generate
 
-<<<<<<< HEAD
 Generate PHP code from test defined in XML files.
 Path to a directory with generated tests:  `tests/functional/Magento/FunctionalTest/_generated/`.
 
@@ -156,16 +155,14 @@
 #### self
 
 `self:update` or `update`| Updates the `robo.phar` to the latest version. Only works when running the `phar` version of Robo.
-=======
-`generate:tests`   | Generate all Tests based on specific module load order of the Magento instance
-`generate:tests --force`   | Generate all Tests regardless of whether a Magento instance is available
-`generate:tests --config singleRun`   | Generate tests with a manifest file containing only a path to the generated dir in the resulting testManifest.
-`generate:tests --config parallel --nodes <n>`   | Generate tests with a subdirectory called 'groups' containing <n> .txt files with tests listed ordered across files from largest to smallest (based on number of actions).
-  
-#### self
-
-`self:update` or `update`       | Updates the `robo.phar` to the latest version, which only works when running the `phar` version of Robo.
->>>>>>> ae26b603
 
 ***
-***+***
+
+<!-- LINK DEFINITIONS -->
+
+[Reference]: #reference
+
+<!-- Abbreviations -->
+
+*[MFTF]: Magento Functional Testing Framework