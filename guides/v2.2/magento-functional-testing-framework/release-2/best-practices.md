---
group: mftf
title: Best practices
version: 2.2
<<<<<<< HEAD
github_link: magento-functional-testing-framework/release-2/best-practices.md
mftf-release: 2.2.0
=======
mftf-release: 2.3.0
>>>>>>> 168052f6
functional_areas:
 - Testing
---

_This topic was updated due to the {{page.mftf-release}} MFTF release._
{: style="text-align: right"}

Check out our best practices below to ensure you're getting the absolute most out of the Magento Functional Testing Framework.

## Action group

1. [Action group] names should be sufficiently descriptive to inform a test writer of what the action group does and when it should be used.
 Add additional explanation in comments if needed. 
2. Provide default values for the arguments that apply to your most common case scenarios.

<<<<<<< HEAD
=======
## `actionGroups` vs `extends`

Use an action group to wraps a set of actions to reuse them multiple times.

Use an [extension] when a test or action group needs to be repeated with the exception of a few steps.

### When to use `extends`

Use `extends` in your new test or action group when at least one of the following conditions is applicable to your case:

1. You want to keep the original test without any modifications.
2. You want to create a new test that follows the same path as the original test.
3. You want a new action group that behaves similarly to the existing action group, but you do not want to change the functionality of the original action group.

### When to avoid `extends`

Do not use `extends` in the following conditions:
1. You want to change the functionality of the test or action group and do not need to run the original version.
2. You plan to merge the base test or action group.

The following pattern is used when merging with `extends`:
1. The original test is merged.
2. The extended test is created from the merged original test.
3. The extended test is merged.

>>>>>>> 168052f6
## Annotation

1. Use [annotations] in a test. 
2. Update your annotations correspondingly when updating tests.

## Data entity

1. Keep your testing instance clean.
 Remove data after the test if the test required creating any data.
 Use a corresponding [`<deleteData>`] test step in your [`<after>`] block when using a [`<createData>`] action in a [`<before>`] block.
2. Make specific data entries under test to be unique.
 Enable data uniqueness where data values are required to be unique in a database by test design. 
 Use `unique=”suffix”` or `unique=”prefix”` to append or prepend a unique value to the [entity] attribute.
 This ensures that tests using the entity can be repeated.
3. Do not modify existing data entity fields or merge additional data fields without complete understanding and verifying the usage of existing data in tests.
 Create a new data entity for your test if you are not sure.
<<<<<<< HEAD
 
## Naming conventions
 
### File names
 
Name files according to the following patterns to make searching in future more easy:

#### Test file name

Format: {_Admin_ or _Storefront_}{Functionality}_Test.xml_, where Functionality briefly describes the testing functionality.

Example: _StorefrontCreateCustomerTest.xml_.
 
#### Section file name
 
Format: {_Admin_ or _Storefront_}{UI Description}_Section.xml_, where UI Description briefly describes the testing UI.
 
=======
 
## Naming conventions
 
### File names
 
Name files according to the following patterns to make searching in future more easy:

#### Test file name

Format: {_Admin_ or _Storefront_}{Functionality}_Test.xml_, where Functionality briefly describes the testing functionality.

Example: _StorefrontCreateCustomerTest.xml_.
 
#### Section file name
 
Format: {_Admin_ or _Storefront_}{UI Description}_Section.xml_, where UI Description briefly describes the testing UI.
 
>>>>>>> 168052f6
Example: _AdminNavbarSection.xml_.
 
#### Data file name
 
Format: {Type}_Data.xml_, where Type represents the entity type.
 
Example: _ProductData.xml_.
 
### Object names
 
Use the _Foo.camelCase_ naming convention, which is similar to _Classes_ and _classProperties_ in PHP.
 
#### Upper case
 
Use an upper case first letter for:
 - File names. Example: _StorefrontCreateCustomerTest.xml_
 - Test name attributes. Example: `<test name="TestAllTheThingsTest">`.
 - Data entity names. Example: `<entity name="OutOfStockProduct">`.
 - Page name. Example: `<page name="AdminLoginPage">`.
<<<<<<< HEAD
 - Section name. Example: `<actionGroup name="DeleteCategory">`.
=======
 - Section name. Example: `<section name="AdminCategorySidebarActionSection">`.
 - Action group name. Example: `<actionGroup name="LoginToAdminActionGroup">`.
>>>>>>> 168052f6
 
#### Lower case
 
Use a lower case first letter for:
 - Data keys. Example: `<data key="firstName">`.
 - Element names. Examples: `<element name="confirmDeleteButton"/>`.
 
## Page object

Use [parameterized selectors] for constructing a selector when test specific or runtime generated information is needed.
Do not use them for static elements.

{:style="color:red"}
BAD:
``` xml
<element name="relatedProductSectionText" type="text" selector=".fieldset-wrapper.admin__fieldset-section[data-index='{{productType}}']" parameterized="true"/>
```

{:style="color:green"}
GOOD:

Define these three elements and reference them by name in the tests.
``` xml
<element name="relatedProductSectionText" type="text" selector=".fieldset-wrapper.admin__fieldset-section[data-index='related']"/>
<element name="upSellProductSectionText" type="text" selector=".fieldset-wrapper.admin__fieldset-section[data-index='upsell']"/>
<element name="crossSellProductSectionText" type="text" selector=".fieldset-wrapper.admin__fieldset-section[data-index='crosssell']"/>
```

## Test

1. Use actions such as [`<waitForElementVisible>`], [`<waitForLoadingMaskToDisappear>`], and [`<waitForElement>`] to wait the exact time required for the test step.
 Try to avoid using the [`<wait>`] action, because it forces the test to wait for the time you specify. You may not need to wait so long to proceed.
2. Keep your tests short and granular for target testing, easier reviews, and easier merge conflict resolution.
 It also helps you to identify the cause of test failure.
3. Use comments to keep tests readable and maintainable:
  * Keep the inline `<!-- XML comments -->` and [`<comment>`] tags up to date.
  It helps to inform the reader of what you are testing and to yield a more descriptive Allure report.
  * Explain in comments unclear or tricky test steps.
4. Refer to [sections] instead of writing selectors.

## Test step merging order

When setting a [merging] order for a test step, do not depend on steps from Magento modules that could be disabled by an application.

For example, when you write a test step to create a gift card product, set your test step **after** simple product creation and let the MFTF handle the merge order.
Since the configurable product module could be disabled, this approach is more reliable than setting the test step **before** creating a configurable product.

<!-- Link definitions -->

<<<<<<< HEAD
[Action group]: test/action-groups.html
[`<after>`]: test/actions.html#before-and-after
[annotations]: test/annotations.html
=======
[`<after>`]: test/actions.html#before-and-after
>>>>>>> 168052f6
[`<before>`]: test/actions.html#before-and-after
[`<comment>`]: test/actions.html#comment
[`<createData>`]: test/actions.html#createdata
[`<deleteData>`]: test/actions.html#deletedata
<<<<<<< HEAD
[entity]: data.html
[merging]: merging.html
[parameterized selectors]: section/parameterized-selectors.html
[sections]: section.html
[`<wait>`]: test/actions.html#wait
[`<waitForElement>`]: test/actions.html#waitforelement
[`<waitForElementVisible>`]: test/actions.html#waitforelementvisible
[`<waitForLoadingMaskToDisappear>`]: test/actions.html#waitforloadingmasktodisappear
=======
[`<wait>`]: test/actions.html#wait
[`<waitForElement>`]: test/actions.html#waitforelement
[`<waitForElementVisible>`]: test/actions.html#waitforelementvisible
[`<waitForLoadingMaskToDisappear>`]: test/actions.html#waitforloadingmasktodisappear
[Action group]: test/action-groups.html
[annotations]: test/annotations.html
[entity]: data.html
[extension]: extending.html
[merging]: merging.html
[parameterized selectors]: section/parameterized-selectors.html
[sections]: section.html
>>>>>>> 168052f6
<|MERGE_RESOLUTION|>--- conflicted
+++ resolved
@@ -2,12 +2,7 @@
 group: mftf
 title: Best practices
 version: 2.2
-<<<<<<< HEAD
-github_link: magento-functional-testing-framework/release-2/best-practices.md
-mftf-release: 2.2.0
-=======
 mftf-release: 2.3.0
->>>>>>> 168052f6
 functional_areas:
  - Testing
 ---
@@ -23,8 +18,6 @@
  Add additional explanation in comments if needed. 
 2. Provide default values for the arguments that apply to your most common case scenarios.
 
-<<<<<<< HEAD
-=======
 ## `actionGroups` vs `extends`
 
 Use an action group to wraps a set of actions to reuse them multiple times.
@@ -50,7 +43,6 @@
 2. The extended test is created from the merged original test.
 3. The extended test is merged.
 
->>>>>>> 168052f6
 ## Annotation
 
 1. Use [annotations] in a test. 
@@ -67,7 +59,6 @@
  This ensures that tests using the entity can be repeated.
 3. Do not modify existing data entity fields or merge additional data fields without complete understanding and verifying the usage of existing data in tests.
  Create a new data entity for your test if you are not sure.
-<<<<<<< HEAD
  
 ## Naming conventions
  
@@ -85,25 +76,6 @@
  
 Format: {_Admin_ or _Storefront_}{UI Description}_Section.xml_, where UI Description briefly describes the testing UI.
  
-=======
- 
-## Naming conventions
- 
-### File names
- 
-Name files according to the following patterns to make searching in future more easy:
-
-#### Test file name
-
-Format: {_Admin_ or _Storefront_}{Functionality}_Test.xml_, where Functionality briefly describes the testing functionality.
-
-Example: _StorefrontCreateCustomerTest.xml_.
- 
-#### Section file name
- 
-Format: {_Admin_ or _Storefront_}{UI Description}_Section.xml_, where UI Description briefly describes the testing UI.
- 
->>>>>>> 168052f6
 Example: _AdminNavbarSection.xml_.
  
 #### Data file name
@@ -123,12 +95,8 @@
  - Test name attributes. Example: `<test name="TestAllTheThingsTest">`.
  - Data entity names. Example: `<entity name="OutOfStockProduct">`.
  - Page name. Example: `<page name="AdminLoginPage">`.
-<<<<<<< HEAD
- - Section name. Example: `<actionGroup name="DeleteCategory">`.
-=======
  - Section name. Example: `<section name="AdminCategorySidebarActionSection">`.
  - Action group name. Example: `<actionGroup name="LoginToAdminActionGroup">`.
->>>>>>> 168052f6
  
 #### Lower case
  
@@ -178,27 +146,11 @@
 
 <!-- Link definitions -->
 
-<<<<<<< HEAD
-[Action group]: test/action-groups.html
 [`<after>`]: test/actions.html#before-and-after
-[annotations]: test/annotations.html
-=======
-[`<after>`]: test/actions.html#before-and-after
->>>>>>> 168052f6
 [`<before>`]: test/actions.html#before-and-after
 [`<comment>`]: test/actions.html#comment
 [`<createData>`]: test/actions.html#createdata
 [`<deleteData>`]: test/actions.html#deletedata
-<<<<<<< HEAD
-[entity]: data.html
-[merging]: merging.html
-[parameterized selectors]: section/parameterized-selectors.html
-[sections]: section.html
-[`<wait>`]: test/actions.html#wait
-[`<waitForElement>`]: test/actions.html#waitforelement
-[`<waitForElementVisible>`]: test/actions.html#waitforelementvisible
-[`<waitForLoadingMaskToDisappear>`]: test/actions.html#waitforloadingmasktodisappear
-=======
 [`<wait>`]: test/actions.html#wait
 [`<waitForElement>`]: test/actions.html#waitforelement
 [`<waitForElementVisible>`]: test/actions.html#waitforelementvisible
@@ -209,5 +161,4 @@
 [extension]: extending.html
 [merging]: merging.html
 [parameterized selectors]: section/parameterized-selectors.html
-[sections]: section.html
->>>>>>> 168052f6
+[sections]: section.html