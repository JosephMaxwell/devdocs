---
group: mftf
title: Merging
version: 2.2
functional_areas:
 - Testing
mftf-release: 2.3.0
---

_This topic was updated due to the {{page.mftf-release}} MFTF release._
{: style="text-align: right"}

The MFTF allows you to merge test components defined in XML files, such as [tests], [pages][page], [sections], and [data].
You can create, delete, or update the component.
It is useful for supporting rapid test creation for extensions and customizations.

You can specify needed changes to an existing file and merge them to produce a modification of the original that incorporates the specified changes (the "delta").

Merging operates at the XML tag level, triggered by our parser when there are two (or more) entities with the same name.
Your update (XML node with changes) must have the same attribute `name` as its base node (the target object to be changed).

For example:
* All tests with `<test name="SampleTest>` will be merged into one.
* All pages with `<page name="SamplePage>` will be merged into one.
* All sections with `<section name="SampleAction">` will be merged into one.
* All data entities with `<entity name="sampleData" type="sample">` will be merged into one.

Although a file name doesn't influence merging, we recommend using the same file names in merging updates.
This makes it easier to search later on.

## Add a test

You cannot add another [`<test>`][tests] using merging functionality.
To add a `<test>`, create a new `*Test.xml` file or add a `<test>` node to an existing `*Test.xml` file.

## Remove a test

Tests cannot be removed while merging.
If a [`<test>`][tests] must be skipped due to a module completely invalidating a function, you can add the test to the `skip` group.

<<<<<<< HEAD
Learn more about running tests with different options using [robo](./commands/robo.html#run-all-generated-tests) or [codecept](./commands/codeception.html) commands.
=======
Learn more about running tests with different options using [`mftf`] or [`codecept`] commands.
>>>>>>> 168052f6

**Example**

Skip the `AdminLoginTest` test in the `.../Backend/Test/AdminLoginTest.xml` file while merging with the `.../Foo/Test/AdminLoginTest.xml` file:

```xml
<tests ...>
    <test name="AdminLoginTest">
            <annotations>
                <features value="Admin Login"/>
                <stories value="Login on the Admin Login page"/>
                <title value="You should be able to log into the Magento Admin backend."/>
                <description value="You should be able to log into the Magento Admin backend."/>
                <severity value="CRITICAL"/>
                <testCaseId value="MAGETWO-71572"/>
                <group value="example"/>
                <group value="login"/>
            </annotations>
        <amOnPage url="{{AdminLoginPage.url}}" stepKey="amOnAdminLoginPage"/>
        <fillField selector="{{AdminLoginFormSection.username}}" userInput="{{_ENV.MAGENTO_ADMIN_USERNAME}}" stepKey="fillUsername"/>
        <fillField selector="{{AdminLoginFormSection.password}}" userInput="{{_ENV.MAGENTO_ADMIN_PASSWORD}}" stepKey="fillPassword"/>
        <click selector="{{AdminLoginFormSection.signIn}}" stepKey="clickOnSignIn"/>
        <closeAdminNotification stepKey="closeAdminNotification"/>
        <seeInCurrentUrl url="{{AdminLoginPage.url}}" stepKey="seeAdminLoginUrl"/>
    </test>
</tests>
```

Create the `.../Foo/Test/AdminLoginTest.xml` file:

```xml
<tests ...>
    <test name="AdminLoginTest">
            <annotations>
                <skip>
                    <issueId value="Issue#"/>
                </skip>
            </annotations>
    </test>
</tests>
```

The `AdminLoginTest` result corresponds to:

```xml
<test name="AdminLoginTest">
        <annotations>
            <features value="Admin Login"/>
            <stories value="Login on the Admin Login page"/>
            <title value="You should be able to log into the Magento Admin backend."/>
            <description value="You should be able to log into the Magento Admin backend."/>
            <severity value="CRITICAL"/>
            <testCaseId value="MAGETWO-71572"/>
            <group value="example"/>
            <group value="login"/>
            <skip>
                <issueId value="Issue#"/>
            </skip>
        </annotations>
    <amOnPage url="{{AdminLoginPage.url}}" stepKey="amOnAdminLoginPage"/>
    <fillField selector="{{AdminLoginFormSection.username}}" userInput="{{_ENV.MAGENTO_ADMIN_USERNAME}}" stepKey="fillUsername"/>
    <fillField selector="{{AdminLoginFormSection.password}}" userInput="{{_ENV.MAGENTO_ADMIN_PASSWORD}}" stepKey="fillPassword"/>
    <click selector="{{AdminLoginFormSection.signIn}}" stepKey="clickOnSignIn"/>
    <closeAdminNotification stepKey="closeAdminNotification"/>
    <seeInCurrentUrl url="{{AdminLoginPage.url}}" stepKey="seeAdminLoginUrl"/>
</test>
```

## Update a test

Any change must include information about where it should be inserted relative to other test steps in the scope of the test.

This is done using the `before` or `after` element.
See the previous examples.

### Add a test step

**Use case**: Add `checkOption` before `click` (`stepKey="clickLogin"`) and add `seeInCurrentUrl` after the `click` in the `LogInAsAdminTest` test (in the `.../Backend/Test/LogInAsAdminTest.xml` file) while merging with the `.../Foo/Test/LogInAsAdminTest.xml` file:

```xml
<tests ...>
    <test name="LogInAsAdminTest">
        <amOnPage url="{{AdminLoginPage}}" stepKey="navigateToAdmin"/>
        <fillField selector="{{AdminLoginFormSection.username}}" userInput="admin" stepKey="fillUsername"/>
        <fillField selector="{{AdminLoginFormSection.password}}" userInput="password" stepKey="fillPassword"/>
        <click selector="{{AdminLoginFormSection.signIn}}" stepKey="clickLogin"/>
        <see userInput="Lifetime Sales" stepKey="seeLifetimeSales"/>
    </test>
</tests>
```

Create the `.../Foo/Test/LogInAsAdminTest.xml` file:

```xml
<tests ...>
    <test name="LogInAsAdminTest">
        <checkOption selector="{{AdminLoginFormSection.rememberMe}}" stepKey="checkRememberMe" before="clickLogin"/>
        <seeInCurrentUrl url="admin/admin/dashboard/" stepKey="seeAdminUrl" after="clickLogin"/>
    </test>
</tests>
```

The `LogInAsAdminTest` result corresponds to:

```xml
<test name="LogInAsAdminTest">
    <amOnPage url="{{AdminLoginPage}}" stepKey="navigateToAdmin"/>
    <fillField selector="{{AdminLoginFormSection.username}}" userInput="admin" stepKey="fillUsername"/>
    <fillField selector="{{AdminLoginFormSection.password}}" userInput="password" stepKey="fillPassword"/>
    <checkOption selector="{{AdminLoginFormSection.rememberMe}}" stepKey="checkRememberMe"/>
    <click selector="{{AdminLoginFormSection.signIn}}" stepKey="clickLogin"/>
    <seeInCurrentUrl url="admin/admin/dashboard/" stepKey="seeAdminUrl"/>
    <see userInput="Lifetime Sales" stepKey="seeLifetimeSales"/>
</test>
```

### Remove a test step

**Use case**: Remove `see` (`stepKey="seeLifetimeSales"`) from the `LogInAsAdminTest` test (in the `.../Backend/Test/LogInAsAdminTest.xml` file) while merging with the `.../Foo/Test/LogInAsAdminTest.xml` file:

```xml
<tests ...>
    <test name="LogInAsAdminTest">
        <amOnPage url="{{AdminLoginPage}}" stepKey="navigateToAdmin"/>
        <fillField selector="{{AdminLoginFormSection.username}}" userInput="admin" stepKey="fillUsername"/>
        <fillField selector="{{AdminLoginFormSection.password}}" userInput="password" stepKey="fillPassword"/>
        <click selector="{{AdminLoginFormSection.signIn}}" stepKey="clickLogin"/>
        <see userInput="Lifetime Sales" stepKey="seeLifetimeSales"/>
    </test>
</tests>
```

Create the `.../Foo/Test/LogInAsAdminTest.xml` file:

```xml
<tests ...>
    <test name="LogInAsAdminTest">
        <remove keyForRemoval="seeLifetimeSales"/>
    </test>
</tests>
```

The `LogInAsAdminTest` result corresponds to:

```xml
<test name="LogInAsAdminTest">
    <amOnPage url="{{AdminLoginPage}}" stepKey="navigateToAdmin"/>
    <fillField selector="{{AdminLoginFormSection.username}}" userInput="admin" stepKey="fillUsername"/>
    <fillField selector="{{AdminLoginFormSection.password}}" userInput="password" stepKey="fillPassword"/>
    <click selector="{{AdminLoginFormSection.signIn}}" stepKey="clickLogin"/>
</test>
```

### Update a test step

**Use case**: Change selector in `fillField` (`stepKey="fillPassword"`) of the `LogInAsAdminTest` test (in the `.../Backend/Test/LogInAsAdminTest.xml` file) while merging with the `.../Foo/Test/LogInAsAdminTest.xml` file:

```xml
<tests ...>
    <test name="LogInAsAdminTest">
        <amOnPage url="{{AdminLoginPage}}" stepKey="navigateToAdmin"/>
        <fillField selector="{{AdminLoginFormSection.username}}" userInput="admin" stepKey="fillUsername"/>
        <fillField selector="{{AdminLoginFormSection.password}}" userInput="password" stepKey="fillPassword"/>
        <click selector="{{AdminLoginFormSection.signIn}}" stepKey="clickLogin"/>
        <see userInput="Lifetime Sales" stepKey="seeLifetimeSales"/>
    </test>
</tests>
```

Create the `.../Foo/Test/LogInAsAdminTest.xml` file:

```xml
<tests ...>
    <test name="LogInAsAdminTest">
        <fillField selector="{{AdminLoginFormSection.wrong-password}}" userInput="password" stepKey="fillPassword"/>
    </test>
</tests>
```

The `LogInAsAdminTest` result corresponds to:

```xml
<test name="LogInAsAdminTest">
    <amOnPage url="{{AdminLoginPage}}" stepKey="navigateToAdmin"/>
    <fillField selector="{{AdminLoginFormSection.username}}" userInput="admin" stepKey="fillUsername"/>
    <fillField selector="{{AdminLoginFormSection.wrong-password}}" userInput="password" stepKey="fillPassword"/>
    <click selector="{{AdminLoginFormSection.signIn}}" stepKey="clickLogin"/>
    <see userInput="Lifetime Sales" stepKey="seeLifetimeSales"/>
</test>
```

### Add several test steps {#insert-after}

**Use case**: Add several actions after the `click` (`stepKey="clickLogin"`) in the `LogInAsAdminTest` test (in the `.../Backend/Test/LogInAsAdminTest.xml` file) while merging with the `.../Foo/Test/LogInAsAdminTest.xml` file:

```xml
<tests ...>
    <test name="LogInAsAdminTest">
        <amOnPage url="{{AdminLoginPage}}" stepKey="navigateToAdmin"/>
        <fillField selector="{{AdminLoginFormSection.username}}" userInput="admin" stepKey="fillUsername"/>
        <fillField selector="{{AdminLoginFormSection.password}}" userInput="password" stepKey="fillPassword"/>
        <click selector="{{AdminLoginFormSection.signIn}}" stepKey="clickLogin"/>
        <see userInput="Lifetime Sales" stepKey="seeLifetimeSales"/>
    </test>
</tests>
```

Create the `.../Foo/Test/LogInAsAdminTest.xml` file:

```xml
<tests ...>
    <test name="LogInAsAdminTest" insertAfter="clickLogin">
        <checkOption selector="{{AdminLoginFormSection.rememberMe}}" stepKey="checkRememberMe"/>
        <seeInCurrentUrl url="admin/admin/dashboard/" stepKey="seeAdminUrl"/>
    </test>
</tests>
```

The `LogInAsAdminTest` result corresponds to:

```xml
<test name="LogInAsAdminTest">
        <amOnPage url="{{AdminLoginPage}}" stepKey="navigateToAdmin"/>
        <fillField selector="{{AdminLoginFormSection.username}}" userInput="admin" stepKey="fillUsername"/>
        <fillField selector="{{AdminLoginFormSection.password}}" userInput="password" stepKey="fillPassword"/>
        <click selector="{{AdminLoginFormSection.signIn}}" stepKey="clickLogin"/>
        <checkOption selector="{{AdminLoginFormSection.rememberMe}}" stepKey="checkRememberMe"/>
        <seeInCurrentUrl url="admin/admin/dashboard/" stepKey="seeAdminUrl"/>
        <see userInput="Lifetime Sales" stepKey="seeLifetimeSales"/>
</test>
```

## Merge pages

Use [page] merging to add or remove [sections] in your module.

To merge [pages][page], the `page name` must be the same as in the base module.
`page name` is set in the `module` attribute.

### Add a section

**Use case**: The `FooBackend` module extends the `Backend` module and requires use of two new sections that must be covered with tests.
Add `BaseBackendSection` and `AnotherBackendSection` to the `BaseBackendPage` (`.../Backend/Page/BaseBackendPage.xml` file):

```xml
<pages ...>
    <page name="BaseBackendPage" url="admin" area="admin" module="Magento_Backend">
        <section name="BaseBackendSection"/>
        <section name="AnotherBackendSection"/>
    </page>
</pages>
```

Create the `.../FooBackend/Page/BaseBackendPage.xml` file:

```xml
<pages ...>
    <page name="BaseBackendPage" url="admin" area="admin" module="Magento_Backend">
        <section name="NewExtensionSection"/>
    </page>
</pages>
```

The `BaseBackendPage` result corresponds to:

```xml
<page name="BaseBackendPage" url="admin" area="admin" module="Magento_Backend">
    <section name="BaseBackendSection"/>    
    <section name="AnotherBackendSection"/>
    <section name="NewExtensionSection"/>
</page>
```

### Remove a section

**Use case**: The `FooBackend` module extends the `Backend` module and requires deletion of the `AnotherBackendSection` section (the `.../Backend/Page/BaseBackendPage.xml` file):

```xml
<page name="BaseBackendPage" url="admin" area="admin" module="Magento_Backend">
    <section name="BaseBackendSection"/>    
    <section name="AnotherBackendSection"/>
</page>
```

Create the `.../FooBackend/Page/BaseBackendPage.xml` file:

```xml
<page name="BaseBackendPage" url="admin" area="admin" module="Magento_Backend">
    <section name="AnotherBackendSection" remove="true"/>
</page>
```

The `BaseBackendPage` result corresponds to:

```xml
<page name="BaseBackendPage" url="admin" area="admin" module="Magento_Backend">
    <section name="BaseBackendSection"/>
</page>
```

## Merge sections

Use merging to add, remove, or update [elements] in sections.

All sections with the same _file name_, _section name_, and _element name_ are merged during test generation.

### Add an element

**Use case**: The `FooBackend` module extends the `Backend` module and requires a new `mergeElement` element in the `AdminLoginFormSection`.
Add `mergeElement` to the `AdminLoginFormSection`:

```xml
<sections ...>
    <section name="AdminLoginFormSection">
        <element name="username" type="input" selector="#username"/>
        <element name="password" type="input" selector="#login"/>
        <element name="signIn" type="button" selector=".actions .action-primary" timeout="30"/>
    </section>
</sections>
```

Create the `.../FooBackend/Section/AdminLoginFormSection.xml` file:

```xml
<sections ...>
    <section name="AdminLoginFormSection">
        <element name="mergeElement" type="input" selector="#selector"/>
    </section>
</sections>
```

The `AdminLoginFormSection` result corresponds to:

```xml
<section name="AdminLoginFormSection">
    <element name="username" type="input" selector="#username"/>
    <element name="password" type="input" selector="#login"/>
    <element name="signIn" type="button" selector=".actions .action-primary" timeout="30"/>
    <element name="mergeElement" type="input" selector="#selector"/>
</section>
```

### Remove an element

**Use case**: The `FooBackend` module extends the `Backend` module and requires deletion of `username` in the `AdminLoginFormSection`.
Remove `username` from the `AdminLoginFormSection`:

```xml
<sections ...>
    <section name="AdminLoginFormSection">
        <element name="username" type="input" selector="#username"/>
        <element name="password" type="input" selector="#login"/>
        <element name="signIn" type="button" selector=".actions .action-primary" timeout="30"/>
    </section>
</sections>
```

Create the `.../FooBackend/Section/AdminLoginFormSection.xml` file:

```xml
<sections ...>
    <section name="AdminLoginFormSection">
        <element name="username" type="input" remove="true"/>
    </section>
</sections>
```

The `AdminLoginFormSection` result corresponds to:

```xml
<section name="AdminLoginFormSection">
    <element name="password" type="input" selector="#login"/>
    <element name="signIn" type="button" selector=".actions .action-primary" timeout="30"/>
</section>
```

### Update an element

**Use case**: The `FooBackend` module extends the `Backend` module and requires change of a selector in `username` in the `AdminLoginFormSection`.
Update `username` in the `AdminLoginFormSection` (the `.../Backend/Section/AdminLoginFormSection.xml` file):

```xml
<sections ...>
    <section name="AdminLoginFormSection">
        <element name="username" type="input" selector="#username"/>
        <element name="password" type="input" selector="#login"/>
        <element name="signIn" type="button" selector=".actions .action-primary" timeout="30"/>
    </section>
</sections>
```

Create the `.../FooBackend/Section/AdminLoginFormSection.xml` file:

```xml
<sections ...>
    <section name="AdminLoginFormSection">
        <element name="username" type="input" selector="#newSelector"/>
    </section>
</sections>
```

The `AdminLoginFormSection` result corresponds to:

```xml
<section name="AdminLoginFormSection">
    <element name="username" type="input" selector="#newSelector"/>
    <element name="password" type="input" selector="#login"/>
    <element name="signIn" type="button" selector=".actions .action-primary" timeout="30"/>
</section>
```

## Merge data

You can add or update `<data>` elements within an `<entity>`.
Removal of individual `<data>` tags is not supported.

Entities and data with the same _file name_, _entity name and type_, and _data key_ are merged during test generation.

### Add data

**Use case**: The `FooSample` module extends the `Sample` module and requires a new data item `thirdField` in the `_defaultSample` entity.
Add `<data key="thirdField">field3</data>` to the `_defaultSample` (the `.../Sample/Data/SampleData.xml` file):

```xml
<entities ...>
    <entity name="_defaultSample" type="testData">
        <data key="firstField">field1</data>
        <data key="secondField">field2</data>
    </entity>
</entities>
```

Create the `.../FooSample/Data/SampleData.xml` file:

```xml
<entities ...>
    <entity name="sampleData" type="testData">
        <data key="thirdField">field3</data>
    </entity>
</entities>
```

The `_defaultSample` result corresponds to:

```xml
<entity name="_defaultSample" type="testData">
    <data key="firstField">field1</data>
    <data key="secondField">field2</data>
    <data key="thirdField">field3</data>
</entity>
```

### Update data

**Use case**: The `FooSample` module extends the `Sample` module and requires changing the `firstField` data item in the `_defaultSample` entity.
Change `firstField` to `<data key="firstField">overrideField</data>` in the `_defaultSample` (the `.../Sample/Data/SampleData.xml` file):

```xml
<entities ...>
    <entity name="_defaultSample" type="testData">
        <data key="firstField">field1</data>
        <data key="secondField">field2</data>
    </entity>
</entity>
```

Create the `.../FooSample/Data/SampleData.xml` file:

```xml
<entities ...>
    <entity name="_defaultSample" type="testData">
        <data key="firstField">overrideField</data>
    </entity>
</entity>
```

The `_defaultSample` results corresponds to:

```xml
<entity name="_defaultSample" type="testData">
    <data key="firstField">overrideField</data>
    <data key="secondField">field2</data>
</entity>
```

<!-- Link definitions -->

[`codecept`]: ./commands/codeception.html
[`mftf`]: ./commands/mftf.html
[data]: ./data.html
[elements]: ./section.html#element-tag
[page]: ./page.html
[sections]: ./section.html
[tests]: ./test.html<|MERGE_RESOLUTION|>--- conflicted
+++ resolved
@@ -38,11 +38,7 @@
 Tests cannot be removed while merging.
 If a [`<test>`][tests] must be skipped due to a module completely invalidating a function, you can add the test to the `skip` group.
 
-<<<<<<< HEAD
-Learn more about running tests with different options using [robo](./commands/robo.html#run-all-generated-tests) or [codecept](./commands/codeception.html) commands.
-=======
 Learn more about running tests with different options using [`mftf`] or [`codecept`] commands.
->>>>>>> 168052f6
 
 **Example**
 
