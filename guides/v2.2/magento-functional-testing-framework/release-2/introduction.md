---
group: mftf
title: Introduction to the Magento Functional Testing Framework
version: 2.2
functional_areas:
    - Testing
<<<<<<< HEAD
mftf-release: 2.2.0
=======
mftf-release: 2.3.3
>>>>>>> 168052f6
---

_The latest MFTF release is [{{page.mftf-release}}]._
{: style="text-align: right"}

<<<<<<< HEAD
=======
{% include note.html
type='info'
content='Availability in the Magento codebase:
- The latest release available in the Magento 2.2 codebase (the `2.2-develop` branch) is MFTF 2.2.0.
- The latest release available in the Magento 2.3 codebase (the `2.3-develop` branch) is MFTF 2.3.0.
'
%}

>>>>>>> 168052f6
The Magento Functional Testing Framework (MFTF) aims to replace the [Functional Testing Framework] in future releases.
MFTF will make test creation easier for developers and will improve:

* **Traceability** for clear logging and reporting capabilities.
* **Modularity** to run tests based on installed modules and extensions.
* **Customizability** for existing tests.
* **Readability** using clear and declarative XML test steps.
* **Maintainability** based on simple test creation and overall structure.

Because MFTF tests are written in XML, you no longer need to learn PHP to write tests.

<<<<<<< HEAD
{%
include note.html
type="info"
content="We are actively developing functional tests.
Refer to _\<magento2 root dir\>/dev/tests/acceptance/_ for examples."
%}
=======
{:.bs-callout .bs-callout-info}
We are actively developing functional tests.
Refer to `<magento_root>/app/code/<vendor_name>/<module_name>/Test/Mftf/` for examples.
>>>>>>> 168052f6

## Audience

This MFTF guide is intended for Magento developers and software engineers, such as QA specialists, PHP developers, and system integrators.

## Goals

The purpose of MFTF is to:
-   Facilitate functional testing and minimize the effort it takes to perform regression testing.
-   Make it easier to support the extension and customization of tests via XML merging.

## Scope

MFTF will enable you to:
<<<<<<< HEAD

-   Test user interactions with web applications in testing.
-   Write functional tests located in _\<magento2 root dir\>/dev/tests/acceptance/_.
-   Cover basic functionality using out-of-the-box tests. You can test extended functionality using custom tests.
-   Automate regression testing.
=======
-  Test user interactions with web applications in testing.
-  Write functional tests located in `<magento_root>/app/code/<vendor_name>/<module_name>/Test/Mftf/`.
-  Cover basic functionality using out-of-the-box tests. You can test extended functionality using custom tests.
-  Automate regression testing.
>>>>>>> 168052f6

## Use cases

As a Magento developer, test changes, such as extended search functionality, a new form attribute, or new product tags.

As a software engineer, perform regression testing before release to ensure that Magento works as expected with new functionality.

## Find your MFTF version

<<<<<<< HEAD
The MFTF is installed as a Composer dependency in _\<magento2 root dir\>/dev/tests/acceptance/composer.lock_.

Open the file and check the corresponding dependency:

```json
{
    ...
    "packages": [
        ...
        {
            "name": "magento/magento2-functional-testing-framework",
            "version": "2.0.2",
            ...
        }
        ...
    ]
    ...
}
```

=======
There are two options to find out your MFTF version:
- using the MFTF CLI
- using the Composer CLI

### MFTF CLI

```bash
cd <magento_root>/
```
```bash
vendor/bin/mftf --version
```

### Composer CLI

```bash
cd <magento_root>/
```
```bash
composer show magento/magento2-functional-testing-framework
```

>>>>>>> 168052f6
## Contents of dev/tests/acceptance

```
tests
    _data                       // Additional files required for tests (e.g. pictures, CSV files for import/export, etc.)
    _output                     // The directory is generated during test run. It contains testing reports.
<<<<<<< HEAD
    _suite                      // Test suites
    functional                  // Functional acceptance tests
    _bootstrap.php              // Script that executes essential initialization routines
    functional.suite.dist.yml   // Codeception functional test suite configuration
utils                           // Test running utilities
.env.example                    // Example file with environmental settings
.gitignore                      // List of files ignored by git
.htaccess.sample                // Access settings for Apache web server to perform CLI commands on Magento application
RoboFile.php                    // MFTF CLI commands configuration for Robo task runner
codeception.dist.yml            // Codeception configuration
pre-install.php                 // Script that checks the environment on whether pre-installation requirements are met
=======
    _suite                      // Test suites.
    _bootstrap.php              // The script that executes essential initialization routines.
    functional.suite.dist.yml   // The Codeception functional test suite configuration (generated while running 'bin/mftf build:project')
utils                           // The test-running utilities.
.env.example                    // Example file for environmental settings.
.credentials.example            // Example file for credentials to be used by the third party integrations (generated while running 'bin/mftf build:project'; should be filled with the appropriate credentials in the corresponding sandboxes).
.gitignore                      // List of files ignored by git.
.htaccess.sample                // Access settings for the Apache web server to perform the Magento CLI commands.
RoboFile.php                    // TO BE DEPRECATED SINCE MFTF 3.0. The MFTF CLI commands configuration for Robo task runner.
codeception.dist.yml            // Codeception configuration (generated while running 'bin/mftf build:project')
>>>>>>> 168052f6
```

## MFTF output

- Generated PHP Codeception tests
- Codeception results and console logs
- Screenshots and HTML failure report
- Allure formatted XML results
- Allure report dashboard of results

## MFTF tests

<<<<<<< HEAD
The MFTF supports three different locations for storing the tests and test artifacts:
- `/dev/tests/acceptance/tests/functional/Magento/FunctionalTest/<Module>`
- `/app/code/Magento/<Module>/Test/Mftf`
- `/vendor/<Module>/Test/Mftf`

All tests and test data from these locations are merged in the order indicated in the above list.

The file structure under all three path cases is the same:
=======
The MFTF supports two different locations for storing the tests and test artifacts:
- `<magento_root>/app/code/<vendor_name>/<module_name>/Test/Mftf/` is the directory to create new tests.
- `<magento_root>/vendor/<vendor_name>/<module_name>/Test/Mftf/` is the directory with the out of the box tests (fetched by the Composer).

All tests and test data from these locations are merged in the order indicated in the above list.

The file structure under the both path cases is the same:
>>>>>>> 168052f6
```
<Path>
├── ActionGroup
│   └── ...
├── Data
│   └── ...
├── Metadata
│   └── ...
├── Page
│   └── ...
├── Section
│   └── ...
└── Test
    └── ...
```

## MFTF on Github

<<<<<<< HEAD
Follow the [MFTF project](https://github.com/magento/magento2-functional-testing-framework) and [contribute on Github](../contribution-guidelines.html).


<!-- Link definitions -->
[Functional Testing Framework]: {{ page.baseurl }}/mtf/mtf_introduction.html
[MFTF project]: https://github.com/magento/magento2-functional-testing-framework
[contribute on Github]: ../contribution-guidelines.html

=======
Follow the [MFTF project] and [contribute on Github].


<!-- Link definitions -->
[contribute on Github]: ../contribution-guidelines.html
[Functional Testing Framework]: {{ page.baseurl }}/mtf/mtf_introduction.html
[MFTF project]: https://github.com/magento/magento2-functional-testing-framework
>>>>>>> 168052f6
[{{page.mftf-release}}]: https://github.com/magento/magento2-functional-testing-framework/releases/tag/{{page.mftf-release}}<|MERGE_RESOLUTION|>--- conflicted
+++ resolved
@@ -4,18 +4,12 @@
 version: 2.2
 functional_areas:
     - Testing
-<<<<<<< HEAD
-mftf-release: 2.2.0
-=======
 mftf-release: 2.3.3
->>>>>>> 168052f6
 ---
 
 _The latest MFTF release is [{{page.mftf-release}}]._
 {: style="text-align: right"}
 
-<<<<<<< HEAD
-=======
 {% include note.html
 type='info'
 content='Availability in the Magento codebase:
@@ -24,7 +18,6 @@
 '
 %}
 
->>>>>>> 168052f6
 The Magento Functional Testing Framework (MFTF) aims to replace the [Functional Testing Framework] in future releases.
 MFTF will make test creation easier for developers and will improve:
 
@@ -36,18 +29,9 @@
 
 Because MFTF tests are written in XML, you no longer need to learn PHP to write tests.
 
-<<<<<<< HEAD
-{%
-include note.html
-type="info"
-content="We are actively developing functional tests.
-Refer to _\<magento2 root dir\>/dev/tests/acceptance/_ for examples."
-%}
-=======
 {:.bs-callout .bs-callout-info}
 We are actively developing functional tests.
 Refer to `<magento_root>/app/code/<vendor_name>/<module_name>/Test/Mftf/` for examples.
->>>>>>> 168052f6
 
 ## Audience
 
@@ -62,18 +46,10 @@
 ## Scope
 
 MFTF will enable you to:
-<<<<<<< HEAD
-
--   Test user interactions with web applications in testing.
--   Write functional tests located in _\<magento2 root dir\>/dev/tests/acceptance/_.
--   Cover basic functionality using out-of-the-box tests. You can test extended functionality using custom tests.
--   Automate regression testing.
-=======
 -  Test user interactions with web applications in testing.
 -  Write functional tests located in `<magento_root>/app/code/<vendor_name>/<module_name>/Test/Mftf/`.
 -  Cover basic functionality using out-of-the-box tests. You can test extended functionality using custom tests.
 -  Automate regression testing.
->>>>>>> 168052f6
 
 ## Use cases
 
@@ -83,28 +59,6 @@
 
 ## Find your MFTF version
 
-<<<<<<< HEAD
-The MFTF is installed as a Composer dependency in _\<magento2 root dir\>/dev/tests/acceptance/composer.lock_.
-
-Open the file and check the corresponding dependency:
-
-```json
-{
-    ...
-    "packages": [
-        ...
-        {
-            "name": "magento/magento2-functional-testing-framework",
-            "version": "2.0.2",
-            ...
-        }
-        ...
-    ]
-    ...
-}
-```
-
-=======
 There are two options to find out your MFTF version:
 - using the MFTF CLI
 - using the Composer CLI
@@ -127,26 +81,12 @@
 composer show magento/magento2-functional-testing-framework
 ```
 
->>>>>>> 168052f6
 ## Contents of dev/tests/acceptance
 
 ```
 tests
     _data                       // Additional files required for tests (e.g. pictures, CSV files for import/export, etc.)
     _output                     // The directory is generated during test run. It contains testing reports.
-<<<<<<< HEAD
-    _suite                      // Test suites
-    functional                  // Functional acceptance tests
-    _bootstrap.php              // Script that executes essential initialization routines
-    functional.suite.dist.yml   // Codeception functional test suite configuration
-utils                           // Test running utilities
-.env.example                    // Example file with environmental settings
-.gitignore                      // List of files ignored by git
-.htaccess.sample                // Access settings for Apache web server to perform CLI commands on Magento application
-RoboFile.php                    // MFTF CLI commands configuration for Robo task runner
-codeception.dist.yml            // Codeception configuration
-pre-install.php                 // Script that checks the environment on whether pre-installation requirements are met
-=======
     _suite                      // Test suites.
     _bootstrap.php              // The script that executes essential initialization routines.
     functional.suite.dist.yml   // The Codeception functional test suite configuration (generated while running 'bin/mftf build:project')
@@ -157,7 +97,6 @@
 .htaccess.sample                // Access settings for the Apache web server to perform the Magento CLI commands.
 RoboFile.php                    // TO BE DEPRECATED SINCE MFTF 3.0. The MFTF CLI commands configuration for Robo task runner.
 codeception.dist.yml            // Codeception configuration (generated while running 'bin/mftf build:project')
->>>>>>> 168052f6
 ```
 
 ## MFTF output
@@ -170,16 +109,6 @@
 
 ## MFTF tests
 
-<<<<<<< HEAD
-The MFTF supports three different locations for storing the tests and test artifacts:
-- `/dev/tests/acceptance/tests/functional/Magento/FunctionalTest/<Module>`
-- `/app/code/Magento/<Module>/Test/Mftf`
-- `/vendor/<Module>/Test/Mftf`
-
-All tests and test data from these locations are merged in the order indicated in the above list.
-
-The file structure under all three path cases is the same:
-=======
 The MFTF supports two different locations for storing the tests and test artifacts:
 - `<magento_root>/app/code/<vendor_name>/<module_name>/Test/Mftf/` is the directory to create new tests.
 - `<magento_root>/vendor/<vendor_name>/<module_name>/Test/Mftf/` is the directory with the out of the box tests (fetched by the Composer).
@@ -187,7 +116,6 @@
 All tests and test data from these locations are merged in the order indicated in the above list.
 
 The file structure under the both path cases is the same:
->>>>>>> 168052f6
 ```
 <Path>
 ├── ActionGroup
@@ -206,16 +134,6 @@
 
 ## MFTF on Github
 
-<<<<<<< HEAD
-Follow the [MFTF project](https://github.com/magento/magento2-functional-testing-framework) and [contribute on Github](../contribution-guidelines.html).
-
-
-<!-- Link definitions -->
-[Functional Testing Framework]: {{ page.baseurl }}/mtf/mtf_introduction.html
-[MFTF project]: https://github.com/magento/magento2-functional-testing-framework
-[contribute on Github]: ../contribution-guidelines.html
-
-=======
 Follow the [MFTF project] and [contribute on Github].
 
 
@@ -223,5 +141,4 @@
 [contribute on Github]: ../contribution-guidelines.html
 [Functional Testing Framework]: {{ page.baseurl }}/mtf/mtf_introduction.html
 [MFTF project]: https://github.com/magento/magento2-functional-testing-framework
->>>>>>> 168052f6
 [{{page.mftf-release}}]: https://github.com/magento/magento2-functional-testing-framework/releases/tag/{{page.mftf-release}}