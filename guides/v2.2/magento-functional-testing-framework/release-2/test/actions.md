--- conflicted
+++ resolved
@@ -2163,7 +2163,6 @@
 `before`|string|optional| `stepKey` of action that must be executed next.
 `after`|string|optional| `stepKey` of preceding action.
 
-<<<<<<< HEAD
 #### Example:
 
 ```xml
@@ -2171,8 +2170,6 @@
 ```
 This action will unselect the option `option1` from a select element with an id of `myselect`.
 
-=======
->>>>>>> 74633084
 ### updateData
 
 When you create a data entity using `createData`, you may need to update it later in the test.
