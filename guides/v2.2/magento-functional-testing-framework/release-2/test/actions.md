---
layout: default
group: mftf
title: Test actions
version: 2.2
github_link: magento-functional-testing-framework/release-2/test/actions.md
functional_areas:
 - Testing
mftf-release: 2.1.2
---

_This topic was updated due to the {{page.mftf-release}} MFTF release._
{: style="text-align: right"}

Actions in the MFTF allow you to automate different scenarios of Magento user's actions.
They are mostly XML implementations of [Codeception actions](http://codeception.com/docs/modules/WebDriver#Actions).
Some actions drive browser elements, while others use REST APIs.

## Common attributes

All `<actions>` contain the following attributes that are useful for merging needs.

### `stepKey`

`stepKey` is a required attribute that stores a unique identifier of the action.

Example test step of the `myAction` action with the `conditionalClickStep1` identifier:

```xml
<myAction stepKey="conditionalClickStep1"/>
```

This step can be referenced within the test using `conditionalClickStep1`.

The value format should met the following principles:

* Must be unique within [`<test>`](../test.html#test).
* Naming should be as descriptive as possible:
  * Describe the action performed.
  * Briefly describe the purpose.
  * Describe which data is in use.
* Should be in camelCase with lowercase first letter.
* Should be the last attribute of an element.

***

### `before` and `after`

`before` and `after` are optional attributes that insert the action into the test while merging. The action will be executed before or after the one set in these attributes. The value here is the `stepKey` of reference action.

Example with `before`:

```xml
<myAction before="fillField" stepKey="conditionalClickStep1"/>
```

`myAction` will be executed before the action, which has `stepKey="fillField"`.

Example with `after`:

```xml
<myAction after="fillField" stepKey="seeResult"/>
```

`myAction` will be executed after the action, which has `stepKey="fillField"`.

## Example

{%raw%}
The following example contains four actions:

1. [Open the Sign In page for a Customer](#example-step1).
2. [Enter a customer's email](#example-step2).
3. [Enter a customer's password](#example-step3).
4. [Click the Sign In button](#example-step4).

    ```xml
    <amOnPage url="{{StorefrontCustomerSignInPage}}" stepKey="amOnSignInPage"/>
    <fillField  userInput="$$customer.email$$" selector="{{StorefrontCustomerSignInFormSection.emailField}}" stepKey="fillEmail"/>
    <fillField  userInput="$$customer.password$$" selector="{{StorefrontCustomerSignInFormSection.passwordField}}" stepKey="fillPassword"/>
    <click selector="{{StorefrontCustomerSignInFormSection.signInAccountButton}}" stepKey="clickSignInAccountButton"/>
    ```

### 1. Open the Sign In page for a customer {#example-step1}

```xml
<amOnPage url="{{StorefrontCustomerSignInPage.url}}" stepKey="amOnSignInPage"/>
```

The Customer Sign In page is declared in the `.../Customer/Page/StorefrontCustomerSignInPage.xml` file.
The given relative URI is declared in `StorefrontCustomerSignInPage.url`.

Source code (`StorefrontCustomerSignInPage.xml` ):

```xml
<config xmlns:xsi="http://www.w3.org/2001/XMLSchema-instance"
        xsi:noNamespaceSchemaLocation="../../../../../../vendor/magento/magento2-functional-testing-framework/src/Magento/FunctionalTestingFramework/Page/etc/PageObject.xsd">
    <page name="StorefrontCustomerSignInPage" url="/customer/account/login/" module="Magento_Customer">
        <section name="StorefrontCustomerSignInFormSection" />
    </page>
</config>
```

[`<amOnPage>`](#amonpage) is an action that opens a page for a given URI. It has a key `"amOnSignInPage"` that will be used as a reference for merging needs in other modules.
This action uses the `url` attribute value for the given relative URI to open a browser page.
Here, `url` contains a pointer to a `url` attribute of the `StorefrontCustomerSignInPage`.

### 2. Enter a customer's email  {#example-step2}

```xml
<fillField  userInput="$$customer.email$$" selector="{{StorefrontCustomerSignInFormSection.emailField}}" stepKey="fillEmail"/>
```

[`<fillField>`](#fillfield) fills a text field with the given string.

The customer's email is stored in the `email` parameter of the `customer` entity created somewhere earlier in the test using a [`<createData>`](#createdata) tag.
`userInput` points to that data.

`selector` points to the field where you enter the data.
A required selector is stored in the `emailField` element of the `StorefrontCustomerSignInFormSection` section.

This section is declared in `.../Customer/Section/StorefrontCustomerSignInFormSection.xml` file:
{: #section-code}

```xml
<config xmlns:xsi="http://www.w3.org/2001/XMLSchema-instance"
        xsi:noNamespaceSchemaLocation="../../../../../../vendor/magento/magento2-functional-testing-framework/src/Magento/FunctionalTestingFramework/Page/etc/SectionObject.xsd">
    <section name="StorefrontCustomerSignInFormSection">
        <element name="emailField" type="input" selector="#email"/>
        <element name="passwordField" type="input" selector="#pass"/>
        <element name="signInAccountButton" type="button" selector="#send2" timeout="30"/>
    </section>
</config>
```

### 3. Enter a customer's password  {#example-step3}

```xml
<fillField  userInput="$$customer.password$$" selector="{{StorefrontCustomerSignInFormSection.passwordField}}" stepKey="fillPassword"/>
```

This `<action>` is very similar to the `<action>` in a previous step.
The only difference is that different data is assigned to the attributes, which set a field with a password.

### 4. Click the Sign In button {#example-step4}

```xml
<click selector="{{StorefrontCustomerSignInFormSection.signInAccountButton}}" stepKey="clickSignInAccountButton"/>
```

Here, [`<click>`](#click) performs a click on a button that can be found by the selector that is stored in the `signInAccountButton` of the `StorefrontCustomerSignInFormSection`.
See the `StorefrontCustomerSignInPage.xml` file code in [step 2](#section-code)
{%endraw%}.

## Actions returning a variable

The following test actions return a variable:

*  [grabAttributeFrom](#grabattributefrom)
*  [grabCookie](#grabcookie)
*  [grabFromCurrentUrl](#grabfromcurrenturl)
*  [grabMultiple](#grabmultiple)
*  [grabPageSource](#grabpagesource)
*  [grabTextFrom](#grabtextfrom)
*  [grabValueFrom](#grabvaluefrom)
*  [executeJS](#executeJS)

Learn more in [Using data returned by test actions](../data.html#use-data-returned-by-test-actions).

## Reference

The following list contains reference documentation about all action elements available in the MFTF.
If the description of an element does not include a link to Codeception analogue, it means that the action is developed by Magento for specific MFTF needs.

### acceptPopup

See [acceptPopup docs on codeception.com](http://codeception.com/docs/modules/WebDriver#acceptPopup){:target="_blank"}.

Attribute|Type|Use|Description
---|---|---|---
`stepKey`|string|required| A unique identifier of the action.
`before`|string|optional| `stepKey` of action that must be executed next.
`after`|string|optional| `stepKey` of preceding action.

### amOnPage

See [amOnPage docs on codeception.com](http://codeception.com/docs/modules/WebDriver#amOnPage){:target="_blank"}.

Attribute|Type|Use|Description
---|---|---|---
`url`|string|optional|
`stepKey`|string|required|A unique identifier of the action.
`before`|string|optional| `stepKey` of action that must be executed next.
`after`|string|optional| `stepKey` of preceding action.

### amOnSubdomain

See [amOnSubdomain docs on codeception.com](http://codeception.com/docs/modules/WebDriver#amOnSubdomain){:target="_blank"}.

Attribute|Type|Use|Description
---|---|---|---
`url`|string|optional|
`stepKey`|string|required| A unique identifier of the action.
`before`|string|optional| `stepKey` of action that must be executed next.
`after`|string|optional| `stepKey` of preceding action.

### amOnUrl

See [amOnUrl docs on codeception.com](http://codeception.com/docs/modules/WebDriver#amOnUrl){:target="_blank"}.

Attribute|Type|Use|Description
---|---|---|---
`url`|string|optional|
`stepKey`|string|required| A unique identifier of the action.
`before`|string|optional| `stepKey` of action that must be executed next.
`after`|string|optional| `stepKey` of preceding action.

### appendField

See [appendField docs on codeception.com](http://codeception.com/docs/modules/WebDriver#appendField){:target="_blank"}.

Attribute|Type|Use|Description
---|---|---|---
`selector`|string|optional|
`userInput`|string|optional|
`stepKey`|string|required| A unique identifier of the action.
`before`|string|optional| `stepKey` of action that must be executed next.
`after`|string|optional| `stepKey` of preceding action.

### attachFile

See [attachFile docs on codeception.com](http://codeception.com/docs/modules/WebDriver#attachFile){:target="_blank"}.

Attribute|Type|Use|Description
---|---|---|---
`selector`|string|optional|The selector identifying the corresponding HTML element (`<input type="file">`).
`userInput`|string|optional|The name of attaching file. The file must be placed in the `tests/_data` directory.
`stepKey`|string|required| A unique identifier of the action.
`before`|string|optional| `stepKey` of action that must be executed next.
`after`|string|optional| `stepKey` of preceding action.

### cancelPopup

See [cancelPopup docs on codeception.com](http://codeception.com/docs/modules/WebDriver#cancelPopup){:target="_blank"}.

Attribute|Type|Use|Description
---|---|---|---
`stepKey`|string|required| A unique identifier of the action.
`before`|string|optional| `stepKey` of action that must be executed next.
`after`|string|optional| `stepKey` of preceding action.

### checkOption

See [checkOption docs on codeception.com](http://codeception.com/docs/modules/WebDriver#checkOption){:target="_blank"}.

Attribute|Type|Use|Description
---|---|---|---
`selector`|string|optional|
`stepKey`|string|required| A unique identifier of the action.
`before`|string|optional| `stepKey` of action that must be executed next.
`after`|string|optional| `stepKey` of preceding action.

### clearField

Clears a text input field.
Equivalent to using [`<fillField>`](#fillfield) with an empty string.

Attribute|Type|Use|Description
---|---|---|---
`selector`|string|required|
`stepKey`|string|required| A unique identifier of the action.
`before`|string|optional| `stepKey` of action that must be executed next.
`after`|string|optional| `stepKey` of preceding action.

### click

See [click docs on codeception.com](http://codeception.com/docs/modules/WebDriver#click){:target="_blank"}.

Attribute|Type|Use|Description
---|---|---|---
`selector`|string|optional|
`selectorArray`|string|optional|
`userInput`|string|optional|
`stepKey`|string|required| A unique identifier of the action.
`before`|string|optional| `stepKey` of action that must be executed next.
`after`|string|optional| `stepKey` of preceding action.

### clickWithLeftButton

See [clickWithLeftButton docs on codeception.com](http://codeception.com/docs/modules/WebDriver#clickWithLeftButton){:target="_blank"}.

Attribute|Type|Use|Description
---|---|---|---
`selector`|string|optional|
`selectorArray`|string|optional|
`x`|string|optional|
`y`|string|optional|
`stepKey`|string|required|A unique identifier of the action.
`before`|string|optional| `stepKey` of action that must be executed next.
`after`|string|optional| `stepKey` of preceding action.

### clickWithRightButton

See [clickWithRightButton docs on codeception.com](http://codeception.com/docs/modules/WebDriver#clickWithRightButton){:target='"_blank"}.

Attribute|Type|Use|Description
---|---|---|---
`selector`|string|optional|
`selectorArray`|string|optional|
`x`|string|optional|
`y`|string|optional|
`stepKey`|string|required| A unique identifier of the action.
`before`|string|optional| `stepKey` of action that must be executed next.
`after`|string|optional| `stepKey` of preceding action.

### closeAdminNotification

Remove from the DOM all elements with the CSS classes `.modal-popup` or `.modals-overlay`.

Attribute|Type|Use|Description
---|---|---|---
`stepKey`|string|required| A unique identifier of the action.
`before`|string|optional| `stepKey` of action that must be executed next.
`after`|string|optional| `stepKey` of preceding action.

### closeTab

See [closeTab docs on codeception.com](http://codeception.com/docs/modules/WebDriver#closeTab){:target="_blank"}.

Attribute|Type|Use|Description
---|---|---|---
`stepKey`|string|required| A unique identifier of the action.
`before`|string|optional| `stepKey` of action that must be executed next.
`after`|string|optional| `stepKey` of preceding action.

### comment

Allows input of a string as a PHP code comment.
This tag is not executed.
It is intended to aid documentation and clarity of tests.

Attribute|Type|Use|Description
---|---|---|---
`userInput`|string|required| PHP comment that will be written in generated test file.
`stepKey`|string|required| A unique identifier of the action.
`before`|string|optional| `stepKey` of action that must be executed next.
`after`|string|optional| `stepKey` of preceding action.

### conditionalClick

Conditionally click on an element if, and only if, another element is visible or not.

For example, to click on `#foo` if `#bar` is visible:

```xml
<conditionalClick selector="#foo" dependentSelector="#bar" visible="true" stepKey="click1"/>
```

Attribute|Type|Use|Description
---|---|---|---
`selector`|string|optional|
`dependentSelector`|string|optional|
`visible`|boolean|optional|
`stepKey`|string|required| A unique identifier of the action.
`before`|string|optional| `stepKey` of action that must be executed next.
`after`|string|optional| `stepKey` of preceding action.

### createData

Create an entity (for example, a category or product). In other words, make a `POST` request
to the Magento API according to the data and metadata of the entity to be created.

For example, you can create the entity with the name "SampleProduct":

```xml
<createData entity="SampleProduct" stepKey="createSampleProduct"/>
```

Attribute|Type|Use|Description
---|---|---|---
`entity`|string|required|
`storeCode`|string|optional|
`stepKey`|string|required| A unique identifier of the action.
`before`|string|optional| `stepKey` of action that must be executed next.
`after`|string|optional| `stepKey` of preceding action.

This action can optionally contain one or more `requiredEntity` child elements.

#### requiredEntity

Specify relationships amongst data to be created. For example, a complex Product
object may contain within it a pointer (an ID) to a complex Category object.

For example, first we create a category, then we create a product in that category
by indicating the relationship.

```xml
<createData entity="SampleCategory" stepKey="createCategory"/>

<createData entity="SampleProduct" stepKey="createProduct">
    <requiredEntity createDataKey="createCategory"/>
</createData>
```

Attribute|Type|Use|Description
---|---|---|---
`createDataKey`|string|required|
`stepKey`|string|required| A unique identifier of the action.
`before`|string|optional| `stepKey` of action that must be executed next.
`after`|string|optional| `stepKey` of preceding action.

#### field

Specify a custom field you'd like persisted to Magento (as a part of the entity) which will overwrite any other declaration in static data. This field will only replace at a top level (nested values such as custom attributes or extension attributes will not be replaceable via this annotation).

For example, to overwrite the `name` field in a particular product specify a field element during its creation.

```xml
<createData entity="SampleProduct" stepKey="createProduct">
    <field key="name">myCustomProductName</field>
</createData>
```

Attribute|Type|Use|Description
---|---|---|---
`key`|string|required| Name of the field to be replaced or added.

### deleteData

Delete an entity that was previously created.

This action is only able to delete entities that were previously created using [`createData`](#createdata) in the scope of the [test](../test.html#test-tag).

Assuming we created _SampleCategory_ like:

```xml
<createData entity="SampleCategory" stepKey="createCategory"/>
```

We can delete _SampleCategory_:

```
<deleteData createDataKey="createCategory" stepKey="deleteCategory"/>
```

Attribute|Type|Use|Description
---|---|---|---
`createDataKey`|string|optional|
`storeCode`|string|optional|
`stepKey`|string|required| A unique identifier of the action.
`before`|string|optional| `stepKey` of action that must be executed next.
`after`|string|optional| `stepKey` of preceding action.

### dontSee

See [the codeception.com documentation for more information about this action](http://codeception.com/docs/modules/WebDriver#dontSee){:target="_blank"}.

Attribute|Type|Use|Description
---|---|---|---
`userInput`|string|optional|
`selector`|string|optional|
`selectorArray`|string|optional|
`stepKey`|string|required| A unique identifier of the action.
`before`|string|optional| `stepKey` of action that must be executed next.
`after`|string|optional| `stepKey` of preceding action.

### dontSeeCheckboxIsChecked

See [dontSeeCheckboxIsChecked docs on codeception.com](http://codeception.com/docs/modules/WebDriver#dontSeeCheckboxIsChecked){:target="_blank"}.

Attribute|Type|Use|Description
---|---|---|---
`selector`|string|optional|
`stepKey`|string|required| A unique identifier of the action.
`before`|string|optional| `stepKey` of action that must be executed next.
`after`|string|optional| `stepKey` of preceding action.

### dontSeeCookie

See [dontSeeCookie docs on codeception.com](http://codeception.com/docs/modules/WebDriver#dontSeeCookie){:target="_blank"}.

Attribute|Type|Use|Description
---|---|---|---
`userInput`|string|optional|
`parameterArray`|string|optional|
`stepKey`|string|required| A unique identifier of the action.
`before`|string|optional| `stepKey` of action that must be executed next.
`after`|string|optional| `stepKey` of preceding action.

### dontSeeCurrentUrlEquals

See [dontSeeCurrentUrlEquals docs on codeception.com](http://codeception.com/docs/modules/WebDriver#dontSeeCurrentUrlEquals){:target="_blank"}.

Attribute|Type|Use|Description
---|---|---|---
`url`|string|optional|
`stepKey`|string|required| A unique identifier of the action.
`before`|string|optional| `stepKey` of action that must be executed next.
`after`|string|optional| `stepKey` of preceding action.

### dontSeeCurrentUrlMatches

See [dontSeeCurrentUrlMatches docs on codeception.com](http://codeception.com/docs/modules/WebDriver#dontSeeCurrentUrlMatches){:target="_blank"}

Attribute|Type|Use|Description
---|---|---|---
`regex`|string|optional| Regular expression against the current URI.
`stepKey`|string|required| A unique identifier of the action.
`before`|string|optional| `stepKey` of action that must be executed next.
`after`|string|optional| `stepKey` of preceding action.

### dontSeeElement

See [dontSeeElement docs on codeception.com](http://codeception.com/docs/modules/WebDriver#dontSeeElement){:target="_blank"}.

Attribute|Type|Use|Description
---|---|---|---
`selector`|string|optional|
`parameterArray`|string|optional|
`stepKey`|string|required| A unique identifier of the action.
`before`|string|optional| `stepKey` of action that must be executed next.
`after`|string|optional| `stepKey` of preceding action.

### dontSeeElementInDOM

See [dontSeeElementInDOM docs on codeception.com](http://codeception.com/docs/modules/WebDriver#dontSeeElementInDOM){:target="_blank"}.

Attribute|Type|Use|Description
---|---|---|---
`selector`|string|optional|
`parameterArray`|string|optional|
`attributeArray`|string|optional|
`stepKey`|string|required| A unique identifier of the action.
`before`|string|optional| `stepKey` of action that must be executed next.
`after`|string|optional| `stepKey` of preceding action.

### dontSeeInCurrentUrl

See [dontSeeInCurrentUrl docs on codeception.com](http://codeception.com/docs/modules/WebDriver#dontSeeInCurrentUrl){:target="_blank"}.

Attribute|Type|Use|Description
---|---|---|---
`url`|string|optional|
`stepKey`|string|required| A unique identifier of the action.
`before`|string|optional| `stepKey` of action that must be executed next.
`after`|string|optional| `stepKey` of preceding action.

### dontSeeInField

See [dontSeeInField docs on codeception.com](http://codeception.com/docs/modules/WebDriver#dontSeeInField){:target="_blank"}.

Attribute|Type|Use|Description
---|---|---|---
`selector`|string|optional|
`selectorArray`|string|optional|
`userInput`|string|optional|
`stepKey`|string|required| A unique identifier of the action.
`before`|string|optional| `stepKey` of action that must be executed next.
`after`|string|optional| `stepKey` of preceding action.

### dontSeeInFormFields

See [dontSeeInFormFields docs on codeception.com](http://codeception.com/docs/modules/WebDriver#dontSeeInFormFields){:target="_blank"}.

Attribute|Type|Use|Description
---|---|---|---
`selector`|string|optional|
`parameterArray`|string|optional|
`stepKey`|string|required| A unique identifier of the action.
`before`|string|optional| `stepKey` of action that must be executed next.
`after`|string|optional| `stepKey` of preceding action.

### dontSeeInPageSource

See [dontSeeInPageSource docs on codeception.com](http://codeception.com/docs/modules/WebDriver#dontSeeInPageSource){:target="_blank"}.

Attribute|Type|Use|Description
---|---|---|---
`userInput`|string|optional|
`stepKey`|string|required| A unique identifier of the action.
`before`|string|optional| `stepKey` of action that must be executed next.
`after`|string|optional| `stepKey` of preceding action.

### dontSeeInSource

See [dontSeeInSource docs on codeception.com](http://codeception.com/docs/modules/WebDriver#dontSeeInSource){:target="_blank"}.

Attribute|Type|Use|Description
---|---|---|---
`html`|string|optional|
`stepKey`|string|required| A unique identifier of the action.
`before`|string|optional| `stepKey` of action that must be executed next.
`after`|string|optional| `stepKey` of preceding action.

### dontSeeInTitle

See [dontSeeInTitle docs on codeception.com](http://codeception.com/docs/modules/WebDriver#dontSeeInTitle){:target="_blank"}.

Attribute|Type|Use|Description
---|---|---|---
`userInput`|string|optional|
`stepKey`|string|required| A unique identifier of the action.
`before`|string|optional| `stepKey` of action that must be executed next.
`after`|string|optional| `stepKey` of preceding action.

### dontSeeJsError

Ensure that there are no JavaScript errors.

Attribute|Type|Use|Description
---|---|---|---
`stepKey`|string|required| A unique identifier of the action.
`before`|string|optional| `stepKey` of action that must be executed next.
`after`|string|optional| `stepKey` of preceding action.

### dontSeeLink

See [dontSeeLink docs on codeception.com](http://codeception.com/docs/modules/WebDriver#dontSeeLink){:target="_blank"}.

Attribute|Type|Use|Description
---|---|---|---
`userInput`|string|optional|
`url`|string|optional|
`stepKey`|string|required| A unique identifier of the action.
`before`|string|optional| `stepKey` of action that must be executed next.
`after`|string|optional| `stepKey` of preceding action.

### dontSeeOptionIsSelected

See [dontSeeOptionIsSelected docs on codeception.com](http://codeception.com/docs/modules/WebDriver#dontSeeOptionIsSelected){:target="_blank"}.

Attribute|Type|Use|Description
---|---|---|---
`selector`|string|optional|
`userInput`|string|optional|
`stepKey`|string|required| A unique identifier of the action.
`before`|string|optional| `stepKey` of action that must be executed next.
`after`|string|optional| `stepKey` of preceding action.

### doubleClick

See [doubleClick docs on codeception.com](http://codeception.com/docs/modules/WebDriver#doubleClick){:target="_blank"}.

Attribute|Type|Use|Description
---|---|---|---
`selector`|string|optional|
`stepKey`|string|required| A unique identifier of the action.
`before`|string|optional| `stepKey` of action that must be executed next.
`after`|string|optional| `stepKey` of preceding action.

### dragAndDrop

See [dragAndDrop docs on codeception.com](http://codeception.com/docs/modules/WebDriver#dragAndDrop){:target="_blank"}.

Attribute|Type|Use|Description
---|---|---|---
<<<<<<< HEAD
selector1|string|required| Starting point selector for drag-and-drop.
selector2|string|required| End point selector for drag-and-drop.
x|int|optional| X offset appllied to drag-and-drop destination.
y|int|optional| Y offset appllied to drag-and-drop destination.
=======
`selector1`|string|optional|A selector for the HTML element to drag.
`selector2`|string|optional|A selector for the HTML element to drop onto.
>>>>>>> 4955b18f
`stepKey`|string|required| A unique identifier of the action.
`before`|string|optional| `stepKey` of action that must be executed next.
`after`|string|optional| `stepKey` of preceding action.

### executeInSelenium

See [executeInSelenium docs on codeception.com](http://codeception.com/docs/modules/WebDriver#executeInSelenium){:target="_blank"}.

Attribute|Type|Use|Description
---|---|---|---
`function`|string|optional|
`stepKey`|string|required| A unique identifier of the action.
`before`|string|optional| `stepKey` of action that must be executed next.
`after`|string|optional| `stepKey` of preceding action.

### executeJS

See [executeJS docs on codeception.com](http://codeception.com/docs/modules/WebDriver#executeJS){:target="_blank"}.

Attribute|Type|Use|Description
---|---|---|---
`function`|string|optional|
`stepKey`|string|required| A unique identifier of the action.
`before`|string|optional| `stepKey` of action that must be executed next.
`after`|string|optional| `stepKey` of preceding action.

### fillField

See [fillField docs on codeception.com](http://codeception.com/docs/modules/WebDriver#fillField){:target="_blank"}.

Attribute|Type|Use|Description
---|---|---|---
`selector`|string|optional|
`selectorArray`|string|optional|
`userInput`|string|optional|
`stepKey`|string|required| A unique identifier of the action.
`before`|string|optional| `stepKey` of action that must be executed next.
`after`|string|optional| `stepKey` of preceding action.

### formatMoney

Attribute|Type|Use|Description
---|---|---|---
`userInput`|string|optional|
`locale`|string|optional|
`stepKey`|string|required| A unique identifier of the action.
`before`|string|optional| `stepKey` of action that must be executed next.
`after`|string|optional| `stepKey` of preceding action.

### getData

Gets an entity (for example, a category, the Magento API according to the data and metadata of the entity type that is requested.

For example, using `getData` in a test looks like this:

```xml
<getData entity="ProductAttributeOptionGetter" index="1" stepKey="getAttributeOption1Handle">
    <requiredEntity createDataKey="productAttributeHandle"/>
</getData>
```

The `ProductAttributeOptionGetter` entity must be defined in the corresponding [data `*.xml`](../data.html).

Attribute|Type|Use|Description
---|---|---|---
`storeCode`|string|optional|
`index`|integer|optional|
`entity`|string|required|
`stepKey`|string|required| A unique identifier of the action.
`before`|string|optional| `stepKey` of action that must be executed next.
`after`|string|optional| `stepKey` of preceding action.

This action can optionally contain one or more [requiredEntity](#requiredentity) child elements.

### grabAttributeFrom

See [grabAttributeFrom docs on codeception.com](http://codeception.com/docs/modules/WebDriver#grabAttributeFrom){:target="_blank"}.

Attribute|Type|Use|Description
---|---|---|---
`selector`|string|optional|
`userInput`|string|optional|
`stepKey`|string|required| A unique identifier of the action.
`before`|string|optional| `stepKey` of action that must be executed next.
`after`|string|optional| `stepKey` of preceding action.

### grabCookie

See [grabCookie docs on codeception.com](http://codeception.com/docs/modules/WebDriver#grabCookie){:target="_blank"}.

Attribute|Type|Use|Description
---|---|---|---
`userInput`|string|optional|
`parameterArray`|string|optional|
`stepKey`|string|required| A unique identifier of the action.
`before`|string|optional| `stepKey` of action that must be executed next.
`after`|string|optional| `stepKey` of preceding action.

### grabFromCurrentUrl

See [grabFromCurrentUrl docs on codeception.com](http://codeception.com/docs/modules/WebDriver#grabFromCurrentUrl){:target="_blank"}..

Attribute|Type|Use|Description
---|---|---|---
`regex`|string|optional| Regular expression against the current URI.
`stepKey`|string|required| A unique identifier of the action.
`before`|string|optional| `stepKey` of action that must be executed next.
`after`|string|optional| `stepKey` of preceding action.

### grabMultiple

See [grabMultiple docs on codeception.com](http://codeception.com/docs/modules/WebDriver#grabMultiple){:target="_blank"}..

Attribute|Type|Use|Description
---|---|---|---
`selector`|string|optional|
`userInput`|string|optional|
`stepKey`|string|required| A unique identifier of the action.
`before`|string|optional| `stepKey` of action that must be executed next.
`after`|string|optional| `stepKey` of preceding action.

### grabPageSource

See [grabPageSource docs on codeception.com](http://codeception.com/docs/modules/WebDriver#grabPageSource){:target="_blank"}.

Attribute|Type|Use|Description
---|---|---|---
`stepKey`|string|required| A unique identifier of the action.
`before`|string|optional| `stepKey` of action that must be executed next.
`after`|string|optional| `stepKey` of preceding action.

### grabTextFrom

See [grabTextFrom docs on codeception.com](http://codeception.com/docs/modules/WebDriver#grabTextFrom){:target="_blank"}.

Attribute|Type|Use|Description
---|---|---|---
`selector`|string|optional|
`stepKey`|string|required| A unique identifier of the action.
`before`|string|optional| `stepKey` of action that must be executed next.
`after`|string|optional| `stepKey` of preceding action.

### grabValueFrom

See [grabValueFrom docs on codeception.com](http://codeception.com/docs/modules/WebDriver#grabValueFrom){:target="_blank"}.

Attribute|Type|Use|Description
---|---|---|---
`selector`|string|optional|
`selectorArray`|string|optional|
`stepKey`|string|required| A unique identifier of the action.
`before`|string|optional| `stepKey` of action that must be executed next.
`after`|string|optional| `stepKey` of preceding action.

### loadSessionSnapshot

See [loadSessionSnapshot docs on codeception.com](http://codeception.com/docs/modules/WebDriver#loadSessionSnapshot){:target="_blank"}.

Attribute|Type|Use|Description
---|---|---|---
`userInput`|string|optional|
`stepKey`|string|required| A unique identifier of the action.
`before`|string|optional| `stepKey` of action that must be executed next.
`after`|string|optional| `stepKey` of preceding action.

### magentoCLI

Specifies a CLI command to execute in a Magento environment.

Attribute|Type|Use|Description
---|---|---|---
`command`|string |optional| CLI command to be executed in Magento environment.
`stepKey`|string|required| A unique identifier of the action.
`before`|string|optional| `stepKey` of action that must be executed next.
`after`|string|optional| `stepKey` of preceding action.

### makeScreenshot

See [makeScreenshot docs on codeception.com](http://codeception.com/docs/modules/WebDriver#makeScreenshot){:target="_blank"}.

Attribute|Type|Use|Description
---|---|---|---
`userInput`|string|optional|
`stepKey`|string|required| A unique identifier of the action.
`before`|string|optional| `stepKey` of action that must be executed next.
`after`|string|optional| `stepKey` of preceding action.

### maximizeWindow

See [maximizeWindow docs on codeception.com](http://codeception.com/docs/modules/WebDriver#maximizeWindow){:target="_blank"}.

Attribute|Type|Use|Description
---|---|---|---
`stepKey`|string|required| A unique identifier of the action.
`before`|string|optional| `stepKey` of action that must be executed next.
`after`|string|optional| `stepKey` of preceding action.

### moveBack

See [moveBack docs on codeception.com](http://codeception.com/docs/modules/WebDriver#moveBack){:target="_blank"}.

Attribute|Type|Use|Description
---|---|---|---
`stepKey`|string|required| A unique identifier of the action.
`before`|string|optional| `stepKey` of action that must be executed next.
`after`|string|optional| `stepKey` of preceding action.

### moveForward

See [moveForward docs on codeception.com](http://codeception.com/docs/modules/WebDriver#moveForward){:target="_blank"}..

Attribute|Type|Use|Description
---|---|---|---
`stepKey`|string|required| A unique identifier of the action.
`before`|string|optional| `stepKey` of action that must be executed next.
`after`|string|optional| `stepKey` of preceding action.

### moveMouseOver

See [moveMouseOver docs on codeception.com](http://codeception.com/docs/modules/WebDriver#moveMouseOver){:target="_blank"}.

Attribute|Type|Use|Description
---|---|---|---
`selector`|string|optional|
`selectorArray`|string|optional|
`x`|string|optional|
`y`|string|optional|
`stepKey`|string|required| A unique identifier of the action.
`before`|string|optional| `stepKey` of action that must be executed next.
`after`|string|optional| `stepKey` of preceding action.

### mSetLocale

Attribute|Type|Use|Description
---|---|---|---
`userInput`|string|optional|
`locale`|string|optional|
`stepKey`|string|required| A unique identifier of the action.
`before`|string|optional| `stepKey` of action that must be executed next.
`after`|string|optional| `stepKey` of preceding action.

### mResetLocale

Attribute|Type|Use|Description
---|---|---|---
`stepKey`|string|required| A unique identifier of the action.
`before`|string|optional| `stepKey` of action that must be executed next.
`after`|string|optional| `stepKey` of preceding action.

### openNewTab

See [openNewTab docs on codeception.com](http://codeception.com/docs/modules/WebDriver#openNewTab){:target="_blank"}.

Attribute|Type|Use|Description
---|---|---|---
`stepKey`|string|required| A unique identifier of the action.
`before`|string|optional| `stepKey` of action that must be executed next.
`after`|string|optional| `stepKey` of preceding action.

### parseFloat

Parses float number with thousands separator.

Attribute|Type|Use|Description
---|---|---|---
`userInput`|string|optional|
`stepKey`|string|required| A unique identifier of the action.
`before`|string|optional| `stepKey` of action that must be executed next.
`after`|string|optional| `stepKey` of preceding action.

### pauseExecution

See [pauseExecution docs on codeception.com](http://codeception.com/docs/modules/WebDriver#pauseExecution){:target="_blank"}.

Attribute|Type|Use|Description
---|---|---|---
`stepKey`|string|required| A unique identifier of the action.
`before`|string|optional| `stepKey` of action that must be executed next.
`after`|string|optional| `stepKey` of preceding action.

### performOn

See [performOn docs on codeception.com](http://codeception.com/docs/modules/WebDriver#performOn){:target="_blank"}.

Attribute|Type|Use|Description
---|---|---|---
`selector`|string|optional|
`function`|string|optional|
`stepKey`|string|required| A unique identifier of the action.
`before`|string|optional| `stepKey` of action that must be executed next.
`after`|string|optional| `stepKey` of preceding action.

### pressKey

See [pressKey docs on codeception.com](http://codeception.com/docs/modules/WebDriver#pressKey){:target="_blank"}.

Attribute|Type|Use|Description
---|---|---|---
`selector`|string|optional|
`userInput`|string|optional|
`parameterArray`|string|optional|
`stepKey`|string|required| A unique identifier of the action.
`before`|string|optional| `stepKey` of action that must be executed next.
`after`|string|optional| `stepKey` of preceding action.

### reloadPage

See [reloadPage docs on codeception.com](http://codeception.com/docs/modules/WebDriver#reloadPage){:target="_blank"}.

Attribute|Type|Use|Description
---|---|---|---
`stepKey`|string|required| A unique identifier of the action.
`before`|string|optional| `stepKey` of action that must be executed next.
`after`|string|optional| `stepKey` of preceding action.

### remove

Removes action by its `stepKey`.

Attribute|Type|Use|Description
---|---|---|---
`keyForRemoval`|string|required| Set `stepKey` of the action you want to remove.

### resetCookie

See [resetCookie docs on codeception.com](http://codeception.com/docs/modules/WebDriver#resetCookie){:target="_blank"}.

Attribute|Type|Use|Description
---|---|---|---
`userInput`|string|optional|
`parameterArray`|string|optional|
`stepKey`|string|required| A unique identifier of the action.
`before`|string|optional| `stepKey` of action that must be executed next.
`after`|string|optional| `stepKey` of preceding action.

### resizeWindow

See [resizeWindow docs on codeception.com](http://codeception.com/docs/modules/WebDriver#resizeWindow){:target="_blank"}.

Attribute|Type|Use|Description
---|---|---|---
`width`|string|optional|
`height`|string|optional|
`stepKey`|string|required| A unique identifier of the action.
`before`|string|optional| `stepKey` of action that must be executed next.
`after`|string|optional| `stepKey` of preceding action.

### saveSessionSnapshot

See [saveSessionSnapshot docs on codeception.com](http://codeception.com/docs/modules/WebDriver#saveSessionSnapshot){:target="_blank"}.

Attribute|Type|Use|Description
---|---|---|---
`userInput`|string|optional|
`stepKey`|string|required| A unique identifier of the action.
`before`|string|optional| `stepKey` of action that must be executed next.
`after`|string|optional| `stepKey` of preceding action.

### scrollTo

See [scrollTo docs on codeception.com](http://codeception.com/docs/modules/WebDriver#scrollTo){:target="_blank"}.

Attribute|Type|Use|Description
---|---|---|---
`selector`|string|optional|
`selectorArray`|string|optional|
`x`|string|optional|
`y`|string|optional|
`stepKey`|string|required| A unique identifier of the action.
`before`|string|optional| `stepKey` of action that must be executed next.
`after`|string|optional| `stepKey` of preceding action.

### scrollToTopOfPage

A convenience function that executes `window.scrollTo(0,0)` as JavaScript, thus returning to the top of the page.

Attribute|Type|Use|Description
---|---|---|---
`stepKey`|string|required| A unique identifier of the action.
`before`|string|optional| `stepKey` of action that must be executed next.
`after`|string|optional| `stepKey` of preceding action.

### searchAndMultiSelectOption

Search for and select options from a Magento multi-select drop-down menu.
For example, the drop-down menu you use to assign Products to Categories.

Attribute|Type|Use|Description
---|---|---|---
`selector`|string|required|The selector of a multi select HTML element (drop-down menu). 
`parameterArray`|array|required| Items to search and select in the selected drop-down menu.
`requiredAction`|boolean|optional|Clicks **Done** after selections if `true`. 
`stepKey`|string|required| A unique identifier of the action.
`before`|string|optional| `stepKey` of action that must be executed next.
`after`|string|optional| `stepKey` of preceding action.

Example:

```xml
<searchAndMultiSelectOption selector="#stuff" parameterArray="['Item 1', 'Item 2']" stepKey="searchAndMultiSelect1"/>
```

On this test step the MFTF:
1. Searches for a drop-down HTML element that matches the `#stuff` selector.
2. Opens the drop-down menu.
3. Enters **Item 1** in a search field of the drop-down element.
4. Selects first element from the filtered results.
5. Enters **Item 2** in a search field of the drop-down element.
6. Selects first element from the filtered results.

### see

See [see docs on codeception.com](http://codeception.com/docs/modules/WebDriver#see){:target="_blank"}.

Attribute|Type|Use|Description
---|---|---|---
`userInput`|string|optional|
`selector`|string|optional|
`selectorArray`|string|optional|
`stepKey`|string|required| A unique identifier of the action.
`before`|string|optional| `stepKey` of action that must be executed next.
`after`|string|optional| `stepKey` of preceding action.

### seeCheckboxIsChecked

See [seeCheckboxIsChecked docs on codeception.com](http://codeception.com/docs/modules/WebDriver#seeCheckboxIsChecked){:target="_blank"}.

Attribute|Type|Use|Description
---|---|---|---
`selector`|string|optional|
`stepKey`|string|required| A unique identifier of the action.
`before`|string|optional| `stepKey` of action that must be executed next.
`after`|string|optional| `stepKey` of preceding action.

### seeCookie

See [seeCookie docs on codeception.com](http://codeception.com/docs/modules/WebDriver#seeCookie){:target="_blank"}.

Attribute|Type|Use|Description
---|---|---|---
`userInput`|string|optional|
`parameterArray`|string|optional|
`stepKey`|string|required| A unique identifier of the action.
`before`|string|optional| `stepKey` of action that must be executed next.
`after`|string|optional| `stepKey` of preceding action.

### seeCurrentUrlEquals

See [seeCurrentUrlEquals docs on codeception.com](http://codeception.com/docs/modules/WebDriver#seeCurrentUrlEquals){:target="_blank"}.

Attribute|Type|Use|Description
---|---|---|---
`url`|string|optional|
`stepKey`|string|required| A unique identifier of the action.
`before`|string|optional| `stepKey` of action that must be executed next.
`after`|string|optional| `stepKey` of preceding action.

### seeCurrentUrlMatches

See [seeCurrentUrlMatches docs on codeception.com](http://codeception.com/docs/modules/WebDriver#seeCurrentUrlMatches){:target="_blank"}.

Attribute|Type|Use|Description
---|---|---|---
`regex`|string|optional| Regular expression against the current URI.
`stepKey`|string|required| A unique identifier of the action.
`before`|string|optional| `stepKey` of action that must be executed next.
`after`|string|optional| `stepKey` of preceding action.

### seeElement

See [seeElement docs on codeception.com](http://codeception.com/docs/modules/WebDriver#seeElement){:target="_blank"}.

Attribute|Type|Use|Description
---|---|---|---
`selector`|string|optional|
`selectorArray`|string|optional|
`parameterArray`|string|optional|
`stepKey`|string|required| A unique identifier of the action.
`before`|string|optional| `stepKey` of action that must be executed next.
`after`|string|optional| `stepKey` of preceding action.

### seeElementInDOM

See [seeElementInDOM docs on codeception.com](http://codeception.com/docs/modules/WebDriver#seeElementInDOM){:target="_blank"}.

Attribute|Type|Use|Description
---|---|---|---
`selector`|string|optional|
`parameterArray`|string|optional|
`stepKey`|string|required| A unique identifier of the action.
`before`|string|optional| `stepKey` of action that must be executed next.
`after`|string|optional| `stepKey` of preceding action.

### seeInCurrentUrl

See [seeInCurrentUrl docs on codeception.com](http://codeception.com/docs/modules/WebDriver#seeInCurrentUrl){:target="_blank"}.

Attribute|Type|Use|Description
---|---|---|---
`url`|string|optional|
`stepKey`|string|required| A unique identifier of the action.
`before`|string|optional| `stepKey` of action that must be executed next.
`after`|string|optional| `stepKey` of preceding action.

### seeInField

See [seeInField docs on codeception.com](http://codeception.com/docs/modules/WebDriver#seeInField){:target="_blank"}.

Attribute|Type|Use|Description
---|---|---|---
`selector`|string|optional|
`selectorArray`|string|optional|
`userInput`|string|optional|
`stepKey`|string|required| A unique identifier of the action.
`before`|string|optional| `stepKey` of action that must be executed next.
`after`|string|optional| `stepKey` of preceding action.

### seeInFormFields

See [seeInFormFields docs on codeception.com](http://codeception.com/docs/modules/WebDriver#seeInFormFields){:target="_blank"}.

Attribute|Type|Use|Description
---|---|---|---
`selector`|string|optional|
`parameterArray`|string|optional|
`stepKey`|string|required| A unique identifier of the action.
`before`|string|optional| `stepKey` of action that must be executed next.
`after`|string|optional| `stepKey` of preceding action.

### seeInPageSource

See [seeInPageSource docs on codeception.com](http://codeception.com/docs/modules/WebDriver#seeInPageSource){:target="_blank"}.

Attribute|Type|Use|Description
---|---|---|---
`html`|string|optional|
`stepKey`|string|required| A unique identifier of the action.
`before`|string|optional| `stepKey` of action that must be executed next.
`after`|string|optional| `stepKey` of preceding action.

### seeInPopup

See [seeInPopup docs on codeception.com](http://codeception.com/docs/modules/WebDriver#seeInPopup){:target="_blank"}.

Attribute|Type|Use|Description
---|---|---|---
`userInput`|string|optional|
`stepKey`|string|required| A unique identifier of the action.
`before`|string|optional| `stepKey` of action that must be executed next.
`after`|string|optional| `stepKey` of preceding action.

### seeInSource

See [seeInSource docs on codeception.com](http://codeception.com/docs/modules/WebDriver#seeInSource){:target="_blank"}.

Attribute|Type|Use|Description
---|---|---|---
`html`|string|optional|
`stepKey`|string|required| A unique identifier of the action.
`before`|string|optional| `stepKey` of action that must be executed next.
`after`|string|optional| `stepKey` of preceding action.

### seeInTitle

See [seeInTitle docs on codeception.com](http://codeception.com/docs/modules/WebDriver#seeInTitle){:target="_blank"}.

Attribute|Type|Use|Description
---|---|---|---
`userInput`|string|optional|
`stepKey`|string|required| A unique identifier of the action.
`before`|string|optional| `stepKey` of action that must be executed next.
`after`|string|optional| `stepKey` of preceding action.

### seeLink

See [seeLink docs on codeception.com](http://codeception.com/docs/modules/WebDriver#seeLink){:target="_blank"}.

Attribute|Type|Use|Description
---|---|---|---
`userInput`|string|optional|
`url`|string|optional|
`stepKey`|string|required| A unique identifier of the action.
`before`|string|optional| `stepKey` of action that must be executed next.
`after`|string|optional| `stepKey` of preceding action.

### seeNumberOfElements

See [seeNumberOfElements docs on codeception.com](http://codeception.com/docs/modules/WebDriver#seeNumberOfElements){:target="_blank"}.

Attribute|Type|Use|Description
---|---|---|---
`selector`|string|optional|
`userInput`|string|optional|
`parameterArray`|string|optional|
`stepKey`|string|required| A unique identifier of the action.
`before`|string|optional| `stepKey` of action that must be executed next.
`after`|string|optional| `stepKey` of preceding action.

### seeOptionIsSelected

See [seeOptionIsSelected docs on codeception.com](http://codeception.com/docs/modules/WebDriver#seeOptionIsSelected){:target="_blank"}.

Attribute|Type|Use|Description
---|---|---|---
`selector`|string|optional|
`userInput`|string|optional|
`stepKey`|string|required| A unique identifier of the action.
`before`|string|optional| `stepKey` of action that must be executed next.
`after`|string|optional| `stepKey` of preceding action.

### selectOption

See [selectOption docs on codeception.com](http://codeception.com/docs/modules/WebDriver#selectOption){:target="_blank"}.

Attribute|Type|Use|Description
---|---|---|---
`selector`|string|optional|
`userInput`|string|optional|
`parameterArray`|string|optional|
`stepKey`|string|required| A unique identifier of the action.
`before`|string|optional| `stepKey` of action that must be executed next.
`after`|string|optional| `stepKey` of preceding action.

### selectMultipleOptions

Selects all given options in the given Magento drop-down element.

Example:

```xml
<selectMultipleOptions filterSelector=".filter" optionSelector=".option" stepKey="selectMultipleOpts1">
    <array>['opt1', 'opt2']</array>
</selectMultipleOptions>
```

Attribute|Type|Use|Description
---|---|---|---
`filterSelector`|string|required| The selector for the text filter field.
`optionSelector`|string|required| The selector used to select the corresponding options based on the filter field.
`stepKey`|string|required| A unique identifier of the action.
`before`|string|optional| `stepKey` of action that must be executed next.
`after`|string|optional| `stepKey` of preceding action.

It contains a child element `<array>` where you specify the options that must be selected using an array format like `['opt1', 'opt2']`.
See the previous example.

### setCookie

See [setCookie docs on codeception.com](http://codeception.com/docs/modules/WebDriver#setCookie){:target="_blank"}.

Attribute|Type|Use|Description
---|---|---|---
`userInput`|string|optional|
`parameterArray`|string|optional|
`value`|string|optional|
`stepKey`|string|required| A unique identifier of the action.
`before`|string|optional| `stepKey` of action that must be executed next.
`after`|string|optional| `stepKey` of preceding action.

### submitForm

See [submitForm docs on codeception.com](http://codeception.com/docs/modules/WebDriver#submitForm){:target="_blank"}.

Attribute|Type|Use|Description
---|---|---|---
`selector`|string|optional|
`parameterArray`|string|optional|
`button`|string|optional|
`stepKey`|string|required| A unique identifier of the action.
`before`|string|optional| `stepKey` of action that must be executed next.
`after`|string|optional| `stepKey` of preceding action.

### switchToIFrame

See [switchToIFrame docs on codeception.com](http://codeception.com/docs/modules/WebDriver#switchToIFrame){:target="_blank"}.

Attribute|Type|Use|Description
---|---|---|---
`selector`|string|optional|
`userInput`|string|optional|
`stepKey`|string|required| A unique identifier of the action.
`before`|string|optional| `stepKey` of action that must be executed next.
`after`|string|optional| `stepKey` of preceding action.

### switchToNextTab

See [switchToNextTab docs on codeception.com](http://codeception.com/docs/modules/WebDriver#switchToNextTab){:target="_blank"}.

Attribute|Type|Use|Description
---|---|---|---
`userInput`|string|optional|
`stepKey`|string|required| A unique identifier of the action.
`before`|string|optional| `stepKey` of action that must be executed next.
`after`|string|optional| `stepKey` of preceding action.

### switchToPreviousTab

See [switchToPreviousTab docs on codeception.com](http://codeception.com/docs/modules/WebDriver#switchToPreviousTab){:target="_blank"}.

Attribute|Type|Use|Description
---|---|---|---
`userInput`|string|optional|
`stepKey`|string|required| A unique identifier of the action.
`before`|string|optional| `stepKey` of action that must be executed next.
`after`|string|optional| `stepKey` of preceding action.

### switchToWindow

See [switchToWindow docs on codeception.com](http://codeception.com/docs/modules/WebDriver#switchToWindow){:target="_blank"}.

Attribute|Type|Use|Description
---|---|---|---
`userInput`|string|optional|
`stepKey`|string|required| A unique identifier of the action.
`before`|string|optional| `stepKey` of action that must be executed next.
`after`|string|optional| `stepKey` of preceding action.

### typeInPopup

See [typeInPopup docs on codeception.com](http://codeception.com/docs/modules/WebDriver#typeInPopup){:target="_blank"}.

Attribute|Type|Use|Description
---|---|---|---
`userInput`|string|optional|
`stepKey`|string|required| A unique identifier of the action.
`before`|string|optional| `stepKey` of action that must be executed next.
`after`|string|optional| `stepKey` of preceding action.

### uncheckOption

See [uncheckOption docs on codeception.com](http://codeception.com/docs/modules/WebDriver#uncheckOption){:target="_blank"}.

Attribute|Type|Use|Description
---|---|---|---
`selector`|string|optional|
`stepKey`|string|required| A unique identifier of the action.
`before`|string|optional| `stepKey` of action that must be executed next.
`after`|string|optional| `stepKey` of preceding action.

### unselectOption

See [unselectOption docs on codeception.com](http://codeception.com/docs/modules/WebDriver#unselectOption){:target="_blank"}.

Attribute|Type|Use|Description
---|---|---|---
`selector`|string|optional|
`userInput`|string|optional|
`parameterArray`|string|optional|
`stepKey`|string|required| A unique identifier of the action.
`before`|string|optional| `stepKey` of action that must be executed next.
`after`|string|optional| `stepKey` of preceding action.


### updateData

When you create a data entity using `createData`, you may need to update it later in the test.
The `updateData` action allows this.

For example, to change the price of a product:

```xml
<updateData entity="AdjustPriceProduct" createDataKey="productHandle" stepKey="updateProduct"/>
```

Where `AdjustPriceProduct` simply looks like this:

```xml
<entity name="AdjustPriceProduct" type="product">
    <data key="price">321.00</data>
</entity>
```

Only the fields that you want to update are set.

Attribute|Type|Use|Description
---|---|---|---
`storeCode`|string|optional|
`entity`|string|required|
`createDataKey`|string|required|
`stepKey`|string|required| A unique identifier of the action.
`before`|string|optional| `stepKey` of action that must be executed next.
`after`|string|optional| `stepKey` of preceding action.

This action can optionally contain one or more [requiredEntity](#requiredEntity) child elements.

### wait

See [wait docs on codeception.com](http://codeception.com/docs/modules/WebDriver#wait){:target="_blank"}.

Attribute|Type|Use|Description
---|---|---|---
`time`|string|optional|
`stepKey`|string|required| A unique identifier of the action.
`before`|string|optional| `stepKey` of action that must be executed next.
`after`|string|optional| `stepKey` of preceding action.

### waitForAjaxLoad

Wait for all AJAX calls to finish.

Attribute|Type|Use|Description
---|---|---|---
`time`|string|optional|
`stepKey`|string|required| A unique identifier of the action.
`before`|string|optional| `stepKey` of action that must be executed next.
`after`|string|optional| `stepKey` of preceding action.

### waitForElementChange

See [waitForElementChange docs on codeception.com](http://codeception.com/docs/modules/WebDriver#waitForElementChange){:target="_blank"}.

Attribute|Type|Use|Description
---|---|---|---
`selector`|string|optional|
`function`|string|optional|
`time`|string|optional|
`stepKey`|string|required| A unique identifier of the action.
`before`|string|optional| `stepKey` of action that must be executed next.
`after`|string|optional| `stepKey` of preceding action.

### waitForElement

See [waitForElement docs on codeception.com](http://codeception.com/docs/modules/WebDriver#waitForElement){:target="_blank"}.

Attribute|Type|Use|Description
---|---|---|---
`selector`|string|optional|
`time`|string|optional|
`stepKey`|string|required| A unique identifier of the action.
`before`|string|optional| `stepKey` of action that must be executed next.
`after`|string|optional| `stepKey` of preceding action.

### waitForElementNotVisible

See [waitForElementNotVisible docs on codeception.com](http://codeception.com/docs/modules/WebDriver#waitForElementNotVisible){:target="_blank"}.

Attribute|Type|Use|Description
---|---|---|---
`selector`|string|optional|
`time`|string|optional|
`stepKey`|string|required| A unique identifier of the action.
`before`|string|optional| `stepKey` of action that must be executed next.
`after`|string|optional| `stepKey` of preceding action.

### waitForElementVisible

See [waitForElementVisible docs on codeception.com](http://codeception.com/docs/modules/WebDriver#waitForElementVisible){:target="_blank"}.

Attribute|Type|Use|Description
---|---|---|---
`selector`|string|optional|
`time`|string|optional|
`stepKey`|string|required| A unique identifier of the action.
`before`|string|optional| `stepKey` of action that must be executed next.
`after`|string|optional| `stepKey` of preceding action.

### waitForJS

See [waitForJS docs on codeception.com](http://codeception.com/docs/modules/WebDriver#waitForJS){:target="_blank"}.

Attribute|Type|Use|Description
---|---|---|---
`function`|string|optional|
`time`|string|optional|
`stepKey`|string|required| A unique identifier of the action.
`before`|string|optional| `stepKey` of action that must be executed next.
`after`|string|optional| `stepKey` of preceding action.

### waitForLoadingMaskToDisappear

Wait for all Magento loading overlays to disappear.

<div class="bs-callout bs-callout-info" markdown="1">
The CSS class for loading masks is not used consistently throughout Magento. Therefore, this convenience function tries to wait for various specific selectors.
</div>

```config
# Wait for these classes to not be visible

//div[contains(@class, "loading-mask")]
//div[contains(@class, "admin_data-grid-loading-mask")]
//div[contains(@class, "admin__data-grid-loading-mask")]
//div[contains(@class, "admin__form-loading-mask")]
//div[@data-role="spinner"]
```


Attribute|Type|Use|Description
---|---|---|---
`stepKey`|string|required| A unique identifier of the action.
`before`|string|optional| `stepKey` of action that must be executed next.
`after`|string|optional| `stepKey` of preceding action.

### waitForPageLoad

Wait for AJAX, Magento loading overlays, and `document.readyState == "complete"`.

Attribute|Type|Use|Description
---|---|---|---
`time`|string|optional|
`stepKey`|string|required| A unique identifier of the action.
`before`|string|optional| `stepKey` of action that must be executed next.
`after`|string|optional| `stepKey` of preceding action.

### waitForText

See [waitForText docs on codeception.com](http://codeception.com/docs/modules/WebDriver#waitForText){:target="_blank"}.

Attribute|Type|Use|Description
---|---|---|---
`userInput`|string|optional|
`time`|string|optional|
`selector`|string|optional|
`stepKey`|string|required| A unique identifier of the action.
`before`|string|optional| `stepKey` of action that must be executed next.
`after`|string|optional| `stepKey` of preceding action.<|MERGE_RESOLUTION|>--- conflicted
+++ resolved
@@ -654,15 +654,10 @@
 
 Attribute|Type|Use|Description
 ---|---|---|---
-<<<<<<< HEAD
-selector1|string|required| Starting point selector for drag-and-drop.
-selector2|string|required| End point selector for drag-and-drop.
-x|int|optional| X offset appllied to drag-and-drop destination.
-y|int|optional| Y offset appllied to drag-and-drop destination.
-=======
 `selector1`|string|optional|A selector for the HTML element to drag.
 `selector2`|string|optional|A selector for the HTML element to drop onto.
->>>>>>> 4955b18f
+`x`|int|optional| X offset appllied to drag-and-drop destination.
+`y`|int|optional| Y offset appllied to drag-and-drop destination.
 `stepKey`|string|required| A unique identifier of the action.
 `before`|string|optional| `stepKey` of action that must be executed next.
 `after`|string|optional| `stepKey` of preceding action.
