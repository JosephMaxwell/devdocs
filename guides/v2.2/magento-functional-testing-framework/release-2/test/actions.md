---
group: mftf
title: Test actions
version: 2.2
functional_areas:
 - Testing
mftf-release: 2.2.0
---

_This topic was updated due to the {{page.mftf-release}} MFTF release._
{: style="text-align: right"}

Actions in the MFTF allow you to automate different scenarios of Magento user's actions.
They are mostly XML implementations of [Codeception actions](http://codeception.com/docs/modules/WebDriver#Actions).
Some actions drive browser elements, while others use REST APIs.

## Common attributes

All `<actions>` contain the following attributes that are useful for merging needs.

### `stepKey`

`stepKey` is a required attribute that stores a unique identifier of the action.

Example test step of the `myAction` action with the `conditionalClickStep1` identifier:

```xml
<myAction stepKey="conditionalClickStep1"/>
```

This step can be referenced within the test using `conditionalClickStep1`.

The value format should met the following principles:

* Must be unique within [`<test>`](../test.html#test).
* Naming should be as descriptive as possible:
  * Describe the action performed.
  * Briefly describe the purpose.
  * Describe which data is in use.
* Should be in camelCase with lowercase first letter.
* Should be the last attribute of an element.

***

### `before` and `after`

`before` and `after` are optional attributes that insert the action into the test while merging. The action will be executed before or after the one set in these attributes. The value here is the `stepKey` of reference action.

Example with `before`:

```xml
<myAction before="fillField" stepKey="conditionalClickStep1"/>
```

`myAction` will be executed before the action, which has `stepKey="fillField"`.

Example with `after`:

```xml
<myAction after="fillField" stepKey="seeResult"/>
```

`myAction` will be executed after the action, which has `stepKey="fillField"`.

## Example

{%raw%}
The following example contains four actions:

1. [Open the Sign In page for a Customer](#example-step1).
2. [Enter a customer's email](#example-step2).
3. [Enter a customer's password](#example-step3).
4. [Click the Sign In button](#example-step4).

    ```xml
    <amOnPage url="{{StorefrontCustomerSignInPage.url}}" stepKey="amOnSignInPage"/>
    <fillField  userInput="$$customer.email$$" selector="{{StorefrontCustomerSignInFormSection.emailField}}" stepKey="fillEmail"/>
    <fillField  userInput="$$customer.password$$" selector="{{StorefrontCustomerSignInFormSection.passwordField}}" stepKey="fillPassword"/>
    <click selector="{{StorefrontCustomerSignInFormSection.signInAccountButton}}" stepKey="clickSignInAccountButton"/>
    ```

### 1. Open the Sign In page for a customer {#example-step1}

```xml
<amOnPage url="{{StorefrontCustomerSignInPage.url}}" stepKey="amOnSignInPage"/>
```

The Customer Sign In page is declared in the `.../Customer/Page/StorefrontCustomerSignInPage.xml` file.
The given relative URI is declared in `StorefrontCustomerSignInPage.url`.

Source code (`StorefrontCustomerSignInPage.xml` ):

```xml
<config xmlns:xsi="http://www.w3.org/2001/XMLSchema-instance"
        xsi:noNamespaceSchemaLocation="urn:magento:mftf:Page/etc/PageObject.xsd">
    <page name="StorefrontCustomerSignInPage" url="/customer/account/login/" module="Magento_Customer">
        <section name="StorefrontCustomerSignInFormSection" />
    </page>
</config>
```

[`<amOnPage>`](#amonpage) is an action that opens a page for a given URI. It has a key `"amOnSignInPage"` that will be used as a reference for merging needs in other modules.
This action uses the `url` attribute value for the given relative URI to open a browser page.
Here, `url` contains a pointer to a `url` attribute of the `StorefrontCustomerSignInPage`.

### 2. Enter a customer's email  {#example-step2}

```xml
<fillField  userInput="$$customer.email$$" selector="{{StorefrontCustomerSignInFormSection.emailField}}" stepKey="fillEmail"/>
```

[`<fillField>`](#fillfield) fills a text field with the given string.

The customer's email is stored in the `email` parameter of the `customer` entity created somewhere earlier in the test using a [`<createData>`](#createdata) tag.
`userInput` points to that data.

`selector` points to the field where you enter the data.
A required selector is stored in the `emailField` element of the `StorefrontCustomerSignInFormSection` section.

This section is declared in `.../Customer/Section/StorefrontCustomerSignInFormSection.xml` file:
{: #section-code}

```xml
<config xmlns:xsi="http://www.w3.org/2001/XMLSchema-instance"
        xsi:noNamespaceSchemaLocation="urn:magento:mftf:Page/etc/SectionObject.xsd">
    <section name="StorefrontCustomerSignInFormSection">
        <element name="emailField" type="input" selector="#email"/>
        <element name="passwordField" type="input" selector="#pass"/>
        <element name="signInAccountButton" type="button" selector="#send2" timeout="30"/>
    </section>
</config>
```

### 3. Enter a customer's password  {#example-step3}

```xml
<fillField  userInput="$$customer.password$$" selector="{{StorefrontCustomerSignInFormSection.passwordField}}" stepKey="fillPassword"/>
```

This `<action>` is very similar to the `<action>` in a previous step.
The only difference is that different data is assigned to the attributes, which set a field with a password.

### 4. Click the Sign In button {#example-step4}

```xml
<click selector="{{StorefrontCustomerSignInFormSection.signInAccountButton}}" stepKey="clickSignInAccountButton"/>
```

Here, [`<click>`](#click) performs a click on a button that can be found by the selector that is stored in the `signInAccountButton` of the `StorefrontCustomerSignInFormSection`.
See the `StorefrontCustomerSignInPage.xml` file code in [step 2](#section-code)
{%endraw%}.

## Actions returning a variable

The following test actions return a variable:

*  [grabAttributeFrom](#grabattributefrom)
*  [grabCookie](#grabcookie)
*  [grabFromCurrentUrl](#grabfromcurrenturl)
*  [grabMultiple](#grabmultiple)
*  [grabPageSource](#grabpagesource)
*  [grabTextFrom](#grabtextfrom)
*  [grabValueFrom](#grabvaluefrom)
*  [executeJS](#executejs)

Learn more in [Using data returned by test actions](../data.html#use-data-returned-by-test-actions).

## Actions handling data entities

The following test actions handle data entities using [metadata](../metadata.html):

<<<<<<< HEAD
* [createData](#createData)
* [deleteData](#deleteData)
* [updateData](#updateData)
* [getData](#getData)
=======
* [createData](#createdata)
* [deleteData](#deletedata)
* [updateData](#updatedata)
* [getData](#getdata)
>>>>>>> 168052f6

Learn more in [Handling a REST API response](../metadata.html#rest-response).

## Reference

The following list contains reference documentation about all action elements available in the MFTF.
If the description of an element does not include a link to Codeception analogue, it means that the action is developed by Magento for specific MFTF needs.

### acceptPopup

See [acceptPopup docs on codeception.com](http://codeception.com/docs/modules/WebDriver#acceptPopup){:target="_blank"}.

Attribute|Type|Use|Description
---|---|---|---
`stepKey`|string|required| A unique identifier of the action.
`before`|string|optional| `stepKey` of action that must be executed next.
`after`|string|optional| `stepKey` of preceding action.

### amOnPage

See [amOnPage docs on codeception.com](http://codeception.com/docs/modules/WebDriver#amOnPage){:target="_blank"}.

Attribute|Type|Use|Description
---|---|---|---
`url`|string|optional|
`stepKey`|string|required|A unique identifier of the action.
`before`|string|optional| `stepKey` of action that must be executed next.
`after`|string|optional| `stepKey` of preceding action.

### amOnSubdomain

See [amOnSubdomain docs on codeception.com](http://codeception.com/docs/modules/WebDriver#amOnSubdomain){:target="_blank"}.

Attribute|Type|Use|Description
---|---|---|---
`url`|string|optional|
`stepKey`|string|required| A unique identifier of the action.
`before`|string|optional| `stepKey` of action that must be executed next.
`after`|string|optional| `stepKey` of preceding action.

### amOnUrl

See [amOnUrl docs on codeception.com](http://codeception.com/docs/modules/WebDriver#amOnUrl){:target="_blank"}.

Attribute|Type|Use|Description
---|---|---|---
`url`|string|optional|
`stepKey`|string|required| A unique identifier of the action.
`before`|string|optional| `stepKey` of action that must be executed next.
`after`|string|optional| `stepKey` of preceding action.

### appendField

See [appendField docs on codeception.com](http://codeception.com/docs/modules/WebDriver#appendField){:target="_blank"}.

Attribute|Type|Use|Description
---|---|---|---
`selector`|string|optional|
`userInput`|string|optional|
`stepKey`|string|required| A unique identifier of the action.
`before`|string|optional| `stepKey` of action that must be executed next.
`after`|string|optional| `stepKey` of preceding action.

### attachFile

See [attachFile docs on codeception.com](http://codeception.com/docs/modules/WebDriver#attachFile){:target="_blank"}.

Attribute|Type|Use|Description
---|---|---|---
`selector`|string|optional|The selector identifying the corresponding HTML element (`<input type="file">`).
`userInput`|string|optional|The name of attaching file. The file must be placed in the `tests/_data` directory.
`stepKey`|string|required| A unique identifier of the action.
`before`|string|optional| `stepKey` of action that must be executed next.
`after`|string|optional| `stepKey` of preceding action.

### cancelPopup

See [cancelPopup docs on codeception.com](http://codeception.com/docs/modules/WebDriver#cancelPopup){:target="_blank"}.

Attribute|Type|Use|Description
---|---|---|---
`stepKey`|string|required| A unique identifier of the action.
`before`|string|optional| `stepKey` of action that must be executed next.
`after`|string|optional| `stepKey` of preceding action.

### checkOption

See [checkOption docs on codeception.com](http://codeception.com/docs/modules/WebDriver#checkOption){:target="_blank"}.

Attribute|Type|Use|Description
---|---|---|---
`selector`|string|optional|
`stepKey`|string|required| A unique identifier of the action.
`before`|string|optional| `stepKey` of action that must be executed next.
`after`|string|optional| `stepKey` of preceding action.

### clearField

Clears a text input field.
Equivalent to using [`<fillField>`](#fillfield) with an empty string.

Attribute|Type|Use|Description
---|---|---|---
`selector`|string|required|
`stepKey`|string|required| A unique identifier of the action.
`before`|string|optional| `stepKey` of action that must be executed next.
`after`|string|optional| `stepKey` of preceding action.

### click

See [click docs on codeception.com](http://codeception.com/docs/modules/WebDriver#click){:target="_blank"}.

Attribute|Type|Use|Description
---|---|---|---
`selector`|string|optional|
`selectorArray`|string|optional|
`userInput`|string|optional|
`stepKey`|string|required| A unique identifier of the action.
`before`|string|optional| `stepKey` of action that must be executed next.
`after`|string|optional| `stepKey` of preceding action.

### clickWithLeftButton

See [clickWithLeftButton docs on codeception.com](http://codeception.com/docs/modules/WebDriver#clickWithLeftButton){:target="_blank"}.

Attribute|Type|Use|Description
---|---|---|---
`selector`|string|optional|
`selectorArray`|string|optional|
`x`|string|optional|
`y`|string|optional|
`stepKey`|string|required|A unique identifier of the action.
`before`|string|optional| `stepKey` of action that must be executed next.
`after`|string|optional| `stepKey` of preceding action.

### clickWithRightButton

See [clickWithRightButton docs on codeception.com](http://codeception.com/docs/modules/WebDriver#clickWithRightButton){:target='"_blank"}.

Attribute|Type|Use|Description
---|---|---|---
`selector`|string|optional|
`selectorArray`|string|optional|
`x`|string|optional|
`y`|string|optional|
`stepKey`|string|required| A unique identifier of the action.
`before`|string|optional| `stepKey` of action that must be executed next.
`after`|string|optional| `stepKey` of preceding action.

### closeAdminNotification

Remove from the DOM all elements with the CSS classes `.modal-popup` or `.modals-overlay`.

Attribute|Type|Use|Description
---|---|---|---
`stepKey`|string|required| A unique identifier of the action.
`before`|string|optional| `stepKey` of action that must be executed next.
`after`|string|optional| `stepKey` of preceding action.

### closeTab

See [closeTab docs on codeception.com](http://codeception.com/docs/modules/WebDriver#closeTab){:target="_blank"}.

Attribute|Type|Use|Description
---|---|---|---
`stepKey`|string|required| A unique identifier of the action.
`before`|string|optional| `stepKey` of action that must be executed next.
`after`|string|optional| `stepKey` of preceding action.

### comment

Allows input of a string as a PHP code comment.
This tag is not executed.
It is intended to aid documentation and clarity of tests.

Attribute|Type|Use|Description
---|---|---|---
`userInput`|string|required| PHP comment that will be written in generated test file.
`stepKey`|string|required| A unique identifier of the action.
`before`|string|optional| `stepKey` of action that must be executed next.
`after`|string|optional| `stepKey` of preceding action.

### conditionalClick

Conditionally click on an element if, and only if, another element is visible or not.

For example, to click on `#foo` if `#bar` is visible:

```xml
<conditionalClick selector="#foo" dependentSelector="#bar" visible="true" stepKey="click1"/>
```

Attribute|Type|Use|Description
---|---|---|---
`selector`|string|optional|
`dependentSelector`|string|optional|
`visible`|boolean|optional|
`stepKey`|string|required| A unique identifier of the action.
`before`|string|optional| `stepKey` of action that must be executed next.
`after`|string|optional| `stepKey` of preceding action.

### createData

Create an entity (for example, a category or product). In other words, make a `POST` request
to the Magento API according to the data and metadata of the entity to be created.

For example, you can create the entity with the name "SampleProduct":

```xml
<createData entity="SampleProduct" stepKey="createSampleProduct"/>
```

Attribute|Type|Use|Description
---|---|---|---
`entity`|string|required|
`storeCode`|string|optional|
`stepKey`|string|required| A unique identifier of the action.
`before`|string|optional| `stepKey` of action that must be executed next.
`after`|string|optional| `stepKey` of preceding action.

This action can optionally contain one or more `requiredEntity` child elements.

#### requiredEntity

Specify relationships amongst data to be created. For example, a complex Product
object may contain within it a pointer (an ID) to a complex Category object.

For example, first we create a category, then we create a product in that category
by indicating the relationship.

```xml
<createData entity="SampleCategory" stepKey="createCategory"/>

<createData entity="SampleProduct" stepKey="createProduct">
    <requiredEntity createDataKey="createCategory"/>
</createData>
```

Attribute|Type|Use|Description
---|---|---|---
`createDataKey`|string|required|
`stepKey`|string|required| A unique identifier of the action.
`before`|string|optional| `stepKey` of action that must be executed next.
`after`|string|optional| `stepKey` of preceding action.

#### field

Specify a custom field you'd like persisted to Magento (as a part of the entity) which will overwrite any other declaration in static data. This field will only replace at a top level (nested values such as custom attributes or extension attributes will not be replaceable via this annotation).

For example, to overwrite the `name` field in a particular product specify a field element during its creation.

```xml
<createData entity="SampleProduct" stepKey="createProduct">
    <field key="name">myCustomProductName</field>
</createData>
```

Attribute|Type|Use|Description
---|---|---|---
`key`|string|required| Name of the field to be replaced or added.

### deleteData

Delete an entity that was previously created.

Attribute|Type|Use|Description
---|---|---|---
`createDataKey`|string|optional| Reference to `stepKey` of the `createData` action .
`url`|string|optional| REST API route to send a DELETE request.
`storeCode`|string|optional|
`stepKey`|string|required| A unique identifier of the action.
`before`|string|optional| `stepKey` of action that must be executed next.
`after`|string|optional| `stepKey` of preceding action.
<<<<<<< HEAD

#### Example of persisted data deletion

=======

#### Example of persisted data deletion

>>>>>>> 168052f6
Delete the entity that was previously created using [`createData`](#createdata) in the scope of the [test](../test.html#test-tag).

1. Create _SampleCategory_:

```xml
<createData entity="SampleCategory" stepKey="createCategory"/>
```

2. Delete _SampleCategory_:

```xml
<deleteData createDataKey="createCategory" stepKey="deleteCategory"/>
```

#### Example of existing data deletion

Delete an entity using [REST API]({{ page.baseurl }}/rest/bk-rest.html) request to the corresponding route:

```xml
<grabFromCurrentUrl regex="categories/id\/([\d]+)/" stepKey="grabId"/>
<deleteData url="V1/categories/{$grabId}" stepKey="deleteCategory"/>
```

### dontSee

See [the codeception.com documentation for more information about this action](http://codeception.com/docs/modules/WebDriver#dontSee){:target="_blank"}.

Attribute|Type|Use|Description
---|---|---|---
`userInput`|string|optional|
`selector`|string|optional|
`selectorArray`|string|optional|
`stepKey`|string|required| A unique identifier of the action.
`before`|string|optional| `stepKey` of action that must be executed next.
`after`|string|optional| `stepKey` of preceding action.

### dontSeeCheckboxIsChecked

See [dontSeeCheckboxIsChecked docs on codeception.com](http://codeception.com/docs/modules/WebDriver#dontSeeCheckboxIsChecked){:target="_blank"}.

Attribute|Type|Use|Description
---|---|---|---
`selector`|string|optional|
`stepKey`|string|required| A unique identifier of the action.
`before`|string|optional| `stepKey` of action that must be executed next.
`after`|string|optional| `stepKey` of preceding action.

### dontSeeCookie

See [dontSeeCookie docs on codeception.com](http://codeception.com/docs/modules/WebDriver#dontSeeCookie){:target="_blank"}.

Attribute|Type|Use|Description
---|---|---|---
`userInput`|string|optional|
`parameterArray`|string|optional|
`stepKey`|string|required| A unique identifier of the action.
`before`|string|optional| `stepKey` of action that must be executed next.
`after`|string|optional| `stepKey` of preceding action.

### dontSeeCurrentUrlEquals

See [dontSeeCurrentUrlEquals docs on codeception.com](http://codeception.com/docs/modules/WebDriver#dontSeeCurrentUrlEquals){:target="_blank"}.

Attribute|Type|Use|Description
---|---|---|---
`url`|string|optional|
`stepKey`|string|required| A unique identifier of the action.
`before`|string|optional| `stepKey` of action that must be executed next.
`after`|string|optional| `stepKey` of preceding action.

### dontSeeCurrentUrlMatches

See [dontSeeCurrentUrlMatches docs on codeception.com](http://codeception.com/docs/modules/WebDriver#dontSeeCurrentUrlMatches){:target="_blank"}

Attribute|Type|Use|Description
---|---|---|---
`regex`|string|optional| Regular expression against the current URI.
`stepKey`|string|required| A unique identifier of the action.
`before`|string|optional| `stepKey` of action that must be executed next.
`after`|string|optional| `stepKey` of preceding action.

### dontSeeElement

See [dontSeeElement docs on codeception.com](http://codeception.com/docs/modules/WebDriver#dontSeeElement){:target="_blank"}.

Attribute|Type|Use|Description
---|---|---|---
`selector`|string|optional|
`parameterArray`|string|optional|
`stepKey`|string|required| A unique identifier of the action.
`before`|string|optional| `stepKey` of action that must be executed next.
`after`|string|optional| `stepKey` of preceding action.

### dontSeeElementInDOM

See [dontSeeElementInDOM docs on codeception.com](http://codeception.com/docs/modules/WebDriver#dontSeeElementInDOM){:target="_blank"}.

Attribute|Type|Use|Description
---|---|---|---
`selector`|string|optional|
`parameterArray`|string|optional|
`attributeArray`|string|optional|
`stepKey`|string|required| A unique identifier of the action.
`before`|string|optional| `stepKey` of action that must be executed next.
`after`|string|optional| `stepKey` of preceding action.

### dontSeeInCurrentUrl

See [dontSeeInCurrentUrl docs on codeception.com](http://codeception.com/docs/modules/WebDriver#dontSeeInCurrentUrl){:target="_blank"}.

Attribute|Type|Use|Description
---|---|---|---
`url`|string|optional|
`stepKey`|string|required| A unique identifier of the action.
`before`|string|optional| `stepKey` of action that must be executed next.
`after`|string|optional| `stepKey` of preceding action.

### dontSeeInField

See [dontSeeInField docs on codeception.com](http://codeception.com/docs/modules/WebDriver#dontSeeInField){:target="_blank"}.

Attribute|Type|Use|Description
---|---|---|---
`selector`|string|optional|
`selectorArray`|string|optional|
`userInput`|string|optional|
`stepKey`|string|required| A unique identifier of the action.
`before`|string|optional| `stepKey` of action that must be executed next.
`after`|string|optional| `stepKey` of preceding action.

### dontSeeInFormFields

See [dontSeeInFormFields docs on codeception.com](http://codeception.com/docs/modules/WebDriver#dontSeeInFormFields){:target="_blank"}.

Attribute|Type|Use|Description
---|---|---|---
`selector`|string|optional|
`parameterArray`|string|optional|
`stepKey`|string|required| A unique identifier of the action.
`before`|string|optional| `stepKey` of action that must be executed next.
`after`|string|optional| `stepKey` of preceding action.

### dontSeeInPageSource

See [dontSeeInPageSource docs on codeception.com](http://codeception.com/docs/modules/WebDriver#dontSeeInPageSource){:target="_blank"}.

Attribute|Type|Use|Description
---|---|---|---
`userInput`|string|optional|
`stepKey`|string|required| A unique identifier of the action.
`before`|string|optional| `stepKey` of action that must be executed next.
`after`|string|optional| `stepKey` of preceding action.

### dontSeeInSource

See [dontSeeInSource docs on codeception.com](http://codeception.com/docs/modules/WebDriver#dontSeeInSource){:target="_blank"}.

Attribute|Type|Use|Description
---|---|---|---
`html`|string|optional|
`stepKey`|string|required| A unique identifier of the action.
`before`|string|optional| `stepKey` of action that must be executed next.
`after`|string|optional| `stepKey` of preceding action.

### dontSeeInTitle

See [dontSeeInTitle docs on codeception.com](http://codeception.com/docs/modules/WebDriver#dontSeeInTitle){:target="_blank"}.

Attribute|Type|Use|Description
---|---|---|---
`userInput`|string|optional|
`stepKey`|string|required| A unique identifier of the action.
`before`|string|optional| `stepKey` of action that must be executed next.
`after`|string|optional| `stepKey` of preceding action.

### dontSeeJsError

Ensure that there are no JavaScript errors.

Attribute|Type|Use|Description
---|---|---|---
`stepKey`|string|required| A unique identifier of the action.
`before`|string|optional| `stepKey` of action that must be executed next.
`after`|string|optional| `stepKey` of preceding action.

### dontSeeLink

See [dontSeeLink docs on codeception.com](http://codeception.com/docs/modules/WebDriver#dontSeeLink){:target="_blank"}.

Attribute|Type|Use|Description
---|---|---|---
`userInput`|string|optional|
`url`|string|optional|
`stepKey`|string|required| A unique identifier of the action.
`before`|string|optional| `stepKey` of action that must be executed next.
`after`|string|optional| `stepKey` of preceding action.

### dontSeeOptionIsSelected

See [dontSeeOptionIsSelected docs on codeception.com](http://codeception.com/docs/modules/WebDriver#dontSeeOptionIsSelected){:target="_blank"}.

Attribute|Type|Use|Description
---|---|---|---
`selector`|string|optional|
`userInput`|string|optional|
`stepKey`|string|required| A unique identifier of the action.
`before`|string|optional| `stepKey` of action that must be executed next.
`after`|string|optional| `stepKey` of preceding action.

### doubleClick

See [doubleClick docs on codeception.com](http://codeception.com/docs/modules/WebDriver#doubleClick){:target="_blank"}.

Attribute|Type|Use|Description
---|---|---|---
`selector`|string|optional|
`stepKey`|string|required| A unique identifier of the action.
`before`|string|optional| `stepKey` of action that must be executed next.
`after`|string|optional| `stepKey` of preceding action.

### dragAndDrop

See [dragAndDrop docs on codeception.com](http://codeception.com/docs/modules/WebDriver#dragAndDrop){:target="_blank"}.

Attribute|Type|Use|Description
---|---|---|---
`selector1`|string|optional|A selector for the HTML element to drag.
`selector2`|string|optional|A selector for the HTML element to drop onto.
`x`|int|optional| X offset applied to drag-and-drop destination.
`y`|int|optional| Y offset applied to drag-and-drop destination.
`stepKey`|string|required| A unique identifier of the action.
`before`|string|optional| `stepKey` of action that must be executed next.
`after`|string|optional| `stepKey` of preceding action.

### executeInSelenium

See [executeInSelenium docs on codeception.com](http://codeception.com/docs/modules/WebDriver#executeInSelenium){:target="_blank"}.

Attribute|Type|Use|Description
---|---|---|---
`function`|string|optional|
`stepKey`|string|required| A unique identifier of the action.
`before`|string|optional| `stepKey` of action that must be executed next.
`after`|string|optional| `stepKey` of preceding action.

### executeJS

See [executeJS docs on codeception.com](http://codeception.com/docs/modules/WebDriver#executeJS){:target="_blank"}.

Attribute|Type|Use|Description
---|---|---|---
`function`|string|optional|
`stepKey`|string|required| A unique identifier of the action.
`before`|string|optional| `stepKey` of action that must be executed next.
`after`|string|optional| `stepKey` of preceding action.

### fillField

See [fillField docs on codeception.com](http://codeception.com/docs/modules/WebDriver#fillField){:target="_blank"}.

Attribute|Type|Use|Description
---|---|---|---
`selector`|string|optional|
`selectorArray`|string|optional|
`userInput`|string|optional|
`stepKey`|string|required| A unique identifier of the action.
`before`|string|optional| `stepKey` of action that must be executed next.
`after`|string|optional| `stepKey` of preceding action.

### fillSecretField

Attribute|Type|Use|Description
---|---|---|---
`selector`|string|optional|
`selectorArray`|string|optional|
`userInput`|string|optional|
`stepKey`|string|required| A unique identifier of the action.
`before`|string|optional| `stepKey` of action that must be executed next.
`after`|string|optional| `stepKey` of preceding action.

### formatMoney

Attribute|Type|Use|Description
---|---|---|---
`userInput`|string|optional|
`locale`|string|optional|
<<<<<<< HEAD
=======
`stepKey`|string|required| A unique identifier of the action.
`before`|string|optional| `stepKey` of action that must be executed next.
`after`|string|optional| `stepKey` of preceding action.

### generateDate

Generates a date for use in `{$stepKey}` format in other test actions.

Attribute|Type|Use|Description
---|---|---|---
`date`|string|required| Date input to parse. Uses the same functionality as the PHP `strtotime()` function.
`format`|string|required| Format in which to save the given date. Uses the same formatting as the PHP `date()` function.
`timezone`|string|optional| Timezone to use when generating date, defaults to `America/Los_Angeles`.
>>>>>>> 168052f6
`stepKey`|string|required| A unique identifier of the action.
`before`|string|optional| `stepKey` of action that must be executed next.
`after`|string|optional| `stepKey` of preceding action.

### getData

Gets an entity (for example, a category, the Magento API according to the data and metadata of the entity type that is requested.

For example, using `getData` in a test looks like this:

```xml
<getData entity="ProductAttributeOptionGetter" index="1" stepKey="getAttributeOption1Handle">
    <requiredEntity createDataKey="productAttributeHandle"/>
</getData>
```

The `ProductAttributeOptionGetter` entity must be defined in the corresponding [data `*.xml`](../data.html).

Attribute|Type|Use|Description
---|---|---|---
`storeCode`|string|optional|
`index`|integer|optional|
`entity`|string|required|
`stepKey`|string|required| A unique identifier of the action.
`before`|string|optional| `stepKey` of action that must be executed next.
`after`|string|optional| `stepKey` of preceding action.

This action can optionally contain one or more [requiredEntity](#requiredentity) child elements.

### grabAttributeFrom

See [grabAttributeFrom docs on codeception.com](http://codeception.com/docs/modules/WebDriver#grabAttributeFrom){:target="_blank"}.

Attribute|Type|Use|Description
---|---|---|---
`selector`|string|optional|
`userInput`|string|optional|
`stepKey`|string|required| A unique identifier of the action.
`before`|string|optional| `stepKey` of action that must be executed next.
`after`|string|optional| `stepKey` of preceding action.

### grabCookie

See [grabCookie docs on codeception.com](http://codeception.com/docs/modules/WebDriver#grabCookie){:target="_blank"}.

Attribute|Type|Use|Description
---|---|---|---
`userInput`|string|optional|
`parameterArray`|string|optional|
`stepKey`|string|required| A unique identifier of the action.
`before`|string|optional| `stepKey` of action that must be executed next.
`after`|string|optional| `stepKey` of preceding action.

### grabFromCurrentUrl

See [grabFromCurrentUrl docs on codeception.com](http://codeception.com/docs/modules/WebDriver#grabFromCurrentUrl){:target="_blank"}..

Attribute|Type|Use|Description
---|---|---|---
`regex`|string|optional| Regular expression against the current URI.
`stepKey`|string|required| A unique identifier of the action.
`before`|string|optional| `stepKey` of action that must be executed next.
`after`|string|optional| `stepKey` of preceding action.

### grabMultiple

See [grabMultiple docs on codeception.com](http://codeception.com/docs/modules/WebDriver#grabMultiple){:target="_blank"}..

Attribute|Type|Use|Description
---|---|---|---
`selector`|string|optional|
`userInput`|string|optional|
`stepKey`|string|required| A unique identifier of the action.
`before`|string|optional| `stepKey` of action that must be executed next.
`after`|string|optional| `stepKey` of preceding action.

### grabPageSource

See [grabPageSource docs on codeception.com](http://codeception.com/docs/modules/WebDriver#grabPageSource){:target="_blank"}.

Attribute|Type|Use|Description
---|---|---|---
`stepKey`|string|required| A unique identifier of the action.
`before`|string|optional| `stepKey` of action that must be executed next.
`after`|string|optional| `stepKey` of preceding action.

### grabTextFrom

See [grabTextFrom docs on codeception.com](http://codeception.com/docs/modules/WebDriver#grabTextFrom){:target="_blank"}.

Attribute|Type|Use|Description
---|---|---|---
`selector`|string|optional|
`stepKey`|string|required| A unique identifier of the action.
`before`|string|optional| `stepKey` of action that must be executed next.
`after`|string|optional| `stepKey` of preceding action.

### grabValueFrom

See [grabValueFrom docs on codeception.com](http://codeception.com/docs/modules/WebDriver#grabValueFrom){:target="_blank"}.

Attribute|Type|Use|Description
---|---|---|---
`selector`|string|optional|
`selectorArray`|string|optional|
`stepKey`|string|required| A unique identifier of the action.
`before`|string|optional| `stepKey` of action that must be executed next.
`after`|string|optional| `stepKey` of preceding action.

### loadSessionSnapshot

See [loadSessionSnapshot docs on codeception.com](http://codeception.com/docs/modules/WebDriver#loadSessionSnapshot){:target="_blank"}.

Attribute|Type|Use|Description
---|---|---|---
`userInput`|string|optional|
`stepKey`|string|required| A unique identifier of the action.
`before`|string|optional| `stepKey` of action that must be executed next.
`after`|string|optional| `stepKey` of preceding action.

### magentoCLI

Specifies a CLI command to execute in a Magento environment.

Attribute|Type|Use|Description
---|---|---|---
`command`|string |optional| CLI command to be executed in Magento environment.
<<<<<<< HEAD
=======
`arguments`|string |optional| Unescaped arguments to be passed in with the CLI command. 
>>>>>>> 168052f6
`stepKey`|string|required| A unique identifier of the action.
`before`|string|optional| `stepKey` of action that must be executed next.
`after`|string|optional| `stepKey` of preceding action.

### makeScreenshot

See [makeScreenshot docs on codeception.com](http://codeception.com/docs/modules/WebDriver#makeScreenshot){:target="_blank"}.

Attribute|Type|Use|Description
---|---|---|---
`userInput`|string|optional|
`stepKey`|string|required| A unique identifier of the action.
`before`|string|optional| `stepKey` of action that must be executed next.
`after`|string|optional| `stepKey` of preceding action.

### maximizeWindow

See [maximizeWindow docs on codeception.com](http://codeception.com/docs/modules/WebDriver#maximizeWindow){:target="_blank"}.

Attribute|Type|Use|Description
---|---|---|---
`stepKey`|string|required| A unique identifier of the action.
`before`|string|optional| `stepKey` of action that must be executed next.
`after`|string|optional| `stepKey` of preceding action.

### moveBack

See [moveBack docs on codeception.com](http://codeception.com/docs/modules/WebDriver#moveBack){:target="_blank"}.

Attribute|Type|Use|Description
---|---|---|---
`stepKey`|string|required| A unique identifier of the action.
`before`|string|optional| `stepKey` of action that must be executed next.
`after`|string|optional| `stepKey` of preceding action.

### moveForward

See [moveForward docs on codeception.com](http://codeception.com/docs/modules/WebDriver#moveForward){:target="_blank"}..

Attribute|Type|Use|Description
---|---|---|---
`stepKey`|string|required| A unique identifier of the action.
`before`|string|optional| `stepKey` of action that must be executed next.
`after`|string|optional| `stepKey` of preceding action.

### moveMouseOver

See [moveMouseOver docs on codeception.com](http://codeception.com/docs/modules/WebDriver#moveMouseOver){:target="_blank"}.

Attribute|Type|Use|Description
---|---|---|---
`selector`|string|optional|
`selectorArray`|string|optional|
`x`|string|optional|
`y`|string|optional|
`stepKey`|string|required| A unique identifier of the action.
`before`|string|optional| `stepKey` of action that must be executed next.
`after`|string|optional| `stepKey` of preceding action.

### mSetLocale

Attribute|Type|Use|Description
---|---|---|---
`userInput`|string|optional|
`locale`|string|optional|
`stepKey`|string|required| A unique identifier of the action.
`before`|string|optional| `stepKey` of action that must be executed next.
`after`|string|optional| `stepKey` of preceding action.

### mResetLocale

Attribute|Type|Use|Description
---|---|---|---
`stepKey`|string|required| A unique identifier of the action.
`before`|string|optional| `stepKey` of action that must be executed next.
`after`|string|optional| `stepKey` of preceding action.

### openNewTab

See [openNewTab docs on codeception.com](http://codeception.com/docs/modules/WebDriver#openNewTab){:target="_blank"}.

Attribute|Type|Use|Description
---|---|---|---
`stepKey`|string|required| A unique identifier of the action.
`before`|string|optional| `stepKey` of action that must be executed next.
`after`|string|optional| `stepKey` of preceding action.

### parseFloat

Parses float number with thousands separator.

Attribute|Type|Use|Description
---|---|---|---
`userInput`|string|optional|
`stepKey`|string|required| A unique identifier of the action.
`before`|string|optional| `stepKey` of action that must be executed next.
`after`|string|optional| `stepKey` of preceding action.

### pauseExecution

See [pauseExecution docs on codeception.com](http://codeception.com/docs/modules/WebDriver#pauseExecution){:target="_blank"}.

Attribute|Type|Use|Description
---|---|---|---
`stepKey`|string|required| A unique identifier of the action.
`before`|string|optional| `stepKey` of action that must be executed next.
`after`|string|optional| `stepKey` of preceding action.

### performOn

See [performOn docs on codeception.com](http://codeception.com/docs/modules/WebDriver#performOn){:target="_blank"}.

Attribute|Type|Use|Description
---|---|---|---
`selector`|string|optional|
`function`|string|optional|
`stepKey`|string|required| A unique identifier of the action.
`before`|string|optional| `stepKey` of action that must be executed next.
`after`|string|optional| `stepKey` of preceding action.

### pressKey

See [pressKey docs on codeception.com](http://codeception.com/docs/modules/WebDriver#pressKey){:target="_blank"}.

Attribute|Type|Use|Description
---|---|---|---
`selector`|string|optional|
`userInput`|string|optional|
`parameterArray`|string|optional|
`stepKey`|string|required| A unique identifier of the action.
`before`|string|optional| `stepKey` of action that must be executed next.
`after`|string|optional| `stepKey` of preceding action.

### reloadPage

See [reloadPage docs on codeception.com](http://codeception.com/docs/modules/WebDriver#reloadPage){:target="_blank"}.

Attribute|Type|Use|Description
---|---|---|---
`stepKey`|string|required| A unique identifier of the action.
`before`|string|optional| `stepKey` of action that must be executed next.
`after`|string|optional| `stepKey` of preceding action.

### remove

Removes action by its `stepKey`.

Attribute|Type|Use|Description
---|---|---|---
`keyForRemoval`|string|required| Set `stepKey` of the action you want to remove.

### resetCookie

See [resetCookie docs on codeception.com](http://codeception.com/docs/modules/WebDriver#resetCookie){:target="_blank"}.

Attribute|Type|Use|Description
---|---|---|---
`userInput`|string|optional|
`parameterArray`|string|optional|
`stepKey`|string|required| A unique identifier of the action.
`before`|string|optional| `stepKey` of action that must be executed next.
`after`|string|optional| `stepKey` of preceding action.

### resizeWindow

See [resizeWindow docs on codeception.com](http://codeception.com/docs/modules/WebDriver#resizeWindow){:target="_blank"}.

Attribute|Type|Use|Description
---|---|---|---
`width`|string|optional|
`height`|string|optional|
`stepKey`|string|required| A unique identifier of the action.
`before`|string|optional| `stepKey` of action that must be executed next.
`after`|string|optional| `stepKey` of preceding action.

### saveSessionSnapshot

See [saveSessionSnapshot docs on codeception.com](http://codeception.com/docs/modules/WebDriver#saveSessionSnapshot){:target="_blank"}.

Attribute|Type|Use|Description
---|---|---|---
`userInput`|string|optional|
`stepKey`|string|required| A unique identifier of the action.
`before`|string|optional| `stepKey` of action that must be executed next.
`after`|string|optional| `stepKey` of preceding action.

### scrollTo

See [scrollTo docs on codeception.com](http://codeception.com/docs/modules/WebDriver#scrollTo){:target="_blank"}.

Attribute|Type|Use|Description
---|---|---|---
`selector`|string|optional|
`selectorArray`|string|optional|
`x`|string|optional|
`y`|string|optional|
`stepKey`|string|required| A unique identifier of the action.
`before`|string|optional| `stepKey` of action that must be executed next.
`after`|string|optional| `stepKey` of preceding action.

### scrollToTopOfPage

A convenience function that executes `window.scrollTo(0,0)` as JavaScript, thus returning to the top of the page.

Attribute|Type|Use|Description
---|---|---|---
`stepKey`|string|required| A unique identifier of the action.
`before`|string|optional| `stepKey` of action that must be executed next.
`after`|string|optional| `stepKey` of preceding action.

### searchAndMultiSelectOption

Search for and select options from a Magento multi-select drop-down menu.
For example, the drop-down menu you use to assign Products to Categories.

Attribute|Type|Use|Description
---|---|---|---
`selector`|string|required|The selector of a multi select HTML element (drop-down menu). 
`parameterArray`|array|required| Items to search and select in the selected drop-down menu.
`requiredAction`|boolean|optional|Clicks **Done** after selections if `true`. 
`stepKey`|string|required| A unique identifier of the action.
`before`|string|optional| `stepKey` of action that must be executed next.
`after`|string|optional| `stepKey` of preceding action.

Example:

```xml
<searchAndMultiSelectOption selector="#stuff" parameterArray="['Item 1', 'Item 2']" stepKey="searchAndMultiSelect1"/>
```

On this test step the MFTF:
1. Searches for a drop-down HTML element that matches the `#stuff` selector.
2. Opens the drop-down menu.
3. Enters **Item 1** in a search field of the drop-down element.
4. Selects first element from the filtered results.
5. Enters **Item 2** in a search field of the drop-down element.
6. Selects first element from the filtered results.

### see

See [see docs on codeception.com](http://codeception.com/docs/modules/WebDriver#see){:target="_blank"}.

Attribute|Type|Use|Description
---|---|---|---
`userInput`|string|optional|
`selector`|string|optional|
`selectorArray`|string|optional|
`stepKey`|string|required| A unique identifier of the action.
`before`|string|optional| `stepKey` of action that must be executed next.
`after`|string|optional| `stepKey` of preceding action.

### seeCheckboxIsChecked

See [seeCheckboxIsChecked docs on codeception.com](http://codeception.com/docs/modules/WebDriver#seeCheckboxIsChecked){:target="_blank"}.

Attribute|Type|Use|Description
---|---|---|---
`selector`|string|optional|
`stepKey`|string|required| A unique identifier of the action.
`before`|string|optional| `stepKey` of action that must be executed next.
`after`|string|optional| `stepKey` of preceding action.

### seeCookie

See [seeCookie docs on codeception.com](http://codeception.com/docs/modules/WebDriver#seeCookie){:target="_blank"}.

Attribute|Type|Use|Description
---|---|---|---
`userInput`|string|optional|
`parameterArray`|string|optional|
`stepKey`|string|required| A unique identifier of the action.
`before`|string|optional| `stepKey` of action that must be executed next.
`after`|string|optional| `stepKey` of preceding action.

### seeCurrentUrlEquals

See [seeCurrentUrlEquals docs on codeception.com](http://codeception.com/docs/modules/WebDriver#seeCurrentUrlEquals){:target="_blank"}.

Attribute|Type|Use|Description
---|---|---|---
`url`|string|optional|
`stepKey`|string|required| A unique identifier of the action.
`before`|string|optional| `stepKey` of action that must be executed next.
`after`|string|optional| `stepKey` of preceding action.

### seeCurrentUrlMatches

See [seeCurrentUrlMatches docs on codeception.com](http://codeception.com/docs/modules/WebDriver#seeCurrentUrlMatches){:target="_blank"}.

Attribute|Type|Use|Description
---|---|---|---
`regex`|string|optional| Regular expression against the current URI.
`stepKey`|string|required| A unique identifier of the action.
`before`|string|optional| `stepKey` of action that must be executed next.
`after`|string|optional| `stepKey` of preceding action.

### seeElement

See [seeElement docs on codeception.com](http://codeception.com/docs/modules/WebDriver#seeElement){:target="_blank"}.

Attribute|Type|Use|Description
---|---|---|---
`selector`|string|optional|
`selectorArray`|string|optional|
`parameterArray`|string|optional|
`stepKey`|string|required| A unique identifier of the action.
`before`|string|optional| `stepKey` of action that must be executed next.
`after`|string|optional| `stepKey` of preceding action.

### seeElementInDOM

See [seeElementInDOM docs on codeception.com](http://codeception.com/docs/modules/WebDriver#seeElementInDOM){:target="_blank"}.

Attribute|Type|Use|Description
---|---|---|---
`selector`|string|optional|
`parameterArray`|string|optional|
`stepKey`|string|required| A unique identifier of the action.
`before`|string|optional| `stepKey` of action that must be executed next.
`after`|string|optional| `stepKey` of preceding action.

### seeInCurrentUrl

See [seeInCurrentUrl docs on codeception.com](http://codeception.com/docs/modules/WebDriver#seeInCurrentUrl){:target="_blank"}.

Attribute|Type|Use|Description
---|---|---|---
`url`|string|optional|
`stepKey`|string|required| A unique identifier of the action.
`before`|string|optional| `stepKey` of action that must be executed next.
`after`|string|optional| `stepKey` of preceding action.

### seeInField

See [seeInField docs on codeception.com](http://codeception.com/docs/modules/WebDriver#seeInField){:target="_blank"}.

Attribute|Type|Use|Description
---|---|---|---
`selector`|string|optional|
`selectorArray`|string|optional|
`userInput`|string|optional|
`stepKey`|string|required| A unique identifier of the action.
`before`|string|optional| `stepKey` of action that must be executed next.
`after`|string|optional| `stepKey` of preceding action.

### seeInFormFields

See [seeInFormFields docs on codeception.com](http://codeception.com/docs/modules/WebDriver#seeInFormFields){:target="_blank"}.

Attribute|Type|Use|Description
---|---|---|---
`selector`|string|optional|
`parameterArray`|string|optional|
`stepKey`|string|required| A unique identifier of the action.
`before`|string|optional| `stepKey` of action that must be executed next.
`after`|string|optional| `stepKey` of preceding action.

### seeInPageSource

See [seeInPageSource docs on codeception.com](http://codeception.com/docs/modules/WebDriver#seeInPageSource){:target="_blank"}.

Attribute|Type|Use|Description
---|---|---|---
`html`|string|optional|
`stepKey`|string|required| A unique identifier of the action.
`before`|string|optional| `stepKey` of action that must be executed next.
`after`|string|optional| `stepKey` of preceding action.

### seeInPopup

See [seeInPopup docs on codeception.com](http://codeception.com/docs/modules/WebDriver#seeInPopup){:target="_blank"}.

Attribute|Type|Use|Description
---|---|---|---
`userInput`|string|optional|
`stepKey`|string|required| A unique identifier of the action.
`before`|string|optional| `stepKey` of action that must be executed next.
`after`|string|optional| `stepKey` of preceding action.

### seeInSource

See [seeInSource docs on codeception.com](http://codeception.com/docs/modules/WebDriver#seeInSource){:target="_blank"}.

Attribute|Type|Use|Description
---|---|---|---
`html`|string|optional|
`stepKey`|string|required| A unique identifier of the action.
`before`|string|optional| `stepKey` of action that must be executed next.
`after`|string|optional| `stepKey` of preceding action.

### seeInTitle

See [seeInTitle docs on codeception.com](http://codeception.com/docs/modules/WebDriver#seeInTitle){:target="_blank"}.

Attribute|Type|Use|Description
---|---|---|---
`userInput`|string|optional|
`stepKey`|string|required| A unique identifier of the action.
`before`|string|optional| `stepKey` of action that must be executed next.
`after`|string|optional| `stepKey` of preceding action.

### seeLink

See [seeLink docs on codeception.com](http://codeception.com/docs/modules/WebDriver#seeLink){:target="_blank"}.

Attribute|Type|Use|Description
---|---|---|---
`userInput`|string|optional|
`url`|string|optional|
`stepKey`|string|required| A unique identifier of the action.
`before`|string|optional| `stepKey` of action that must be executed next.
`after`|string|optional| `stepKey` of preceding action.

### seeNumberOfElements

See [seeNumberOfElements docs on codeception.com](http://codeception.com/docs/modules/WebDriver#seeNumberOfElements){:target="_blank"}.

Attribute|Type|Use|Description
---|---|---|---
`selector`|string|optional|
`userInput`|string|optional|
`parameterArray`|string|optional|
`stepKey`|string|required| A unique identifier of the action.
`before`|string|optional| `stepKey` of action that must be executed next.
`after`|string|optional| `stepKey` of preceding action.

### seeOptionIsSelected

See [seeOptionIsSelected docs on codeception.com](http://codeception.com/docs/modules/WebDriver#seeOptionIsSelected){:target="_blank"}.

Attribute|Type|Use|Description
---|---|---|---
`selector`|string|optional|
`userInput`|string|optional|
`stepKey`|string|required| A unique identifier of the action.
`before`|string|optional| `stepKey` of action that must be executed next.
`after`|string|optional| `stepKey` of preceding action.

### selectOption

See [selectOption docs on codeception.com](http://codeception.com/docs/modules/WebDriver#selectOption){:target="_blank"}.

Attribute|Type|Use|Description
---|---|---|---
`selector`|string|optional|
`userInput`|string|optional|
`parameterArray`|string|optional|
`stepKey`|string|required| A unique identifier of the action.
`before`|string|optional| `stepKey` of action that must be executed next.
`after`|string|optional| `stepKey` of preceding action.

### selectMultipleOptions

Selects all given options in the given Magento drop-down element.

Example:

```xml
<selectMultipleOptions filterSelector=".filter" optionSelector=".option" stepKey="selectMultipleOpts1">
    <array>['opt1', 'opt2']</array>
</selectMultipleOptions>
```

Attribute|Type|Use|Description
---|---|---|---
`filterSelector`|string|required| The selector for the text filter field.
`optionSelector`|string|required| The selector used to select the corresponding options based on the filter field.
`stepKey`|string|required| A unique identifier of the action.
`before`|string|optional| `stepKey` of action that must be executed next.
`after`|string|optional| `stepKey` of preceding action.

It contains a child element `<array>` where you specify the options that must be selected using an array format like `['opt1', 'opt2']`.
See the previous example.

### setCookie

See [setCookie docs on codeception.com](http://codeception.com/docs/modules/WebDriver#setCookie){:target="_blank"}.

Attribute|Type|Use|Description
---|---|---|---
`userInput`|string|optional|
`parameterArray`|string|optional|
`value`|string|optional|
`stepKey`|string|required| A unique identifier of the action.
`before`|string|optional| `stepKey` of action that must be executed next.
`after`|string|optional| `stepKey` of preceding action.

### submitForm

See [submitForm docs on codeception.com](http://codeception.com/docs/modules/WebDriver#submitForm){:target="_blank"}.

Attribute|Type|Use|Description
---|---|---|---
`selector`|string|optional|
`parameterArray`|string|optional|
`button`|string|optional|
`stepKey`|string|required| A unique identifier of the action.
`before`|string|optional| `stepKey` of action that must be executed next.
`after`|string|optional| `stepKey` of preceding action.

### switchToIFrame

See [switchToIFrame docs on codeception.com](http://codeception.com/docs/modules/WebDriver#switchToIFrame){:target="_blank"}.

Attribute|Type|Use|Description
---|---|---|---
`selector`|string|optional|
`userInput`|string|optional|
`stepKey`|string|required| A unique identifier of the action.
`before`|string|optional| `stepKey` of action that must be executed next.
`after`|string|optional| `stepKey` of preceding action.

### switchToNextTab

See [switchToNextTab docs on codeception.com](http://codeception.com/docs/modules/WebDriver#switchToNextTab){:target="_blank"}.

Attribute|Type|Use|Description
---|---|---|---
`userInput`|string|optional|
`stepKey`|string|required| A unique identifier of the action.
`before`|string|optional| `stepKey` of action that must be executed next.
`after`|string|optional| `stepKey` of preceding action.

### switchToPreviousTab

See [switchToPreviousTab docs on codeception.com](http://codeception.com/docs/modules/WebDriver#switchToPreviousTab){:target="_blank"}.

Attribute|Type|Use|Description
---|---|---|---
`userInput`|string|optional|
`stepKey`|string|required| A unique identifier of the action.
`before`|string|optional| `stepKey` of action that must be executed next.
`after`|string|optional| `stepKey` of preceding action.

### switchToWindow

See [switchToWindow docs on codeception.com](http://codeception.com/docs/modules/WebDriver#switchToWindow){:target="_blank"}.

Attribute|Type|Use|Description
---|---|---|---
`userInput`|string|optional|
`stepKey`|string|required| A unique identifier of the action.
`before`|string|optional| `stepKey` of action that must be executed next.
`after`|string|optional| `stepKey` of preceding action.

### typeInPopup

See [typeInPopup docs on codeception.com](http://codeception.com/docs/modules/WebDriver#typeInPopup){:target="_blank"}.

Attribute|Type|Use|Description
---|---|---|---
`userInput`|string|optional|
`stepKey`|string|required| A unique identifier of the action.
`before`|string|optional| `stepKey` of action that must be executed next.
`after`|string|optional| `stepKey` of preceding action.

### uncheckOption

See [uncheckOption docs on codeception.com](http://codeception.com/docs/modules/WebDriver#uncheckOption){:target="_blank"}.

Attribute|Type|Use|Description
---|---|---|---
`selector`|string|optional|
`stepKey`|string|required| A unique identifier of the action.
`before`|string|optional| `stepKey` of action that must be executed next.
`after`|string|optional| `stepKey` of preceding action.

### unselectOption

See [unselectOption docs on codeception.com](http://codeception.com/docs/modules/WebDriver#unselectOption){:target="_blank"}.

Attribute|Type|Use|Description
---|---|---|---
`selector`|string|optional|
`userInput`|string|optional|
`parameterArray`|string|optional|
`stepKey`|string|required| A unique identifier of the action.
`before`|string|optional| `stepKey` of action that must be executed next.
`after`|string|optional| `stepKey` of preceding action.

### updateData

When you create a data entity using `createData`, you may need to update it later in the test.
The `updateData` action allows this.

For example, to change the price of a product:

```xml
<updateData entity="AdjustPriceProduct" createDataKey="productHandle" stepKey="updateProduct"/>
```

Where `AdjustPriceProduct` simply looks like this:

```xml
<entity name="AdjustPriceProduct" type="product">
    <data key="price">321.00</data>
</entity>
```

Only the fields that you want to update are set.

Attribute|Type|Use|Description
---|---|---|---
`storeCode`|string|optional|
`entity`|string|required|
`createDataKey`|string|required|
`stepKey`|string|required| A unique identifier of the action.
`before`|string|optional| `stepKey` of action that must be executed next.
`after`|string|optional| `stepKey` of preceding action.

This action can optionally contain one or more [requiredEntity](#requiredentity) child elements.

### wait

See [wait docs on codeception.com](http://codeception.com/docs/modules/WebDriver#wait){:target="_blank"}.

Attribute|Type|Use|Description
---|---|---|---
`time`|string|optional|
`stepKey`|string|required| A unique identifier of the action.
`before`|string|optional| `stepKey` of action that must be executed next.
`after`|string|optional| `stepKey` of preceding action.

### waitForAjaxLoad

Wait for all AJAX calls to finish.

Attribute|Type|Use|Description
---|---|---|---
`time`|string|optional|
`stepKey`|string|required| A unique identifier of the action.
`before`|string|optional| `stepKey` of action that must be executed next.
`after`|string|optional| `stepKey` of preceding action.

### waitForElementChange

See [waitForElementChange docs on codeception.com](http://codeception.com/docs/modules/WebDriver#waitForElementChange){:target="_blank"}.

Attribute|Type|Use|Description
---|---|---|---
`selector`|string|optional|
`function`|string|optional|
`time`|string|optional|
`stepKey`|string|required| A unique identifier of the action.
`before`|string|optional| `stepKey` of action that must be executed next.
`after`|string|optional| `stepKey` of preceding action.

### waitForElement

See [waitForElement docs on codeception.com](http://codeception.com/docs/modules/WebDriver#waitForElement){:target="_blank"}.

Attribute|Type|Use|Description
---|---|---|---
`selector`|string|optional|
`time`|string|optional|
`stepKey`|string|required| A unique identifier of the action.
`before`|string|optional| `stepKey` of action that must be executed next.
`after`|string|optional| `stepKey` of preceding action.

### waitForElementNotVisible

See [waitForElementNotVisible docs on codeception.com](http://codeception.com/docs/modules/WebDriver#waitForElementNotVisible){:target="_blank"}.

Attribute|Type|Use|Description
---|---|---|---
`selector`|string|optional|
`time`|string|optional|
`stepKey`|string|required| A unique identifier of the action.
`before`|string|optional| `stepKey` of action that must be executed next.
`after`|string|optional| `stepKey` of preceding action.

### waitForElementVisible

See [waitForElementVisible docs on codeception.com](http://codeception.com/docs/modules/WebDriver#waitForElementVisible){:target="_blank"}.

Attribute|Type|Use|Description
---|---|---|---
`selector`|string|optional|
`time`|string|optional|
`stepKey`|string|required| A unique identifier of the action.
`before`|string|optional| `stepKey` of action that must be executed next.
`after`|string|optional| `stepKey` of preceding action.

### waitForJS

See [waitForJS docs on codeception.com](http://codeception.com/docs/modules/WebDriver#waitForJS){:target="_blank"}.

Attribute|Type|Use|Description
---|---|---|---
`function`|string|optional|
`time`|string|optional|
`stepKey`|string|required| A unique identifier of the action.
`before`|string|optional| `stepKey` of action that must be executed next.
`after`|string|optional| `stepKey` of preceding action.

### waitForLoadingMaskToDisappear

Wait for all Magento loading overlays to disappear.

<div class="bs-callout bs-callout-info" markdown="1">
The CSS class for loading masks is not used consistently throughout Magento. Therefore, this convenience function tries to wait for various specific selectors.
</div>

```config
# Wait for these classes to not be visible

//div[contains(@class, "loading-mask")]
//div[contains(@class, "admin_data-grid-loading-mask")]
//div[contains(@class, "admin__data-grid-loading-mask")]
//div[contains(@class, "admin__form-loading-mask")]
//div[@data-role="spinner"]
```


Attribute|Type|Use|Description
---|---|---|---
`stepKey`|string|required| A unique identifier of the action.
`before`|string|optional| `stepKey` of action that must be executed next.
`after`|string|optional| `stepKey` of preceding action.

### waitForPageLoad

Wait for AJAX, Magento loading overlays, and `document.readyState == "complete"`.

Attribute|Type|Use|Description
---|---|---|---
`time`|string|optional|
`stepKey`|string|required| A unique identifier of the action.
`before`|string|optional| `stepKey` of action that must be executed next.
`after`|string|optional| `stepKey` of preceding action.

### waitForText

See [waitForText docs on codeception.com](http://codeception.com/docs/modules/WebDriver#waitForText){:target="_blank"}.

Attribute|Type|Use|Description
---|---|---|---
`userInput`|string|optional|
`time`|string|optional|
`selector`|string|optional|
`stepKey`|string|required| A unique identifier of the action.
`before`|string|optional| `stepKey` of action that must be executed next.
`after`|string|optional| `stepKey` of preceding action.<|MERGE_RESOLUTION|>--- conflicted
+++ resolved
@@ -169,17 +169,10 @@
 
 The following test actions handle data entities using [metadata](../metadata.html):
 
-<<<<<<< HEAD
-* [createData](#createData)
-* [deleteData](#deleteData)
-* [updateData](#updateData)
-* [getData](#getData)
-=======
 * [createData](#createdata)
 * [deleteData](#deletedata)
 * [updateData](#updatedata)
 * [getData](#getdata)
->>>>>>> 168052f6
 
 Learn more in [Handling a REST API response](../metadata.html#rest-response).
 
@@ -453,15 +446,9 @@
 `stepKey`|string|required| A unique identifier of the action.
 `before`|string|optional| `stepKey` of action that must be executed next.
 `after`|string|optional| `stepKey` of preceding action.
-<<<<<<< HEAD
 
 #### Example of persisted data deletion
 
-=======
-
-#### Example of persisted data deletion
-
->>>>>>> 168052f6
 Delete the entity that was previously created using [`createData`](#createdata) in the scope of the [test](../test.html#test-tag).
 
 1. Create _SampleCategory_:
@@ -748,8 +735,6 @@
 ---|---|---|---
 `userInput`|string|optional|
 `locale`|string|optional|
-<<<<<<< HEAD
-=======
 `stepKey`|string|required| A unique identifier of the action.
 `before`|string|optional| `stepKey` of action that must be executed next.
 `after`|string|optional| `stepKey` of preceding action.
@@ -763,7 +748,6 @@
 `date`|string|required| Date input to parse. Uses the same functionality as the PHP `strtotime()` function.
 `format`|string|required| Format in which to save the given date. Uses the same formatting as the PHP `date()` function.
 `timezone`|string|optional| Timezone to use when generating date, defaults to `America/Los_Angeles`.
->>>>>>> 168052f6
 `stepKey`|string|required| A unique identifier of the action.
 `before`|string|optional| `stepKey` of action that must be executed next.
 `after`|string|optional| `stepKey` of preceding action.
@@ -891,10 +875,7 @@
 Attribute|Type|Use|Description
 ---|---|---|---
 `command`|string |optional| CLI command to be executed in Magento environment.
-<<<<<<< HEAD
-=======
 `arguments`|string |optional| Unescaped arguments to be passed in with the CLI command. 
->>>>>>> 168052f6
 `stepKey`|string|required| A unique identifier of the action.
 `before`|string|optional| `stepKey` of action that must be executed next.
 `after`|string|optional| `stepKey` of preceding action.
