--- conflicted
+++ resolved
@@ -20,11 +20,7 @@
 
 The following conventions apply to MFTF action groups:
 
-<<<<<<< HEAD
--  All action groups are declared in XML files and stored in the _\<module\>/ActionGroup/_ directory.
-=======
 -  All action groups are declared in XML files and stored in the `<module>/ActionGroup/` directory.
->>>>>>> 168052f6
 -  Every file name ends with `ActionGroup`, such as `LoginToAdminActionGroup.xml`.
 
 The XML format for the `actionGroups` declaration is:
