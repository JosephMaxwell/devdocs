---
group: frontend-developer-guide
title: How CSS and Less files are preprocessed and how to debug them
functional_areas:
  - Frontend
---

## What's in this topic {#preproc_over}

The topic describes how stylesheets are preprocessed and compiled to {% glossarytooltip 6c5cb4e9-9197-46f2-ba79-6147d9bfe66d %}CSS{% endglossarytooltip %} in the Magento application. It provides the theoretical background a {% glossarytooltip b00459e5-a793-44dd-98d5-852ab33fc344 %}frontend{% endglossarytooltip %} developer needs to debug stylesheets effectively.

## Terms used {#css_preprocess_terms}

<table>
    <tr>
        <th>
            Term
        </th>
        <th>
            Description
        </th>
    </tr>
    <tr>
        <td>
            <p>Root source files</p>
        </td>
        <td>
            The <code>.less</code> files from which the <code>.css</code> files <a href="{{ page.baseurl }}/frontend-dev-guide/css-topics/css-themes.html">included in layout</a> are compiled. For example, in one of the <a href="{{site.mage2bloburl}}2.2/app/design/frontend/Magento/blank/Magento_Theme/layout/default_head_blocks.xml">layout files of the Magento Blank theme</a>, the following <code>.css</code> files are included in the <code>head</code>:
            
<pre>
&lt;head&gt;
    &lt;css src="css/styles-m.css"/&gt;
    &lt;css src="css/styles-l.css" media="screen and (min-width: 768px)"/&gt;
    &lt;css src="css/print.css" media="print"/&gt;
&lt;/head&gt;
</pre>
            
            The root source files for the Blank theme:
            <ul>
                <li><a href="{{ site.mage2000url }}app/design/frontend/Magento/blank/web/css/styles-m.less">Magento_Blank_theme_dir/web/css/styles-m.less</a></li>
                <li><a href="{{ site.mage2000url }}app/design/frontend/Magento/blank/web/css/styles-l.less">Magento_Blank_theme_dir/web/css/styles-l.less</a></li>
                <li><a href="{{ site.mage2000url }}app/design/frontend/Magento/blank/web/css/print.less">Magento_Blank_theme_dir/web/css/print.less</a></li>
            </ul>
        </td>
    </tr>
</table>


## Less compilation modes {#less_modes}

In the Magento application, the following modes of compiling `.less` files to CSS are implemented:

1. Server-side Less compilation. 

    This is the default compilation mode, and is the only option in [production application mode]. In this case the compilation is performed on the server, using the [Less PHP library].


2. Client-side Less compilation.

    When your application is not in the production mode, you can set Magento to compile `.less` files in a browser, using the [native `less.js` library]

To set the compilation mode, do the following:
1.  In the Magento Admin, navigate to **Stores** > **Settings** > **Configuration** > ADVANCED > **Developer**.
2.  In the **Store View** drop-down field, select **Default Config**.
3.  Under **Frontend development workflow**, in the **Workflow type** field, select the compilation mode.
4.  To save the settings, click **Save Config**.

### Server-side Less compilation {#server-side}

The following paragraph describes how the Less preprocessor works in server-side compilation mode.
For each CSS file included in the layouts, Less preprocessor does the following:

1. Checks if the requested `.css` file is found. If it is found, the preprocessor stops its execution. Otherwise, it proceeds to the next step.
2. Changes the extension of the requested file to `.less` and tries to find the file using the [Magento fallback mechanism]. If the `.less` file is not found, Less preprocessor stops its execution. Otherwise, it proceeds to the next step.
3. Reads `.less` file contents and resolves [`@magento_import`](#fedg_css-magento-import) and default Less `@import` directives.

4. Resolves all paths in `.less` files to relative paths in the system using the Magento fallback mechanism. All files resolved by the Less preprocessor are copied to `var/view_preprocessed/less`. Imported files are processed recursively.

5. All source files are passed to the PHP Less compiler. The resulting compiled `.css` files are published to `pub/static/frontend/<Vendor>/<theme>/<locale>`.


#### Styles debugging in server-side compilation mode {#css_debug_server}

In server-side Less compilation mode, to have your changes applied, you need to do the following:

1. Clear `pub/static/frontend/<Vendor>/<theme>/<locale>` by deleting the directory in the file system (excluding .htaccess).
2. Clear the `var/cache` and `var/view_preprocessed` directories by deleting the directory in the file system. (if they already existed there).
2. Trigger {% glossarytooltip 363662cb-73f1-4347-a15e-2d2adabeb0c2 %}static files{% endglossarytooltip %} compilation and publication. This can be done in one of the following ways:

	-  Reloading the page where the modified styles are applied.
	-  Running the [static files deployment tool]({{ page.baseurl }}/config-guide/cli/config-cli-subcommands-static-view.html).

Reloading the page only triggers compilation and publication of the styles used on this very page, and does not give you the information about the errors if any. So if you made changes in `.less` files used on many pages, and want to debug them, using the deployment tool is the better option.

##### Debugging using the static view files deployment tool

Once you save your changes, run the following command from your `<Magento_root>` directory:

```bash
bin/magento setup:static-content:deploy
``` 
The tool pre-processes (including compilation) and publishes the static view files.

{:.bs-callout .bs-callout-info}
Manual static content deployment is not required in "default" and "developer" modes. If you still want to deploy in these modes, use the -f option: `bin/magento setup:static-content:deploy -f`

All errors occurring during `.less` files compilation are handled by the [`oyejorge/less.php`](https://github.com/oyejorge/less.php) third party library.

Errors are caught as exceptions and written to the system log (by default it is `var/log/system.log`) and displayed on the screen. For each error, the following information is written:

* The path to the processed file in the `var/view_preprocessed` directory.
* The error description, including the path to file where the actual error occurred. It might be either the processed file, or the imported file.
* The error line and the column number.
* The content of the `.less` code in the previous and following lines.

Example of an error message:

    Compilation from source: /var/www/magento2/app/design/adminhtml/Magento/backend/web/css/styles.less
    variable @variable-x is undefined in file /var/www/magento2/var/view_preprocessed/css/adminhtml/Magento/backend/en_US/css/styles.less in styles.less on line 56, column 17
          margin-left: 0;
          width: 100%;
          height: @variable-x;
     }
     .menu-wrapper,

##### Debugging using Grunt

Alternatively, to streamline the process of applying and debugging styles customizations, in server-side compilation mode, you can

See the [Compile LESS with Grunt]({{ page.baseurl }}/frontend-dev-guide/css-topics/css_debug.html) topic for details how to install, configure and use Grunt.

### Client-side LESS compilation {#client-side}

The client-side compilation flow is similar to [server-side](#server-side). The difference is in the set of files, published to `pub/static` on the last step. In the client-side mode, the following files are published to the `pub/static/frontend/<Vendor>/<theme>/<locale>` directory:

-   root source (.less) files with resolved `@magento_import` directive
-   [symlinks](http://en.wikipedia.org/wiki/Symbolic_link) to the root source file that do not contain `@magento_import`
-   symlinks to all other \`.less\` files imported recursively by the `@magento_import` and `@import` directives

{:.bs-callout .bs-callout-info}
Symlink is not created, and a copy of the processed file is published to `pub/static` instead, if the source file differs from the processed one. One of the reasons of this difference might be the usage of the `@import` directive without file extension in the source file. See [The @import directive usage](#fedg_css-import) for more details.

#### Styles debugging in client-side compilation mode {#css_debug_client}

Client-side LESS compilation is implemented using the native `less.js` library. The default configuration is set in `lib/web/less/config.less.js`; you can change it as needed.

You can find the detailed information about the configuration and other options of the `less.js` used in a browser at [http://lesscss.org/usage/#using-less-in-the-browser](http://lesscss.org/usage/#using-less-in-the-browser).

In client-side compilation mode, most of the stylesheet customizations display immediately after you reload a page in a browser.

<<<<<<< HEAD
With client-side compilation mode enabled, LESS files are compiled on every page load. This reduces page loading performance.
=======
With client-side compilation mode enabled, LESS files are compiled on every page load. This reduces page-loading performance.
>>>>>>> e9dc7262

##### When you need to clean static view files {#css_exception}

There are certain types of changes, that require you to clear the `pub/static/frontend/<Vendor>/<theme>/<locale>` directory and trigger the compilation and [publication] processes anew.

This is required in the following cases:
-   If you change the [root source files] that contain the `@magento_import` directive, or the `@import` directive where the imported file is specified without extension.
-   If you rename, remove, or add a `.less` file imported with a `@magento_import` or `@import` directive but you did not correct the directives accordingly.

To clear the `pub/static/frontend/<Vendor>/<theme>/<locale>` directory, delete the directory in the file system, and reload the store pages in a browser to trigger compilation and publication.

## The `@import` directive rules of usage {#fedg_css-import}

You can import local and remote `.less` and `.css` files in your `.less` Magento stylesheets by using the standard LESS [`@import` directive](http://lesscss.org/features/#import-directives-feature).
According to the `@import` syntax, specifying the file extension for the imported file is not mandatory. For example, the following notation is allowed:

```less
@import 'source/lib/_lib';
@import (css) 'styles';
```

But in process of resolving the file path, Magento adds the `.less` extension for the imported files in all `@import` entrees. So in the processed files, the statements from the previous example will look like following:

```less
@import 'source/lib/_lib.less';
@import (css) 'styles.less';
```

As a result, the processed files are different from the source files. So in the [client-side compilation mode](#client-side) or when using [grunt commands]({{ page.baseurl }}/frontend-dev-guide/css-topics/css_debug.html), Magento cannot use symlinks to the source files. Instead it uses the copies of processed files, and they are published to the `pub/static` directory. In case of importing CSS resources, this also results in not finding and not importing the required files.

### Importing remote CSS files

If you need to import a remote CSS file in your `.less` source, use `url()` notation. For example, to import a Google font, use the following notation:

```less
@import url('//fonts.googleapis.com/css?family=Titillium+Web:400,300,200,600.css');
```
To [include the font]({{ page.baseurl }}/frontend-dev-guide/css-topics/using-fonts.html) in your theme's CSS files, use the `@font-face` CSS rule for the fastest loading time.

This way Magento will skip the `@import` directive while resolving paths to the local resources.

## The @magento_import directive {#fedg_css-magento-import}

`@magento_import` is a Magento-specific LESS directive that allows including multiple files by a name pattern. It is used to include files with the same name from the different locations, for example, different modules.
The standard `@import` directive includes a single file, which is found according to the [static files fallback].

`@magento_import` can be used in the root source files of a theme only.


### @magento_import rules of usage {#magento-import-usage}

To include a `.less` file using the `@magento_import` directive:

1. To avoid any conflicts with the original LESS syntax, `@magento_import` must be commented out with two slashes. Otherwise, the LESS preprocessor ignores it.
    **Example:**
    ```less
    //  Comment in a LESS document
    
    //  Standard LESS import directive
    //  ---------------------------------------------
    
    @import 'source/_reset';
    @import '_styles';
    
    //
    //  Custom Magento LESS import directives
    //  ---------------------------------------------
    
    //@magento_import 'source/_module.less'; // Theme modules
    //@magento_import 'source/_widgets.less'; // Theme widgets
    //@magento_import 'source/_extend.less'; // Extend for minor customization
    ```

2. `@magento_import` must contain the file path. The path is specified relatively to the file, where the directive is called and put in either single ('') or double quotes (""). The best practice is to specify the file extension in the path, though technically you can omit this.


### @magento_import processing {#magento_import_example}

In the scope of static resources preprocessing, the built-in LESS preprocessor does the following:

1.  Searches for all `@magento_import` directives.
2.  Replaces the original `@magento_import` directives with the standard `@import` directives. The latter specify the paths to the particular files that correspond to the pattern specified in `@magento_import`.

Example of how `@magento_import` is used and processed in `<Magento_Blank_theme_dir>/web/css/styles-l.less`:

<table>
   <tbody>
      <tr>
         <th>Before</th>
         <th>After</th>
      </tr>
      <tr class="even">
         <td> In <code><Magento_Blank_theme_dir&gt;/web/css/styles-l.less</code> there's a following directive:
<pre> 
.. 
   //@magento_import 'source/_widgets.less'; // Theme widgets
..
</pre>
         </td>
         <td> In the processed file, this results in the following:
<pre>
@import '../Magento_Catalog/css/source/_widgets.less';
@import '../Magento_Cms/css/source/_widgets.less';
@import '../Magento_Reports/css/source/_widgets.less';
@import '../Magento_Sales/css/source/_widgets.less';
 // Theme widgets
</pre>
         </td>
      </tr>
   </tbody>
</table>


[production application mode]: {{page.baseurl}}/config-guide/bootstrap/magento-modes.html#production-mode
[LESS PHP library]: https://github.com/oyejorge/less.php
[native `less.js` library]: http://lesscss.org/usage/#using-less-in-the-browser
[Magento fallback mechanism]: {{page.baseurl}}/frontend-dev-guide/themes/theme-inherit.html#theme-inherit-static
[publication]: {{page.baseurl}}/config-guide/cli/config-cli-subcommands-static-view.html#config-cli-static-overview
[root source files]: {{page.baseurl}}/frontend-dev-guide/css-topics/css-preprocess.html#css_preprocess_terms
[static files fallback]: {{page.baseurl}}/frontend-dev-guide/themes/theme-inherit.html#theme-inherit-static

<|MERGE_RESOLUTION|>--- conflicted
+++ resolved
@@ -148,11 +148,7 @@
 
 In client-side compilation mode, most of the stylesheet customizations display immediately after you reload a page in a browser.
 
-<<<<<<< HEAD
-With client-side compilation mode enabled, LESS files are compiled on every page load. This reduces page loading performance.
-=======
 With client-side compilation mode enabled, LESS files are compiled on every page load. This reduces page-loading performance.
->>>>>>> e9dc7262
 
 ##### When you need to clean static view files {#css_exception}
 
