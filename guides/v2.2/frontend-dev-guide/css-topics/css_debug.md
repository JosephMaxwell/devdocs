--- conflicted
+++ resolved
@@ -13,15 +13,8 @@
 
 ## Prerequisites
 
-<<<<<<< HEAD
-
 - Make sure you [set]({{ page.baseurl }}/config-guide/cli/config-cli-subcommands-mode.html) your Magento application to the developer or default [mode]({{ page.baseurl }}/config-guide/bootstrap/magento-modes.html).
 - Install and configure Grunt as described in [Using Grunt for Magento tasks]({{ page.baseurl }}/frontend-dev-guide/tools/using_grunt.html)
-
-=======
-- Make sure you [set]({{ page.baseurl }}/config-guide/cli/config-cli-subcommands-mode.html) your Magento application to the developer or default [mode]({{ page.baseurl }}/config-guide/bootstrap/magento-modes.html).
-- Install and configure Grunt as described in [Using Grunt for Magento tasks]({{ page.baseurl }}/frontend-dev-guide/tools/using_grunt.html)
->>>>>>> 168052f6
 
 ## Adding themes to Grunt configuration {#add_theme}
 
