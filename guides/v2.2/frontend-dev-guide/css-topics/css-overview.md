---
group: frontend-developer-guide
title: Cascading style sheets (CSS)
functional_areas:
  - Frontend
---

## Overview

Magento 2 incorporates [Less](http://lesscss.org/), a CSS pre-processor that simplifies the management of complex CSS files.
To define styles of a Magento store, you can use both - CSS and Less stylesheets.

Magento application provides a built-in Less UI library, which you can optionally extend.

To customize [storefront](https://glossary.magento.com/storefront) styles, you need to [create a custom design theme]({{ page.baseurl }}/frontend-dev-guide/themes/theme-create.html). Then you can use one of the following approaches:

* If your theme [inherits]({{ page.baseurl }}/frontend-dev-guide/themes/theme-inherit.html) from the Magento out-of-the-box Blank or Luma theme, you can override the default Less files; for example to [change the values of the variables]({{ page.baseurl }}/frontend-dev-guide/css-topics/theme-ui-lib.html#fedg_using-ui-lib_predef-vars) used in the default files.
* Create your own Less files using the built-in Less preprocessor.
* Create your own CSS files, optionally having compiled them using third-party CSS preprocessor.

## Things to remember when working with styles

* Make sure that you [set]({{ page.baseurl }}/config-guide/cli/config-cli-subcommands-mode.html) your Magento application to the developer or default [mode]({{ page.baseurl }}/config-guide/bootstrap/magento-modes.html).

* If your style changes do not apply after refreshing the page, cleaning the static files cache might help. See the [Clean static files cache topic]({{ page.baseurl }}/frontend-dev-guide/cache_for_frontdevs.html#clean_static_cache) for instructions how to do this.

### CSS merging, minification and performance

There are a couple options to help with CSS and site performance.

* Merge CSS files to decrease the number of HTTP requests required to load the page.

* Minification of CSS files reduces the file size being sent. It does this by stripping white space within the file.

<<<<<<< HEAD
* Use CSS critical path to eliminate render-blocking CSS resources.

To enable / disable these settings, go into Admin > **Stores** > Setting > **Configuration** > **Advanced** > **Developer** > **CSS Settings**.
=======
To enable or disable these settings, go to _Admin_ panel, click **Stores** > Settings > **Configuration** > **Advanced** > **Developer** > **CSS Settings**.
>>>>>>> 904253a6

## Change styles: walkthrough {#css_walk}

Here is a simple illustration of changing styles using the first approach: changing the color of the buttons of a certain class.
In the Blank theme, the buttons of the `.action.primary` class, so called *primary* buttons, are blue. The following image illustrates this:

![The default view of a product page, with the orange Add to Cart button]

OrangeCo wants to change the color of the primary buttons to orange. To achieve this, they do the following:

1. Create a new Orange theme, which inherits from the Blank [theme](https://glossary.magento.com/theme).
1. In the Orange theme directory add the overriding `app/design/frontend/OrangeCo/orange/web/css/source/_theme.less` file with the following code:

    ```less
    //  Primary button
    @button-primary__color: @color-white;
    @button-primary__hover__color: @color-white;
    @button-primary__background: @color-orange-red1;
    @button-primary__hover__background: @color-orange-red4;
    @button-primary__border: 1px solid @color-orange-red2;
    @button-primary__hover__border: 1px solid @color-orange-red2;
    ```

When OrangeCo [applies their theme]({{ page.baseurl }}/frontend-dev-guide/themes/theme-apply.html), the primary buttons will look like on the following image:

![The customized view of a product page, with the grey Add to Cart button]

## In this chapter {#css_topics}

Other topics of this chapter describe the following:

* [Including CSS]({{ page.baseurl }}/frontend-dev-guide/css-topics/css-themes.html): how stylesheets are organized and included to be used for store pages in the Magento application.
* [CSS Preprocessing]({{ page.baseurl }}/frontend-dev-guide/css-topics/css-preprocess.html): how stylesheets are preprocessed and compiled
* [Magento UI Library]({{ page.baseurl }}/frontend-dev-guide/css-topics/theme-ui-lib.html): how to use the Magento styles [library](https://glossary.magento.com/library) in your custom themes
* [Using Custom Fonts]({{ page.baseurl }}/frontend-dev-guide/css-topics/using-fonts.html): how to add custom fonts
* [CSS critical path]({{ page.baseurl }}/frontend-dev-guide/css-topics/css-critical-path.html): how to use CSS critical path
* [Customizing styles illustration]({{ page.baseurl }}/frontend-dev-guide/css-topics/css-practice.html): how to change a theme's color scheme using Magento UI library.

[The default view of a product page, with the orange Add to Cart button]: {{site.baseurl}}/common/images/css_over1.png
[The customized view of a product page, with the grey Add to Cart button]: {{site.baseurl}}/common/images/css_over2.png<|MERGE_RESOLUTION|>--- conflicted
+++ resolved
@@ -32,13 +32,9 @@
 
 * Minification of CSS files reduces the file size being sent. It does this by stripping white space within the file.
 
-<<<<<<< HEAD
 * Use CSS critical path to eliminate render-blocking CSS resources.
 
 To enable / disable these settings, go into Admin > **Stores** > Setting > **Configuration** > **Advanced** > **Developer** > **CSS Settings**.
-=======
-To enable or disable these settings, go to _Admin_ panel, click **Stores** > Settings > **Configuration** > **Advanced** > **Developer** > **CSS Settings**.
->>>>>>> 904253a6
 
 ## Change styles: walkthrough {#css_walk}
 
