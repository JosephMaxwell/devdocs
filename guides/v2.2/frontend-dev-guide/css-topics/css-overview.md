---
group: frontend-developer-guide
title: Cascading style sheets (CSS)
functional_areas:
  - Frontend
---

## Overview

Magento 2 incorporates [Less](http://lesscss.org/), a CSS pre-processor that simplifies the management of complex CSS files.
To define styles of a Magento store, you can use both - CSS and Less stylesheets.

Magento application provides a built-in Less UI library, which you can optionally extend.

To customize [storefront](https://glossary.magento.com/storefront) styles, you need to [create a custom design theme]({{ page.baseurl }}/frontend-dev-guide/themes/theme-create.html). Then you can use one of the following approaches:

* If your theme [inherits]({{ page.baseurl }}/frontend-dev-guide/themes/theme-inherit.html) from the Magento out-of-the-box Blank or Luma theme, you can override the default Less files; for example to [change the values of the variables]({{ page.baseurl }}/frontend-dev-guide/css-topics/theme-ui-lib.html#fedg_using-ui-lib_predef-vars) used in the default files. 
* Create your own Less files using the built-in Less preprocessor. 
* Create your own CSS files, optionally having compiled them using third-party CSS preprocessor.

## Things to remember when working with styles

* Make sure that you [set]({{ page.baseurl }}/config-guide/cli/config-cli-subcommands-mode.html) your Magento application to the developer or default [mode]({{ page.baseurl }}/config-guide/bootstrap/magento-modes.html).

* If your style changes do not apply after refreshing the page, cleaning the static files cache might help. See the [Clean static files cache topic]({{ page.baseurl }}/frontend-dev-guide/cache_for_frontdevs.html#clean_static_cache) for instructions how to do this.

### CSS merging, minification and performance

There are a couple options to help with CSS and site performance.

* Merge CSS files to decrease the number of HTTP requests required to load the page. 

* Minification of CSS files reduces the file size being sent. It does this by stripping white space within the file.

<<<<<<< HEAD
* Use CSS critical path to eliminate render-blocking CSS resources.

=======
>>>>>>> 3e65f79b
To enable / disable these settings, go into Admin > **Stores** > Setting > **Configuration** > **Advanced** > **Developer** > **CSS Settings**.

## Change styles: walkthrough {#css_walk}

Here is a simple illustration of changing styles using the first approach: changing the color of the buttons of a certain class.
In the Blank theme, the buttons of the `.action.primary` class, so called *primary* buttons, are blue. The following image illustrates this:

![The default view of a product page, with the orange Add to Cart button]

OrangeCo wants to change the color of the primary buttons to orange. To achieve this, they do the following:

1. Create a new Orange theme, which inherits from the Blank [theme](https://glossary.magento.com/theme).
2. In the Orange theme directory add the overriding `app/design/frontend/OrangeCo/orange/web/css/source/_theme.less` file with the following code:

    ```less
    //  Primary button
    @button-primary__color: @color-white;
    @button-primary__hover__color: @color-white;
    @button-primary__background: @color-orange-red1;
    @button-primary__hover__background: @color-orange-red4;
    @button-primary__border: 1px solid @color-orange-red2;
    @button-primary__hover__border: 1px solid @color-orange-red2;
    ```

When OrangeCo [applies their theme]({{ page.baseurl }}/frontend-dev-guide/themes/theme-apply.html), the primary buttons will look like on the following image:

![The customized view of a product page, with the grey Add to Cart button]

## In this chapter {#css_topics}

Other topics of this chapter describe the following:

* [Including CSS]({{ page.baseurl }}/frontend-dev-guide/css-topics/css-themes.html): how stylesheets are organized and included to be used for store pages in the Magento application.
* [CSS Preprocessing]({{ page.baseurl }}/frontend-dev-guide/css-topics/css-preprocess.html): how stylesheets are preprocessed and compiled
* [Magento UI Library]({{ page.baseurl }}/frontend-dev-guide/css-topics/theme-ui-lib.html): how to use the Magento styles [library](https://glossary.magento.com/library) in your custom themes
<<<<<<< HEAD
* [Using Custom Fonts]({{ page.baseurl }}/frontend-dev-guide/css-topics/using-fonts.html): how to add custom fonts
* [CSS critical path]({{ page.baseurl }}/frontend-dev-guide/css-topics/css-critical-path.html): how to use CSS critical path 
=======
* [Using Custom Fonts]({{ page.baseurl }}/frontend-dev-guide/css-topics/using-fonts.html): how to add custom fonts 
>>>>>>> 3e65f79b
* [Customizing styles illustration]({{ page.baseurl }}/frontend-dev-guide/css-topics/css-practice.html): how to change a theme's color scheme using Magento UI library.

[The default view of a product page, with the orange Add to Cart button]: {{site.baseurl}}/common/images/css_over1.png
[The customized view of a product page, with the grey Add to Cart button]: {{site.baseurl}}/common/images/css_over2.png<|MERGE_RESOLUTION|>--- conflicted
+++ resolved
@@ -32,11 +32,8 @@
 
 * Minification of CSS files reduces the file size being sent. It does this by stripping white space within the file.
 
-<<<<<<< HEAD
 * Use CSS critical path to eliminate render-blocking CSS resources.
 
-=======
->>>>>>> 3e65f79b
 To enable / disable these settings, go into Admin > **Stores** > Setting > **Configuration** > **Advanced** > **Developer** > **CSS Settings**.
 
 ## Change styles: walkthrough {#css_walk}
@@ -72,12 +69,8 @@
 * [Including CSS]({{ page.baseurl }}/frontend-dev-guide/css-topics/css-themes.html): how stylesheets are organized and included to be used for store pages in the Magento application.
 * [CSS Preprocessing]({{ page.baseurl }}/frontend-dev-guide/css-topics/css-preprocess.html): how stylesheets are preprocessed and compiled
 * [Magento UI Library]({{ page.baseurl }}/frontend-dev-guide/css-topics/theme-ui-lib.html): how to use the Magento styles [library](https://glossary.magento.com/library) in your custom themes
-<<<<<<< HEAD
-* [Using Custom Fonts]({{ page.baseurl }}/frontend-dev-guide/css-topics/using-fonts.html): how to add custom fonts
-* [CSS critical path]({{ page.baseurl }}/frontend-dev-guide/css-topics/css-critical-path.html): how to use CSS critical path 
-=======
 * [Using Custom Fonts]({{ page.baseurl }}/frontend-dev-guide/css-topics/using-fonts.html): how to add custom fonts 
->>>>>>> 3e65f79b
+* [CSS critical path]({{ page.baseurl }}/frontend-dev-guide/css-topics/css-critical-path.html): how to use CSS critical path
 * [Customizing styles illustration]({{ page.baseurl }}/frontend-dev-guide/css-topics/css-practice.html): how to change a theme's color scheme using Magento UI library.
 
 [The default view of a product page, with the orange Add to Cart button]: {{site.baseurl}}/common/images/css_over1.png
