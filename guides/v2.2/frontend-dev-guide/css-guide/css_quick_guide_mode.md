--- conflicted
+++ resolved
@@ -2,10 +2,6 @@
 group: fedg
 title: Simple style changes with client-side LESS compilation vs. server-side
 version: 2.2
-<<<<<<< HEAD
-github_link: frontend-dev-guide/css-guide/css_quick_guide_mode.md
-=======
->>>>>>> 168052f6
 functional_areas:
   - Frontend
 ---
