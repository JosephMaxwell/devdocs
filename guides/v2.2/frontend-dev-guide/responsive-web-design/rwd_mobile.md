--- conflicted
+++ resolved
@@ -25,7 +25,6 @@
 </page>
 ```
 
-<<<<<<< HEAD
 ## Applying mobile-specific style 
 
  Used `styles-m.less` to generate mobile-specific styles.
@@ -40,8 +39,7 @@
 
 Media queries `@media-common`, `max screen__s` and `max` `screen__m` will be added to `styles-m.css`.
 
-=======
->>>>>>> 3fbeb2aa
+
 This will remove the desktop-specific files from your theme.
 
 ## Recommended reading
