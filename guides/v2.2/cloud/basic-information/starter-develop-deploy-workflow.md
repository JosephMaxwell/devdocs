--- conflicted
+++ resolved
@@ -1,10 +1,6 @@
 ---
 group: cloud
-subgroup: 010_welcome
 title: Starter develop and deploy workflow
-menu_title: Starter develop and deploy workflow
-menu_order: 25
-menu_node:
 version: 2.0
 github_link: cloud/basic-information/starter-develop-deploy-workflow.md
 ---
@@ -19,35 +15,7 @@
 
 For your branches, you can follow any development methodology. For example, you can follow an Agile methodology such as scrum to create branches for every sprint.
 
-<<<<<<< HEAD
 From each sprint, you can create branches for every user story. All the stories become testable. You can continually merge to the sprint branch and validate that branch on a continuous basis. When the sprint ends, you can merge the sprint branch to master to deploy all sprint changes to production without having to deal with a testing bottleneck.
-=======
-We **recommend creating a Staging branch** for fully testing your code, extensions, integrations, and data as a near-production environment. This branch includes all services and features of your Production environment. The remaining branches you can create from `staging` and use for all development, easily merging work up through `staging` then `master`.
-
-Every active environment gives you the Magento and branch code installed and deployed, configurable services, and a database. Only the Production and Staging environments have full services including Fastly and New Relic.
-
-The following diagram details the branch and environment relationships:
-
-![High-level view of Starter project]({{ site.baseurl }}/common/images/cloud_arch-starter.png)
-
-You can manage all of your environments including Production and Staging directly through the [Project Web Interface]({{ page.baseurl }}/cloud/project/project-webint-basic.html), through the store and Admin panel using provided URLs, and using SSH and the [Magento Cloud command-line]({{ page.baseurl }}/cloud/reference/cli-ref-topic.html).
-
-{:.bs-callout .bs-callout-info}
-The following workflow and examples use a Production, Staging, and Integration architecture.
-
-## Starter environments and branches {#env-branches}
-For your environments, we recommend deploying and testing following a Development > Staging > Production workflow.
-
-* Production environment (live site) is your `master` Git branch with an associated full environment with all services
-* Staging environment is a Git branch we recommend you create called `staging`, to receive full services matching Production
-* Integration environments include two active branches we recommend created from `staging`
-
-For your branches, you can follow any methodology. One example follows an Agile methodology such as scrum to create [branches for every sprint]({{ page.baseurl }}/cloud/env/environments.html).
-
-From each sprint, you can have branches for every user story. All the stories become testable. You can continually merge to the sprint branch and validate that on a continuous basis. When the sprint ends, there is no testing bottleneck, and you can just merge to master and put the whole sprint into production.
-
-For detailed information, see [Starter architecture]({{ page.baseurl }}/cloud/basic-information/starter-architecture.html).
->>>>>>> 9a360d48
 
 ## Development workflow {#development}
 
@@ -112,12 +80,7 @@
 And so on until you have your store fully built, configured, and ready to go live. But keep reading, we have even better options for your store and code configuration!
 
 {:.bs-callout .bs-callout-info}
-<<<<<<< HEAD
-Do not complete any configurations in your local environment yet.
-
-=======
-Do not complete any configurations on your local yet.
->>>>>>> 9a360d48
+Do not complete any configurations in your local workstation yet.
 
 ![Develop code and push to deploy]({{ site.baseurl }}/common/images/cloud_workflow-push-code.png)
 
@@ -198,17 +161,10 @@
 ![Pull and sanitize production data]({{ site.baseurl }}/common/images/cloud_workflow-data-code-process.png)
 
 {:.bs-callout .bs-callout-info}
-<<<<<<< HEAD
 Before pushing the data to another environment, you should consider sanitizing your data. You have a couple of options including [using support utilities]({{ page.baseurl }}/config-guide/cli/config-cli-subcommands-spt-util.html) or developing a script to scrub out customer data.
 
 {:.bs-callout .bs-callout-warning}
 We do not recommend pushing a database from an Integration or Staging environment to a Production environment. If you do, the data from the Integration or Staging environment overwrites your live Production data including sales, orders, new and updated customers, and much more.
-=======
-Prior to pushing the data to another environment, you should consider sanitizing your data. You have a couple of options including [using support utilities]({{ page.baseurl }}/config-guide/cli/config-cli-subcommands-spt-util.html) or developing a script to scrub out customer data.
-
-{:.bs-callout .bs-callout-warning}
-Important: We don't recommend pushing a database from an Integration or Staging environment. This data will overwrite your Production live data including sales, orders, new and updated customers, and much more.
->>>>>>> 9a360d48
 
 ## Deployment workflow {#deploy}
 As we detailed in the architecture information, {{site.data.var.ece}} is Git driven. Deploying {{site.data.var.ece}} is part of your Git push processes for branches.
