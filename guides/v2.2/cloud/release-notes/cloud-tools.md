---
group: cloud-guide
title: Release notes for ece-tools
functional_areas:
  - Cloud
  - Setup
  - Configuration
---


<!-- Assigning liquid variables for placeholder values
{% assign base_url = "{{base_url}}" %}
{% assign unsecure_base_url = "{{unsecure_base_url}}" %}
-->

The `{{site.data.var.ct}}` package is compatible with {{site.data.var.ee}} version 2.1.4 and later to provide a rich set of features you can use to manage your {{site.data.var.ece}} project. It contains scripts and {{site.data.var.ece}} commands designed to help manage your code and automatically build and deploy your projects.

You can list the available `{{site.data.var.ct}}` commands using:

```bash
php ./vendor/bin/ece-tools list
```

The following updates describe the latest improvements to the `{{site.data.var.ct}}` package, which uses the following version sequence: `200<major>.<minor>.<patch>`. See [Upgrades and patches]({{ site.baseurl }}/guides/v2.1/cloud/project/project-upgrade-parent.html) for information about updating to the latest release of the `{{site.data.var.ct}}` package.

## v2002.0.15

#### New features

-  **Docker Updates**

    -  <!-- MAGECLOUD-2799 -->Added PHP 7.2 image—Added support for PHP 7.2 in Cloud Docker; updated the [Launch Docker configuration]({{ page.baseurl }}/cloud/docker/docker-config.html) to include the `docker:build --php` option to specify the version of PHP compatible with your Magento Commerce version.

    -  <!-- MAGECLOUD-2565 -->Added a [Cron container]({{page.baseurl}}/cloud/docker/docker-development.html#cron-container) based on the PHP-CLI image.

    -  Added the following services to the Docker build:

        -  <!-- MAGECLOUD-2567 & 2889-->RabbitMQ 3.5 and 3.7
        -  <!-- MAGECLOUD-2569 & 2887 -->ElasticSearch 1.7 and 2.4
        -  <!-- MAGECLOUD-2886 -->Redis 3.2 and 4.0

    -  <!-- MAGECLOUD-2577 -->Now you have the DB dump capability when using Cloud Docker [database container]({{page.baseurl}}/cloud/docker/docker-development.html#database-container). Also, you can [share files]({{page.baseurl}}/cloud/docker/docker-development.html#sharing-data-between-host-machine-and-container) between a host machine and a container using the `docker/mnt` directory.

-  <!-- MAGECLOUD- 2575 -->**Configure with PHP constants**—Added support for [PHP constants]({{page.baseurl}}/cloud/project/magento-env-yaml.html#php-constants) in the `.magento.env.yaml` configuration file.

-  <!--MAGECLOUD-2879-->**New Environment variable**—By default, only the Production environment has Google Analytics enabled. You can enable Google Analytics on the Staging and Integration environments using the  [ENABLE_GOOGLE_ANALYTICS]({{page.baseurl}}/cloud/env/variables-deploy.html#enable_google_analytics) environment variable.

#### Resolved Issues

-  <!-- MAGECLOUD-2862 -->Fixed an issue involving cron processes that prevented the start of the post-deploy phase, when enabled. Now, if you have the post-deploy hook enabled, the cron processes are enabled again at the beginning of the post-deploy phase.

-  <!--MAGECLOUD-2736-->Resolved an issue that prevented a successful installation of Magento when specifying a custom database configuration. Previously, the installation process used the database configuration from the MAGENTO_CLOUD_RELATIONSHIP variable even if you designated customized connection information in the [DATABASE_CONFIGURATION environment variable]({{page.baseurl}}/cloud/env/variables-deploy.html#database_configuration).

-  <!--MAGECLOUD-2740-->Corrected the `config:dump` command so that it includes each website locale in the `system` section of the `config.php` file.

-  <!--MAGECLOUD-2797-->Fixed an issue that resulted in warm-up errors during the post-deploy phase by correcting the source base URL reference.

-  <!--MAGECLOUD-2850-->Fixed an issue that generated files improperly during the `setup:di:compile` process, which affected the Amazon Pay module.

## v2002.0.14

#### New features

-  <!--MAGECLOUD-2372-->**Verify Ideal State**—The `ideal-state` wizard now verifies the current configuration during each deployment and provides clear instructions for updating the configuration to achieve a faster, zero-downtime deployment.

-  <!--MAGECLOUD-2521-->**PCI Compliance**—Updated the messaging protocols for {{site.data.var.ece}} to require Transport Layer Security (TLS) version 1.2 when connecting with third-party messaging services. If you are using a message service that does not support TLS version 1.2, you must upgrade your service. Otherwise, the following error message displays when your {{site.data.var.ee}} application tries to connect to the message server to send an email: `Unable to connect via TLS`.

-  <!--MAGECLOUD-2517-->**Deployment improvement**—Added validation to warn customers if a Staging or Production environment has `dev`, `debug`, or `debug_logging` options enabled to prevent performance issues caused by excessive logging activity.

#### Resolved Issues

-  **Deployment fixes**

    -  <!--MAGECLOUD-2603-->Now maintenance mode is enabled at the start of the deploy phase and disabled at the end. If the deployment fails, the site remains in maintenance mode until the deployment issues are resolved. Previously, the site returned to production mode even if the deployment failed.

    -  Reworked the deploy phase validation checks to downgrade the error level for the following deployment issues from `CRITICAL` to `WARNING` so that the deployment completes. Previously, these issues caused the deployment to fail.

       -  ADMIN_EMAIL is not set on upgrade.

       -  ADMIN_EMAIL or ADMIN_USERNAME is associated with another account.

       -  Environment configuration contains incorrect values for deploy or cloud variables.

       -  <!--MAGECLOUD-2600-->The Elasticsearch version on the cloud infrastructure is incompatible with the version of the elasticsearch/elasticsearch module supported by {{site.data.var.ece}}. See the [Elasticsearch troubleshooting article](https://support.magento.com/hc/en-us/articles/360015758471-Deployment-fails-or-interrupts-with-cloud-log-error-Elasticsearch-version-is-not-compatible-with-current-version-of-magento) in the Magento Support Knowledgebase.

    - <!--MAGECLOUD-2173-->Fixed an issue with the shared configuration settings in the `app/etc/config.php` file that caused `recursion detected` errors during deployment.

-  **Cron-related fixes**

   -  <!--MAGECLOUD-2602-->Fixed a cron scheduling issue that prevented jobs from running if you specify a cron frequency other than the default (1 minute).

   -  <!--MAGECLOUD--2537-->Fixed an issue in the deploy phase that allowed cron jobs to continue running during deployment, which can cause database locks and other critical issues. Now, all cron jobs are stopped before the deploy phase begins and restarted after the deployment completes.

   -  <!--MAGECLOUD-2501-->Fixed the cron job workflow in versions 2.2.x to unlock frozen cron jobs so that they can be stopped before beginning deployment. Previously, a frozen cron job caused the deployment to stall.

-  <!--MAGECLOUD-2527-->Changed the format of the `config.php` file generated by the `vendor/bin/ece-tools config:dump` command to use short array syntax and 4-space indentation to comply with Magento coding standards.

-  <!--MAGECLOUD-2607-->Fixed a deployment error that occurs when the `.magento.env.yaml` contains `{{ base_url }}` and `{{ unsecure_base_url }}` placeholders for web configurations instead of the default URL configuration for a {{site.data.var.ece}} project.


## v2002.0.13

#### New features

-  <!--MAGECLOUD-2169-->**Enable zero-downtime deployment**—Now {{site.data.var.ece}} queues requests with required database changes during deployment and applies the changes as soon as the deployment completes. Requests can be held for up to 5 minutes to ensure that no sessions are lost. See [Static content deployment options to reduce deployment downtime on Cloud](https://support.magento.com/hc/en-us/articles/360004861194-Static-content-deployment-options-to-reduce-deployment-downtime-on-Cloud).

-  **Docker Compose for Cloud**—Made the following improvements to the [Docker setup and configuration]({{ page.baseurl }}/cloud/docker/docker-config.html) process:

   -  <!--MAGECLOUD-2359-->Added a command—`docker:config:convert` to convert PHP configuration files to Docker ENV format to simplify environment configuration. Now, you copy the PHP configuration files to the Docker directory and convert them to Docker ENV files. See [Launch Docker]({{ page.baseurl }}/cloud/docker/docker-config.html).

   -  <!--MAGECLOUD--2357-->The {{site.data.var.ece}} installation process now supports deploying to both read-only and read-write file systems to more closely emulate the Cloud file system. See [Configure Docker]({{ page.baseurl }}/cloud/docker/docker-config.html).

   -  <!--MAGECLOUD--2442-->Redis service support—Added a Redis image, which is deployed to a Docker container and configured automatically to work with your Docker installation.

   -  <!--MAGECLOUD--2358-->Varnish service support— Added a Varnish image, which is deployed automatically to a Docker container. After deployment, you can manually configure Varnish following Magento best practices. See [Configure and use Varnish]({{ page.baseurl }}/config-guide/varnish/config-varnish.html).

   -  <!--MAGECLOUD--2360-->Secure site access—Added SSL support to access your {{site.data.var.ee}} store and Admin panel.


-  <!--MAGECLOUD-2205-->**Improved {{site.data.var.ece}} extension support**—Downgraded the minimum version requirement for the guzzlehttp/guzzle package in the {{site.data.var.ece}} [composer.json file]({{ page.baseurl }}/cloud/reference/cloud-composer.html) to version 6.2 so that the `{{site.data.var.ct}}` package is compatible with more extensions.

- <!--MAGECLOUD-2363-->**Apply custom changes to your {{site.data.var.ee}} application during the build phase**—We split the build phase into two separate processes so that you can use hooks to apply custom changes to the generated static content before packaging the application for deployment. The *build:generate* process generates code, applies patches, and generates static content. The *build:transfer* process transfers the generated code and static content to the final destination. See [Application hooks]({{ page.baseurl }}/cloud/project/project-conf-files_magento-app.html#hooks).

-  **Environment configuration checks**—Improved validation of the environment configuration to warn customers about version incompatibilities and configuration errors before building and deploying {{site.data.var.ece}}.

   -  <!--MAGECLOUD-2183-->Added version-specific validation to identify unsupported or deprecated environment variables and values.

   -  <!--MAGECLOUD-2389-->Added an Elasticsearch compatibility check to warn users about Elasticsearch configuration issues. Now, the deployment fails if the version of Elasticsearch service on the server is incompatible with {{site.data.var.ee}}. Previously, the deployment succeeded even if the Elasticsearch version was incompatible, which caused product catalog issues after site deployment.

      You can resolve the incompatibility by [submitting a Support ticket]({{ page.baseurl }}/cloud/trouble/trouble.html) to upgrade Elasticsearch to a compatible version, or change the {{site.data.var.ee}} configuration to specify a compatible version of the Elasticsearch PHP client.

      -  For {{site.data.var.ee}} version 2.1.x to 2.2.2, upgrade Elasticsearch to version 2.4.
	  -  For {{site.data.var.ee}} version 2.2.3 and later, upgrade Elaticsearch to version 5.2.
	  -  If you have Elasticsearch 1.x or 2.x and do not want to upgrade, update the {{site.data.var.ee}} Elasticsearch PHP client version requirement in composer.json to `"elasticsearch/elasticsearch": "~2.0"`.

   -  <!--MAGECLOUD-2156-->Improved validation of environment variables to identify configuration settings that can cause conflicts during the build, deploy, and post-deploy phases. For example, a warning message displays during the install and upgrade process if the global setting for static content deployment conflicts with settings on the build or deploy phase.

-  **Environment variable updates**—Changed the following environment variables:

   -  <!--MAGECLOUD-2435-->**[SKIP_HTML_MINIFICATION global variable]({{ page.baseurl }}/cloud/env/variables-global.html#skip_html_minification)**—Changed the default value to `true` to enable on-demand HTML content minification, which minimizes downtime when deploying to Staging and Production environments. This configuration is required for zero-downtime deployments.

   -  <!--MAGECLOUD-1506-->**[CLEAN_STATIC_FILES deploy variable]({{ page.baseurl }}/cloud/env/variables-deploy.html#clean_static_files)**—Added the capability to manage the clean static files processing for static content generated during the build phase based on the CLEAN_STATIC_FILES environment variable setting. Previously, static content files generated during the build phase were always cleaned.

-  **Logging**—  
    Made the following changes to improve log messages and reduce log size:

<<<<<<< HEAD
   -  <!--MAGECLOUD-2489-->Deployment failure log entries now include the command output from the operations that cause the failures even if your environment configuration does not specify debug level logging. See [`MIN_LOGGING_LEVEL`]({{page.baseurl}}//cloud/env/variables-global.html#min_logging_level).
=======
   -  <!--MAGECLOUD-2489-->Deployment failure log entries now include the command output from the operations that cause the failures even if your environment configuration does not specify debug level logging. See [`MIN_LOGGING_LEVEL`]({{page.baseurl}}/cloud/env/variables-intro.html#min_logging_level).
>>>>>>> fe89748a

   -  <!--MAGECLOUD-2209-->Added logging for deployment failures that occur when generated factories required by some extensions cannot be generated correctly because the file system is in a read-only state.

   -  <!--MAGECLOUD-2402-->Reduced the deploy log size and fixed formatting issues caused by setup commands that use the interactive progress bar.

   -  <!--MAGECLOUD-2227-->Eliminated unnecessary verbosity and updated the priority levels for some log statements.

#### Resolved Issues

-  **Cron-specific fixes**

   -  <!--MAGECLOUD-2427-->Changed the default cron job configuration settings for history lifetime from 3d (4320 min) to 1h (60 min) to prevent performance issues and deployment failures that can occur when the cron queue fills too quickly.

   -  <!--MAGECLOUD-2445-->Improved the cron job management process during the deploy phase to prevent database locks and other critical issues. Now, all cron jobs stop during the deploy phase and restart after deployment completes.

   -  <!--MAGECLOUD-2464-->Fixed an issue with the locking mechanism for scheduling consumers launched by cron jobs in {{site.data.var.ee}} versions 2.2.0 and later to prevent cron jobs from launching duplicate consumers.

- <!-- MAGECLOUD-2182-->Fixed an issue with the [static content compression process]({{ site.baseurl }}/guides/v2.2/cloud/env/variables-intro.html) (`gzip`) that caused `not overwritten` and `no such file or directory` errors when referencing the compressed file during the deployment process.

- <!--MAGECLOUD-2444-->Fixed an issue that prevented the `php ./vendor/bin/ece-tools config:dump` command from removing redundant sections from the `config.php` file during the dump process if the store locale is not specified. Now you can easily move your configuration files between environments. After you update to `{{site.data.var.ct}}` v2002.0.13, regenerate older `config.php` files with the improved `config:dump` command. See [Configuration management for store settings]({{ page.baseurl }}/cloud/live/sens-data-over.html).

- <!--MAGECLOUD-2556-->Fixed an issue that caused an error during the deploy phase if the route configuration in the `.magento/routes.yaml` file redirects from an [apex](https://blog.cloudflare.com/zone-apex-naked-domain-root-domain-cname-supp/) domain to a `www` domain.

-  <!--MAGECLOUD-2520-->Fixed an issue with the `_merge` option for the [`SEARCH_CONFIGURATION`]({{ page.baseurl }}/cloud/env/variables-deploy.html#search_configuration) variable that caused incorrect merge results if you do not include the `engine` parameter in the updated `.magento.env.yaml` configuration file. Now, the merge operation correctly overwrites only the values you specify in the updated `.magento.env.yaml` without requiring you to set the `engine` parameter.

-  <!-- MAGECLOUD-2515-->Fixed a Redis configuration issue that incorrectly enabled session locking for {{site.data.var.ece}} versions 2.2.1 and later, which can cause slow performance and timeouts. Now, session locking is disabled by default. The issue was caused by a change in the default behavior of the `disable_locking` parameter introduced in v1.3.4 of the Redis session handler package. See [colinmollenhour/php-redis-session-abstract package](https://github.com/colinmollenhour/php-redis-session-abstract).

## v2002.0.12

#### New features

-  <!-- MAGECLOUD-2250 -->**Docker Compose for Cloud**—Added a command—`docker:build`—to generate a [Docker Compose]({{ page.baseurl }}/cloud/docker/docker-config.html) configuration from the Cloud `{{site.data.var.ct}}` repository.

-  <!-- MAGECLOUD-2019 -->**Change Locales**—Now you can [change store locale]({{page.baseurl}}/cloud/live/sens-data-over.html#change-locales) without the exporting and importing configuration process. While Magento is in Production and the SCD_ON_DEMAND is enabled, the Magento store and admin locale options are available.

-  <!-- MAGECLOU-1998 -->**Site map and Robots**—Created a [workflow]({{ page.baseurl }}/cloud/trouble/robots-sitemap.html)to add a `robots.txt` file and generate a `sitemap.xml` file for a single domain configuration without requiring a change to the infrastructure.

- <!-- MAGECLOUD-1910 -->**Wizards**—Added two [wizards]({{ page.baseurl }}/cloud/env/smart-wizards.html) to help you with Cloud configuration:
    -  `ideal-state`—configure the ideal state for minimal deployment downtime
    -  `master-slave`—configure load balancing for database and Redis

- <!-- MAGECLOUD-1521 -->**Module Refresh**—Added a Cloud command—`module:refresh`—to enable modules that were disabled or not explicitly enabled, similar to the way that it is done automatically during a build. See [Build and deploy on local in Build phase]({{ page.baseurl }}/cloud/live/live-sanity-check.html#build).

-  <!-- MAGECLOUD-2105 -->Added the ability to choose to merge or overwrite configuration for services using the `_merge` option in [CACHE]({{ page.baseurl }}/cloud/env/variables-deploy.html#cache_configuration), [SESSION]({{ page.baseurl }}/cloud/env/variables-deploy.html#session_configuration), [QUEUE]({{ page.baseurl }}/cloud/env/variables-deploy.html#queue_configuration), and [SEARCH]({{ page.baseurl }}/cloud/env/variables-deploy.html#search_configuration) configurations.

- <!-- MAGECLOUD-1908 -->**Environment Configuration sample file**—We added a `.magento.env.yaml` sample file to the ece-tools package that includes a detailed description and possible values for each environment variable.
    -  <!-- MAGECLOUD-1907 -->We also added a deep validation for the `.magento.env.yaml` configuration that prevents failures in the deployment process caused by unexpected values. When a failure occurs, you now receive a detailed error message that begins with: `Environment configuration is not valid. Please correct .magento.env.yaml file with next suggestions:`

-  Added the following [**Environment variables**]({{ page.baseurl }}/cloud/env/variables-intro.html):
    - <!-- MAGECLOUD-1501 -->Now you can define multiple locales for each theme using the new [SCD_MATRIX]({{ page.baseurl }}/cloud/env/variables-deploy.html#scd_matrix) environment variable, which reduces the amount of theme files to deploy.
    -  <!-- MAGECLOUD-2047 --> Added the [DATABASE_CONFIGURATION]({{ page.baseurl }}/cloud/env/variables-deploy.html#database_configuration) environment variable to customize your database connections for deployment.
    -  <!-- MAGECLOUD-2129 -->The new [MIN_LOGGING_LEVEL]({{ page.baseurl }}/cloud/env/variables-global.html#min_logging_level) variable overrides the minimum logging level for all output streams without making changes to the code.

#### Resolved issues

-  Fixed an issue that caused downtime between the deploy and post-deploy phase. Now, the post_deploy phase begins _immediately_ after the deploy phase ends.

-  <!-- MAGECLOUD-2268 -->Fixed an issue that did not clean the successful cron jobs, those with `status = success`, from the schedule.

-  <!-- MAGECLOUD-2113 -->Fixed an issue with the `post_deploy` hook that cleared the cache in the deploy phase instead of the post-deploy phase of the project.

-  <!-- MAGECLOUD-2034 -->Fixed an issue when using SCD with multiple locales, which generated the same `js-translation.json` file for each locale.

- <!-- MAGECLOUD-2033 -->Optimized the `db:dump` command in the `{{site.data.var.ct}}` package to avoid locking tables and increase speed.

## v2002.0.11

{:.bs-callout .bs-callout-info}
The ece-tools version 2002.0.11 is required for 2.2.4 compatibility.

#### New features

- **Configuring read-only connections to non-master nodes**—This release adds the ability to configure a read-only connection to a non-master node to receive read-only traffic (for <!--MAGECLOUD-143 -->[Redis]({{ page.baseurl }}/cloud/env/variables-deploy.html#redis_use_slave_connection) and for <!--MAGECLOUD-143 --> [MariaDB]({{ page.baseurl }}/cloud/env/variables-deploy.html#mysql_use_slave_connection)).
-  <!--MAGECLOUD-1910 -->**Configuration Wizard**—Added a wizard to help verify your configuration for static content deployment. See [Smart wizards]({{ page.baseurl }}/cloud/env/smart-wizards.html).
-  <!-- MAGECLOUD-1966 -->**Symfony Console support**—Added support for Symfony Console 4 with Magento 2.3.
-  <!-- MAGECLOUD-1607 -->**Cron scheduling optimizations**—Improved the queue management and enhanced logging to help with debugging cron-related issues.

#### Resolved issues

-  <!-- MAGECLOUD-1221 -->Deployment validation fails if an `ADMIN_EMAIL` or `ADMIN_USERNAME` value is the same as an existing Magento administrator account.
-  <!-- MAGECLOUD-1282 -->Removed SOLR support for 2.2.x versions. 2.1.x versions retain the ability to enable SOLR.
-  <!-- MAGECLOUD-1489 -->The first installation of the Staging & Production environments of a PRO project now includes different index prefixes for ElasticSearch to prevent possible conflicts while identifying records belonging to each environment.
-  <!-- MAGECLOUD-2021 -->Fixed an issue that interrupted the build phase for legacy architecture during static content deployment.

-  <!-- MAGECLOUD-1607 -->**Cron-specific Improvements**—Re-worked the cron implementation:
    - Fixed an issue that caused the cron queue to fill quickly. Now it clears the outdated cron jobs in a more reliable way.
    - Re-organized the sequence of cron jobs so that all jobs in separate threads launch prior to the general group.
    - Improved logging to better assist in debugging cron issues.
    - **NOTE**—This release addresses many cron-related issues. If you currently use some cron-related patches in _m2-hotfixes_, remove them.

-  **SCD-specific improvements**
    -  <!-- MAGECLOUD-1819 -->You can now use the `VERBOSE_COMMANDS` and the `SCD_COMPRESSION_LEVEL` environment variables during both _build_ and _deploy_ phases.
    -  <!-- MAGECLOUD-2043 -->Fixed an issue that caused deployment to fail with a random error when encountering an unexpected value for the `SCD_COMPRESSION_LEVEL` environment variable. Improved the configuration validation to provide meaningful notifications. See [`SCD_COMPRESSION_LEVEL`]({{ page.baseurl }}/cloud/env/variables-build.html#scd_compression_level) for acceptable values.

    -  <!-- MAGECLOUD-2044 -->Fixed the behavior of the `SCD_COMPRESSION_LEVEL` environment variable configuration flow so the overrides work as expected.
    -  <!-- MAGECLOUD-2046 -->Fixed an issue that prevented the configuration of the `SCD_THREADS` environment variable in the `.magento.env.yaml` file _deploy_ stage.

## v2002.0.10

#### New features

-  <!-- MAGECLOUD-1285 -->**Static Content Deployment (SCD)**—There is a new, alternative deployment process to generate static content when requested (on-demand). This decreases downtime and improves cache handling by generating the most critical assets.
    -  <!-- MAGECLOUD-1738 -->**New environment variable**—Added the `SCD_ON_DEMAND` global environment variable to generate static content when requested.
    -  <!-- MAGECLOUD-1788 -->**Post-deploy hook**—Added a `post_deploy` hook for the `.magento.app.yaml` file that clears the cache and pre-loads (warms) the cache _after_ the container begins accepting connections. It is available only for Pro projects that contain [Staging and Production environments in the Project Web UI]({{ page.baseurl }}/cloud/trouble/pro-env-management.html) and for Starter projects. Although not required, this works in tandem with the `SCD_ON_DEMAND` environment variable.

-  <!-- MAGECLOUD-1842 -->**Optimization**—Optimized moving or copying files during deployment to improve deployment speed and decrease loads on the file system.

-  <!-- MAGECLOUD-1751 -->**Deployment Logging**—Added the ability to enable Syslog and Graylog Extended Log Format (GELF) handlers for outputting logs during the deployment process. See [Logging handlers]({{ page.baseurl }}/cloud/env/log-handlers.html).

-  Added the following [**Environment variables**]({{ site.baseurl }}/guides/v2.2/cloud/env/variables-intro.html):
    -  <!-- MAGECLOUD-1556 -->`CRYPT_KEY`—Provide a cryptographic key to another environment when moving a database.
    -  <!-- MAGECLOUD-1621 and MAGECLOUD-1736-->`SKIP_HTML_MINIFICATION`—_Global_ environment variable that skips copying the static view files in the `var/view_preprocessed` directory and generates minified HTML when requested.
    -  <!-- MAGECLOUD-1738 -->`SCD_ON_DEMAND`—_Global_ environment variable to generate static content when requested.
    -   `WARM_UP_PAGES`—You can list the pages to use to pre-load the cache. Available in the new [Post-deploy variables]({{ site.baseurl }}/guides/v2.2/cloud/env/variables-post-deploy.html).

#### Resolved issues

-  <!-- MAGECLOUD-982 -->We fixed an issue that involved a locally applied patch breaking the deployment on an instance. Now, ece-tools can detect that a patch has been applied.

-  <!-- MAGECLOUD-1735 -->Fixed a conflict between JavaScript bundling and GZIP functionality. Now these features work correctly together.

-  <!-- MAGECLOUD-1744 -->Fixed an issue that caused ece-tools CLI commands to fail when using earlier PHP 7.0.x versions.

-  <!-- MAGECLOUD-1822 -->Fixed an issue that prevented static content deployment with the compact strategy in multiple threads.

-  <!-- MAGECLOUD-1853 -->Fixed a Redis session locking issue that caused an Admin login delay. Also, the fix is available for 2.1.x.

## v2002.0.9

{:.bs-callout .bs-callout-info}
You must [upgrade the {{site.data.var.ece}} metapackage]({{ site.baseurl }}/guides/v2.2/cloud/project/project-upgrade-parent.html) to get this and all future updates.

#### New features

-   <!-- MAGECLOUD-1086 -->**ece-tools**—The `{{site.data.var.ct}}` package now supports Magento 2.1.x.

-   <!-- MAGECLOUD-1552 -->**Redis configuration**—You can now [configure Redis]({{ site.baseurl }}/guides/v2.2/cloud/env/variables-deploy.html#cache_configuration) page and default cache and Redis session storage using an environment variable.

-   <!-- MAGECLOUD-1437 -->**Search, AMQP, and Redis service improvements**—We unified the service configuration flow so that it now behaves the same way for all services. Manually editing the `env.php` file to configure services is no longer supported. You must use environment variables or the `.magento.env.yaml` file instead.

-   **Environment variables**

    -    <!-- MAGECLOUD-1507 -->The use of `env:STATIC_CONTENT_THREADS` was deprecated and will be removed in a future release. Use the `STATIC_CONTENT_THREADS` environment variable instead.

    -    <!-- MAGECLOUD-1640 -->The `STATIC_CONTENT_EXCLUDE_THEMES` environment variable was deprecated. You must use the `SCD_EXCLUDE_THEMES` environment variable instead.

-   <!-- MAGECLOUD-1674 -->**Logging**—We simplified logging around built-in patching operations.

#### Resolved issues

-   <!-- MAGECLOUD-1615 -->We removed `developer` mode support and the `APPLICATION_MODE` environment variable because they were causing unexpected behavior.

-   <!-- MAGECLOUD-1630 -->We fixed an issue that was causing static content deployment failures related to Redis. Now, multi-threaded static content deployment runs as designed.

-   <!-- MAGECLOUD-1175 -->We fixed an issue that was preventing users from saving modifications to configuration fields in the Admin, which are marked as sensitive after running the `app:config:dump` command.

-   <!-- MAGECLOUD-1674 -->We added support for an earlier version of `symfony/yaml` to fix conflicts with some packages, which are not yet compatible with the latest version.

## v2002.0.8

{:.bs-callout .bs-callout-info}
We merged [`vendor/magento/ece-patches`]({{ site.baseurl }}/guides/v2.2/cloud/composer-packages/ece-patches.html) with `vendor/magento/ece-tools` in this release. You no longer need to update the `vendor/magento/ece-patches` package separately.

#### New features

-   <!-- MAGECLOUD-1253 -MAGECLOUD-1495-->**Improved logging**
    -   We improved log messaging to provide better explanations when the build or deploy process overrides an environment variable.
    -   You can now view installation and upgrade progress in real time. Tail the `install_update.log` file to view progress. For example,

            tail -f var/log/install_upgrade.log

-   <!-- MAGECLOUD-1367 -->**New cron command**—You can now unlock specific stuck cron jobs instead of stopping and re-launching all of them with the [`cron:unlock`]({{ site.baseurl }}/guides/v2.2/cloud/trouble/reset-cron-jobs.html) command. Not available in 2.1.

-   <!-- MAGECLOUD-1369 -->**Unified configuration file**—You can now configure build and deploy stages using a [`.magento.env.yaml`]({{ site.baseurl }}/guides/v2.2/cloud/project/magento-env-yaml.html) file.

-   <!-- MAGECLOUD-1372 -->**Backup configuration files**—The deployment process now automatically creates a backup of the `app/etc/env.php` and `app/etc/config.php` configuration files after deployment. We also added a [new CLI command]({{ site.baseurl }}/guides/v2.2/cloud/trouble/restore-configuration-files.html) to restore these configuration files from a backup.

-   <!-- MAGECLOUD-1491 -->**Troubleshooting validation errors**—We changed the command you must use to resolve validation errors when `config.php` does not contain enough data for static content deployment. Previously, the error message instructed you to run `bin/magento app:config:dump`. Now, you must run `php ./vendor/bin/ece-tools config:dump`.

-   <!-- MAGECLOUD-1410 -->**New environment variables**—You can now use environment variables to connect custom [search]({{ site.baseurl }}/guides/v2.1/cloud/env/variables-deploy.html#search_configuration) and [AMQP-based]({{ site.baseurl }}/guides/v2.1/cloud/env/variables-deploy.html#queue_configuration) services to your site.

-   <!--MAGECLOUD-1090-->We implemented smart patching. Now the package applies patches based not on {{site.data.var.ece}} version, but on patched package version.

#### Resolved issues

-   <!-- MAGECLOUD-1162 -->We fixed a logging issue that was causing build errors.

-   <!-- MAGECLOUD-1389 -->We fixed an issue that was causing timeout exceptions when running deployments in interactive mode.

-   <!-- MAGECLOUD-1446 MAGECLOUD-1485-->We fixed an issue that was causing errors when using the compact strategy for static content generation. Not available in 2.1.

-   <!-- MAGECLOUD-1493 -->We fixed an issue that was preventing the deployment script from properly identifying staging and production environments.

-   <!-- MAGECLOUD-1520 -->We fixed an issue that was causing network issues to disrupt database connections and cause failures during the installation and upgrade process.

-   <!--  MAGECLOUD-1567  -->We fixed an issue preventing you from exporting the configuration files using `app:config:dump` more than once. Not available in 2.1.

-   <!--  MAGECLOUD-1582  -->We fixed a Redis session _locking_ issue that caused an _Admin_ login delay. Not available in 2.1.

-   <!--MAGECLOUD-1450-->We fixed an implementation issue related to versioning that was causing a conflict with other Composer-based patching modules.

-   <!--MAGECLOUD-1310-->We fixed an issue that was causing PHP memory issues during import.

-   <!--MAGECLOUD-1033-->Removed patch; fixing bug in `colinmollenhour/credis` v1.6 to enable support for {{site.data.var.ece}} 2.2.1. Not available in 2.1.

## v2002.0.7

#### Resolved issues

-   <!-- MAGECLOUD-1454-->We removed `var/view_preprocessed` symlinking to fix an issue that was causing JavaScript minification conflicts.

## v2002.0.6

#### Resolved issues

-   <!-- MAGECLOUD-1413 -->We fixed an issue that was causing `gzip` errors when a file or directory name contains spaces.

-   <!-- MAGECLOUD-1424 -->We fixed an issue that was preventing deployment scripts from properly recognizing and enabling module dependencies.

## v2002.0.5

#### New features

-   **Configure a cron consumer with an environment variable**—You can now configure cron consumers using the new `CRON_CONSUMERS_RUNNER` environment variable.

-   **Configuration scanning**—We now scan for critical components during the build/deploy process and halt the process if the scan fails, which prevents unnecessary downtime due to the site being in maintenance mode.

-   **Build/deploy notifications**—We added a configuration file that you can use to [set up Slack and/or email notifications]({{ site.baseurl }}/guides/v2.2/cloud/env/setup-notifications.html) for build/deploy actions in all your environments.

-   **Static content compression**—We now compress static content using [gzip](https://www.gnu.org/software/gzip/) during the build and deploy phases. This compression, coupled with Fastly compression, helps reduce the size of your store and increase deployment speed. If necessary, you can disable compression using a [build option]({{ site.baseurl }}/guides/v2.2/cloud/env/variables-build.html) or [deploy variable]({{ site.baseurl }}/guides/v2.2/cloud/env/variables-deploy.html). See the following topics for more information:

    -   [Magento application environment variables]({{ site.baseurl }}/guides/v2.2/cloud/env/environment-vars_magento.html)
    -   [Static content deployment performance]({{ site.baseurl }}/guides/v2.2/cloud/live/sens-data-over.html#cloud-confman-scd-over)
    -   [Deployment process]({{ site.baseurl }}/guides/v2.2/cloud/reference/discover-deploy.html)

-   **Configuration management**—We now auto-generate an `app/etc/config.php` file in your Git repository during the build phase if it doesn't already exist. The auto-generated file includes only a list of modules and extensions. If the file already exists, the build phase continues as normal. If you follow [Configuration Management]({{ site.baseurl }}/guides/v2.2/cloud/live/sens-data-over.html) at a later time, the commands update the file without requiring additional steps. Refer to [Deployment process]({{ site.baseurl }}/guides/v2.2/cloud/reference/discover-deploy.html) for more information.

-   **Database dumps**—We added a `magento/ece-tools` CLI command for creating database dumps in all environments. For Pro plan Production environments, this command only dumps from one of three high-availability nodes, so production data written to a different node during the dump may not be copied. We recommend putting the application in maintenance mode before doing a database dump in Production environments. See [Snapshots and backup management]({{ site.baseurl }}/guides/v2.2/cloud/project/project-webint-snap.html#db-dump) for more information.

-   **Cron interval limitations lifted**—The default cron interval for all environments provisioned in the us-3, eu-3, and ap-3 regions is 1 minute. The default cron interval in all other regions is 5 minutes for Pro Integration environments and 1 minute for Pro Staging and Production environments. To modify your existing cron jobs, edit your settings in `.magento.app.yaml` or create a support ticket for Production/Staging environments. Refer to [Set up cron jobs]({{ site.baseurl }}/guides/v2.2/cloud/configure/setup-cron-jobs.html) for more information.

#### Resolved issues

-   <!-- MAGECLOUD-1327 -->We fixed an issue that was causing long deploy times due to the deploy process invoking the `cache-clean` operation before static content deployment.

-   <!-- MAGECLOUD-1322 -->We fixed an issue causing errors during the static content generation step of deployment on Production environments.

-   <!-- MAGECLOUD-1264 -->We fixed an issue preventing some `magento/ece-tools` commands from logging output to `stderr`.

-   <!-- MAGECLOUD-1242 -->We fixed an issue preventing base URL values in `env.php` from being updated in forked branches.

-   <!-- MAGECLOUD-1171 -->We fixed an issue causing the `magento setup:install` command to add an unsecure prefix (`http://`) to secure base URLs.

-   <!-- MAGECLOUD-1170 -->We fixed an issue preventing patch errors from causing deployment failures.

-   <!-- MAGECLOUD-1152 -->We fixed an issue preventing `{{site.data.var.ct}}` from halting execution and throwing an exception if no patches can be applied.

-   <!-- MAGECLOUD-1138 -->We fixed an issue causing errors when loading the storefront after enabling HTML minification in the Magento Admin.

## v2002.0.4

#### Resolved issues

-   <!-- MAGECLOUD-1355 -->You can now [manually reset stuck Magento cron jobs]({{ site.baseurl }}/guides/v2.2/cloud/trouble/reset-cron-jobs.html) using a CLI command in all environments via SSH access. The deployment process automatically resets cron jobs.

## v2002.0.3

#### Resolved issues

-   <!--MAGECLOUD-1311-->We fixed an issue that was causing pages to time out because Redis was taking too long to read/write. You can now use the `disable_locking` parameter in Redis configurations to prevent this issue.

## v2002.0.2

#### Resolved issues

-   <!--MAGECLOUD-1246-->The RabbitMQ configuration process now obtains all required parameters automatically.

## v2002.0.1

#### New features

-   <!--- MAGECLOUD-1057 -->{{site.data.var.ece}} now supports scopes and [static content deployment strategies]({{ site.baseurl }}/guides/v2.2/config-guide/cli/config-cli-subcommands-static-deploy-strategies.html). We have added the `–s` parameter with a default setting of `quick` for the static content deployment strategy. You can use the environment variable [SCD_STRATEGY]({{ site.baseurl }}/guides/v2.2/cloud/env/variables-deploy.html) to customize and use these strategies with your build and deploy actions. This variable supports the options `standard`, `quick`, or `compact`. If you select `compact`, we override the `STATIC_CONTENT_THREADS` value with `1`, which can slow deployment, especially in production environments. Not available in 2.1.

-   <!--- MAGECLOUD-1014 & MAGECLOUD-1023 -->We have created a log file on environments to capture and compile build and deploy actions. The file is located in the `var/log/cloud.log` file inside the Magento root application directory.

#### Resolved issues

-   <!-- MAGECLOUD-919 & MAGECLOUD-1030-->Refactored the `{{site.data.var.ct}}` package to make it compatible with {{site.data.var.ece}} 2.2.0 and higher.

-   <!-- MAGECLOUD-1186-->We fixed an issue that was preventing `{{site.data.var.ct}}` from halting execution and throwing an exception if no patches can be applied.

-   <!-- MAGECLOUD-1047 & MAGECLOUD-1049-->We fixed an issue that was causing exceptions to be thrown when  dependency injection (di) compilation is skipped during builds.

-   <!-- MAGECLOUD-1019-->We fixed an issue that was causing the deploy process to overwrite custom Redis configurations in the `env.php` file.

-   <!--MAGECLOUD-1020-->We fixed an issue that was causing redirect loops due to disabled by default secure admin.

## v2002.0.0

{:.bs-callout .bs-callout-warning}
This package is no longer compatible with other versions of {{site.data.var.ece}} and **should not** be used.

### Initial release

Initial release of `{{site.data.var.ct}}` for {{site.data.var.ece}} 2.2.0.<|MERGE_RESOLUTION|>--- conflicted
+++ resolved
@@ -144,11 +144,7 @@
 -  **Logging**—  
     Made the following changes to improve log messages and reduce log size:
 
-<<<<<<< HEAD
-   -  <!--MAGECLOUD-2489-->Deployment failure log entries now include the command output from the operations that cause the failures even if your environment configuration does not specify debug level logging. See [`MIN_LOGGING_LEVEL`]({{page.baseurl}}//cloud/env/variables-global.html#min_logging_level).
-=======
    -  <!--MAGECLOUD-2489-->Deployment failure log entries now include the command output from the operations that cause the failures even if your environment configuration does not specify debug level logging. See [`MIN_LOGGING_LEVEL`]({{page.baseurl}}/cloud/env/variables-intro.html#min_logging_level).
->>>>>>> fe89748a
 
    -  <!--MAGECLOUD-2209-->Added logging for deployment failures that occur when generated factories required by some extensions cannot be generated correctly because the file system is in a read-only state.
 
