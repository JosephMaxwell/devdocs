--- conflicted
+++ resolved
@@ -6,11 +6,7 @@
   - Cloud
   - Configuration
 ---
-<<<<<<< HEAD
-The following _deploy_ variables control actions in the deploy phase and can inherit and override values from the [Global stage]({{ page.baseurl }}/cloud/env/variables-intro.html#global-variables). Also, you can override the [ADMIN variables]({{ page.baseurl }}/cloud/env/environment-vars_magento.html). Insert these variables in the `deploy` stage of the `.magento.env.yaml` file:
-=======
 The following _deploy_ variables control actions in the deploy phase and can inherit and override values from the [Global stage]({{ page.baseurl }}/cloud/env/variables-intro.html#global-variables). Insert these variables in the `deploy` stage of the `.magento.env.yaml` file:
->>>>>>> 168052f6
 
 ```yaml
 stage:
@@ -63,10 +59,6 @@
 
 -  **Default**—`true`
 -  **Version**—Magento 2.1.4 and later
-<<<<<<< HEAD
-
-Cleans the [generated static view files]({{ page.baseurl }}/config-guide/cli/config-cli-subcommands-static-view.html#config-cli-static-overview) when you perform an action such as enabling or disabling a component. We recommend the default value _true_ in development. The supported values are `true` and `false`.
-=======
 
 Enables or disables cleaning [static content files]({{ page.baseurl }}/config-guide/cli/config-cli-subcommands-static-view.html#config-cli-static-overview) generated during the build or deploy phase. We recommend the default value _true_ in development.
 
@@ -74,7 +66,6 @@
 -   **`false`**—The deployment only overwrites existing static content files if the generated content contains a newer version.
 
 If you make modifications to static content through a separate process, set the value to _false_.
->>>>>>> 168052f6
 
 ```yaml
 stage:
@@ -82,34 +73,22 @@
     CLEAN_STATIC_FILES: false
 ```
 
-<<<<<<< HEAD
-Failure to clear static view files might result in issues if there are multiple files with the same name and you do not clear all of them. Because of [static file fallback]({{ page.baseurl }}/frontend-dev-guide/cache_for_frontdevs.html#clean_static_cache) rules, if you do not clear static files and there is more than one file named `logo.gif` that are different, fallback might cause the wrong file to display.
-=======
 Failure to clean static view files before deploying can cause problems if you
 deploy updates to existing files without removing the previous versions. Because of [static file fallback]({{ page.baseurl }}/frontend-dev-guide/cache_for_frontdevs.html#clean_static_cache) rules, fallback operations can display the wrong file if the directory contains multiple versions of the same file.
->>>>>>> 168052f6
 
 ### `CRON_CONSUMERS_RUNNER`
 
 -  **Default**—`cron_run = false`, `max_messages = 1000`
 -  **Version**—Magento 2.2.0 and later
 
-<<<<<<< HEAD
-Use this environment variable to make sure message queues are running after a deployment. 
-=======
 Use this environment variable to make sure message queues are running after a deployment.
->>>>>>> 168052f6
 
 -   `cron_run`—A boolean value that enables or disables the `consumers_runner` cron job (default = `false`).
 -   `max_messages`—A number specifying the maximum number of messages each consumer must process before terminating (default = `1000`). Although we do not recommend it, you can use `0` to prevent the consumer from terminating.
 -   `consumers`—An array of strings specifying which consumer(s) to run. An empty array runs _all_ consumers. Refer to [List consumers]({{ page.baseurl }}/config-guide/mq/manage-mysql.html#list-consumers) for more information.
 
 ```yaml
-<<<<<<< HEAD
-stage: 
-=======
-stage:
->>>>>>> 168052f6
+stage:
   deploy:
     CRON_CONSUMERS_RUNNER:
       cron_run: true
@@ -129,7 +108,6 @@
 Use the Project Web UI to set this value. When you move the database from one environment to another without an installation process, you need the corresponding cryptographic information. Magento uses the encryption key value set in the Web UI as the `crypt/key` value in the `env.php` file. This does not overwrite an existing encryption key value in the `env.php` file.
 
 ### `DATABASE_CONFIGURATION`
-<<<<<<< HEAD
 
 -  **Default**—_Not set_
 -  **Version**—Magento 2.1.4 and later
@@ -162,40 +140,6 @@
 
 Magento can read multiple databases asynchronously. Set to `true` to automatically use a _read-only_ connection to the database to receive read-only traffic on a non-master node. This improves performance through load balancing, because only one node needs to handle read-write traffic. Set to `false` to remove any existing read-only connection array from the `env.php` file.
 
-=======
-
--  **Default**—_Not set_
--  **Version**—Magento 2.1.4 and later
-
-If you defined a database in the [relationships property]({{ site.baseurl }}/guides/v2.2/cloud/project/project-conf-files_magento-app.html#relationships) of the `.magento.app.yaml` file, you can customize your database connections for deployment.
-
-```yaml
-stage:
-  deploy:
-    DATABASE_CONFIGURATION:
-      some_config: 'some_value'
-```
-
-{% include cloud/merge-configuration.md %}
-
-The following example merges new values to an existing configuration:
-
-```yaml
-stage:
-  deploy:
-    DATABASE_CONFIGURATION:
-      some_config: 'some_new_value'
-      _merge: true
-```
-
-### `MYSQL_USE_SLAVE_CONNECTION`
-
--  **Default**—`false`
--  **Version**—Magento 2.1.4 and later
-
-Magento can read multiple databases asynchronously. Set to `true` to automatically use a _read-only_ connection to the database to receive read-only traffic on a non-master node. This improves performance through load balancing, because only one node needs to handle read-write traffic. Set to `false` to remove any existing read-only connection array from the `env.php` file.
-
->>>>>>> 168052f6
 ```yaml
 stage:
   deploy:
@@ -284,11 +228,7 @@
 ```yaml
 stage:
   deploy:
-<<<<<<< HEAD
-    SCD_EXCLUDE_THEMES: "magento/luma, magento/my-theme" 
-=======
     SCD_EXCLUDE_THEMES: "magento/luma, magento/my-theme"
->>>>>>> 168052f6
 ```
 
 ### `SCD_MATRIX`
@@ -341,11 +281,7 @@
 
 ### `SCD_THREADS`
 
-<<<<<<< HEAD
--  **Default**: 
-=======
 -  **Default**:
->>>>>>> 168052f6
     -  `1`—Starter environments and Pro Integration environments
     -  `3`—Pro Staging and Production environments
 -  **Version**—Magento 2.1.4 and later
@@ -399,17 +335,10 @@
 Configure Redis session storage. You must specify the `save`, `redis`, `host`, `port`, and `database` options for the session storage variable. For example:
 
 ```yaml
-<<<<<<< HEAD
-stage: 
-  deploy:
-    SESSION_CONFIGURATION: 
-      redis: 
-=======
 stage:
   deploy:
     SESSION_CONFIGURATION:
       redis:
->>>>>>> 168052f6
         bot_first_lifetime: 100
         bot_lifetime: 10001
         database: 0
