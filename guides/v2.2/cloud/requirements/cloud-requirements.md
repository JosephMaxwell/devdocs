---
group: cloud
title: Technologies and requirements
version: 2.2
redirect_from:
  - /guides/v2.0/cloud/discover-tools.html
  - /guides/v2.1/cloud/discover-tools.html
  - /guides/v2.2/cloud/discover-tools.html
  - /guides/v2.0/cloud/cloud-requirements.html
  - /guides/v2.1/cloud/cloud-requirements.html
  - /guides/v2.2/cloud/cloud-requirements.html
  - /guides/v2.0/cloud/cloud-requirements-git.html
  - /guides/v2.1/cloud/cloud-requirements-git.html
  - /guides/v2.2/cloud/cloud-requirements-git.html
  - /guides/v2.0/cloud/cloud-requirements-license.html
  - /guides/v2.1/cloud/cloud-requirements-license.html
  - /guides/v2.2/cloud/cloud-requirements-license.html
  - /guides/v2.0/cloud/requirements/cloud-requirements-license.html
  - /guides/v2.1/cloud/requirements/cloud-requirements-license.html
  - /guides/v2.2/cloud/requirements/cloud-requirements-license.html
  - /guides/v2.0/cloud/requirements/cloud-requirements-git.html
  - /guides/v2.1/cloud/requirements/cloud-requirements-git.html
  - /guides/v2.2/cloud/requirements/cloud-requirements-git.html
functional_areas:
  - Cloud
  - Install
---

This topic describes technologies, knowledge, accounts, and steps to complete when working with your {{site.data.var.ece}} code, environments, and store(s) and site(s). If you are not experienced with a technology, we provide additional links and information to get you started.

## Technologies {#cloud-req-pre}

The following technologies are requirements for developing and deploying your store code:

*	Git
*	Composer
*	Magento 2
*	Continuous Integration
*	Architectures including Starter or Pro architecture

Here are some advanced technologies we recommend getting familiar with:

* [Fastly]({{ page.baseurl }}/cloud/basic-information/cloud-fastly.html) for CDN and caching (based on Varnish)
* [Blackfire Profiler]({{ page.baseurl }}/cloud/project/project-integrate-blackfire.html) for performance testing
* [New Relic APM]({{ page.baseurl }}/cloud/project/new-relic.html) for performance testing
<<<<<<< HEAD
* [GitHub]({{ page.baseurl }}/cloud/project/project-integrate-github.html) if you need a Git repo
* [Bitbucket]({{ page.baseurl }}/cloud/project/bitbucket-integration.html) if you need a Git repo
=======
* [GitHub]({{ page.baseurl }}/cloud/integrations/github-integration.html) if you need a Git repo
* [Bitbucket]({{ page.baseurl }}/cloud/integrations/bitbucket-integration.html) if you need a Git repo
>>>>>>> 168052f6

{% include cloud/split-db-nosupport.md %}

### What is Git {#git}

Git is the heart of all your code in repositories. It acts as a version control system through branches from a parent. Multiple developers can work together in personal branches all merging into the same parent. You can also work on features at the same time in multiple branches.

We hope you have a good working knowledge of Git. Need some help? Don't worry, we have you covered with some of our favorite links and information. We'll also include a Git guide to branching and developing soon.

*	[Git documentation](https://git-scm.com/documentation){:target="\_blank"} and [videos](https://git-scm.com/videos){:target="\_blank"} from the makers of Git
*	[Git cheatsheet](http://rogerdudler.github.io/git-guide/files/git_cheat_sheet.pdf){:target="\_blank"} and [quick guide](http://rogerdudler.github.io/git-guide/){:target="\_blank"} from Roger Dudler
*	[Git video](https://www.youtube.com/watch?v=8KCQe9Pm1kg){:target="\_blank"} with DevForge to understand how people use the repo and commands with a fun story

To get started with Git, you should have [Git installed](https://git-scm.com/downloads){:target="\_blank"} on your local.

{:.bs-callout .bs-callout-info}
In addition to Git requirements for valid branch names, {{site.data.var.ee}} adds two additional requirements:
The `/` character is not allowed. Branch names must be case-insensitively unique. In other words, if you have a branch named `CaSe`, you cannot create another branch named `case`.

You must use Secure Shell (SSH) and not HTTPS to connect to the Git repository. We walk you through the process of setting this up with your local.

## Supported software versions {#cloud-arch-software}
{{site.data.var.ece}} uses:

*	Operating system: Debian GNU/Linux 8 (jessie)
*	Web server: {% glossarytooltip b14ef3d8-51fd-48fe-94df-ed069afb2cdc %}nginx{% endglossarytooltip %} 1.8

This software is *not* upgradable but versions for the following software is configurable:

* [PHP]({{ page.baseurl }}/cloud/project/project-conf-files_magento-app.html) 7.0 and 7.1
* [MySQL]({{ page.baseurl }}/cloud/project/project-conf-files_services-mysql.html) 5.6 and 5.7
* [Solr]({{ site.baseurl }}/guides/v2.0/cloud/project/project-conf-files_services-solr.html) 4.10
* [Redis]({{ page.baseurl }}/cloud/project/project-conf-files_services-redis.html) 2.8 and 3.0
* [RabbitMQ]({{ page.baseurl }}/cloud/project/project-conf-files_services-rabbit.html) 3.5
* [Elasticsearch]({{ page.baseurl }}/cloud/project/project-conf-files_services-elastic.html) 1.4, 1.7, 2.4, and 5.2

<<<<<<< HEAD
<div class="bs-callout bs-callout-info" markdown="1">
Elasticsearch 5.2 is only available for 2.2.3 and higher.
</div>
=======
{:.bs-callout .bs-callout-info}
Elasticsearch 5.2 is only available for 2.2.3 and higher.
>>>>>>> 168052f6

For Staging and Production, you will use Fastly for CDN and caching. We recommend installing Fastly module 1.2.33 or later. For details, see [Fastly in Cloud]({{ page.baseurl }}/cloud/basic-information/cloud-fastly.html).

For detailed information on supported versions and extensions, see the following information. These files allow you to configure software versions you want to use in your implementation.

*	[`.magento.app.yaml`]({{ page.baseurl }}/cloud/project/project-conf-files_magento-app.html)
*	[`routes.yaml`]({{ page.baseurl }}/cloud/project/project-conf-files_routes.html)
*	[`services.yaml`]({{ page.baseurl }}/cloud/project/project-conf-files_services.html)

## Requirements to get started {#requirements}

To get started as a developer in a {{site.data.var.ece}} project, you need to set up the following:

*	Set up a [local development environment]({{ page.baseurl }}/cloud/before/before-workspace.html). Your local workspace works best as a virtual system (VM or container) with all prerequisites installed and the project `master` Git branch cloned. You'll develop in branches to add modules, extensions, 3rd party integrations, and configurations. We recommend reading over develop and deploy process for your [Starter]({{ page.baseurl }}/cloud/basic-information/starter-develop-deploy-workflow.html) or [Pro]({{ page.baseurl }}/cloud/architecture/pro-develop-deploy-workflow.html) plan.
*	Get [`repo.magento.com` credentials]({{ page.baseurl }}/install-gde/prereq/connect-auth.html) in your account.
*	Get a [project invitation]({{ page.baseurl }}/cloud/onboarding/onboarding-tasks.html#users) from the Project Owner or a super user.

We walk you through everything you need to do and know.

## Magento configurations {#cloud-req-test}

Before you test any custom code in your local {{site.data.var.ee}} environment, you must do all of the following:

*	For Pro, set the database [`auto_increment_increment` to 3]({{ page.baseurl }}/cloud/before/before-workspace-magento-prereqs.html#database)
*	Test with the correct file permissions in [PRODUCTION mode]({{ page.baseurl }}/config-guide/bootstrap/magento-modes.html#production-mode)

	Correct permissions only allow write access to `var`, `pub/static, pub/media`, and `app/etc`
*	Test with minification for HTML, JavaScript, and {% glossarytooltip 6c5cb4e9-9197-46f2-ba79-6147d9bfe66d %}CSS{% endglossarytooltip %} enabled
*	Test with [Redis enabled for page cache and session cache]({{ page.baseurl }}/config-guide/redis/config-redis.html)
*	Install and configure [Fastly]({{ page.baseurl }}/cloud/access-acct/fastly.html)
*	Test using [Varnish]({{ page.baseurl }}/config-guide/varnish/config-varnish.html) for the page {% glossarytooltip 0bc9c8bc-de1a-4a06-9c99-a89a29c30645 %}cache{% endglossarytooltip %}

## Development and testing {#cloud-req-devtest}

For development and testing, we recommend the following:

*	Test your site in an Integration (development) and Staging (near-production) environment as you complete modifications

	You can enable and test individual features, new extensions, and 3rd party integration on different environments prior to merging into a single environment.
*	Verify [`magento setup:install`]({{ page.baseurl }}/install-gde/install/cli/install-cli-install.html) and [`magento setup:upgrade`]({{ page.baseurl }}/comp-mgr/cli/cli-upgrade.html) commands work during the build and deploy process and that any extensions and customizations compile correctly in [Production mode]({{ page.baseurl }}/config-guide/bootstrap/magento-modes.html#production-mode)

    You can set an environment variable or enter a CLI command for this specific mode.
*	Fully [test your site]({{ page.baseurl }}/cloud/live/stage-prod-test.html) in Staging as a merchant and customer prior to Production deployment
*	Verify the Fastly VCL is uploaded to Fastly
*	Send a ticket with all storefront domains when going live (to be added to the shared SSL (HTTPS) certificate)
*	For custom deploy hooks in Integration, open a Support ticket to have them added to the Staging and Production deployment process
*	Profile key flows and customizations using Blackfire.io

## License and authentication requirements

The Account Owner creates the initial {{site.data.var.ece}} account with a purchased subscription. This owner should invite all technical staff, consultants, and Magento partners involved in the code and production of the stores to the project. The invitation provides access to the Git code, environments, and ticketing for the project.

To work with and deploy stores, you need the following:

*	[Magento Commerce (Cloud) account]({{ page.baseurl }}/cloud/onboarding/onboarding-tasks.html#cloud-first-acct) already created or created via an invitation
*	[Project invitation]({{ page.baseurl }}/cloud/onboarding/onboarding-tasks.html#users) for contributing developers from the Account Owner or a super user
*	[Magento authentication keys]({{ page.baseurl }}/install-gde/prereq/connect-auth.html) for each user who contributes to the project

Your {{site.data.var.ee}} account must *authenticate* using any of the following:

*	GitHub
*	Bitbucket
*	Google
*	Create your own Cloud account<|MERGE_RESOLUTION|>--- conflicted
+++ resolved
@@ -43,13 +43,8 @@
 * [Fastly]({{ page.baseurl }}/cloud/basic-information/cloud-fastly.html) for CDN and caching (based on Varnish)
 * [Blackfire Profiler]({{ page.baseurl }}/cloud/project/project-integrate-blackfire.html) for performance testing
 * [New Relic APM]({{ page.baseurl }}/cloud/project/new-relic.html) for performance testing
-<<<<<<< HEAD
-* [GitHub]({{ page.baseurl }}/cloud/project/project-integrate-github.html) if you need a Git repo
-* [Bitbucket]({{ page.baseurl }}/cloud/project/bitbucket-integration.html) if you need a Git repo
-=======
 * [GitHub]({{ page.baseurl }}/cloud/integrations/github-integration.html) if you need a Git repo
 * [Bitbucket]({{ page.baseurl }}/cloud/integrations/bitbucket-integration.html) if you need a Git repo
->>>>>>> 168052f6
 
 {% include cloud/split-db-nosupport.md %}
 
@@ -86,14 +81,8 @@
 * [RabbitMQ]({{ page.baseurl }}/cloud/project/project-conf-files_services-rabbit.html) 3.5
 * [Elasticsearch]({{ page.baseurl }}/cloud/project/project-conf-files_services-elastic.html) 1.4, 1.7, 2.4, and 5.2
 
-<<<<<<< HEAD
-<div class="bs-callout bs-callout-info" markdown="1">
-Elasticsearch 5.2 is only available for 2.2.3 and higher.
-</div>
-=======
 {:.bs-callout .bs-callout-info}
 Elasticsearch 5.2 is only available for 2.2.3 and higher.
->>>>>>> 168052f6
 
 For Staging and Production, you will use Fastly for CDN and caching. We recommend installing Fastly module 1.2.33 or later. For details, see [Fastly in Cloud]({{ page.baseurl }}/cloud/basic-information/cloud-fastly.html).
 
