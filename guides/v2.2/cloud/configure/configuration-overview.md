---
group: cloud-guide
subgroup: 090_configure
title: Configure your store
menu_title: Configure your store
menu_order: 1
menu_node: parent
functional_areas:
  - Cloud
  - Configuration
---

The following information walks you through the options for configuring your store on your local and in all environments. You may need to configure files and settings in your local, pushing settings with your code. For specific services, you configure settings directly in Staging and Production environments.

You can set up [multiple websites and stores]({{ page.baseurl }}/cloud/project/project-multi-sites.html) in your Magento instance, creating and configuring them in your local branch and deploying the settings across your environments.

## Store configuration {#store}

The following options, tools, and features can be set up and configured in your store:

* [Fastly]({{ page.baseurl }}/cloud/cdn/configure-fastly.html) for caching and CDN in Staging and Production environments
* [PayPal On-Boarding tool]({{ site.baseurl }}/guides/v2.1/cloud/live/paypal-onboarding.html) provides PayPal payment gateway checkout by connecting to your PayPal merchant account
* [Magento B2B module]({{ site.baseurl }}/guides/v2.2/cloud/configure/setup-b2b.html) for Business to Business features, Pro plan only
* [cron jobs]({{ page.baseurl }}/cloud/configure/setup-cron-jobs.html) details how to create and configure Magento cron jobs in all environments
* [Multiple websites or stores]({{ page.baseurl }}/cloud/project/project-multi-sites.html) details how to create and configure multi-sites for your store, for example multiple locales including English, French, and Spanish
* [Install, manage, and upgrade modules]({{ page.baseurl }}/cloud/howtos/install-components.html)
* [Install a theme]({{ page.baseurl }}/cloud/howtos/custom-theme.html) for your site and store
<<<<<<< HEAD
* Install Magento security extensions including [Google reCAPTCHA]({{ page.baseurl }}/security/google-recaptcha.html) and [Two-Factor Authentication]({{ page.baseurl }}/security/two-factor-authentication.html) to enhance secure access to the Magento Admin UI and storefront
=======
* Install the [Magento Google reCAPTCHA and Two-Factor Authentication extensions](https://docs.magento.com/m2/ee/user_guide/magento/magento-extensions.html) to provide additional security for account access to the Magento Admin panel and storefront.
>>>>>>> 76cab164

## Configure your deploy: build hooks, services, and routes {#deploy}

After fully configuring your store, you should configure your deployment. This includes specific files to manage builds, deployments, services, and routes:

* [.magento.app.yaml]({{ page.baseurl }}/cloud/project/project-conf-files_magento-app.html) configures how the Magento application is built and deployed including services, hooks, cron jobs, and more
* [routes.yaml]({{ page.baseurl }}/cloud/project/project-conf-files_routes.html) configures how Magento processes an incoming URL for your Integration environment
* [services.yaml]({{ page.baseurl }}/cloud/project/project-conf-files_services.html) configures the services you use in your stores and sites including name, version, and allocated disk space

## Configure integrations {#integrations}

We also provide integrations with:

* [Blackfire Profiler]({{ page.baseurl }}/cloud/project/project-integrate-blackfire.html) configuration for tracking and investigating issues for bottleneck issues in processes, method calls, queries, loads, and so on
* [New Relic APM]({{ page.baseurl }}/cloud/project/new-relic.html) configuration for application and performance analysis in 3 instances or environments
* [Fastly]({{ page.baseurl }}/cloud/basic-information/cloud-fastly.html) configuration for CDN and caching
* [GitHub]({{ page.baseurl }}/cloud/integrations/github-integration.html) for managing your Git branches and code

## Configuration management {#config-mgmt}

We strongly recommend configuring settings, services, and integrations then using specific commands to manage the configurations. This command exports all of your modified configurations from database values into a file. You add this file to your code repository and push it for deployment across all environments. For details, see [Configuration Management]({{ site.baseurl }}/guides/v2.2/cloud/live/sens-data-over.html).<|MERGE_RESOLUTION|>--- conflicted
+++ resolved
@@ -25,11 +25,7 @@
 * [Multiple websites or stores]({{ page.baseurl }}/cloud/project/project-multi-sites.html) details how to create and configure multi-sites for your store, for example multiple locales including English, French, and Spanish
 * [Install, manage, and upgrade modules]({{ page.baseurl }}/cloud/howtos/install-components.html)
 * [Install a theme]({{ page.baseurl }}/cloud/howtos/custom-theme.html) for your site and store
-<<<<<<< HEAD
 * Install Magento security extensions including [Google reCAPTCHA]({{ page.baseurl }}/security/google-recaptcha.html) and [Two-Factor Authentication]({{ page.baseurl }}/security/two-factor-authentication.html) to enhance secure access to the Magento Admin UI and storefront
-=======
-* Install the [Magento Google reCAPTCHA and Two-Factor Authentication extensions](https://docs.magento.com/m2/ee/user_guide/magento/magento-extensions.html) to provide additional security for account access to the Magento Admin panel and storefront.
->>>>>>> 76cab164
 
 ## Configure your deploy: build hooks, services, and routes {#deploy}
 
