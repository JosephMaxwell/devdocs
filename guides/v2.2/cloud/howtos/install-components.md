--- conflicted
+++ resolved
@@ -45,26 +45,13 @@
 {% include cloud/composer-name.md %}
 
 ### Step 2: Update Magento's `composer.json` {#update}
-<<<<<<< HEAD
-=======
 
->>>>>>> 168052f6
 When adding the module to `composer.json`, the file [`app/etc/config.php`]({{ page.baseurl }}/config-guide/config/config-php.html) will also be updated. This file includes a list of installed modules, themes, and language packages,  shared configuration settings. This file also includes [Configuration Management]({{ site.baseurl }}/guides/v2.2/cloud/live/sens-data-over.html) (Pipeline Deployment) values too.
 
 To update `composer.json`:
 
 1.  If you haven't done so already, change to your environment root directory.
 1.  Enter the following commands to update it:
-<<<<<<< HEAD
-
-    ```bash
-    composer require <component-name>:<version> --no-update
-    composer update
-    ```
-
-    For example:
-    
-=======
 
     ```bash
     composer require <component-name>:<version> --no-update
@@ -73,7 +60,6 @@
 
     For example:
 
->>>>>>> 168052f6
     ```bash
     composer require pixlee/magento2:1.0.1 --no-update
     composer update
@@ -100,11 +86,7 @@
 1.  Open a terminal.
 1.  [Checkout the branch]({{ page.baseurl }}/cloud/before/before-setup-env-2_clone.html#branch) where the module is installed.
 1.  List all enabled modules:
-<<<<<<< HEAD
-    
-=======
 
->>>>>>> 168052f6
     ```bash
     php bin/magento module:status
     ```
@@ -118,10 +100,7 @@
 To manage your extensions, you can enable and disable or change settings per environment.
 
 ### Enable and disable extensions {#enable-disable}
-<<<<<<< HEAD
-=======
 
->>>>>>> 168052f6
 To enable or disable extensions, you must begin those changes on your local in a branch. You should never enable or disable extensions directly on your environments. These instructions assume you have `config.php` in your Git branch and implementation. If you do not use [Configuration Management]({{ site.baseurl }}/guides/v2.2/cloud/live/sens-data-over.html) or `config.php`, we strongly recommend you do.
 
 Trying to enable and disable extensions not following this method can lead to permissions and other issues.
@@ -156,12 +135,8 @@
 1.  [Complete deployment]({{ page.baseurl }}/cloud/live/stage-prod-live.html) to Integration for testing, then Staging for testing, and finally Production.
 
 ### Modify configurations {#configure}
-<<<<<<< HEAD
-You will update configurations according to [Configuration Management]({{ site.baseurl }}/guides/v2.2/cloud/live/sens-data-over.html#update) for `config.php`.
-=======
 
 You will update configurations according to [Configuration Management]({{ site.baseurl }}/guides/v2.2/cloud/live/sens-data-over.html#cloud-clp-settings) for `config.php`.
->>>>>>> 168052f6
 
 ## Upgrade an extension {#update}
 
