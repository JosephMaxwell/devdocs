--- conflicted
+++ resolved
@@ -17,14 +17,8 @@
 
 To complete configuration management tasks, you must have a project reader role with [environment administrator]({{ page.baseurl }}/cloud/project/user-admin.html#cloud-role-env) privileges.
 
-<<<<<<< HEAD
-<div class="bs-callout bs-callout-info" id="info" markdown="1">
-For extended technical information, see [Pipeline Deployment]({{ page.baseurl }}/config-guide/deployment/pipeline/). When configuring and using these features, follow this topic specifically. {{site.data.var.ece}} provides the build server, build and deploy scripts, and deployment environments. You only need to configure settings, generate the file, and deploy.
-</div>
-=======
 {:.bs-callout .bs-callout-info}
 For extended technical information, see [Pipeline Deployment]({{ page.baseurl }}/config-guide/deployment/pipeline/). When configuring and using these features, follow this topic specifically. {{site.data.var.ece}} provides the build server, build and deploy scripts, and deployment environments. You only need to configure settings, generate the file, and deploy.
->>>>>>> 168052f6
 
 ## How it works {#cloud-confman-over}
 
@@ -66,15 +60,6 @@
 For a list of configurable settings, see [Configuration settings you can change](#cloud-clp-settings) and [System settings reference]({{ page.baseurl }}/config-guide/prod/config-reference-var-name.html).
 
 ### Static content deployment performance {#cloud-confman-scd-over}
-<<<<<<< HEAD
-Depending on the size of your store, you may have a large amount of static content files to deploy. Normally, static content deploys during the [deploy phase]({{ page.baseurl }}/cloud/reference/discover-deploy.html#cloud-deploy-over-phases-hook), which is in Maintenance mode. To move the deployment of static content to the [build phase]({{ page.baseurl }}/cloud/reference/discover-deploy.html#cloud-deploy-over-phases-build), generate the configuration file.
-
-If you generate a `config.php` file, the build and deploy hooks identify the file and deploy all static files during the build phase. This helps reduce the time spent in Maintenance mode during the deploy phase.
-
-<div class="bs-callout bs-callout-info" markdown="1">
-Before deploying static files, the build and deploy phases compress static content using `gzip`. Compressing static files reduces server loads and increases site performance. Refer to [Magento build options]({{ site.baseurl }}/guides/v2.2/cloud/env/environment-vars_magento.html#build) to learn about customizing or disabling file compression.
-</div>
-=======
 
 Depending on the size of your store, you may have a large amount of static content files to deploy. Normally, static content deploys during the [deploy phase]({{ page.baseurl }}/cloud/reference/discover-deploy.html#cloud-deploy-over-phases-hook), which is in Maintenance mode. To move the deployment of static content to the [build phase]({{ page.baseurl }}/cloud/reference/discover-deploy.html#cloud-deploy-over-phases-build), generate the configuration file.
 
@@ -82,7 +67,6 @@
 
 {:.bs-callout .bs-callout-info}
 Before deploying static files, the build and deploy phases compress static content using `gzip`. Compressing static files reduces server loads and increases site performance. Refer to [Magento build options]({{ site.baseurl }}/guides/v2.2/cloud/env/variables-build.html) to learn about customizing or disabling file compression.
->>>>>>> 168052f6
 
 ## Configuration selection flow
 
@@ -93,10 +77,7 @@
 1. If an environment variable does not exist and `MAGENTO_CLOUD_RELATIONSHIPS` does not contain a name-value pair, remove all customized configuration and use the values from the default configuration.
 
 ## Configuration settings you can change {#cloud-clp-settings}
-<<<<<<< HEAD
-=======
-
->>>>>>> 168052f6
+
 The following table shows the configuration settings affected by the `php vendor/bin/m2-ece-scd-dump` command. These are the configuration settings that you can manage in Git. If you use `php ./vendor/bin/ece-tools config:dump`, all settings are exported including default and modified settings.
 
 The `config.php` file includes the following settings and configuration values:
@@ -143,14 +124,9 @@
 </table>
 
 ## Recommended procedure to manage your settings {#cloud-config-specific-recomm}
-<<<<<<< HEAD
+
 Managing store configuration is a complex task mostly up to you. What locales do you want to use? What custom themes do you need? Instead of making these changes in every environment, you can use the `config.php` file, which contains a number of configuration properties that you can adjust as needed. 
 
-=======
-
-Managing store configuration is a complex task mostly up to you. What locales do you want to use? What custom themes do you need? Instead of making these changes in every environment, you can use the `config.php` file, which contains a number of configuration properties that you can adjust as needed. 
-
->>>>>>> 168052f6
 We **strongly recommend** using the `scd-dump` command to generate a `config.php` file. This file includes only the settings you configure without locking the default values. It also ensures that all extensions used in the Staging and Production environments do not break due to read-only configurations, especially Fastly.
 
 To fully understand the process, see [our extensive example]({{ page.baseurl }}/cloud/live/sens-data-initial.html).
@@ -178,14 +154,9 @@
     `ssh <SSH URL> "php vendor/bin/m2-ece-scd-dump"`
 
 ### Step 2: Transfer and add the file to Git {#transfer-file}
-<<<<<<< HEAD
+
 Push the `config.php` file to Git. To push this file to the `master` Git branch, you need to complete a few extra steps because this environment is read-only.
 
-=======
-
-Push the `config.php` file to Git. To push this file to the `master` Git branch, you need to complete a few extra steps because this environment is read-only.
-
->>>>>>> 168052f6
 1. Transfer the `config.php` file to your local system using `rsync` or `scp`. You can only add this file to the Git branch through your local.
 
     `rsync <SSH URL>:app/etc/config.php ./app/etc/config.php`
@@ -194,52 +165,30 @@
 
     `git add app/etc/config.php && git commit -m "Add system-specific configuration" && git push origin master`
 
-<<<<<<< HEAD
-When you add the `config.php` file to Git, all build and deploy processes move static content deployment (SCD) to the _build_ phase. The method for the deployment uses the scope. The default option is [`quick`]({{ site.baseurl }}/guides/v2.2/config-guide/cli/config-cli-subcommands-static-deploy-strategies.html#static-file-quick). You can change the strategy by setting an environment variable for [`SCD_STRATEGY`]({{ site.baseurl }}/guides/v2.2/cloud/env/environment-vars_magento.html#deploy).
-=======
 When you add the `config.php` file to Git, all build and deploy processes move static content deployment (SCD) to the _build_ phase. The method for the deployment uses the scope. The default option is [`quick`]({{ site.baseurl }}/guides/v2.2/config-guide/cli/config-cli-subcommands-static-deploy-strategies.html#static-file-quick). You can change the strategy by setting an environment variable for [`SCD_STRATEGY`]({{ site.baseurl }}/guides/v2.2/cloud/env/variables-deploy.html).
->>>>>>> 168052f6
 
 {: .bs-callout .bs-callout-info}
 Once you add this file to your code, you should not delete it. If you need to remove or edit settings, you must manually edit the file to make changes.
 
 ### Step 3 & 4: Push Git branch to Staging and Production {#push-git}
-<<<<<<< HEAD
+
 Log in to the Magento Admin panel in those environments to verify the settings. Only configured settings display when you use the `scd-dump` command. Continue configuring the environment, if needed.
 
-=======
-
-Log in to the Magento Admin panel in those environments to verify the settings. Only configured settings display when you use the `scd-dump` command. Continue configuring the environment, if needed.
-
->>>>>>> 168052f6
 For Starter, when you push, the updated code pushes to the active environment. Merge the branch to Staging and Production. Complete any additional configurations in Staging and Production as needed.
 
 For Pro, when you push to the Git branch, the Integration `master` environment updates. Deploy this branch to Staging and Production. Complete any additional configurations in Staging and Production as needed.
 
 ## Update configurations
-<<<<<<< HEAD
-=======
-
->>>>>>> 168052f6
+
 If you need to modify or remove any existing configuration settings in the `config.php` file, you will need to modify the file manually with a text editor. After completing edits or removals, you can push it to Git to update.
 
 To add new configurations, modify your environment through the Magento Admin panel and run the command again to generate the file. Any new configurations are appended to the code in the file. Push it to Git to update.
 
-<<<<<<< HEAD
-<div class="bs-callout bs-callout-warning" markdown="1">
-While you can manually edit the `config.php` file in the Staging and Production environments, we do not recommend it. The file helps to keep all configurations consistent across all environments.
-
-Never delete the `config.php` file to rebuild it. Deleting the file can remove specific configurations and settings required for build and deploy processes.
-</div>
-
-## Migrate configurations
-=======
 {:.bs-callout .bs-callout-warning}
 While you can manually edit the `config.php` file in the Staging and Production environments, we do not recommend it. The file helps to keep all configurations consistent across all environments. Never delete the `config.php` file to rebuild it. Deleting the file can remove specific configurations and settings required for build and deploy processes.
 
 ## Migrate configurations
 
->>>>>>> 168052f6
 If you upgrade to {{site.data.var.ece}} 2.2 or later, you may want to migrate settings from the `config.local.php` file to your new `config.php` file. If the configuration settings in your Magento Admin panel match the contents of the file, follow the instructions to generate and add the `config.php` file.
 
 If they differ, you can append content from the `config.local.php` file to your new `config.php` file:
@@ -253,10 +202,7 @@
 You only need to complete this migration once. When you need to update the file, always update the `config.php` file.
 
 ## Change locales
-<<<<<<< HEAD
-=======
-
->>>>>>> 168052f6
+
 You can change your store locales without following a complex configuration import and export process, _if_ you have [SCD_ON_DEMAND]({{ page.baseurl }}/cloud/env/variables-intro.html#scd_on_demand) enabled. You can update the locales using the Admin panel.
 
 You can add another locale to the Staging or Production environment by enabling `SCD_ON_DEMAND` in an Integration branch, generate an updated `config.php` file with the new locale information, and copy the configuration file to the target environment. 
@@ -280,14 +226,5 @@
 
 1.  Push code changes to the remote.
 
-<<<<<<< HEAD
-
-<div class="bs-callout bs-callout-warning" markdown="1">
-While you can manually edit the `config.php` file in the Staging and Production environments, we do not recommend it. The file helps to keep all configurations consistent across all environments.
-
-Never delete the `config.php` file to rebuild it. Deleting the file can remove specific configurations and settings required for build and deploy processes.
-</div>
-=======
 {:.bs-callout .bs-callout-warning}
-While you can manually edit the `config.php` file in the Staging and Production environments, we do not recommend it. The file helps to keep all configurations consistent across all environments. Never delete the `config.php` file to rebuild it. Deleting the file can remove specific configurations and settings required for build and deploy processes.
->>>>>>> 168052f6
+While you can manually edit the `config.php` file in the Staging and Production environments, we do not recommend it. The file helps to keep all configurations consistent across all environments. Never delete the `config.php` file to rebuild it. Deleting the file can remove specific configurations and settings required for build and deploy processes.