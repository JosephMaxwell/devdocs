--- conflicted
+++ resolved
@@ -8,17 +8,11 @@
 ---
 
 ## Pre-Launch Checklist {#checklist}
-<<<<<<< HEAD
-Prior to go live and switching the DNS, you should download and complete the [Checklist]({{ site.baseurl }}/common/pdf/Pre-Launch.Checklist_4_23_2018.docx) and all tests for your deployed site or store. Deploy your `master` branch to the Production environment. 
-
-## Completely test in Production {#test}
-=======
 
 Prior to go live and switching the DNS, you should download and complete the [Checklist]({{ site.baseurl }}/common/pdf/Pre-Launch.Checklist_4_23_2018.docx) and all tests for your deployed site or store. Deploy your `master` branch to the Production environment. 
 
 ## Completely test in Production {#test}
 
->>>>>>> 168052f6
 See [Test deployment]({{ page.baseurl }}/cloud/live/stage-prod-test.html) for testing all aspects of your sites, stores, and environments. These tests include verifying Fastly, User Acceptance Tests (UAT), and performance testing.
 
 ## DNS configurations {#dns}
@@ -73,10 +67,7 @@
 *	[Enable minification](http://docs.magento.com/m2/ee/user_guide/system/file-optimization.html){:target="_blank"} for JS, CSS, and HTTP
 
 ## Verify Fastly caching {#verifyfastly}
-<<<<<<< HEAD
-=======
 
->>>>>>> 168052f6
 Test and verify Fastly caching is correctly working in Production. For detailed tests and checks, see [Fastly testing]({{ page.baseurl }}/cloud/live/stage-prod-test.html#fastly).
 
 *	Make sure that pages are being correctly cached in the page cache and Fastly
@@ -84,10 +75,7 @@
 *	Make sure the Fastly VCL is up-to-date
 
 ## Performance testing {#performance}
-<<<<<<< HEAD
-=======
 
->>>>>>> 168052f6
 We recommend that you review the [Magento Performance Toolkit]({{ site.mage2200url }}setup/performance-toolkit){:target="_blank"} options as part of your pre-launch readiness process.
 
 You can also test using the following 3rd party options:
