--- conflicted
+++ resolved
@@ -9,11 +9,6 @@
 
 You can upgrade the core {{site.data.var.ee}} code base to version 2.2 from versiobn 2.1.7 and later. If you need to upgrade from an older version, you must upgrade to a supported version first.
 
-<<<<<<< HEAD
-When you upgrade {{site.data.var.ece}}, you also upgrade with patches and available hotfixes as part of the `magento-cloud-metapackage`. Make sure that your project root folder contains an `auth.json` file for authentication.
-
-Our upgrades are Composer driven. For more information on Composer, see [Composer in Cloud]({{ page.baseurl }}/cloud/reference/cloud-composer.html).
-=======
 Prepare your environment with the following tasks:
 
 -  Upgrade your PHP version to 7.1 or later
@@ -22,7 +17,6 @@
 -  Verify or set the `ADMIN_EMAIL` variable
 -  Upgrade to the latest supported version of Fastly
 -  Add the new generated directory to the `.gitignore` file
->>>>>>> 168052f6
 
 {% include cloud/note-upgrade.md %}
 
@@ -59,24 +53,13 @@
 
 If you are upgrading to 2.2.X, you need to also update your [.magento.app.yaml]({{ site.baseurl }}/guides/v2.2/cloud/project/project-conf-files_magento-app.html) or you may encounter errors. {{site.data.var.ece}} 2.2.X has new settings in the file.
 
-<<<<<<< HEAD
-### Upgrade your PHP version {#php}
-{{site.data.var.ece}} 2.2 supports PHP 7.0 and 7.1. For Pro projects **created before October 23, 2017**, you must open a [support ticket]({{ page.baseurl }}/cloud/trouble/trouble.html) to use PHP 7.1 on your Pro Staging and Production environments.
-=======
 1.  Update the PHP options.
->>>>>>> 168052f6
 
     ```yaml
     type: php:7.1
     ```
 
-<<<<<<< HEAD
-* [PHP]({{ site.baseurl }}/guides/v2.2/cloud/before/before-workspace-magento-prereqs.html#php) information for your local Magento workspace
-* [Migrating from PHP 5.6 to PHP 7.0.x](http://php.net/manual/en/migration70.php){:target="\_blank"}
-* [Magento 2.2.x technology stack requirements]({{ site.baseurl }}/guides/v2.2/install-gde/system-requirements-tech.html#php)
-=======
 1.  Modify the hook commands in the `magento.app.yaml` file.
->>>>>>> 168052f6
 
     ```yaml
     hooks:
@@ -91,11 +74,7 @@
         php ./vendor/bin/ece-tools post-deploy
     ```
 
-<<<<<<< HEAD
-Previous versions with Configuration Management use a `config.local.php` file for Configuration Management. Starting with 2.2.0, [Configuration Management]({{ site.baseurl }}/guides/v2.2/cloud/live/sens-data-over.html) uses a different file name of `config.php`.
-=======
 1.  Add the following environment variables to the end of the `magento.app.yaml` file.
->>>>>>> 168052f6
 
     ```yaml
     variables:
@@ -107,74 +86,7 @@
 
 1. Save the file. Do not commit or push changes to your branch yet.
 
-<<<<<<< HEAD
-For more information, see [Migrate config.local.php to config.php]({{ site.baseurl }}/guides/v2.2/cloud/live/sens-data-over.html#migrate).
-
-After you finish upgrading, you can remove `config.php` and create a new, complete file. For more information, see [Create a new config.php file](#configphp). This file works exactly as `config.local.php`, with additional settings including a list of your enabled modules, additional configurations, and a different name.
-
-<div class="bs-callout bs-callout-warning" markdown="1">
-You can only delete this file to replace it this one time. After generating a correct config.php file, you cannot delete the file to generate a new one. For more information, see [Configuration Management and Pipeline Deployment]({{ site.baseurl }}/guides/v2.2/cloud/live/sens-data-over.html).
-</div>
-
-### Update .magento.app.yaml {#magento-app-yaml}
-If you are upgrading from 2.0.X or 2.1.X to 2.2.X, you need to also update your [.magento.app.yaml]({{ site.baseurl }}/guides/v2.2/cloud/project/project-conf-files_magento-app.html) or you will encounter errors. {{site.data.var.ece}} 2.2.X has new settings in the file.
-
-1. Locate and edit the `.magento.app.yaml` file in your Git branch.
-2. For the PHP version, make sure it is 7.0: `type: php:7.0`
-3. We have updated our build and deploy hooks. Locate the `hooks` section, and update the following:
-
-		```yaml
-		hooks:
-		    # We run build hooks before your application has been packaged.
-		    build: |
-		        php ./vendor/bin/ece-tools build
-		    # We run deploy hook after your application has been deployed and started.
-		    deploy: |
-		        php ./vendor/bin/ece-tools deploy
-		    # We run post deploy hook to clean and warm the cache. Available with ECE-Tools 2002.0.10.
-		    post_deploy: |
-		        php ./vendor/bin/ece-tools post-deploy
-		```
-
-4. Enter the following environment variables to the end of your file:
-
-        variables:
-          env:
-            CONFIG__DEFAULT__PAYPAL_ONBOARDING__MIDDLEMAN_DOMAIN: 'payment-broker.magento.com'
-            CONFIG__STORES__DEFAULT__PAYMENT__BRAINTREE__CHANNEL: 'Magento_Enterprise_Cloud_BT'
-            CONFIG__STORES__DEFAULT__PAYPAL__NOTATION_CODE: 'Magento_Enterprise_Cloud'
-5. Save the file.
-
-    <div class="bs-callout bs-callout-info" id="info" markdown="1">
-    Do not commit or push changes to your branch yet. You still need to [Verify other changes](#verify-changes) and [Complete the upgrade](#upgrade).
-    </div>
-
-**For Pro plan merchants:** When you are ready to deploy to Pro Staging and Production environments, you must enter a [Support ticket]({{ page.baseurl }}/cloud/trouble/trouble.html) advising you need your hooks updated for {{site.data.var.ece}} 2.2.
-
-<div class="bs-callout bs-callout-warning" markdown="1">
-**For Pro:** You may encounter deployment errors for Pro to your Staging and Production environments if the hooks are not updated. Please enter a [Support ticket]({{ page.baseurl }}/cloud/trouble/trouble.html) advising you need your hooks updated in Staging and Production for {{site.data.var.ece}} 2.2.
-</div>
-
-### Verify or set the ADMIN_EMAIL variable {#variable}
-The environment variable `ADMIN_EMAIL` is required for upgrading and patching. This email is used for sending password reset requests and verified during when updating {{site.data.var.ece}}. See [Set environment and project variables]({{ page.baseurl }}/cloud/project/project-webint-basic.html#project-conf-env-var).
-
-### Upgrade Fastly {#fastly}
-If you have not upgraded to the latest supported version of Fastly, you should do so. Check [Supported software versions]({{ page.baseurl }}/cloud/requirements/cloud-requirements.html#cloud-arch-software) for the latest version of Fastly we recommend. For instructions, see [Upgrade Fastly]({{ page.baseurl }}/cloud/access-acct/fastly.html#upgrade).
-
-If you do not upgrade your Fastly module, your upgraded instance will not have critical updates
-required to use Fastly and Magento services. You might also need to update the JSON format.
-This is already included in Fastly module v1.2.33 and later. For full details, see [Fastly upgrade documentation](https://github.com/fastly/fastly-magento2/blob/00f2bf042e5f708a1c3e7f49ae4f0fe71a658a76/Documentation/Guides/MAGENTO-UPGRADES.md){:target="\_blank"}.
-
-### Update .gitignore for new generated directory {#gitignore}
-With {{site.data.var.ece}} 2.2.X, the generated folders `var/generation` and `var/di` have been moved to a `generated/` read-only directory. You should make sure the following lines are in your .gitignore file. If not, please add them and commit the changes with your branch.
-
-    /generated/*
-    !/generated/.htaccess
-
-## Back up the database {#backup-db}
-=======
 ## Back up the database
->>>>>>> 168052f6
 
 {% include cloud/backup-db.md %}
 
@@ -212,12 +124,7 @@
 
 ## Create a new config.php file
 
-<<<<<<< HEAD
-1.  [SSH to the server]({{ page.baseurl }}/cloud/env/environments-ssh.html).
-2.  Enter the following command from your Magento root directory to verify the installed version:
-=======
 After upgrading, you need to create an updated `config.php` file. Complete any additional configuration changes through the Magento Admin in your Integration environment.
->>>>>>> 168052f6
 
 1.  From the terminal, use an SSH command to generate the `/app/etc/config.php` file for the environment.
 
@@ -249,14 +156,8 @@
 For an upgrade, you delete the `config.php` file. Once this file is added to your code, you should not delete it. If you need to remove or edit settings, you must manually edit the file to make changes.
 
 ## Verify and upgrade your extensions {#extensions}
-<<<<<<< HEAD
-You may need to upgrade any third-party extensions and modules that support v2.2. We recommend working in a new Integration branch with your extensions disabled. Review your third-party extension and module pages in Marketplace or other company sites to verify support for {{site.data.var.ee}} and {{site.data.var.ece}} v2.2.
-
-We recommend [backing up your database]({{ page.baseurl }}/cloud/project/project-webint-snap.html#db-dump) prior to installing a number of extensions on your local and Integration environments.
-=======
 
 If you need to upgrade any third-party extensions and modules that support version 2.2, we recommend working in a new Integration branch with your extensions disabled. Review your third-party extension and module pages in Marketplace or other company sites to verify support for {{site.data.var.ee}} and {{site.data.var.ece}} version 2.2.
->>>>>>> 168052f6
 
 1.  Create a new branch on your local workstation.
 1.  Disable your extensions as needed.
@@ -271,21 +172,7 @@
 
 We strongly recommend upgrading your Fastly module to v1.2.33 or later for {{site.data.var.ece}} 2.2.
 
-<<<<<<< HEAD
-## Troubleshoot your upgrade {#upgrade-verify-tshoot}
-In some cases, an error similar to the following displays when you try to access your storefront or the Magento Admin in a browser:
-
-    There has been an error processing your request
-    Exception printing is disabled by default for security reasons.
-      Error log record number: <error number>
-
-### View error details on the server
-To view the error in your integration system, [SSH to the server]({{ page.baseurl }}/cloud/env/environments-ssh.html) and enter the following command:
-
-    vi /app/var/report/<error number>
-=======
 ## Troubleshoot upgrade
->>>>>>> 168052f6
 
 If the upgrade failed, you receive an error message in the browser indicating you cannot access your storefront or the Magento Admin pane:
 
@@ -297,23 +184,12 @@
 
 #### To resolve the error:
 
-<<<<<<< HEAD
-1.  [SSH to the server]({{ page.baseurl }}/cloud/env/environments-ssh.html).
-2.  [Examine the logs]({{ page.baseurl }}/cloud/trouble/environments-logs.html) to determine the source of the issue.
-3.  After you fix the source of the issue, push the change to the server, which causes the upgrade to restart.
-=======
 1.  Using SSH, log in to the remote server and open the `./app/var/report/<error number>` file. 
->>>>>>> 168052f6
 
 1.  [Examine the logs]({{ page.baseurl }}/cloud/trouble/environments-logs.html) to determine the source of the issue.
 
 1.  Add, commit, and push code changes.
 
-<<<<<<< HEAD
-### Deployment error {#deploy-error}
-If you encounter a deployment error to Pro Staging and Production environments, you need to have us update your `.magento.app.yaml` hooks. Please enter a [Support ticket]({{ page.baseurl }}/cloud/trouble/trouble.html) advising you need your hooks updated in Staging and Production for {{site.data.var.ece}} 2.2.
-=======
     ```bash
     git add -A && git commit -m "Fixed deployment failure" && git push origin <branch name>
-    ```
->>>>>>> 168052f6
+    ```