---
group: cloud
title: Apply custom patches
version: 2.2
functional_areas:
  - Cloud
  - Upgrade
---
Sometimes we provide a custom patch to address a specific issue. Also, third-party extension developers can provide a custom patch. Copy the custom patch to the `/m2-hotfixes` directory and test it on your local workstation.

{% include cloud/note-upgrade.md %}

#### To apply and test a custom patch:

<<<<<<< HEAD
To upgrade and test {{site.data.var.ece}} (including patches and hotfixes), see [Upgrade Magento Commerce (Cloud)]({{ page.baseurl }}/cloud/project/project-upgrade.html). Starting with 2.2.0, we use `magento/ece-tools` to update {{site.data.var.ece}} with new features and fixes and to update build and deploy processes.
=======
You can only apply patches during the build phase of redeployment.
>>>>>>> 168052f6

1.  On your local workstation, create a branch based on the `integration` branch.

<<<<<<< HEAD
<div class="bs-callout bs-callout-info" id="info" markdown="1">
We recommend installing full {{site.data.var.ece}} upgrades for important security updates. Full upgrades include all associated patches and hotfixes.
</div>

There are two types of patches:

*   [General patches](#cloud-patch-gen)

    These patches are provided for all Magento Commerce customers in a GitHub repository that's referenced in your `composer.json`. We apply these patches automatically during the build phase.

    To install general patches, use `composer update`, test your system, and push the patches to the remote server.

*   [Custom patches](#cloud-patch-custom)

    Custom patches can be provided by Magento to address a specific issue you raised in a Support ticket. Third-party extension developers can also provide a custom patch.

    Copy custom patches to the `m2-hotfixes` directory and test them on your locally. After successfully testing them, push the patches to the remote server.

<div class="bs-callout bs-callout-warning" markdown="1">
Always apply and test a patch your local system in an active branch. You can push and test in an Integration environment prior to deploying across all environments. All environments are read-only. You must update locally and push the Git branch to deploy across all environments.
</div>

Our patches are Composer driven. When you perform a {{site.data.var.ece}} upgrade, you automatically upgrade with patches and hotfixes through the `composer update` command. See [Composer in Cloud]({{ page.baseurl }}/cloud/reference/cloud-composer.html).

## Verify or set the ADMIN_EMAIL variable {#variable}
The environment variable `ADMIN_EMAIL` specifies the email address to send notifications
about password resets or other verification requests. You must have access to this email
address to respond to verification requests when you are upgrading or patching
{{site.data.var.ece}}. For details on retrieving or setting the email address,
see [Set environment and project variables]({{ page.baseurl }}/cloud/project/project-webint-basic.html#project-conf-env-var).


## Back up the database {#backup-db}

{% include cloud/backup-db.md %}

## Verify other changes {#verify-changes}
Verify other changes you're going to submit to source control before you start the upgrade:

1.  If you haven't done so already, change to your project root directory.
2.  Enter the following command:

        git status
3.  If there are changes you do *not* want to submit to source control, branch or stash them now.

## Apply the patch {#patch}
To apply the patch, you run the `composer update` command. The command uses `composer.json` to pull and install the patch to your local. When complete, you will add the files to the Git branch and push to build and deploy.

If multiple patches are installed, they are applied in order by name. The name of the patches include the version number.

1.  Change to your Magento base directory and enter the following command:

        composer update

    This command automatically upgrades for patches associated to the installed Magento Commerce version.

4.  Add, commit, and push your changes to initiate a deployment:

        git add -A
        git commit -m "Upgrade patch"
        git push origin <branch name>

    `git add -A` is required to add all changed files to source control because of the way Composer marshals base packages.

    The files Composer marshals belong to the new version of Magento, to overwrite the outdated version of those same files. Currently, marshaling is disabled in Magento Commerce, so you must add the marshaled files to source control.

5.  Wait for deployment to complete.

## Test general patches {#cloud-patch-gen}
*General patches* are provided for all Magento Commerce customers in a repository referenced in your `composer.json`. We apply patches automatically during the build phase when a patch is available. The procedure discussed in this section enables to you test a patch locally anytime you choose.

### Get started {#gen-getstarted}
We recommend testing patches in an active branch, prior to deploying to Staging and Production environment.

{% include cloud/cli-get-started.md %}

### Test a general patch on your local system {#gen-testlocal}

To test a general patch on your local system, you create a branch from the Pro Integration `master` branch or Starter plan `staging` branch. The commands used in the instructions are for Pro plan using the `master` branch.

1.	On your local system, enter the following commands as the [Magento file system owner]({{ page.baseurl }}/cloud/before/before-workspace-file-sys-owner.html):

		cd <project root dir>
		magento-cloud environment:checkout master
		git pull origin master
		composer update
2.	Apply the patch locally:

		git apply vendor/magento/magento-cloud-configuration/patches/<patch file name>
3.	Clean the Magento cache:

		php <Magento project root dir>/bin/magento cache:clean

	You can also clean the cache using the [Magento Admin](http://docs.magento.com/m2/ee/user_guide/system/cache-management.html){:target="\_blank"}.
4.	Thoroughly test your local system to make sure the patch doesn't have unexpected side-affects.
5.	After testing the patch, push it to the remote server and deploy it:

		git add -A && git commit -m "Apply patch"
		git push origin <branch name>

### Patch vendor/magento/ece-tools
This is only required when we release [vendor/magento/ece-tools updates]({{ site.baseurl }}/guides/v2.2/cloud/composer-packages/patch-notes.html).

1.  Open a terminal and [create a branch](#gen-getstarted) in your local environment.
2.  Enter the following command to patch `vendor/magento/ece-tools`:

    ```shell
    composer update magento/ece-tools
    ```
3.  Push your changes to the remote server:
=======
    ```bash
    magento-cloud environment:branch <branch-name>
>>>>>>> 168052f6
    ```

1.  Copy the patch file to the `/m2-hotfixes` directory.

1.  Add, commit, and push your code changes.

<<<<<<< HEAD
1.	On your local system, enter the following command as the [Magento file system owner]({{ page.baseurl }}/cloud/before/before-workspace-file-sys-owner.html) if you haven't done so already:

		mkdir <Magento project root dir>/m2-hotfixes
3.	Copy the patch file to that directory.
2.	Apply the patch locally:

		cd <Magento project root dir>
		magento-cloud environment:checkout master
		git pull origin master
		git apply <Magento project root dir>/m2-hotfixes/<patch file name>
3.	Clean the Magento cache:

		php <Magento project root dir>/bin/magento cache:clean

	You can also clean the cache using the [Magento Admin](http://docs.magento.com/m2/ee/user_guide/system/cache-management.html){:target="_blank"}.
4.	After testing the patch, push it to the remote server and deploy it:

		git add -A && git commit -m "Apply patch"
		git push origin <branch name>

### Push a custom patch to Staging or Production environments {#custom-pushpatch}

After you've successfully tested a custom patch locally and on your Integration environment, you can push the patch to Staging or Production for Starter and Pro.

1.  Open an SSH connection to your Staging or Production environment. For Starter, see the Project Web Interface for the SSH links. Your Production environment is the Master. For Pro, the SSH access is one of the following:

    *   Staging: `ssh -A <project ID>_stg@<project ID>.ent.magento.cloud`
    *   Production: `ssh -A <project ID>@<project ID>.ent.magento.cloud`
2.	On your staging or production system, enter the following command if you haven't done so already:

		mkdir <Magento project root dir>/m2-hotfixes
3.	Copy the patch file to that directory.

	We suggest using the following command:

		rsync -azvP <source> <destination>

	Options:

	`a` archive
=======
    ```bash
    git add -A && git commit -m "Apply patch" && git push origin <branch name>
    ```
>>>>>>> 168052f6

1.  After test validation, merge this branch with the `integration` branch.

#### To test if a patch can be applied using your local workstation:

1.  From the project root, apply the patch.

    ```bash
    git apply ./m2-hotfixes/<patch-file-name>
    ```

1.  Clear the Magento cache.

    ```bash
    php ./bin/magento cache:clean
    ```

    You can also clean the cache using the [Magento Admin Cache Management](http://docs.magento.com/m2/ee/user_guide/system/cache-management.html){:target="_blank"}.

1.  Test the patch, make any necessary changes.<|MERGE_RESOLUTION|>--- conflicted
+++ resolved
@@ -12,181 +12,21 @@
 
 #### To apply and test a custom patch:
 
-<<<<<<< HEAD
-To upgrade and test {{site.data.var.ece}} (including patches and hotfixes), see [Upgrade Magento Commerce (Cloud)]({{ page.baseurl }}/cloud/project/project-upgrade.html). Starting with 2.2.0, we use `magento/ece-tools` to update {{site.data.var.ece}} with new features and fixes and to update build and deploy processes.
-=======
 You can only apply patches during the build phase of redeployment.
->>>>>>> 168052f6
 
 1.  On your local workstation, create a branch based on the `integration` branch.
 
-<<<<<<< HEAD
-<div class="bs-callout bs-callout-info" id="info" markdown="1">
-We recommend installing full {{site.data.var.ece}} upgrades for important security updates. Full upgrades include all associated patches and hotfixes.
-</div>
-
-There are two types of patches:
-
-*   [General patches](#cloud-patch-gen)
-
-    These patches are provided for all Magento Commerce customers in a GitHub repository that's referenced in your `composer.json`. We apply these patches automatically during the build phase.
-
-    To install general patches, use `composer update`, test your system, and push the patches to the remote server.
-
-*   [Custom patches](#cloud-patch-custom)
-
-    Custom patches can be provided by Magento to address a specific issue you raised in a Support ticket. Third-party extension developers can also provide a custom patch.
-
-    Copy custom patches to the `m2-hotfixes` directory and test them on your locally. After successfully testing them, push the patches to the remote server.
-
-<div class="bs-callout bs-callout-warning" markdown="1">
-Always apply and test a patch your local system in an active branch. You can push and test in an Integration environment prior to deploying across all environments. All environments are read-only. You must update locally and push the Git branch to deploy across all environments.
-</div>
-
-Our patches are Composer driven. When you perform a {{site.data.var.ece}} upgrade, you automatically upgrade with patches and hotfixes through the `composer update` command. See [Composer in Cloud]({{ page.baseurl }}/cloud/reference/cloud-composer.html).
-
-## Verify or set the ADMIN_EMAIL variable {#variable}
-The environment variable `ADMIN_EMAIL` specifies the email address to send notifications
-about password resets or other verification requests. You must have access to this email
-address to respond to verification requests when you are upgrading or patching
-{{site.data.var.ece}}. For details on retrieving or setting the email address,
-see [Set environment and project variables]({{ page.baseurl }}/cloud/project/project-webint-basic.html#project-conf-env-var).
-
-
-## Back up the database {#backup-db}
-
-{% include cloud/backup-db.md %}
-
-## Verify other changes {#verify-changes}
-Verify other changes you're going to submit to source control before you start the upgrade:
-
-1.  If you haven't done so already, change to your project root directory.
-2.  Enter the following command:
-
-        git status
-3.  If there are changes you do *not* want to submit to source control, branch or stash them now.
-
-## Apply the patch {#patch}
-To apply the patch, you run the `composer update` command. The command uses `composer.json` to pull and install the patch to your local. When complete, you will add the files to the Git branch and push to build and deploy.
-
-If multiple patches are installed, they are applied in order by name. The name of the patches include the version number.
-
-1.  Change to your Magento base directory and enter the following command:
-
-        composer update
-
-    This command automatically upgrades for patches associated to the installed Magento Commerce version.
-
-4.  Add, commit, and push your changes to initiate a deployment:
-
-        git add -A
-        git commit -m "Upgrade patch"
-        git push origin <branch name>
-
-    `git add -A` is required to add all changed files to source control because of the way Composer marshals base packages.
-
-    The files Composer marshals belong to the new version of Magento, to overwrite the outdated version of those same files. Currently, marshaling is disabled in Magento Commerce, so you must add the marshaled files to source control.
-
-5.  Wait for deployment to complete.
-
-## Test general patches {#cloud-patch-gen}
-*General patches* are provided for all Magento Commerce customers in a repository referenced in your `composer.json`. We apply patches automatically during the build phase when a patch is available. The procedure discussed in this section enables to you test a patch locally anytime you choose.
-
-### Get started {#gen-getstarted}
-We recommend testing patches in an active branch, prior to deploying to Staging and Production environment.
-
-{% include cloud/cli-get-started.md %}
-
-### Test a general patch on your local system {#gen-testlocal}
-
-To test a general patch on your local system, you create a branch from the Pro Integration `master` branch or Starter plan `staging` branch. The commands used in the instructions are for Pro plan using the `master` branch.
-
-1.	On your local system, enter the following commands as the [Magento file system owner]({{ page.baseurl }}/cloud/before/before-workspace-file-sys-owner.html):
-
-		cd <project root dir>
-		magento-cloud environment:checkout master
-		git pull origin master
-		composer update
-2.	Apply the patch locally:
-
-		git apply vendor/magento/magento-cloud-configuration/patches/<patch file name>
-3.	Clean the Magento cache:
-
-		php <Magento project root dir>/bin/magento cache:clean
-
-	You can also clean the cache using the [Magento Admin](http://docs.magento.com/m2/ee/user_guide/system/cache-management.html){:target="\_blank"}.
-4.	Thoroughly test your local system to make sure the patch doesn't have unexpected side-affects.
-5.	After testing the patch, push it to the remote server and deploy it:
-
-		git add -A && git commit -m "Apply patch"
-		git push origin <branch name>
-
-### Patch vendor/magento/ece-tools
-This is only required when we release [vendor/magento/ece-tools updates]({{ site.baseurl }}/guides/v2.2/cloud/composer-packages/patch-notes.html).
-
-1.  Open a terminal and [create a branch](#gen-getstarted) in your local environment.
-2.  Enter the following command to patch `vendor/magento/ece-tools`:
-
-    ```shell
-    composer update magento/ece-tools
-    ```
-3.  Push your changes to the remote server:
-=======
     ```bash
     magento-cloud environment:branch <branch-name>
->>>>>>> 168052f6
     ```
 
 1.  Copy the patch file to the `/m2-hotfixes` directory.
 
 1.  Add, commit, and push your code changes.
 
-<<<<<<< HEAD
-1.	On your local system, enter the following command as the [Magento file system owner]({{ page.baseurl }}/cloud/before/before-workspace-file-sys-owner.html) if you haven't done so already:
-
-		mkdir <Magento project root dir>/m2-hotfixes
-3.	Copy the patch file to that directory.
-2.	Apply the patch locally:
-
-		cd <Magento project root dir>
-		magento-cloud environment:checkout master
-		git pull origin master
-		git apply <Magento project root dir>/m2-hotfixes/<patch file name>
-3.	Clean the Magento cache:
-
-		php <Magento project root dir>/bin/magento cache:clean
-
-	You can also clean the cache using the [Magento Admin](http://docs.magento.com/m2/ee/user_guide/system/cache-management.html){:target="_blank"}.
-4.	After testing the patch, push it to the remote server and deploy it:
-
-		git add -A && git commit -m "Apply patch"
-		git push origin <branch name>
-
-### Push a custom patch to Staging or Production environments {#custom-pushpatch}
-
-After you've successfully tested a custom patch locally and on your Integration environment, you can push the patch to Staging or Production for Starter and Pro.
-
-1.  Open an SSH connection to your Staging or Production environment. For Starter, see the Project Web Interface for the SSH links. Your Production environment is the Master. For Pro, the SSH access is one of the following:
-
-    *   Staging: `ssh -A <project ID>_stg@<project ID>.ent.magento.cloud`
-    *   Production: `ssh -A <project ID>@<project ID>.ent.magento.cloud`
-2.	On your staging or production system, enter the following command if you haven't done so already:
-
-		mkdir <Magento project root dir>/m2-hotfixes
-3.	Copy the patch file to that directory.
-
-	We suggest using the following command:
-
-		rsync -azvP <source> <destination>
-
-	Options:
-
-	`a` archive
-=======
     ```bash
     git add -A && git commit -m "Apply patch" && git push origin <branch name>
     ```
->>>>>>> 168052f6
 
 1.  After test validation, merge this branch with the `integration` branch.
 
