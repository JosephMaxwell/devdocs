---
group: cloud
title: Composer
version: 2.2
redirect_from:
  - /guides/v2.2/cloud/cloud-composer.html
functional_areas:
  - Cloud
  - Upgrade
---

We use [Composer](https://getcomposer.org/doc){:target="\_blank"} to manage {{site.data.var.ece}} dependencies and upgrades and provide context about the included packages, what the packages do, and how they fit together. We highly recommend experience with Composer.

Composer manages required libraries and dependencies for your project and installs them in the `vendor` directory.

## Composer files {#files}

<<<<<<< HEAD
For information on what files should and shouldn't be in source control, see [Project structure]({{ page.baseurl }}/cloud/project/project-start.html). We provide a `.gitignore` file to aid.
=======
For {{site.data.var.ece}}, we use the `composer.json` and `composer.lock` files, located in the project root directory, to manage the modules list, packages, dependencies, and so on for determining upgrades, patches, hotfixes, and more.
>>>>>>> 168052f6

Magento extension and module developers use the `composer.json` file to manage product installations and upgrades. See [Install, manage, and upgrade extensions]({{ page.baseurl }}/cloud/howtos/install-components.html).

The `composer.lock` file stores a set of exact version dependencies that satisfy all of the version constraints of every requirement for every package in the dependency tree of the project.

<<<<<<< HEAD
You edit `composer.json` to specify dependencies for your {{site.data.var.ece}} project. For example, when you [install an extension or module]({{ page.baseurl }}/cloud/howtos/install-components.html), you update `composer.json` to add the extension to the list. You can either edit it manually or the [Component Manager]({{ page.baseurl }}/comp-mgr/bk-compman-upgrade-guide.html) can do it for you.
=======
**Common commands**
>>>>>>> 168052f6

Command | Description
--- | +---
`composer update` | Updates to the latest versions of the dependencies. You must update every time you edit dependencies in the `composer.json` file. This updates the `composer.lock` file.
`composer install` | Reads the `composer.lock` file to download dependencies. You must keep an up-to-date copy of `composer.lock` in your {{site.data.var.ece}} repository.

The workflow is as follows:

1.	Make a change to `composer.json`. For example, edit this file when installing an extension or module.
2.	Run `composer update`.
3.	Add `composer.lock` to or update it in your Cloud Git repository.
4.	Push the changes to the Cloud environment, which causes Cloud to build and deploy the environment.

During the [build phase]({{ page.baseurl }}/cloud/reference/discover-deploy.html), the Cloud environment runs `composer install` on a fresh clone of your Git branch to retrieve the latest dependencies.
<<<<<<< HEAD

## Magento composer commands {#commands}
We use the following commands for Magento:

* `composer install`: Use this command if you know extension and base code is updated. This command uses `composer.lock`, not `composer.json`. The command reads the lock file and checks the versions installed and listed in the file. If new lines are included or the file has a later version, the code is installed. After initial install, using the command only installs new code if you add new extensions or versions to `composer.lock`.
* `composer update`: Use this command when you need to perform complete updates of all extensions and base code. This command uses `composer.json`, not `composer.lock`.
=======
>>>>>>> 168052f6

## magento/magento-cloud-metapackage {#cloud-composer-cloudmeta}

The `vendor/magento/magento-cloud-metapackage` should be the only package in the `require` section of your `composer.json`. This is a [_metapackage_](https://getcomposer.org/doc/04-schema.md#type){:target="\_blank"} and does not contain any code.

<<<<<<< HEAD
<div class="bs-callout bs-callout-info" id="info" markdown="1">
Refer to [Composer package updates]({{ site.baseurl }}/guides/v2.2/cloud/composer-packages/patch-notes.html) for release information.
</div>

### magento/magento-cloud-metapackage {#cloud-composer-cloudmeta}
`vendor/magento/magento-cloud-metapackage` should be the only package in the `require` section of your `composer.json`. This is a [_metapackage_](https://getcomposer.org/doc/04-schema.md#type){:target="\_blank"} and does not contain any code.

The metapackage depends on the appropriate versions of [`vendor/magento/ece-patches`](#ece-patches), [`vendor/magento/ece-tools`](#ece-tools), and [`vendor/magento/product-enterprise-edition`](#cloud-composer-prodee). At any given version, this package requires the same version of `magento/product-enterprise-edition`. For example, to use {{site.data.var.ee}} version 2.2.0, for example, `composer.json` must specify a requirement for `magento/magento-cloud-metapackage` version 2.2.0.
=======
The metapackage depends on the appropriate versions of `vendor/magento/ece-patches`, [`vendor/magento/ece-tools`](#ece-tools), and [`vendor/magento/product-enterprise-edition`](#cloud-composer-prodee). At any given version, this package requires the same version of `magento/product-enterprise-edition`. For example, to use {{site.data.var.ee}} version 2.2.0, for example, `composer.json` must specify a requirement for `magento/magento-cloud-metapackage` version 2.2.0.
>>>>>>> 168052f6

This package depends on a floating version of `vendor/magento/magento-cloud-configuration` (abbreviated _MCC_). It depends on the major and minor version of MCC that correspond to the specified {{site.data.var.ee}} version, and floats on the patch version so that compatible updates to this packages can be automatically pulled by running `composer update`.

## vendor/magento/ece-tools {#ece-tools}

The `ece-tools` package is compatible with {{site.data.var.ee}} version 2.1.4 and later to provide a rich set of features you can use to manage your {{site.data.var.ece}} project. It contains scripts and {{site.data.var.ece}} commands designed to help manage your code and automatically build and deploy your projects.

## vendor/magento/product-enterprise-edition {#cloud-composer-prodee}

This {% glossarytooltip 7490850a-0654-4ce1-83ff-d88c1d7d07fa %}metapackage{% endglossarytooltip %} requires Magento application components, including modules, frameworks, themes, and so on.

## Base packages and file marshalling

Magento contains two base packages: `magento/magento2-base` and `magento/magento2-ee-base`. These packages contain interstitial files that cannot be classified as extensions, themes, frameworks, or language packages; for example, sample server configuration files, {% glossarytooltip bf703ab1-ca4b-48f9-b2b7-16a81fd46e02 %}PHP{% endglossarytooltip %} entry points, and so on.

These files are location-dependent, and cannot reside in the `vendor` directory. They are distributed as part of the base packages, and they rely on hooks located in the `magento/magento-composer-installer` package, which marshals them to the appropriate locations.

One way in which {{site.data.var.ece}} deploys differently than other Magento installations is that it does not marshal base packages on the Cloud environment. This could change in a future Cloud release, but for now, on the Cloud environment—specifically, the marshalling functionality of `magento/magento-composer-installer`—it is disabled.

When upgrading to a new {{site.data.var.ece}} version or adding, removing, or changing any packages that rely on file marshaling, you must:

1.	Run `composer update` locally.

	The new version of the base packages are marshalled out into the Cloud project root directory, which means files are added, removed, and changed.

	File marshalling works on your local system but _not_ on the Cloud server.

2.	Add and commit these updated files to your Cloud Git repository.
3.	Push the changes to your Cloud Integration environment.

<<<<<<< HEAD
For more information, see [Patch Magento Commerce (Cloud)]({{ page.baseurl }}/cloud/project/project-patch.html).
=======
See [Patch Magento Commerce (Cloud)]({{ page.baseurl }}/cloud/project/project-patch.html).
>>>>>>> 168052f6

This makes sure that base files are placed in the correct location and are under source control. If you notice any problems after deploying an updated version of Magento, one of the first things to check is whether all of the base package files were added to source control.<|MERGE_RESOLUTION|>--- conflicted
+++ resolved
@@ -15,21 +15,13 @@
 
 ## Composer files {#files}
 
-<<<<<<< HEAD
-For information on what files should and shouldn't be in source control, see [Project structure]({{ page.baseurl }}/cloud/project/project-start.html). We provide a `.gitignore` file to aid.
-=======
 For {{site.data.var.ece}}, we use the `composer.json` and `composer.lock` files, located in the project root directory, to manage the modules list, packages, dependencies, and so on for determining upgrades, patches, hotfixes, and more.
->>>>>>> 168052f6
 
 Magento extension and module developers use the `composer.json` file to manage product installations and upgrades. See [Install, manage, and upgrade extensions]({{ page.baseurl }}/cloud/howtos/install-components.html).
 
 The `composer.lock` file stores a set of exact version dependencies that satisfy all of the version constraints of every requirement for every package in the dependency tree of the project.
 
-<<<<<<< HEAD
-You edit `composer.json` to specify dependencies for your {{site.data.var.ece}} project. For example, when you [install an extension or module]({{ page.baseurl }}/cloud/howtos/install-components.html), you update `composer.json` to add the extension to the list. You can either edit it manually or the [Component Manager]({{ page.baseurl }}/comp-mgr/bk-compman-upgrade-guide.html) can do it for you.
-=======
 **Common commands**
->>>>>>> 168052f6
 
 Command | Description
 --- | +---
@@ -44,32 +36,12 @@
 4.	Push the changes to the Cloud environment, which causes Cloud to build and deploy the environment.
 
 During the [build phase]({{ page.baseurl }}/cloud/reference/discover-deploy.html), the Cloud environment runs `composer install` on a fresh clone of your Git branch to retrieve the latest dependencies.
-<<<<<<< HEAD
-
-## Magento composer commands {#commands}
-We use the following commands for Magento:
-
-* `composer install`: Use this command if you know extension and base code is updated. This command uses `composer.lock`, not `composer.json`. The command reads the lock file and checks the versions installed and listed in the file. If new lines are included or the file has a later version, the code is installed. After initial install, using the command only installs new code if you add new extensions or versions to `composer.lock`.
-* `composer update`: Use this command when you need to perform complete updates of all extensions and base code. This command uses `composer.json`, not `composer.lock`.
-=======
->>>>>>> 168052f6
 
 ## magento/magento-cloud-metapackage {#cloud-composer-cloudmeta}
 
 The `vendor/magento/magento-cloud-metapackage` should be the only package in the `require` section of your `composer.json`. This is a [_metapackage_](https://getcomposer.org/doc/04-schema.md#type){:target="\_blank"} and does not contain any code.
 
-<<<<<<< HEAD
-<div class="bs-callout bs-callout-info" id="info" markdown="1">
-Refer to [Composer package updates]({{ site.baseurl }}/guides/v2.2/cloud/composer-packages/patch-notes.html) for release information.
-</div>
-
-### magento/magento-cloud-metapackage {#cloud-composer-cloudmeta}
-`vendor/magento/magento-cloud-metapackage` should be the only package in the `require` section of your `composer.json`. This is a [_metapackage_](https://getcomposer.org/doc/04-schema.md#type){:target="\_blank"} and does not contain any code.
-
-The metapackage depends on the appropriate versions of [`vendor/magento/ece-patches`](#ece-patches), [`vendor/magento/ece-tools`](#ece-tools), and [`vendor/magento/product-enterprise-edition`](#cloud-composer-prodee). At any given version, this package requires the same version of `magento/product-enterprise-edition`. For example, to use {{site.data.var.ee}} version 2.2.0, for example, `composer.json` must specify a requirement for `magento/magento-cloud-metapackage` version 2.2.0.
-=======
 The metapackage depends on the appropriate versions of `vendor/magento/ece-patches`, [`vendor/magento/ece-tools`](#ece-tools), and [`vendor/magento/product-enterprise-edition`](#cloud-composer-prodee). At any given version, this package requires the same version of `magento/product-enterprise-edition`. For example, to use {{site.data.var.ee}} version 2.2.0, for example, `composer.json` must specify a requirement for `magento/magento-cloud-metapackage` version 2.2.0.
->>>>>>> 168052f6
 
 This package depends on a floating version of `vendor/magento/magento-cloud-configuration` (abbreviated _MCC_). It depends on the major and minor version of MCC that correspond to the specified {{site.data.var.ee}} version, and floats on the patch version so that compatible updates to this packages can be automatically pulled by running `composer update`.
 
@@ -100,10 +72,6 @@
 2.	Add and commit these updated files to your Cloud Git repository.
 3.	Push the changes to your Cloud Integration environment.
 
-<<<<<<< HEAD
-For more information, see [Patch Magento Commerce (Cloud)]({{ page.baseurl }}/cloud/project/project-patch.html).
-=======
 See [Patch Magento Commerce (Cloud)]({{ page.baseurl }}/cloud/project/project-patch.html).
->>>>>>> 168052f6
 
 This makes sure that base files are placed in the correct location and are under source control. If you notice any problems after deploying an updated version of Magento, one of the first things to check is whether all of the base package files were added to source control.