---
group: coding-standards
redirect_from:
    - /guides/v2.2/coding-standards/technical-guidelines/technical-guidelines.html
functional_areas:
    - Standards
---

<<<<<<< HEAD
{% remote_markdown https://raw.githubusercontent.com/magento-devdocs/architecture/db_docs/docs/technical-guidelines.md %}
=======
## About this document

### Overview

This document lists the fundamental coding and application design principles that guide Magento 2 developer team members.

Magento core developers use this document as a reference during code reviews; some rules have corresponding code checks in the Magento static tests.

These guidelines came from many years of hard work, experience, and discussions. We strongly believe that new technical initiatives should follow these recommendations, and the existing code should be improved to meet them.

### Text conventions

Use [RFC2119] to interpret keywords like:

* MUST and MUST NOT

* REQUIRED

* SHALL and SHALL NOT

* SHOULD and SHOULD NOT

* RECOMMENDED

* MAY

* OPTIONAL

## 1. Basic programming principles

1.1. Function arguments SHOULD NOT be modified.

1.2. Explicit return types MUST BE declared on functions.

1.3. Type hints for scalar arguments SHOULD be used.

1.3.1. All new PHP files MUST have strict type mode enabled by starting with `declare(strict_types=1);`. All updated PHP files SHOULD have strict type mode enabled. PHP interfaces SHOULD NOT have this declaration.

## 2. Class design

2.1. Object decomposition MUST follow the [SOLID principles].

2.2. Object MUST be ready for use after instantiation. No additional public initialization methods are allowed.

{% collapsible Examples: %}

### Not recommended

```php
class Config
{
    private $data;

    public function init() // or load()
    {
        $this->data = $this->fileReader->load('cache.xml');
    }

    public function getValue($key)
    {
        return $this->data[$key];
    }
}
```

### Recommended

```php
class Config
{
    private $data;

    public function getValue($key)
    {
        if ($this->data === null) {
            $this->data = $this->fileReader->load('cache.xml');
        }

        return $this->data[$key];
    }
}
```

{% endcollapsible %}

---

{:start="2.3"}
2.3. Class constructor can have only dependency assignment operations and/or argument validation operations. No other operations are allowed.

2.3.1. Constructor SHOULD throw an exception when validation of an argument has failed.

{% collapsible Example: %}

``` php
class Composite
{
    /**
     * @var RendererInterface[]
     */
    private $renderers;

    /**
     * @param RendererInterface[] $renderers
     * @throws InvalidArgumentException
     */
    public function __construct(array $renderers)
    {
        foreach ($renderers as $renderer) {
            if (!$renderer instanceof RendererInterface) {
                throw new InvalidArgumentException(
                    sprintf('Instance of the phrase renderer is expected, got %s instead.', get_class($renderer))
                );
            }
        }
        $this->renderers = $renderers;
    }
}
```

{% endcollapsible %}

---

{:start="3.2"}
2.3.2. Events MUST NOT be triggered in constructors.

{% collapsible Examples: %}

### Not recommended

```php
class Config
{
    private $data;

    public function __construct($fileReader, $eventManager)
    {
        $this->data = $fileReader->read('cache.xml');
        $eventManager->dispatch('config_read_after');
    }
}
```

### Recommended

```php
class Config
{
    private $fileReader;

    private $eventManager;

    public function __construct($fileReader, $eventManager)
    {
        $this->eventManager = $eventManager;
        $this->fileReader = $fileReader;
    }

    public function getData($key)
    {
        if ($this->data === null) {
            $this->data = $this->fileReader->read('cache.xml');
            $this->eventManager->dispatch('config_read_after');
        }
        return $this->data[$key];
    }
}
```

{% endcollapsible %}

---

{:start="2.4"}
2.4. All dependencies MUST be requested by the most generic type that is required by the client object.

{% collapsible Examples: %}

### Not recommended

```php
interface SessionAdapterInterface
{}

RedisSessionAdapter implements SessionAdapterInterface
{}

class SessionManager
{
    public function __construct(RedisSessionAdapter $sessionAdapter)
    {}
}

// Breaks polymorphism principle, restricts what types can be passed at the runtime.
```

### Recommended

```php
interface SessionAdapterInterface
{}

RedisSessionAdapter implements SessionAdapterInterface
{}

class SessionManager
{
    public function __construct(SessionAdapterInterface $sessionAdapter)
    {}
}
```

{% endcollapsible %}

---

2.5. Proxies and interceptors MUST NEVER be explicitly requested in constructors.

2.6. Inheritance SHOULD NOT be used. Composition SHOULD be used for code reuse.
{% collapsible Examples: %}

### Not Recommended

```php
class AbstractController extends Action
{
    // ...
    protected function validate(
        $request
    ) {}

    protected function generateHash(
        $request
    ) {}
}

class Edit extends AbstractController
{
    public function execute()
    {
        $errors = $this->validate(
            $request
        );

        // ...

        $hash = $this->generateHash(
            $request
        );
        // ...
    }
}

// Smaller classes, one responsibility, more flexible, easy to understand, more testable.
```

### Recommended

```php
class Edit extends Action
{
    public function __constructor(
        ValidatorInterface $validator,
        HashGeneratorInterface $hashGenerator
    ) {}

    public function execute()
    {
        $errors = $this->validator->validate($request);
        // ...
        $hash = $this->hashGenerator->generateHash($request);
    }
}
```

{% endcollapsible %}

---

2.7. All non-public properties and methods SHOULD be private.

2.8. Abstract classes MUST NOT be marked as public `@api`.

2.9. Service classes (ones that provide behavior but not data, like `EventManager`) SHOULD NOT have a mutable state.

2.10. Only data objects or entities (Product, Category, etc.) MAY have any observable state.

2.11. "Setters" SHOULD NOT be used. They are only allowed in Data Transfer Objects.

2.12. "Getters" SHOULD NOT change the state of an object.

2.13. Static methods SHOULD NOT be used.

2.14. [Temporal coupling] MUST be avoided
{% collapsible Example #1: %}

### Not recommended

```php
$url = new Url();
$url->setBaseUrl($baseUrl);
echo $url->get('custom/path'); // prints full URL

// Developer forgot or did not know that you need to call setBaseUrl
$url = new Url();
echo $url->get('custom/path'); // Throws exception, which makes issue smaller. If it does not throw an exception, it could lead to a hidden bug more likely.

// Method with out parameters that does not return anything could be sign of temporal coupling.
```

### Recommended

```php
$url = new Url($baseUrl);
echo $url->get('custom/path');

// Or
$url = new Url();
echo $url->get($baseUrl, 'custom/path');

// Only one way to use API, no temporal coupling.
```

{% endcollapsible %}

---

{% collapsible Example #2: %}

### Not recommended

```php
class Edit extends Action
{
    public function execute()
    {
        // ...
        $product = $productResource->load($product, $productSku, 'sku');
        $this->registry->register('product', $product);
    }
}

class View extends Template
{
    public function getProductName()
    {
        $product = $this->registry->get('product');
        return $product->getName();
    }
}
```

### Recommended

```php
class Edit extends Action
{
    public function execute()
    {
        // ...
        $product = $productRepository->get($productSku);
    }
}

class View extends Template
{
    public function getProductName()
    {
        // ...
        $product = $productRepository->get($productSku);
        return $product->getName();
    }
}
// More flexible, no dependencies between classes, no temporal coupling.
```

{% endcollapsible %}

---

2.15. Method chaining in class design MUST be avoided.

2.16. [Law of Demeter] SHOULD be obeyed.

2.17. Patterns

2.17.1. Proxies SHOULD be used for lazy-loading optional dependencies.

2.17.2. Composites SHOULD be used when there is a need to work with a tree as a single object.

{% collapsible Example: %}

You need to read configuration from different sources (like database or filesystem) and want to make the reading process configurable: allow extensions to add more configuration sources. In this case, you can create a `ConfigReaderInterface` with a composite implementation - `ConfigReaderComposite`, and configure particular readers as children of a composite reader.

 {% endcollapsible %}

---
2.17.3. Strategy SHOULD be used when there are multiple algorithms for performing an operation.

## 3. Dependency injection

3.1. There SHOULD be no circular dependencies between objects.

3.2. The `app/etc/di.xml` file MUST contain only framework-level {% glossarytooltip 2be50595-c5c7-4b9d-911c-3bf2cd3f7beb %}Dependency Injection{% endglossarytooltip %} (DI) settings.

3.3. All modular DI settings (except for Presentation layer configuration) SHOULD be stored in `<module_dir>/etc/di.xml`.

3.4. All modular Presentation layer DI settings SHOULD be stored in `<module_dir>/etc/<area_code>/di.xml`.

## 4. Interception

4.1. Around-plugins SHOULD only be used when behavior of an original method is supposed to be substituted in certain scenarios.

4.2. Plugins SHOULD NOT be used within own {% glossarytooltip c1e4242b-1f1a-44c3-9d72-1d5b1435e142 %}module{% endglossarytooltip %}.

4.3. Plugins SHOULD NOT be added to data objects.

4.4. Plugins MUST be stateless.

4.5. Plugins SHOULD NOT change the state of an intercepted object (Intercepted object is `$subject`).

## 5. Exceptions

5.1. All exceptions that are surfaced to the end user MUST produce error messages in the following format:

* Symptom

* Details

* Solution or workaround

{:start="5.2"}
5.2. Exceptions MUST NOT be handled in the same function where they are thrown.

5.3. If a function A calls function B, and function B might throw an exception, this {% glossarytooltip 53da11f1-d0b8-4a7e-b078-1e099462b409 %}exception{% endglossarytooltip %} MUST be either processed by function A or declared by the @throws annotation in the documentation block of function A.

5.4. Exceptions MUST NOT handle message output. It is the processing code that decides how to process an exception.

5.5. Business logic (both application and domain) MUST NOT be managed with exceptions. Conditional statements SHOULD be used instead.

5.6. The short name of an exception class MUST be clear, meaningful, and state the cause of exception.

5.7. Thrown exceptions SHOULD be as specific as possible. The top generic `\Exception` SHOULD NOT be thrown anywhere.

5.8. All direct communications with third-party libraries MUST be wrapped with a try/catch statement.

5.9. `\Exception` SHOULD be caught only in the code that calls third-party libraries, in addition to catching specific exceptions thrown by the {% glossarytooltip 08968dbb-2eeb-45c7-ae95-ffca228a7575 %}library{% endglossarytooltip %}.

5.10. `\Exception` SHOULD NOT be thrown in Front Controller and Action Controllers.

5.11. A separate exceptions hierarchy SHOULD be defined on each application layer. It is allowed to throw exceptions that are only defined on the same layer.

5.12. If an exception is caught on the application layer that differs from the one where it has been thrown, and it SHOULD be re-thrown, you SHOULD create a new exception instance that is appropriate for the current layer. In this case, the original exception must be passed to a new instance with the "previous" argument.

5.13. It is not allowed to absorb exceptions with no logging or/and any workaround operation executed.

5.14. Any exception SHOULD be logged only in the `catch` block where it is processed, and SHOULD NOT be re-thrown.

5.15. Exceptions SHOULD NOT be caught in a loop. The loop SHOULD be wrapped with a `try/catch` construct instead.

5.16. If a method uses system resources (such as files, sockets, streams, etc.), the code MUST be wrapped with a `try` block and the corresponding `finally` block. In the `finally` sections, all resources SHOULD be properly released.

5.17. Exceptions which need to be displayed to the user MUST be sub-types of `LocalizedException`. Any other types of exceptions MUST be wrapped with `LocalizedException` before being displayed to the user.

5.18. `LocalizedException`s SHOULD be thrown in the presentation layer only.

## 6. Application layers

### 6.1. All layers

6.1.1. Application SHOULD be structured in compliance with the [CQRS principle].

6.1.2. Every application layer (Presentation, Service Contracts, Data Access)
    MUST process (handle or re-throw) exceptions of the underlying layer.

6.1.3. A layer MUST NOT depend on a layer that invokes (above) it. A layer MUST only depend on a layer directly below it.
![Magento architecture layers]({{site.baseurl}}/common/images/archi_diagrams_layers_alt4.jpg)

### 6.2. Presentation layer

6.2.1. According to CQRS, the Presentation layer hosts the Command and the Query Infrastructures:

* **Command** for Actions

* **Query** for {% glossarytooltip 73ab5daa-5857-4039-97df-11269b626134 %}Layout{% endglossarytooltip %} and its elements (Blocks and UI Components)

6.2.2. Request, Response, Session, Store Manager and Cookie objects MUST be used only in the Presentation layer.

6.2.3. All actions MUST return the `ResultInterface` implementation.

6.2.4. Actions MUST NOT reference blocks declared in layout.

6.2.5. Configuration for the presentation layer MUST be declared in the corresponding application area.
    This includes events and plugins that customize the presentation layer.

### 6.3. Data Access (Persistence) layer

6.3.1. Entities MAY have fields scoped differently (in product, EAV --- per store, options --- per website).

6.3.2. Every persistence operation MUST be performed with one scope set.

6.3.3. Entities MUST NOT contain persistence-related logic.

6.3.4. MySQL's `strict_mode` variable SHOULD be aligned with the default `strict_mode` of the latest MySQL release.

### 6.4. Service Contracts (Application) layer

6.4.1. Location of API interfaces

6.4.1.1. Service contract interfaces SHOULD be placed in separate API modules, except when an existing module already contains Service Contracts in the `Api` folder. Other modules will depend on the API module, and implementations could be easily swapped via `di.xml`. API module names must end with the `Api` suffix. For example, if a module is named `MyModule`, its APIs SHOULD be declared in a module named `MyModuleApi`.

6.4.1.2. Service interfaces that should be exposed as web APIs MUST be placed under the `MyModuleApi/Api` directory. Service data interfaces MUST be placed under `MyModuleApi/Api/Data`. Directories under `MyModuleApi/Api` SHOULD NOT be nested.

6.4.1.3. All other APIs, including explicit extension points such as Chain or Composite implementations, MUST be placed under `MyModuleApi/Model`.

6.4.2. Service Interface Structure

6.4.2.1. Methods that have similar names MUST serve similar purposes across different services, but they still MAY have different signatures.

6.4.2.2. Service contracts SHOULD NOT be used for read scenarios on the storefront. Instead, GraphQL SHOULD be used for storefront scenarios. Check out [web API technical vision]({{ page.baseurl }}/coding-standards/technical-vision/webapi.html) for more details.

6.4.2.3. Each service interface SHOULD declare a single public method. An interface name SHOULD reflect the task or action to be performed. For example, `Magento\InventoryApi\Api\StockSourceLinksDeleteInterface::execute(array $links)`. The only exception is a Repository API, which MAY be added for convenience and MUST be limited to singular CRUD operations and `getList($searchCriteria)`.

6.4.3. Service Method Signature

6.4.3.1. Strict typing is enforced for Service and Data interfaces located under `MyCompany/MyModuleApi/Api`. Only the following types are allowed:

* Scalar types: `string` (including Date and DateTime); `int`; `float`; `boolean`

* Data interfaces

* One-dimensional indexed arrays of scalars or data interfaces: for example `string[]`, `\MyCompany\MyModuleApi\Api\Data\SomeInterface[]`. Hash maps (associative arrays) are not supported.

* Nullable scalars or data interfaces: for example `string|null`. Using just `null` is prohibited.

* `void`

6.4.3.2. Service contracts SHOULD support batch data processing. For example, an entity persisting method SHOULD accept an array of entities to persist instead of a single entity. Customizations implemented through plugins SHOULD be adjusted respectively.

6.4.3.3. Batch retrieval operations MUST accept `SearchCriteriaInterface` and return `SearchResultInterface` to support pagination.

6.4.3.4. Batch operations that modify state MUST accept an array of entities and return a response object that contains:

* An array of successfully processed items

* An array of items with retriable errors

* An array of items with non-retriable errors

6.4.3.5. Batch operations that modify state SHOULD be implemented in the most performant manner and SHOULD NOT load modified entities to generate response.

6.4.3.6. Asynchronous invocation of the command services SHOULD be supported by the web API framework.

6.4.3.7. Operation UUID MAY be provided by the client during service invocation. UUID MUST allow the client to get the operation status information.

6.4.3.8. Data objects returned by service contracts SHOULD be fully loaded to ensure consistency.

6.4.4. Service Implementation

6.4.4.1. Service data interfaces SHOULD extend from `Magento\Framework\Api\ExtensibleDataInterface`. The only exception is when extensibility is not desired, such as in case of value-objects.

6.4.4.2. Extensible data interfaces MUST NOT form hierarchies. If interface `MyInterface` extends `ExtensibleDataInterface`, there must be no interfaces extending `MyInterface`. Otherwise, a list of extension attributes will be shared for all extensible interfaces in the hierarchy.

6.4.4.3. Service implementations and plugins MUST NOT rely on storage-specific integrity features, such as foreign key constraints.

6.4.4.4. Replacement strategy SHOULD be used to persist main entity fields/attributes, child entities, and relation links.

6.4.4.5. During update operations, web APIs using the`PATCH` HTTP method and all action controllers that accept entities SHOULD pre-load them first, then merge the request data, and provide the full data to the service.

6.4.4.6. If a service method needs to modify the argument, the original argument object MUST NOT be modified and its copy SHOULD be modified instead.

6.4.4.7. Services SHOULD NOT apply ACL rules to methods or returned data.

6.4.4.8. If a store has multiple scopes (websites, stores), then each call MUST persist an entity in a single scope only. If an entity needs to be saved in multiple scopes, then multiple calls SHOULD be made.

6.4.4.9. Service contracts SHOULD NOT apply presentation layer formatting to the returned data.

6.4.4.10. Service data interfaces MUST NOT contain any business logic. They SHOULD represent a container of data that is transferable over the wire. All the business logic SHOULD be moved to services.

6.4.4.11. Domain/business logic MUST be executed on the service contracts layer.

6.4.4.12. Any customizations to the domain/business logic MUST be executed on the Service Contracts layer, and so MUST be declared in the `global` area of configuration.

6.4.4.13. A service contract MUST NOT rely on the execution context (application area). The service implementation MUST NOT depend on the application state.

6.4.4.14. A service contract SHOULD be an [idempotent method](https://tools.ietf.org/html/rfc7231#section-4.2.2).

## 7. Configuration

7.1. An Application Instance consists of:

* Code

* Environment Configuration

* Data

7.2. Code includes:

* application codebase

* {% glossarytooltip 8c0645c5-aa6b-4a52-8266-5659a8b9d079 %}XML{% endglossarytooltip %} configuration

* generated code and {% glossarytooltip 363662cb-73f1-4347-a15e-2d2adabeb0c2 %}static files{% endglossarytooltip %}

* database structure

* system configuration values

* configuration scopes (stores/store groups/websites)

* {% glossarytooltip f3944faf-127e-4097-9918-a2e9c647d44f %}CMS{% endglossarytooltip %} entities

7.3. Environment Configuration includes information about application services connection.

7.4. Data includes the business {% glossarytooltip a9027f5d-efab-4662-96aa-c2999b5ab259 %}entity{% endglossarytooltip %} data.

7.5. Code and Environment Configuration MUST not be stored in Data Storage.

7.6. Installation process MUST NOT modify Code.

7.7. All XML configuration formats MUST be declarative. Imperative nodes are not allowed.

7.8. All Configuration objects MUST use `Magento\Framework\Config`.

## 8. Modularity

8.1. The Application Framework (`Magento\Framework\*`) MUST NOT depend on application modules.

8.2. All dependencies MUST be declared in the component's `composer.json` file.

8.3. If component A uses behavior of Component B, such Component B MUST be declared in the `require` section of Component A's `composer.json` file, except for cases where Component B is used in the code that customizes the behavior of Component B.

8.4. If component A extends/customizes the behavior of component B through its customization points (layout handles, plugins, events, etc.), such Component B MUST be declared in the `suggest` section of Component A.

8.5. Only the `@api` code of any module can be referenced by other modules.

8.6. A module MUST NOT contain references to {% glossarytooltip d2093e4a-2b71-48a3-99b7-b32af7158019 %}theme{% endglossarytooltip %} resources.

8.7. A component MUST NOT rely either on dependencies of dependencies or on dependencies of the project it is included in (e.g., Magento application). All component dependencies MUST be stated explicitly.

## 9. Browser-Server interaction in web application

9.1. All Client-Server calls must follow the [HTTP Protocol].

9.2. All customer-agnostic data (Products, Categories, CMS Pages) MUST be rendered on a server and cached in a public {% glossarytooltip 0bc9c8bc-de1a-4a06-9c99-a89a29c30645 %}cache{% endglossarytooltip %} server (Varnish).

9.3. All customer-specific data MUST be rendered on the browser side using a {% glossarytooltip 312b4baf-15f7-4968-944e-c814d53de218 %}JavaScript{% endglossarytooltip %} (JS) application.

9.4. {% glossarytooltip a2aff425-07dd-4bd6-9671-29b7edefa871 %}HTML{% endglossarytooltip %} {% glossarytooltip 8f407f13-4350-449b-9dc5-217dcf01bc42 %}markup{% endglossarytooltip %} generated on server MUST NOT contain user-specific data.

9.5. HTML markup generated on server MUST NOT contain session-specific data (e.g. a form element with a CSRF token).

9.6. A JS application MAY receive customer-specific data using the CustomerData JS {% glossarytooltip 786086f2-622b-4007-97fe-2c19e5283035 %}API{% endglossarytooltip %}.

9.7. All state-modifying requests from a browser SHOULD be performed with AJAX requests.

9.8. If an error occurs during request handling, the server MUST return an appropriate [HTTP Status Code] and an explanation of an error in the response body.

9.9. All headers MUST be respected.

9.10. The Request, Session, and Cookie objects MUST NOT be injected in an object constructor. They MUST be passed only as method arguments.

9.11. Operation scopes MUST always be explicitly requested by operations (`StoreManager` SHOULD NOT be used to retrieve the store ID).

## 10. JavaScript (JS) application

10.1. The Magento 2 {% glossarytooltip 9bcc648c-bd08-4feb-906d-1e24c4f2f422 %}UI Component{% endglossarytooltip %} framework MUST be used to build frontend applications.

10.2. Only private content SHOULD be rendered in browser.

10.3. All module dependencies of a RequireJS module MUST be declared in the module's definition header.

10.3.1 No direct calls to `require` SHOULD be made unless the list of modules to be loaded is dynamic.

10.3.2 Code MUST NOT make use of the synchronous form of `require` (`require('moduleIdentifier')`).

10.4. The [W3C Content Security Policy] MUST be followed.

10.5. ESLint [rules][rules] SHOULD BE followed.

10.5.1. ECMAScript 5.1 SHOULD be used as a JS standard.

10.5.2. Language features (closures, WeakMaps, etc) MUST be used for private state. There SHOULD be no `_` (underscore) naming convention for private properties.

10.5.3. All uses of XMLHttpRequest (including jQuery's `$.ajax`) MUST be asynchronous.

10.5.4. New global properties MUST not be added (either through explicit `window` assignment or `var` in the top scope). The RequireJS module system SHOULD be used for shared objects.

10.5.5. Modules MUST NOT have external side effects.

10.5.6. Code MUST NOT re-declare any identifiers already declared in a reachable scope (re-assignment is acceptable).

## 11. Testing

### 11.1. White-box testing (unit, integration, functional)

11.1.1. Only public methods SHOULD be tested. Private and protected behavior SHOULD be tested through public methods.

### 11.2. Unit testing

11.2.1. All objects SHOULD be tested in isolation.

11.2.2. `ObjectManager` MUST NOT be used in unit tests.

11.2.3. `ObjectManagerHelper` MAY BE used to automatically mock all dependencies of the object under test.

## 12. Web API

12.1. Both REST and SOAP API's MUST be exposed.

12.2. All {% glossarytooltip 377dc0a3-b8a7-4dfa-808e-2de37e4c0029 %}Web API{% endglossarytooltip %} GET endpoints MUST return lists of entities.

## 13. Command line interface (CLI)

13.1. Magento 2 [CLI Command Naming Guidelines] MUST be followed.

13.2. A CLI command MUST be created for any functionality intended to be used by a system integrator/system administrator/developer (for example: change indexer mode, generate a configuration file, etc.).

13.3. A CLI command MUST always run in a global area. If a command needs a specific area to perform its functions, such area SHOULD be set up before execution.

13.4. Exception in a single CLI command SHOULD NOT break the CLI framework; running other commands SHOULD still be possible.

## 14. Events

14.1. All values (including objects) passed to an {% glossarytooltip c57aef7c-97b4-4b2b-a999-8001accef1fe %}event{% endglossarytooltip %} MUST NOT be modified in the event observer. Instead, plugins SHOULD BE used for modifying the input or output of a function.

{% collapsible Example: %}

``` php
use Magento\Framework\Event\ObserverInterface;
use Magento\Framework\Event\Observer;

class SampleEventObserverThatModifiesInputs implements ObserverInterface
{
    /**
     * @param Observer $observer
     */
    public function execute(Observer $observer)
    {
        /** @var \Magento\Framework\App\DataObject $transport */
        $transport = $observer->getData('transport');

        if ($transport->getData('some_value') === true) {
            /**
             * Expecting this value to go back to the original event dispatcher violates
             * this rule. Other observers could change the data, or Magento could make
             * architectural changes always sending immutable objects.
             */
            $transport->setData('output_return_value', true);
        }
    }
}
```

{% endcollapsible %}

---

{:start="14.2"}
14.2. Events used SHOULD be observed as specifically as possible. A `global` subscription to an event SHOULD NOT be used when the area impacted is just `frontend`.

14.3. Events SHOULD NOT change a state of observable objects.

## 15. Security

15.1. Use prepared statements for SQL queries.

15.2. Broken Authentication protection.

15.2.1. Where possible, implement multi-factor authentication to prevent automated, credential stuffing, brute force, and stolen credential re-use attacks.

15.2.2. Do not ship or deploy with any default credentials, particularly for admin users.

15.2.3. Implement weak-password checks, such as testing new or changed passwords against a list of the [top 10000 worst passwords](https://github.com/danielmiessler/SecLists/tree/master/Passwords).

15.2.4. Align password length, complexity, and rotation policies with [NIST 800-63 B's guidelines in section 5.1.1 for Memorized Secrets](https://pages.nist.gov/800-63-3/sp800-63b.html#memsecret) or other modern, evidence-based password policies.

15.2.5. Ensure registration, credential recovery, and API pathways are hardened against account enumeration attacks by using the same messages for all outcomes.

15.2.6. Limit or increasingly delay failed login attempts. Log all failures and alert administrators when credential stuffing, brute force, or other attacks are detected.

15.2.7. Use a server-side, secure, built-in session manager that generates a new random session ID with high entropy after login. Session IDs should not be in the URL, be securely stored and invalidated after logout, idle, and absolute timeouts.

15.3. Cross-Site Scripting (XSS) protection.

15.3.1. Sanitize input; escape output.

15.3.2. Follow [templates XSS security guidelines]({{ page.baseurl }}/frontend-dev-guide/templates/template-security.html) for escaping output.

15.3.3. Incoming data should be casted to the expected type. String data should be validated/sanitized.

15.3.4. Incoming string data length should be checked.

15.3.5. Special characters, like null byte characters, should be dropped from Incoming string data.

15.4. A module that introduces Admin Panel functionality should have ACL.

15.5. Misconfiguration protection.

15.5.1. Do not include/require unused libraries/frameworks.

15.5.2. A segmented application architecture that provides effective, secure separation between components or tenants, with segmentation, containerization, or cloud security groups (ACLs).

15.5.3. Sending security directives to clients, e.g. [Security Headers](https://www.owasp.org/index.php/OWASP_Secure_Headers_Project).

15.6. Sensitive Data Exposure protection.

15.6.1. Exceptions/Notices/Warnings should be caught and logged.

15.6.2. Error output should not be displayed to the user. Display standard messages to inform the user.

15.6.3. Logs should not be excessive, e.g. PDO exception contains MySQL credentials that should not be logged.

15.7. Cross-Site Request Forgery (CSRF) protection.

15.7.1. CSRF tokens mechanism should be utilized.

15.7.2. All data manipulation requests should be made with POST requests.

15.8. Frequently update third-party libraries used in the project/component to eliminate known vulnerabilities.

15.9. Local File Inclusion (LFI) protection.

15.9.1. User-submitted requests containing path and file name SHOULD NOT be trusted.

15.9.2. User-submitted path and file values SHOULD be sanitized to remove dot-dot-slash from the request.

15.10. Remote Code Execution (RCE) protection.

15.10.1. `eval()`, `passthru()`, `system()`, `shell_exec()`, `serialize()`, `unserialize()`, `md5()`, `srand()`, `mt_srand()` SHOULD NOT be used.

15.10.2. User-submitted values SHOULD NOT be passed directly to `include*()`, `require*()`, `create_function()`, `fopen()`, `preg_replace()`.

15.10.3. Variable functions SHOULD NOT be used if the variable values are submitted by the user.

15.11. Security capabilities SHOULD be implemented either on the Magento Framework level or in a dedicated module(s) and utilized by the entire application in a centralize manner.

15.12. Files MUST be secured by a web server configuration (e.g., `.htaccess` or `nginx.conf`), except files that are intended to be publicly accessible.

## Cron

16.1. Cron job SHOULD be an [idempotent method](https://tools.ietf.org/html/rfc7231#section-4.2.2).

<!-- LINKS: DEFINITIONS AND ADDRESSES -->

[RFC2119]: https://tools.ietf.org/html/rfc2119
[SOLID principles]: https://en.wikipedia.org/wiki/SOLID_(object-oriented_design)
[Temporal coupling]: http://blog.ploeh.dk/2011/05/24/DesignSmellTemporalCoupling/
[Law of Demeter]: https://en.wikipedia.org/wiki/Law_of_Demeter
[CQRS principle]: https://martinfowler.com/bliki/CQRS.html
[HTTP Protocol]: https://en.wikipedia.org/wiki/Hypertext_Transfer_Protocol
[HTTP Status Code]: https://www.w3.org/Protocols/rfc2616/rfc2616-sec9.html
[W3C Content Security Policy]: https://w3c.github.io/webappsec-csp/
[rules]: {{ site.mage2100url }}dev/tests/static/testsuite/Magento/Test/Js/_files/eslint/.eslintrc-magento
[CLI Command Naming Guidelines]: {{ page.baseurl }}/extension-dev-guide/cli-cmds/cli-naming-guidelines.html
>>>>>>> 0ab79a5b
<|MERGE_RESOLUTION|>--- conflicted
+++ resolved
@@ -6,864 +6,4 @@
     - Standards
 ---
 
-<<<<<<< HEAD
-{% remote_markdown https://raw.githubusercontent.com/magento-devdocs/architecture/db_docs/docs/technical-guidelines.md %}
-=======
-## About this document
-
-### Overview
-
-This document lists the fundamental coding and application design principles that guide Magento 2 developer team members.
-
-Magento core developers use this document as a reference during code reviews; some rules have corresponding code checks in the Magento static tests.
-
-These guidelines came from many years of hard work, experience, and discussions. We strongly believe that new technical initiatives should follow these recommendations, and the existing code should be improved to meet them.
-
-### Text conventions
-
-Use [RFC2119] to interpret keywords like:
-
-* MUST and MUST NOT
-
-* REQUIRED
-
-* SHALL and SHALL NOT
-
-* SHOULD and SHOULD NOT
-
-* RECOMMENDED
-
-* MAY
-
-* OPTIONAL
-
-## 1. Basic programming principles
-
-1.1. Function arguments SHOULD NOT be modified.
-
-1.2. Explicit return types MUST BE declared on functions.
-
-1.3. Type hints for scalar arguments SHOULD be used.
-
-1.3.1. All new PHP files MUST have strict type mode enabled by starting with `declare(strict_types=1);`. All updated PHP files SHOULD have strict type mode enabled. PHP interfaces SHOULD NOT have this declaration.
-
-## 2. Class design
-
-2.1. Object decomposition MUST follow the [SOLID principles].
-
-2.2. Object MUST be ready for use after instantiation. No additional public initialization methods are allowed.
-
-{% collapsible Examples: %}
-
-### Not recommended
-
-```php
-class Config
-{
-    private $data;
-
-    public function init() // or load()
-    {
-        $this->data = $this->fileReader->load('cache.xml');
-    }
-
-    public function getValue($key)
-    {
-        return $this->data[$key];
-    }
-}
-```
-
-### Recommended
-
-```php
-class Config
-{
-    private $data;
-
-    public function getValue($key)
-    {
-        if ($this->data === null) {
-            $this->data = $this->fileReader->load('cache.xml');
-        }
-
-        return $this->data[$key];
-    }
-}
-```
-
-{% endcollapsible %}
-
----
-
-{:start="2.3"}
-2.3. Class constructor can have only dependency assignment operations and/or argument validation operations. No other operations are allowed.
-
-2.3.1. Constructor SHOULD throw an exception when validation of an argument has failed.
-
-{% collapsible Example: %}
-
-``` php
-class Composite
-{
-    /**
-     * @var RendererInterface[]
-     */
-    private $renderers;
-
-    /**
-     * @param RendererInterface[] $renderers
-     * @throws InvalidArgumentException
-     */
-    public function __construct(array $renderers)
-    {
-        foreach ($renderers as $renderer) {
-            if (!$renderer instanceof RendererInterface) {
-                throw new InvalidArgumentException(
-                    sprintf('Instance of the phrase renderer is expected, got %s instead.', get_class($renderer))
-                );
-            }
-        }
-        $this->renderers = $renderers;
-    }
-}
-```
-
-{% endcollapsible %}
-
----
-
-{:start="3.2"}
-2.3.2. Events MUST NOT be triggered in constructors.
-
-{% collapsible Examples: %}
-
-### Not recommended
-
-```php
-class Config
-{
-    private $data;
-
-    public function __construct($fileReader, $eventManager)
-    {
-        $this->data = $fileReader->read('cache.xml');
-        $eventManager->dispatch('config_read_after');
-    }
-}
-```
-
-### Recommended
-
-```php
-class Config
-{
-    private $fileReader;
-
-    private $eventManager;
-
-    public function __construct($fileReader, $eventManager)
-    {
-        $this->eventManager = $eventManager;
-        $this->fileReader = $fileReader;
-    }
-
-    public function getData($key)
-    {
-        if ($this->data === null) {
-            $this->data = $this->fileReader->read('cache.xml');
-            $this->eventManager->dispatch('config_read_after');
-        }
-        return $this->data[$key];
-    }
-}
-```
-
-{% endcollapsible %}
-
----
-
-{:start="2.4"}
-2.4. All dependencies MUST be requested by the most generic type that is required by the client object.
-
-{% collapsible Examples: %}
-
-### Not recommended
-
-```php
-interface SessionAdapterInterface
-{}
-
-RedisSessionAdapter implements SessionAdapterInterface
-{}
-
-class SessionManager
-{
-    public function __construct(RedisSessionAdapter $sessionAdapter)
-    {}
-}
-
-// Breaks polymorphism principle, restricts what types can be passed at the runtime.
-```
-
-### Recommended
-
-```php
-interface SessionAdapterInterface
-{}
-
-RedisSessionAdapter implements SessionAdapterInterface
-{}
-
-class SessionManager
-{
-    public function __construct(SessionAdapterInterface $sessionAdapter)
-    {}
-}
-```
-
-{% endcollapsible %}
-
----
-
-2.5. Proxies and interceptors MUST NEVER be explicitly requested in constructors.
-
-2.6. Inheritance SHOULD NOT be used. Composition SHOULD be used for code reuse.
-{% collapsible Examples: %}
-
-### Not Recommended
-
-```php
-class AbstractController extends Action
-{
-    // ...
-    protected function validate(
-        $request
-    ) {}
-
-    protected function generateHash(
-        $request
-    ) {}
-}
-
-class Edit extends AbstractController
-{
-    public function execute()
-    {
-        $errors = $this->validate(
-            $request
-        );
-
-        // ...
-
-        $hash = $this->generateHash(
-            $request
-        );
-        // ...
-    }
-}
-
-// Smaller classes, one responsibility, more flexible, easy to understand, more testable.
-```
-
-### Recommended
-
-```php
-class Edit extends Action
-{
-    public function __constructor(
-        ValidatorInterface $validator,
-        HashGeneratorInterface $hashGenerator
-    ) {}
-
-    public function execute()
-    {
-        $errors = $this->validator->validate($request);
-        // ...
-        $hash = $this->hashGenerator->generateHash($request);
-    }
-}
-```
-
-{% endcollapsible %}
-
----
-
-2.7. All non-public properties and methods SHOULD be private.
-
-2.8. Abstract classes MUST NOT be marked as public `@api`.
-
-2.9. Service classes (ones that provide behavior but not data, like `EventManager`) SHOULD NOT have a mutable state.
-
-2.10. Only data objects or entities (Product, Category, etc.) MAY have any observable state.
-
-2.11. "Setters" SHOULD NOT be used. They are only allowed in Data Transfer Objects.
-
-2.12. "Getters" SHOULD NOT change the state of an object.
-
-2.13. Static methods SHOULD NOT be used.
-
-2.14. [Temporal coupling] MUST be avoided
-{% collapsible Example #1: %}
-
-### Not recommended
-
-```php
-$url = new Url();
-$url->setBaseUrl($baseUrl);
-echo $url->get('custom/path'); // prints full URL
-
-// Developer forgot or did not know that you need to call setBaseUrl
-$url = new Url();
-echo $url->get('custom/path'); // Throws exception, which makes issue smaller. If it does not throw an exception, it could lead to a hidden bug more likely.
-
-// Method with out parameters that does not return anything could be sign of temporal coupling.
-```
-
-### Recommended
-
-```php
-$url = new Url($baseUrl);
-echo $url->get('custom/path');
-
-// Or
-$url = new Url();
-echo $url->get($baseUrl, 'custom/path');
-
-// Only one way to use API, no temporal coupling.
-```
-
-{% endcollapsible %}
-
----
-
-{% collapsible Example #2: %}
-
-### Not recommended
-
-```php
-class Edit extends Action
-{
-    public function execute()
-    {
-        // ...
-        $product = $productResource->load($product, $productSku, 'sku');
-        $this->registry->register('product', $product);
-    }
-}
-
-class View extends Template
-{
-    public function getProductName()
-    {
-        $product = $this->registry->get('product');
-        return $product->getName();
-    }
-}
-```
-
-### Recommended
-
-```php
-class Edit extends Action
-{
-    public function execute()
-    {
-        // ...
-        $product = $productRepository->get($productSku);
-    }
-}
-
-class View extends Template
-{
-    public function getProductName()
-    {
-        // ...
-        $product = $productRepository->get($productSku);
-        return $product->getName();
-    }
-}
-// More flexible, no dependencies between classes, no temporal coupling.
-```
-
-{% endcollapsible %}
-
----
-
-2.15. Method chaining in class design MUST be avoided.
-
-2.16. [Law of Demeter] SHOULD be obeyed.
-
-2.17. Patterns
-
-2.17.1. Proxies SHOULD be used for lazy-loading optional dependencies.
-
-2.17.2. Composites SHOULD be used when there is a need to work with a tree as a single object.
-
-{% collapsible Example: %}
-
-You need to read configuration from different sources (like database or filesystem) and want to make the reading process configurable: allow extensions to add more configuration sources. In this case, you can create a `ConfigReaderInterface` with a composite implementation - `ConfigReaderComposite`, and configure particular readers as children of a composite reader.
-
- {% endcollapsible %}
-
----
-2.17.3. Strategy SHOULD be used when there are multiple algorithms for performing an operation.
-
-## 3. Dependency injection
-
-3.1. There SHOULD be no circular dependencies between objects.
-
-3.2. The `app/etc/di.xml` file MUST contain only framework-level {% glossarytooltip 2be50595-c5c7-4b9d-911c-3bf2cd3f7beb %}Dependency Injection{% endglossarytooltip %} (DI) settings.
-
-3.3. All modular DI settings (except for Presentation layer configuration) SHOULD be stored in `<module_dir>/etc/di.xml`.
-
-3.4. All modular Presentation layer DI settings SHOULD be stored in `<module_dir>/etc/<area_code>/di.xml`.
-
-## 4. Interception
-
-4.1. Around-plugins SHOULD only be used when behavior of an original method is supposed to be substituted in certain scenarios.
-
-4.2. Plugins SHOULD NOT be used within own {% glossarytooltip c1e4242b-1f1a-44c3-9d72-1d5b1435e142 %}module{% endglossarytooltip %}.
-
-4.3. Plugins SHOULD NOT be added to data objects.
-
-4.4. Plugins MUST be stateless.
-
-4.5. Plugins SHOULD NOT change the state of an intercepted object (Intercepted object is `$subject`).
-
-## 5. Exceptions
-
-5.1. All exceptions that are surfaced to the end user MUST produce error messages in the following format:
-
-* Symptom
-
-* Details
-
-* Solution or workaround
-
-{:start="5.2"}
-5.2. Exceptions MUST NOT be handled in the same function where they are thrown.
-
-5.3. If a function A calls function B, and function B might throw an exception, this {% glossarytooltip 53da11f1-d0b8-4a7e-b078-1e099462b409 %}exception{% endglossarytooltip %} MUST be either processed by function A or declared by the @throws annotation in the documentation block of function A.
-
-5.4. Exceptions MUST NOT handle message output. It is the processing code that decides how to process an exception.
-
-5.5. Business logic (both application and domain) MUST NOT be managed with exceptions. Conditional statements SHOULD be used instead.
-
-5.6. The short name of an exception class MUST be clear, meaningful, and state the cause of exception.
-
-5.7. Thrown exceptions SHOULD be as specific as possible. The top generic `\Exception` SHOULD NOT be thrown anywhere.
-
-5.8. All direct communications with third-party libraries MUST be wrapped with a try/catch statement.
-
-5.9. `\Exception` SHOULD be caught only in the code that calls third-party libraries, in addition to catching specific exceptions thrown by the {% glossarytooltip 08968dbb-2eeb-45c7-ae95-ffca228a7575 %}library{% endglossarytooltip %}.
-
-5.10. `\Exception` SHOULD NOT be thrown in Front Controller and Action Controllers.
-
-5.11. A separate exceptions hierarchy SHOULD be defined on each application layer. It is allowed to throw exceptions that are only defined on the same layer.
-
-5.12. If an exception is caught on the application layer that differs from the one where it has been thrown, and it SHOULD be re-thrown, you SHOULD create a new exception instance that is appropriate for the current layer. In this case, the original exception must be passed to a new instance with the "previous" argument.
-
-5.13. It is not allowed to absorb exceptions with no logging or/and any workaround operation executed.
-
-5.14. Any exception SHOULD be logged only in the `catch` block where it is processed, and SHOULD NOT be re-thrown.
-
-5.15. Exceptions SHOULD NOT be caught in a loop. The loop SHOULD be wrapped with a `try/catch` construct instead.
-
-5.16. If a method uses system resources (such as files, sockets, streams, etc.), the code MUST be wrapped with a `try` block and the corresponding `finally` block. In the `finally` sections, all resources SHOULD be properly released.
-
-5.17. Exceptions which need to be displayed to the user MUST be sub-types of `LocalizedException`. Any other types of exceptions MUST be wrapped with `LocalizedException` before being displayed to the user.
-
-5.18. `LocalizedException`s SHOULD be thrown in the presentation layer only.
-
-## 6. Application layers
-
-### 6.1. All layers
-
-6.1.1. Application SHOULD be structured in compliance with the [CQRS principle].
-
-6.1.2. Every application layer (Presentation, Service Contracts, Data Access)
-    MUST process (handle or re-throw) exceptions of the underlying layer.
-
-6.1.3. A layer MUST NOT depend on a layer that invokes (above) it. A layer MUST only depend on a layer directly below it.
-![Magento architecture layers]({{site.baseurl}}/common/images/archi_diagrams_layers_alt4.jpg)
-
-### 6.2. Presentation layer
-
-6.2.1. According to CQRS, the Presentation layer hosts the Command and the Query Infrastructures:
-
-* **Command** for Actions
-
-* **Query** for {% glossarytooltip 73ab5daa-5857-4039-97df-11269b626134 %}Layout{% endglossarytooltip %} and its elements (Blocks and UI Components)
-
-6.2.2. Request, Response, Session, Store Manager and Cookie objects MUST be used only in the Presentation layer.
-
-6.2.3. All actions MUST return the `ResultInterface` implementation.
-
-6.2.4. Actions MUST NOT reference blocks declared in layout.
-
-6.2.5. Configuration for the presentation layer MUST be declared in the corresponding application area.
-    This includes events and plugins that customize the presentation layer.
-
-### 6.3. Data Access (Persistence) layer
-
-6.3.1. Entities MAY have fields scoped differently (in product, EAV --- per store, options --- per website).
-
-6.3.2. Every persistence operation MUST be performed with one scope set.
-
-6.3.3. Entities MUST NOT contain persistence-related logic.
-
-6.3.4. MySQL's `strict_mode` variable SHOULD be aligned with the default `strict_mode` of the latest MySQL release.
-
-### 6.4. Service Contracts (Application) layer
-
-6.4.1. Location of API interfaces
-
-6.4.1.1. Service contract interfaces SHOULD be placed in separate API modules, except when an existing module already contains Service Contracts in the `Api` folder. Other modules will depend on the API module, and implementations could be easily swapped via `di.xml`. API module names must end with the `Api` suffix. For example, if a module is named `MyModule`, its APIs SHOULD be declared in a module named `MyModuleApi`.
-
-6.4.1.2. Service interfaces that should be exposed as web APIs MUST be placed under the `MyModuleApi/Api` directory. Service data interfaces MUST be placed under `MyModuleApi/Api/Data`. Directories under `MyModuleApi/Api` SHOULD NOT be nested.
-
-6.4.1.3. All other APIs, including explicit extension points such as Chain or Composite implementations, MUST be placed under `MyModuleApi/Model`.
-
-6.4.2. Service Interface Structure
-
-6.4.2.1. Methods that have similar names MUST serve similar purposes across different services, but they still MAY have different signatures.
-
-6.4.2.2. Service contracts SHOULD NOT be used for read scenarios on the storefront. Instead, GraphQL SHOULD be used for storefront scenarios. Check out [web API technical vision]({{ page.baseurl }}/coding-standards/technical-vision/webapi.html) for more details.
-
-6.4.2.3. Each service interface SHOULD declare a single public method. An interface name SHOULD reflect the task or action to be performed. For example, `Magento\InventoryApi\Api\StockSourceLinksDeleteInterface::execute(array $links)`. The only exception is a Repository API, which MAY be added for convenience and MUST be limited to singular CRUD operations and `getList($searchCriteria)`.
-
-6.4.3. Service Method Signature
-
-6.4.3.1. Strict typing is enforced for Service and Data interfaces located under `MyCompany/MyModuleApi/Api`. Only the following types are allowed:
-
-* Scalar types: `string` (including Date and DateTime); `int`; `float`; `boolean`
-
-* Data interfaces
-
-* One-dimensional indexed arrays of scalars or data interfaces: for example `string[]`, `\MyCompany\MyModuleApi\Api\Data\SomeInterface[]`. Hash maps (associative arrays) are not supported.
-
-* Nullable scalars or data interfaces: for example `string|null`. Using just `null` is prohibited.
-
-* `void`
-
-6.4.3.2. Service contracts SHOULD support batch data processing. For example, an entity persisting method SHOULD accept an array of entities to persist instead of a single entity. Customizations implemented through plugins SHOULD be adjusted respectively.
-
-6.4.3.3. Batch retrieval operations MUST accept `SearchCriteriaInterface` and return `SearchResultInterface` to support pagination.
-
-6.4.3.4. Batch operations that modify state MUST accept an array of entities and return a response object that contains:
-
-* An array of successfully processed items
-
-* An array of items with retriable errors
-
-* An array of items with non-retriable errors
-
-6.4.3.5. Batch operations that modify state SHOULD be implemented in the most performant manner and SHOULD NOT load modified entities to generate response.
-
-6.4.3.6. Asynchronous invocation of the command services SHOULD be supported by the web API framework.
-
-6.4.3.7. Operation UUID MAY be provided by the client during service invocation. UUID MUST allow the client to get the operation status information.
-
-6.4.3.8. Data objects returned by service contracts SHOULD be fully loaded to ensure consistency.
-
-6.4.4. Service Implementation
-
-6.4.4.1. Service data interfaces SHOULD extend from `Magento\Framework\Api\ExtensibleDataInterface`. The only exception is when extensibility is not desired, such as in case of value-objects.
-
-6.4.4.2. Extensible data interfaces MUST NOT form hierarchies. If interface `MyInterface` extends `ExtensibleDataInterface`, there must be no interfaces extending `MyInterface`. Otherwise, a list of extension attributes will be shared for all extensible interfaces in the hierarchy.
-
-6.4.4.3. Service implementations and plugins MUST NOT rely on storage-specific integrity features, such as foreign key constraints.
-
-6.4.4.4. Replacement strategy SHOULD be used to persist main entity fields/attributes, child entities, and relation links.
-
-6.4.4.5. During update operations, web APIs using the`PATCH` HTTP method and all action controllers that accept entities SHOULD pre-load them first, then merge the request data, and provide the full data to the service.
-
-6.4.4.6. If a service method needs to modify the argument, the original argument object MUST NOT be modified and its copy SHOULD be modified instead.
-
-6.4.4.7. Services SHOULD NOT apply ACL rules to methods or returned data.
-
-6.4.4.8. If a store has multiple scopes (websites, stores), then each call MUST persist an entity in a single scope only. If an entity needs to be saved in multiple scopes, then multiple calls SHOULD be made.
-
-6.4.4.9. Service contracts SHOULD NOT apply presentation layer formatting to the returned data.
-
-6.4.4.10. Service data interfaces MUST NOT contain any business logic. They SHOULD represent a container of data that is transferable over the wire. All the business logic SHOULD be moved to services.
-
-6.4.4.11. Domain/business logic MUST be executed on the service contracts layer.
-
-6.4.4.12. Any customizations to the domain/business logic MUST be executed on the Service Contracts layer, and so MUST be declared in the `global` area of configuration.
-
-6.4.4.13. A service contract MUST NOT rely on the execution context (application area). The service implementation MUST NOT depend on the application state.
-
-6.4.4.14. A service contract SHOULD be an [idempotent method](https://tools.ietf.org/html/rfc7231#section-4.2.2).
-
-## 7. Configuration
-
-7.1. An Application Instance consists of:
-
-* Code
-
-* Environment Configuration
-
-* Data
-
-7.2. Code includes:
-
-* application codebase
-
-* {% glossarytooltip 8c0645c5-aa6b-4a52-8266-5659a8b9d079 %}XML{% endglossarytooltip %} configuration
-
-* generated code and {% glossarytooltip 363662cb-73f1-4347-a15e-2d2adabeb0c2 %}static files{% endglossarytooltip %}
-
-* database structure
-
-* system configuration values
-
-* configuration scopes (stores/store groups/websites)
-
-* {% glossarytooltip f3944faf-127e-4097-9918-a2e9c647d44f %}CMS{% endglossarytooltip %} entities
-
-7.3. Environment Configuration includes information about application services connection.
-
-7.4. Data includes the business {% glossarytooltip a9027f5d-efab-4662-96aa-c2999b5ab259 %}entity{% endglossarytooltip %} data.
-
-7.5. Code and Environment Configuration MUST not be stored in Data Storage.
-
-7.6. Installation process MUST NOT modify Code.
-
-7.7. All XML configuration formats MUST be declarative. Imperative nodes are not allowed.
-
-7.8. All Configuration objects MUST use `Magento\Framework\Config`.
-
-## 8. Modularity
-
-8.1. The Application Framework (`Magento\Framework\*`) MUST NOT depend on application modules.
-
-8.2. All dependencies MUST be declared in the component's `composer.json` file.
-
-8.3. If component A uses behavior of Component B, such Component B MUST be declared in the `require` section of Component A's `composer.json` file, except for cases where Component B is used in the code that customizes the behavior of Component B.
-
-8.4. If component A extends/customizes the behavior of component B through its customization points (layout handles, plugins, events, etc.), such Component B MUST be declared in the `suggest` section of Component A.
-
-8.5. Only the `@api` code of any module can be referenced by other modules.
-
-8.6. A module MUST NOT contain references to {% glossarytooltip d2093e4a-2b71-48a3-99b7-b32af7158019 %}theme{% endglossarytooltip %} resources.
-
-8.7. A component MUST NOT rely either on dependencies of dependencies or on dependencies of the project it is included in (e.g., Magento application). All component dependencies MUST be stated explicitly.
-
-## 9. Browser-Server interaction in web application
-
-9.1. All Client-Server calls must follow the [HTTP Protocol].
-
-9.2. All customer-agnostic data (Products, Categories, CMS Pages) MUST be rendered on a server and cached in a public {% glossarytooltip 0bc9c8bc-de1a-4a06-9c99-a89a29c30645 %}cache{% endglossarytooltip %} server (Varnish).
-
-9.3. All customer-specific data MUST be rendered on the browser side using a {% glossarytooltip 312b4baf-15f7-4968-944e-c814d53de218 %}JavaScript{% endglossarytooltip %} (JS) application.
-
-9.4. {% glossarytooltip a2aff425-07dd-4bd6-9671-29b7edefa871 %}HTML{% endglossarytooltip %} {% glossarytooltip 8f407f13-4350-449b-9dc5-217dcf01bc42 %}markup{% endglossarytooltip %} generated on server MUST NOT contain user-specific data.
-
-9.5. HTML markup generated on server MUST NOT contain session-specific data (e.g. a form element with a CSRF token).
-
-9.6. A JS application MAY receive customer-specific data using the CustomerData JS {% glossarytooltip 786086f2-622b-4007-97fe-2c19e5283035 %}API{% endglossarytooltip %}.
-
-9.7. All state-modifying requests from a browser SHOULD be performed with AJAX requests.
-
-9.8. If an error occurs during request handling, the server MUST return an appropriate [HTTP Status Code] and an explanation of an error in the response body.
-
-9.9. All headers MUST be respected.
-
-9.10. The Request, Session, and Cookie objects MUST NOT be injected in an object constructor. They MUST be passed only as method arguments.
-
-9.11. Operation scopes MUST always be explicitly requested by operations (`StoreManager` SHOULD NOT be used to retrieve the store ID).
-
-## 10. JavaScript (JS) application
-
-10.1. The Magento 2 {% glossarytooltip 9bcc648c-bd08-4feb-906d-1e24c4f2f422 %}UI Component{% endglossarytooltip %} framework MUST be used to build frontend applications.
-
-10.2. Only private content SHOULD be rendered in browser.
-
-10.3. All module dependencies of a RequireJS module MUST be declared in the module's definition header.
-
-10.3.1 No direct calls to `require` SHOULD be made unless the list of modules to be loaded is dynamic.
-
-10.3.2 Code MUST NOT make use of the synchronous form of `require` (`require('moduleIdentifier')`).
-
-10.4. The [W3C Content Security Policy] MUST be followed.
-
-10.5. ESLint [rules][rules] SHOULD BE followed.
-
-10.5.1. ECMAScript 5.1 SHOULD be used as a JS standard.
-
-10.5.2. Language features (closures, WeakMaps, etc) MUST be used for private state. There SHOULD be no `_` (underscore) naming convention for private properties.
-
-10.5.3. All uses of XMLHttpRequest (including jQuery's `$.ajax`) MUST be asynchronous.
-
-10.5.4. New global properties MUST not be added (either through explicit `window` assignment or `var` in the top scope). The RequireJS module system SHOULD be used for shared objects.
-
-10.5.5. Modules MUST NOT have external side effects.
-
-10.5.6. Code MUST NOT re-declare any identifiers already declared in a reachable scope (re-assignment is acceptable).
-
-## 11. Testing
-
-### 11.1. White-box testing (unit, integration, functional)
-
-11.1.1. Only public methods SHOULD be tested. Private and protected behavior SHOULD be tested through public methods.
-
-### 11.2. Unit testing
-
-11.2.1. All objects SHOULD be tested in isolation.
-
-11.2.2. `ObjectManager` MUST NOT be used in unit tests.
-
-11.2.3. `ObjectManagerHelper` MAY BE used to automatically mock all dependencies of the object under test.
-
-## 12. Web API
-
-12.1. Both REST and SOAP API's MUST be exposed.
-
-12.2. All {% glossarytooltip 377dc0a3-b8a7-4dfa-808e-2de37e4c0029 %}Web API{% endglossarytooltip %} GET endpoints MUST return lists of entities.
-
-## 13. Command line interface (CLI)
-
-13.1. Magento 2 [CLI Command Naming Guidelines] MUST be followed.
-
-13.2. A CLI command MUST be created for any functionality intended to be used by a system integrator/system administrator/developer (for example: change indexer mode, generate a configuration file, etc.).
-
-13.3. A CLI command MUST always run in a global area. If a command needs a specific area to perform its functions, such area SHOULD be set up before execution.
-
-13.4. Exception in a single CLI command SHOULD NOT break the CLI framework; running other commands SHOULD still be possible.
-
-## 14. Events
-
-14.1. All values (including objects) passed to an {% glossarytooltip c57aef7c-97b4-4b2b-a999-8001accef1fe %}event{% endglossarytooltip %} MUST NOT be modified in the event observer. Instead, plugins SHOULD BE used for modifying the input or output of a function.
-
-{% collapsible Example: %}
-
-``` php
-use Magento\Framework\Event\ObserverInterface;
-use Magento\Framework\Event\Observer;
-
-class SampleEventObserverThatModifiesInputs implements ObserverInterface
-{
-    /**
-     * @param Observer $observer
-     */
-    public function execute(Observer $observer)
-    {
-        /** @var \Magento\Framework\App\DataObject $transport */
-        $transport = $observer->getData('transport');
-
-        if ($transport->getData('some_value') === true) {
-            /**
-             * Expecting this value to go back to the original event dispatcher violates
-             * this rule. Other observers could change the data, or Magento could make
-             * architectural changes always sending immutable objects.
-             */
-            $transport->setData('output_return_value', true);
-        }
-    }
-}
-```
-
-{% endcollapsible %}
-
----
-
-{:start="14.2"}
-14.2. Events used SHOULD be observed as specifically as possible. A `global` subscription to an event SHOULD NOT be used when the area impacted is just `frontend`.
-
-14.3. Events SHOULD NOT change a state of observable objects.
-
-## 15. Security
-
-15.1. Use prepared statements for SQL queries.
-
-15.2. Broken Authentication protection.
-
-15.2.1. Where possible, implement multi-factor authentication to prevent automated, credential stuffing, brute force, and stolen credential re-use attacks.
-
-15.2.2. Do not ship or deploy with any default credentials, particularly for admin users.
-
-15.2.3. Implement weak-password checks, such as testing new or changed passwords against a list of the [top 10000 worst passwords](https://github.com/danielmiessler/SecLists/tree/master/Passwords).
-
-15.2.4. Align password length, complexity, and rotation policies with [NIST 800-63 B's guidelines in section 5.1.1 for Memorized Secrets](https://pages.nist.gov/800-63-3/sp800-63b.html#memsecret) or other modern, evidence-based password policies.
-
-15.2.5. Ensure registration, credential recovery, and API pathways are hardened against account enumeration attacks by using the same messages for all outcomes.
-
-15.2.6. Limit or increasingly delay failed login attempts. Log all failures and alert administrators when credential stuffing, brute force, or other attacks are detected.
-
-15.2.7. Use a server-side, secure, built-in session manager that generates a new random session ID with high entropy after login. Session IDs should not be in the URL, be securely stored and invalidated after logout, idle, and absolute timeouts.
-
-15.3. Cross-Site Scripting (XSS) protection.
-
-15.3.1. Sanitize input; escape output.
-
-15.3.2. Follow [templates XSS security guidelines]({{ page.baseurl }}/frontend-dev-guide/templates/template-security.html) for escaping output.
-
-15.3.3. Incoming data should be casted to the expected type. String data should be validated/sanitized.
-
-15.3.4. Incoming string data length should be checked.
-
-15.3.5. Special characters, like null byte characters, should be dropped from Incoming string data.
-
-15.4. A module that introduces Admin Panel functionality should have ACL.
-
-15.5. Misconfiguration protection.
-
-15.5.1. Do not include/require unused libraries/frameworks.
-
-15.5.2. A segmented application architecture that provides effective, secure separation between components or tenants, with segmentation, containerization, or cloud security groups (ACLs).
-
-15.5.3. Sending security directives to clients, e.g. [Security Headers](https://www.owasp.org/index.php/OWASP_Secure_Headers_Project).
-
-15.6. Sensitive Data Exposure protection.
-
-15.6.1. Exceptions/Notices/Warnings should be caught and logged.
-
-15.6.2. Error output should not be displayed to the user. Display standard messages to inform the user.
-
-15.6.3. Logs should not be excessive, e.g. PDO exception contains MySQL credentials that should not be logged.
-
-15.7. Cross-Site Request Forgery (CSRF) protection.
-
-15.7.1. CSRF tokens mechanism should be utilized.
-
-15.7.2. All data manipulation requests should be made with POST requests.
-
-15.8. Frequently update third-party libraries used in the project/component to eliminate known vulnerabilities.
-
-15.9. Local File Inclusion (LFI) protection.
-
-15.9.1. User-submitted requests containing path and file name SHOULD NOT be trusted.
-
-15.9.2. User-submitted path and file values SHOULD be sanitized to remove dot-dot-slash from the request.
-
-15.10. Remote Code Execution (RCE) protection.
-
-15.10.1. `eval()`, `passthru()`, `system()`, `shell_exec()`, `serialize()`, `unserialize()`, `md5()`, `srand()`, `mt_srand()` SHOULD NOT be used.
-
-15.10.2. User-submitted values SHOULD NOT be passed directly to `include*()`, `require*()`, `create_function()`, `fopen()`, `preg_replace()`.
-
-15.10.3. Variable functions SHOULD NOT be used if the variable values are submitted by the user.
-
-15.11. Security capabilities SHOULD be implemented either on the Magento Framework level or in a dedicated module(s) and utilized by the entire application in a centralize manner.
-
-15.12. Files MUST be secured by a web server configuration (e.g., `.htaccess` or `nginx.conf`), except files that are intended to be publicly accessible.
-
-## Cron
-
-16.1. Cron job SHOULD be an [idempotent method](https://tools.ietf.org/html/rfc7231#section-4.2.2).
-
-<!-- LINKS: DEFINITIONS AND ADDRESSES -->
-
-[RFC2119]: https://tools.ietf.org/html/rfc2119
-[SOLID principles]: https://en.wikipedia.org/wiki/SOLID_(object-oriented_design)
-[Temporal coupling]: http://blog.ploeh.dk/2011/05/24/DesignSmellTemporalCoupling/
-[Law of Demeter]: https://en.wikipedia.org/wiki/Law_of_Demeter
-[CQRS principle]: https://martinfowler.com/bliki/CQRS.html
-[HTTP Protocol]: https://en.wikipedia.org/wiki/Hypertext_Transfer_Protocol
-[HTTP Status Code]: https://www.w3.org/Protocols/rfc2616/rfc2616-sec9.html
-[W3C Content Security Policy]: https://w3c.github.io/webappsec-csp/
-[rules]: {{ site.mage2100url }}dev/tests/static/testsuite/Magento/Test/Js/_files/eslint/.eslintrc-magento
-[CLI Command Naming Guidelines]: {{ page.baseurl }}/extension-dev-guide/cli-cmds/cli-naming-guidelines.html
->>>>>>> 0ab79a5b
+{% remote_markdown https://raw.githubusercontent.com/magento-devdocs/architecture/db_docs/docs/technical-guidelines.md %}