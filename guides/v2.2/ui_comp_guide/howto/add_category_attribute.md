---
group: UI_Components_guide
subgroup: how tos
title: Add a category attribute
menu_title: Create and display a category attribute with UI components
menu_order: 3
contributor_name: SwiftOtter Studios
contributor_link: https://swiftotter.com/
version: 2.2
<<<<<<< HEAD
github_link: ui_comp_guide/howto/add_category_attribute.md
=======
>>>>>>> 168052f6
---

Category attributes were automatically displayed in the {% glossarytooltip 29ddb393-ca22-4df9-a8d4-0024d75739b1 %}admin{% endglossarytooltip %} panel of Magento 1. In Magento 2, it is necessary to explicitly render it with a {% glossarytooltip 9bcc648c-bd08-4feb-906d-1e24c4f2f422 %}UI Component{% endglossarytooltip %}. This is quite easy to do and provides a great degree of control over the form input. In the code examples below, replace `attribute_id` and `Your Category Attribute Name` with your own values.

## Step #1: Create the Attribute

The following is a full example of an install script that creates a {% glossarytooltip 50e49338-1e6c-4473-8527-9e401d67ea2b %}category{% endglossarytooltip %} attribute. If you already have a category attribute, it is not necessary.

{% highlight php startinline=true %}
// File: Namespace/Module/Setup/InstallData.php

use Magento\Framework\Setup\{
    ModuleContextInterface,
    ModuleDataSetupInterface,
    InstallDataInterface
};

use Magento\Eav\Setup\EavSetup;
use Magento\Eav\Setup\EavSetupFactory;

class InstallData implements InstallDataInterface
{
    private $eavSetupFactory;

    public function __construct(EavSetupFactory $eavSetupFactory) {
        $this->eavSetupFactory = $eavSetupFactory;
    }

    public function install(ModuleDataSetupInterface $setup, ModuleContextInterface $context)
    {
        $eavSetup = $this->eavSetupFactory->create(['setup' => $setup]);
        $eavSetup->addAttribute(\Magento\Catalog\Model\Category::ENTITY, 'attribute_id', [
            'type'     => 'int',
            'label'    => 'Your Category Attribute Name',
            'input'    => 'boolean',
            'source'   => 'Magento\Eav\Model\Entity\Attribute\Source\Boolean',
            'visible'  => true,
            'default'  => '0',
            'required' => false,
            'global'   => \Magento\Eav\Model\Entity\Attribute\ScopedAttributeInterface::SCOPE_STORE,
            'group'    => 'Display Settings',
        ]);
    }
}
{% endhighlight %}

## Step #2: Display the Attribute

The category UI Component is rendered with configuration from the `category_form.xml` file. All files with that name are merged together. As a result, you can add a field by creating a `category_form.xml` file in the `view/adminhtml/ui_component` directory in your {% glossarytooltip c1e4242b-1f1a-44c3-9d72-1d5b1435e142 %}module{% endglossarytooltip %}.

Here is a full example of adding a field under the "Display Settings" group. It is important to note that `attribute_id` should match the ID of the attribute that you created in the install script.

{% highlight xml %}
<!-- Namespace/Module/view/adminhtml/ui_component/category_form.xml -->
<?xml version="1.0"?>
<form xmlns:xsi="http://www.w3.org/2001/XMLSchema-instance" xsi:noNamespaceSchemaLocation="urn:magento:module:Magento_Ui:etc/ui_configuration.xsd">
    <fieldset name="display_settings">
        <field name="attribute_id">
            <argument name="data" xsi:type="array">
                <item name="config" xsi:type="array">
                    <item name="dataType" xsi:type="string">boolean</item>
                    <item name="formElement" xsi:type="string">checkbox</item>
                    <item name="label" xsi:type="string" translate="true">Your Category Attribute Name</item>
                    <item name="prefer" xsi:type="string">toggle</item>
                    <item name="valueMap" xsi:type="array">
                        <item name="true" xsi:type="string">1</item>
                        <item name="false" xsi:type="string">0</item>
                    </item>
                    <item name="default" xsi:type="number">0</item>
                </item>
            </argument>
        </field>
    </fieldset>
</form>
{% endhighlight %}

## Step #3: Upgrade and Run

[Upgrade the database schema]({{ page.baseurl }}/install-gde/install/cli/install-cli-subcommands-db-upgr.html) to install the attribute [and clear your cache]({{ page.baseurl }}/howdoi/php/php_clear-dirs.html#howdoi-clear-how).

## How it works

UI Component configuration is merged. When you add a new file, Magento will merge that with the base UI Component configuration file. In the example above, that is `category_form.xml`. The nodes inside of that reflect the structure of the base file. There are only two nodes necessary in this case before the custom field is added: `<form>` and `<fieldset>`. Inside of that, the `<field>` node is used to add a field with a name that matches the id of the attribute you want to render.

The `<field>` node is declared originally in `vendor/magento/module-ui/view/base/ui_component/etc/definition.xml`. If you open that file and look for `<field>`, you will notice that there is only a PHP class referenced—nothing particularly helpful. This is where the `config` elements in the example above come in important. Notice the value of `<item name="formElement">` (`checkbox`)? Now, if you look in `definition.xml`, you will find a `<checkbox>` node that has some configuration values. In the PHP class that the `<field>` element references, it looks up the `formElement` to use and loads that. As a result, `<checkbox>` is the node. In this case, that has the information that we are looking for.

One of those elements is particularly useful when determining what XML you need to provide for your field: `<item name="component">`. That is a Javascript file that handles the functionality of the field. In our case, it is located in `vendor/magento/module-ui/view/base/web/js/form/element/single-checkbox.js`. If you open that file, there is a `defaults` object which contains values that can be modified through the XML above. For example, notice: `defaults.prefer: 'checkbox'`. In the XML above, we declared `<item name="prefer">toggle</item>`. As a result, the {% glossarytooltip 8c0645c5-aa6b-4a52-8266-5659a8b9d079 %}XML{% endglossarytooltip %} value overrides the default value, and the {% glossarytooltip 312b4baf-15f7-4968-944e-c814d53de218 %}Javascript{% endglossarytooltip %} renders a toggle instead of a plain checkbox.

This opens up the opportunity for you to customize nearly anything about the UI Component. It also should provide you with a basis of how to determine what configuration is available for you to set through XML.<|MERGE_RESOLUTION|>--- conflicted
+++ resolved
@@ -7,10 +7,6 @@
 contributor_name: SwiftOtter Studios
 contributor_link: https://swiftotter.com/
 version: 2.2
-<<<<<<< HEAD
-github_link: ui_comp_guide/howto/add_category_attribute.md
-=======
->>>>>>> 168052f6
 ---
 
 Category attributes were automatically displayed in the {% glossarytooltip 29ddb393-ca22-4df9-a8d4-0024d75739b1 %}admin{% endglossarytooltip %} panel of Magento 1. In Magento 2, it is necessary to explicitly render it with a {% glossarytooltip 9bcc648c-bd08-4feb-906d-1e24c4f2f422 %}UI Component{% endglossarytooltip %}. This is quite easy to do and provides a great degree of control over the form input. In the code examples below, replace `attribute_id` and `Your Category Attribute Name` with your own values.
