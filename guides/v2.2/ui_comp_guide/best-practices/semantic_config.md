---
group: UI_Components_guide
title: Using the new structure in UI components XML configuration
---

Magento 2.2.0 introduces a new structure for [UI components XML configuration]({{ page.baseurl }}/ui_comp_guide/concepts/ui_comp_xmldeclaration_concept.html), aimed at improving configuration semantics.

The arbitrary structure, used in UI components XML configuration in previous Magento 2 versions, is also supported, and during XML files merging, the configuration files that use the arbitrary structure have higher priority.

Still, using the new structure for your customizations in Magento 2.2.0 and later, is the best practice, because the old "arbitrary" structure will become deprecated at some point.

<<<<<<< HEAD
{: .bs-callout .bs-callout-info }
Declaring the custom UI component is an exception, use the arbitrary structure when [declaring a custom UI component]({{ page.baseurl }}/ui_comp_guide/howto/new_component_declaration.html).
=======
{:.bs-callout .bs-callout-info} {#info_structure_except}
Declaring the custom UI component is an exception, use the arbitrary structure when [declaring a custom UI component].
>>>>>>> 476b902d

The main advantages of the new structure are described in the following sections.

## Readability

All components options are separate nodes, and a node's purpose is defined by its name. The number of abstract-named nodes like `<item>` or `<argument>` is minimized.
{% collapsible Illustration %}
```xml
<field name="default_billing" formElement="checkbox">
    <argument name="data" xsi:type="array">
        <item name="config" xsi:type="array">
            <item name="source" xsi:type="string">customer</item>
        </item>
    </argument>
    <settings>
        <dataType>boolean</dataType>
        <visible>false</visible>
    </settings>
</field>
<field name="default_shipping" formElement="checkbox">
    <argument name="data" xsi:type="array">
        <item name="config" xsi:type="array">
            <item name="source" xsi:type="string">customer</item>
        </item>
    </argument>
    <settings>
        <dataType>boolean</dataType>
        <visible>false</visible>
    </settings>
</field>
<field name="website_id" component="Magento_Ui/js/form/element/website" formElement="select">
    <argument name="data" xsi:type="array">
        <item name="config" xsi:type="array">
            <item name="source" xsi:type="string">customer</item>
        </item>
    </argument>
    <settings>
        <validation>
            <rule name="required-entry" xsi:type="boolean">true</rule>
        </validation>
        <dataType>number</dataType>
        <tooltip>
            <link>http://docs.magento.com/m2/ce/user_guide/configuration/scope.html</link>
            <description translate="true">If your Magento installation has multiple websites, you can edit the scope to associate the customer with a specific site.</description>
        </tooltip>
        <imports>
            <link name="customerId">${ $.provider }:data.customer.entity_id</link>
        </imports>
    </settings>
</field>
```
{% endcollapsible %}

## Autocomplete

When editing XML configuration files in an IDE, the autocomplete feature prompts the correct spelling and the possible options.
{% collapsible Illustration %}

* Node declaration autocomplete:

![node declaration autocomplete]({{ site.baseurl }}/common/images/ui_comps/autocomplete1.png){:width="610px"}

* Attribute declaration autocomplete:

![Attribute declaration autocomplete]({{ site.baseurl }}/common/images/ui_comps/autocomplete1.png){:width="630px"}

* Magento supports autocomplete for all nesting levels of options which have static interface. If an option doesn't have defined interface, the additional property is used to declare option name and type:

![no defined interface]({{ site.baseurl }}/common/images/ui_comps/no_type.png){:width="410px"}

{% endcollapsible %}

## Validation

When editing XML configuration files in an IDE, you get visual notifications if the name of a node or attribute is misspelled, or a required attribute is missing. You can also validate the complete file, by clicking **Validate** in the context menu.

{% collapsible Illustration %}
* If the node name is misspelled:

![first_way_ui_components_declaration]({{ site.baseurl }}/common/images/ui_comps/validation1.png){:width="410px"}

* If the required attribute is missing:

![first_way_ui_components_declaration]({{ site.baseurl }}/common/images/ui_comps/validation2.png){:width="410px"}

* The tooltip displayed if you move the pointer over the underlined element:

![first_way_ui_components_declaration]({{ site.baseurl }}/common/images/ui_comps/validation3.png){:width="410px"}

* Validating the complete file:

![first_way_ui_components_declaration]({{ site.baseurl }}/common/images/ui_comps/validation_file.png){:width="520px"}
![first_way_ui_components_declaration]({{ site.baseurl }}/common/images/ui_comps/validation_messages.png)

{% endcollapsible %}

<<<<<<< HEAD
{: .bs-callout .bs-callout-info }
To use the autocomplete and validation features in your IDE, generate the URN as described in the [URN highlighter]({{ page.baseurl }}/config-guide/cli/config-cli-subcommands-urn.html) topic.
=======
{:.bs-callout .bs-callout-info}
To use the autocomplete and validation features in your IDE, generate the URN as described in the [URN highlighter] topic.


<!--Link Declarations -->

[declaring a custom UI component]: {{page.baseurl}}/ui_comp_guide/howto/new_component_declaration.html
[URN highlighter]: {{ page.baseurl }}/config-guide/cli/config-cli-subcommands-urn.html
>>>>>>> 476b902d
<|MERGE_RESOLUTION|>--- conflicted
+++ resolved
@@ -9,13 +9,8 @@
 
 Still, using the new structure for your customizations in Magento 2.2.0 and later, is the best practice, because the old "arbitrary" structure will become deprecated at some point.
 
-<<<<<<< HEAD
-{: .bs-callout .bs-callout-info }
-Declaring the custom UI component is an exception, use the arbitrary structure when [declaring a custom UI component]({{ page.baseurl }}/ui_comp_guide/howto/new_component_declaration.html).
-=======
-{:.bs-callout .bs-callout-info} {#info_structure_except}
+{: .bs-callout .bs-callout-info #info_structure_except }
 Declaring the custom UI component is an exception, use the arbitrary structure when [declaring a custom UI component].
->>>>>>> 476b902d
 
 The main advantages of the new structure are described in the following sections.
 
@@ -112,10 +107,6 @@
 
 {% endcollapsible %}
 
-<<<<<<< HEAD
-{: .bs-callout .bs-callout-info }
-To use the autocomplete and validation features in your IDE, generate the URN as described in the [URN highlighter]({{ page.baseurl }}/config-guide/cli/config-cli-subcommands-urn.html) topic.
-=======
 {:.bs-callout .bs-callout-info}
 To use the autocomplete and validation features in your IDE, generate the URN as described in the [URN highlighter] topic.
 
@@ -123,5 +114,4 @@
 <!--Link Declarations -->
 
 [declaring a custom UI component]: {{page.baseurl}}/ui_comp_guide/howto/new_component_declaration.html
-[URN highlighter]: {{ page.baseurl }}/config-guide/cli/config-cli-subcommands-urn.html
->>>>>>> 476b902d
+[URN highlighter]: {{ page.baseurl }}/config-guide/cli/config-cli-subcommands-urn.html