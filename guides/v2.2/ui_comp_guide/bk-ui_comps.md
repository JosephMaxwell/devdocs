--- conflicted
+++ resolved
@@ -6,10 +6,6 @@
 menu_title: Overview of UI components
 menu_order: 1
 version: 2.2
-<<<<<<< HEAD
-github_link: ui_comp_guide/bk-ui_comps.md
-=======
->>>>>>> 168052f6
 redirect_from:
   - /guides/v2.1/ui-components/ui-component.html
   - /guides/v2.2/ui-components/ui-component.html
@@ -22,10 +18,7 @@
 ---
 
 ## Overview of UI components
-<<<<<<< HEAD
-=======
 
->>>>>>> 168052f6
 *Magento UI components are used to represent distinct UI elements, such as tables, buttons, dialogs, and others*.
 
 They are designed for simple and flexible user interface (UI) rendering. Components are responsible for rendering result page fragments and providing/supporting further interactions of {% glossarytooltip 312b4baf-15f7-4968-944e-c814d53de218 %}JavaScript{% endglossarytooltip %} components and server.
@@ -41,10 +34,7 @@
 {% glossarytooltip 55774db9-bf9d-40f3-83db-b10cc5ae3b68 %}Extension{% endglossarytooltip %} developers cannot extend this XSD scheme and introduce new components, but can customize existing ones.
 
 ### General structure
-<<<<<<< HEAD
-=======
 
->>>>>>> 168052f6
 In Magento 2 there are basic and secondary UI components.
 
 Basic components are:
