---
group: UI_Components_guide
subgroup: concepts
title: Template Literals in UI Components
menu_title: Template Literals
menu_order: 50
contributor_name: SwiftOtter Studios
contributor_link: https://swiftotter.com/
version: 2.2
<<<<<<< HEAD
github_link: ui_comp_guide/concepts/ui_comp_template_literals.md
=======
>>>>>>> 168052f6
---

# Template Literals in Magento

Magento provides for the use of template literals in UI components. Template literals are strings that can contain embedded expressions. They were introduced into Javascript with ES2015 and were called "template strings" in early editions of the ES2015 / ES6 specification. Since it is a relatively new part of Javascript, some browsers, such as Internet Explorer 11, do not support the specification. Per the specification standard, back-ticks (`` ` ``) are used instead of a single quote (`'`) or double quote (`"`) to delineate a template string. Due to the lack of browser support, Magento has a Javascript class that will parse certain strings with a single quote (`'`) in the same way a browser that supports the specification would parse one with back-ticks.

Template literals can contain expressions which will be evaluated in the current KnockoutJS context. These expressions can contain nearly any valid {% glossarytooltip 312b4baf-15f7-4968-944e-c814d53de218 %}Javascript{% endglossarytooltip %}. They must start with a dollar sign and be surrounded with curly braces. **Anything inside the following will be evaluated as an expression**: `${  }`. For example, they can be used—and often are—to access properties of the KnockoutJS context like this: `'${ $.submitUrl }'`. They can be used to call functions (`'${ $.loadForm($.formUrl) }'`), or whatever: `'${ 20 + 13 }'`. These expressions are parsed in `/lib/web/mage/utils/template.js`.

Template literals allow UI Components to easily assign dynamic values to class properties. More specifically, they provide an integration layer between a particular KnockoutJS context and a Javascript class.

### The `defaults` Class Property

UI Components are [associated with Javascript classes]({{ site.baseurl }}/guides/v2.1/ui_comp_guide/concepts/ui_comp_uiclass_concept.html) to handle behavior on the client side. These should extend one of the core classes to provide a base level of functionality. Inside the child class, a `defaults` property can be provided.

The `defaults` property should be an object and is handled in a special way. Each property of `defaults` becomes a class property upon initialization. This happens in the `initConfig()` method of `lib/core/class.js`. Every item in `defaults` is passed through a `template()` function which evaluates template literals.

As a result, every `defaults` child property is handled with what could be viewed as a two step process:

1. Evaluate the value of the property for expressions. For example: `'${ $.submitUrl }'` could become `'https://example.com/contact/form/submit/'` (more on that later).
2. Assign that property/value to the class itself. As a result `class.defaults.submitUrl` would become `class.submitUrl`.

This part is important because it means that Javascript classes that extend `Class` (`magento/module-ui/view/base/web/js/lib/core/class.js`) can use the `defaults` property to assign properties to the class itself and leverage template literals during that process without any work on your part.

#### The `:` separator

Certain properties of the `defaults` object are processed by an additional core Javascript class: `links.js` (located: `magento/module-ui/view/base/web/js/lib/core/element/links.js`). The object keys in `defaults` are: 

- `links`
- `imports`
- `exports`

They can be used to interact with other UI Component Javascript classes. While the full use of them is a separate topic, those values can use a colon (`:`) to separate an expression, which should evaluate to a UI Component's name, from the properties to be accessed in that class. Take this example: `'${ $.provider }:user.theme'`. If the `${ $.provider }` expression evaluates to the name of a UI Component that is currently in the registry, that component will be loaded and the value of its `user.theme` property returned.

As a result, a template literal used in the value of one the objects listed above can be used to succinctly access data from an *entirely different* {% glossarytooltip 9bcc648c-bd08-4feb-906d-1e24c4f2f422 %}UI Component{% endglossarytooltip %} Javascript class.

### Template Literal `$` context

Perhaps the most important part of template literals in Magento is the `$` object that can be used inside expressions. (Remember an expression is anything within `${ }`.) The `$` provides access to the `this` context in the Javascript class where the template literals are. To take it a step further, `this` (and the related `$`) is the KnockoutJS context for the template that can be bound to the UI Component. This object should not be confused with the `$` that marks the beginning of an expression. The `$` object can only appear inside of an expression. Here is an example: `${ $.submitUrl }`: the `$` references the current KnockoutJS context, and `.submitUrl` will return the `provider` property from that object.

<<<<<<< HEAD

=======
>>>>>>> 168052f6
## Example

Perhaps the most useful aspect of template literals is the ability to access other UI Component Javascript classes in the registry so we will use this as an example. First, there are a few things to explain.

UI Components can have a `<item name="config" xsi:type="array">...</item>` node in the primary XML declaration file ([see an example]({{ site.baseurl }}/guides/v2.1/ui_comp_guide/concepts/ui_comp_xmldeclaration_concept.html#example-of-a-top-level-configuration-file)). In that file, a `component` element can be added with a path reference to the RequireJS file. That file is loaded into the registry when it runs on the front end and other Javascript files can then access it by the *name* of the UI Component instead of the path to the file itself. The name often will look something like this: `example_component.example_component`.

Names of other registered modules can be added to the {% glossarytooltip ebe2cd14-d6d4-4d75-b3d7-a4f2384e5af9 %}server side{% endglossarytooltip %} configuration (XML or PHP) that is output through JSON. Those names can then be easily accessed in the Javascript on the front end. In the following example, the other UI Component's name will be obtained with a template literal in the `imports` object. When this Javascript file is loaded, it will process the template literal and look up the name in the registry. If found, it will load that class. Because there is a colon (`:`), it will go on to find the property that is accessed in the other Javascript class.


```javascript
return Element.extend({
    defaults: {
        template: 'Example_Component/message-list',
        imports: {
            messages: '${ $.messageHandler }:data.userMessages'
        }
    },

    // ...

    initialize: function() {
        this._super();
        this.addHtmlClassesToMessages();
    },

    addHtmlClassesToMessages: function() {
        this.messages.forEach(function(currentValue) {
            currentValue['htmlClass'] = 'message message--' + currentValue['type'];
        });
    }

    // ...
})
```

Notice how the `addHtmlClassesToMessages()` method accesses the `messages` property of `this`. When the class was initialized, the `data.userMessages` array was obtained from the `$.messageHandler` UI Component and was then assigned to the primary object.

In the template, the messages can be displayed like this:

```html
<!-- File: app/code/Example/Component/view/frontend/web/template/message-list.html -->
<div>
  <ul data-bind="foreach: messages" class="message-list">
      <li data-bind="text: content, css: htmlClass"></li>
  </ul>
</div>
```

### Conclusion

Template literals provide a simple and concise way to evaluate expressions. In Magento, they facilitate a great way to load data into a Javascript class. They also play a part in interacting with other classes to create a fully interactive front end framework.<|MERGE_RESOLUTION|>--- conflicted
+++ resolved
@@ -7,10 +7,6 @@
 contributor_name: SwiftOtter Studios
 contributor_link: https://swiftotter.com/
 version: 2.2
-<<<<<<< HEAD
-github_link: ui_comp_guide/concepts/ui_comp_template_literals.md
-=======
->>>>>>> 168052f6
 ---
 
 # Template Literals in Magento
@@ -50,10 +46,6 @@
 
 Perhaps the most important part of template literals in Magento is the `$` object that can be used inside expressions. (Remember an expression is anything within `${ }`.) The `$` provides access to the `this` context in the Javascript class where the template literals are. To take it a step further, `this` (and the related `$`) is the KnockoutJS context for the template that can be bound to the UI Component. This object should not be confused with the `$` that marks the beginning of an expression. The `$` object can only appear inside of an expression. Here is an example: `${ $.submitUrl }`: the `$` references the current KnockoutJS context, and `.submitUrl` will return the `provider` property from that object.
 
-<<<<<<< HEAD
-
-=======
->>>>>>> 168052f6
 ## Example
 
 Perhaps the most useful aspect of template literals is the ability to access other UI Component Javascript classes in the registry so we will use this as an example. First, there are a few things to explain.
