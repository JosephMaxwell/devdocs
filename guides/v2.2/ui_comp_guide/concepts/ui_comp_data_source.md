---
group: UI_Components_guide
title: The DataSource Component
contributor_name: SwiftOtter Studios
contributor_link: https://swiftotter.com/
---

## Overview

Magento provides the DataSource object, which is designed to interact with data in your {% glossarytooltip 9bcc648c-bd08-4feb-906d-1e24c4f2f422 %}UI component{% endglossarytooltip %}. Many of the core UI components use this DataSource component. Many UI components require that this object is included. However, there are specific requirements it has in order for it to work correctly.

In this topic, we will explain how to take advantage of the powerful functionality of the data provider in a UI Component.

### Declaring the XML

The DataSource UI component can be included with the `<dataSource />` node in the component's top-level configuration file. The `name` attribute is recommended and should follow the `%instance_name%_data_source` pattern where `%instance_name%` is the name of the component.

The component's data provider class is declared inside `<dataSource />`. The following provides an example and demonstrates what nodes are required.

```xml
<argument name="dataProvider" xsi:type="configurableObject">
    <argument name="class" xsi:type="string">[YourNameSpace]\[YourModule]\Ui\DataProvider\[YourComponentName]DataProvider</argument>
    <argument name="name" xsi:type="string">[YourComponentName]_data_source</argument>
    <argument name="primaryFieldName" xsi:type="string">entity_id</argument>
    <argument name="requestFieldName" xsi:type="string">id</argument>
</argument>
```

In the block of code above, [YourNameSpace]\[YourModule] would be the directory that contains all of the module's files and directories. [YourComponentName] is the name of this instance of a component, which should be the file name as well.

The main node of interest is `<argument name="class" />.` This references a PHP class that must implement `\Magento\Framework\View\Element\UiComponent\DataProvider\DataProviderInterface`. To meet that requirement, it can extend `\Magento\Ui\DataProvider\AbstractDataProvider`. The `AbstractDataProvider` class implements all of the required methods in the `DataProviderInterface`. The DataProvider class is the primary source of any data or {% glossarytooltip 3f0f2ef1-ad38-41c6-bd1e-390daaa71d76 %}metadata{% endglossarytooltip %} that the component needs or will use.

While the {% glossarytooltip 8c0645c5-aa6b-4a52-8266-5659a8b9d079 %}XML{% endglossarytooltip %} tells Magento about the component's data provider, Magento doesn't do anything in particular with that unless you hook it up to the component's main PHP class. To make the data available in javascript, add a `getDataSourceData()` method to the UI component's PHP class and return `$this->getContext()->getDataProvider()->getData()`. This will output the result of the data provider's `getData()` method into the JSON that is sent to the browser along with the rest of the UI component's configuration.

Declare a `getData()` method in the data provider class that was referenced in the XML and return a value. Since that output will be part of the JSON rendered on the page, it is accessible via the {% glossarytooltip 312b4baf-15f7-4968-944e-c814d53de218 %}javascript{% endglossarytooltip %} class that is associated with the UI component and handles its behavior. Magento's Form Provider javascript class is often a good place to start.


<<<<<<< HEAD
{: .bs-callout .bs-callout-info }
=======
{:.bs-callout .bs-callout-info}
>>>>>>> 476b902d
A Javascript "component" is actually a Javascript file loaded through RequireJS. It should return a Javascript object that defines a module or function. Do not confuse Javascript components with UI components.

Include the Form Provider Javascript component by adding this inside the `<dataSource />` node:

```xml
<argument name="data" xsi:type="array">
    <item name="js_config" xsi:type="array">
        <item name="component" xsi:type="string">Magento_Ui/js/form/provider</item>
    </item>
</argument>
```

This will include `Magento/Ui/view/base/web/js/form/provider.js` on the page as part of this DataSource component. The Form Provider javascript can also be extended if the functionality doesn't do what is necessary in your case.

Remember that this data provider is still, technically speaking, a completely separate UI Component. To fully link it to the "base" component, there are a few things that need to happen so that the "base" UI component's javascript can use the data provided by the data provider.

A good way to keep configuration data out of the javascript is to declare a "provider" in the base component's XML so it will be able to find that data provider component. Under the `<argument name="data" />` node, add a node like this (where `[ComponentName]` is the name of the component):

```xml
<item name="config" xsi:type="array">
    <item name="provider" xsi:type="string">[ComponentName].[ComponentName]_data_source</item>
</item>
```

This example declares the name of the data provider class and will be output in the JSON that contains the UI component's configuration. It can then be used to locate the data source component. This is essentially declaring a variable that will be available to a javascript class.

# Javascript Template Literals

Throughout Magento's core Javascript components there are strings like this: `'${ $.provider }:data.totalRecords'`. These are ES2015 [template literals](https://developer.mozilla.org/en-US/docs/Web/JavaScript/Reference/Template_literals). The `${ }` surrounds an expression that will be parsed as Javascript. `$.provider` is the expression, in this example.

The template literal is in a single-quote string, however, not the back-ticks which are standard for ES2015. As a result, they would normally be treated as a string. Since Magento needs to support browsers that don't recognize template literals a special interpreter was built for them. If the browser does support standard back-tick template literals, Magento will use that, and if not, it evaluates the value manually.

When the component is initialized, it will automatically evaluate all string literals in properties. In the example above, `$.provider` will become  `[ComponentName].[ComponentName]_data_source`. The value of this `provider` was declared in the `js_config` block in the XML above. It is possible to pass nearly any configuration value this way and access it using template literals.

But, XML is static and while that gets us the name of the data provider component, it still doesn't actually provide data. There is one more important step in providing data to Javascript components.

# Javascript Component Linking

Every Javascript component should extend the core Element class in some way (mapped to [`uiElement`]({{ page.baseurl }}/ui_comp_guide/concepts/ui_comp_uielement_concept.html) with RequireJS and located in `Magento/Ui/view/base/web/js/lib/core/element/element.js`.  When this class initializes it runs an `initLinks()` method. That method, in turn, passes a few class properties into a method that handles linking components together. This file (`lib/core/element/link.js`) binds the values of those parameters to actual components.

The properties Magento will parse are:

- `imports`
- `exports`
-  `links`

The `links` property is the same as duplicating a value in both `imports` and `exports`. Each of those properties expect an object that contains key/value pairs to bind the expression to. In the example above, it would appear in the `defaults` property like this:

```
imports: {
    totalRecords: '${ $.provider }:data.totalRecords'
}
```

When the Element class initializes, it will process the link that was declared in `imports`. Remember that one of the first things Magento does is process string literals, though, so it is actually working with something that looks more like the following (where `example` is the UI Component Name for clarity):

```
imports: {
    totalRecords: 'example.example_data_source:data.totalRecords'
}
```

The `:` is a special separator that is used to divide the component name that it is to link to and the values it should access in the returned value. No `:` is necessary, though, and the expression, `$.provider` could be any key that was passed into the javascript configuration.

In the example above, it will return the `totalRecords` property of the `data` object in the `example.example_data_source` component. As a result of these connections, `totalRecords` will display the output of `DataProvider::getData()`.<|MERGE_RESOLUTION|>--- conflicted
+++ resolved
@@ -35,11 +35,7 @@
 Declare a `getData()` method in the data provider class that was referenced in the XML and return a value. Since that output will be part of the JSON rendered on the page, it is accessible via the {% glossarytooltip 312b4baf-15f7-4968-944e-c814d53de218 %}javascript{% endglossarytooltip %} class that is associated with the UI component and handles its behavior. Magento's Form Provider javascript class is often a good place to start.
 
 
-<<<<<<< HEAD
-{: .bs-callout .bs-callout-info }
-=======
 {:.bs-callout .bs-callout-info}
->>>>>>> 476b902d
 A Javascript "component" is actually a Javascript file loaded through RequireJS. It should return a Javascript object that defines a module or function. Do not confuse Javascript components with UI components.
 
 Include the Form Provider Javascript component by adding this inside the `<dataSource />` node:
