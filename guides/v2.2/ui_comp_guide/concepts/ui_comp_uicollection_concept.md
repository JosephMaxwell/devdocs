---
group: UI_Components_guide
subgroup: concepts
title: About the uiCollection class
menu_title: About the uiCollection class
menu_order: 80
version: 2.2
<<<<<<< HEAD
github_link: ui_comp_guide/concepts/ui_comp_uicollection_concept.md
=======
>>>>>>> 168052f6
---

## What is `uiCollection`

The `uiCollection` library class should be used as a base class by any components that contain a collection of child UI components.  `uiCollection` inherits from the [uiElement class]({{ page.baseurl }}/ui_comp_guide/concepts/ui_comp_uielement_concept.html).

`uiCollection` source code is `<UI_Module_dir>/view/base/web/js/lib/core/collection.js`, in the {{site.data.var.ce}} github repository: [app/code/Magento/Ui/view/base/web/js/lib/core/collection.js]({{ site.mage2100url }}app/code/Magento/Ui/view/base/web/js/lib/core/collection.js).

## Commonly used `uiCollection` methods

The `uiCollection` class implements the following methods:

* The `initElement()` method allows you to add custom functionality to a child UI component or to the current UI component at the moment when the child UI component initializes. The `initElement()` method gets the child {% glossarytooltip 9bcc648c-bd08-4feb-906d-1e24c4f2f422 %}UI component{% endglossarytooltip %} instance as a parameter.

  Example:

  {%highlight js%}
  initElement: function (childInstance) {
      childInstance.%customProperty% = 21;
      this.%currentComponentProperty% = 42;
  }
  {%endhighlight%}

* The `destroy()` method removes the following for the child components and itself:
	* link to the component in `uiRegistry`
	* link to the component in the parent component
	* event listeners


  Example:

{%highlight js%}
    this.destroy();
{%endhighlight%}

* The `getChild()` method returns an element from the collection of child UI components.

  Example:
{%highlight js%}
    this.getChild(childIndex)
{%endhighlight%}

  where `childIndex` is the value of the child element's `index` property.

<<<<<<< HEAD

=======
>>>>>>> 168052f6
## Commonly used `uiCollection` properties

* `elems` is the observable property that contains the collection of child UI components.

  Example:

{%highlight js%}
console.log(this.elems());

// [
//   %uiComponentInstance 1 %,
//   %uiComponentInstance 2 %,
//   %uiComponentInstance 3 %,
//   %uiComponentInstance 4 %
// ]
{%endhighlight%}

* `childDefaults` can be used to set the children defaults: properties from `childDefaults` are set into child elements' [`defaults` property]({{ page.baseurl }}/ui_comp_guide/concepts/ui_comp_uiclass_concept.html#uiclass_properties).

## uiCollection template {#uicollection_template}

The `uiCollection` template is `<UI_Module_dir>/view/base/web/templates/collection.html`, in the {{site.data.var.ce}} github repository: [`app/code/Magento/Ui/view/base/web/templates/collection.html`]({{ site.mage2100url }}app/code/Magento/Ui/view/base/web/templates/collection.html).

This template performs only one task: renders child templates if they exist.

It looks like following:

{%highlight html%}
<each args="data: elems, as: 'element'">
    <render if="hasTemplate()"/>
</each>
{%endhighlight%}

 Here `elems` is the collection of the child elements of `uiCollection`. As far as `elems` is the observable property, the templates of the components added to `elems` in the runtime, are also rendered.<|MERGE_RESOLUTION|>--- conflicted
+++ resolved
@@ -5,10 +5,6 @@
 menu_title: About the uiCollection class
 menu_order: 80
 version: 2.2
-<<<<<<< HEAD
-github_link: ui_comp_guide/concepts/ui_comp_uicollection_concept.md
-=======
->>>>>>> 168052f6
 ---
 
 ## What is `uiCollection`
@@ -53,10 +49,6 @@
 
   where `childIndex` is the value of the child element's `index` property.
 
-<<<<<<< HEAD
-
-=======
->>>>>>> 168052f6
 ## Commonly used `uiCollection` properties
 
 * `elems` is the observable property that contains the collection of child UI components.
