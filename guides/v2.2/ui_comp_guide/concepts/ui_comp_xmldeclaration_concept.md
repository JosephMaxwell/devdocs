---
group: UI_Components_guide
subgroup: concepts
title: About XML сonfiguration of UI сomponents
menu_title: About XML сonfiguration of UI сomponents
menu_order: 13
version: 2.2
<<<<<<< HEAD
github_link: ui_comp_guide/concepts/ui_comp_xmldeclaration_concept.md
=======
>>>>>>> 168052f6
---

## Overview

This topic discusses the {% glossarytooltip 8c0645c5-aa6b-4a52-8266-5659a8b9d079 %}XML{% endglossarytooltip %} declaration of UI components.

## About the layout configuration file and UI component declaration
<<<<<<< HEAD
=======

>>>>>>> 168052f6
Every {% glossarytooltip c1e4242b-1f1a-44c3-9d72-1d5b1435e142 %}module{% endglossarytooltip %} that has view representation contains the directory named `layout`. In this directory, the `.xml` declarations of the pages are stored. These `.xml` declarations are, in fact, the pages' {% glossarytooltip 8f407f13-4350-449b-9dc5-217dcf01bc42 %}markup{% endglossarytooltip %}.

In a typical Magento `.xml` layout file we see a `<head/>` node, `<title/>` node with the name of the page, and sometimes [links to CSS and JS files]({{ page.baseurl }}/frontend-dev-guide/layouts/xml-manage.html#layout_markup_css). There are other nodes as well, the most important for us now is the [`<referenceContainer/>` node]({{ page.baseurl }}/frontend-dev-guide/layouts/xml-instructions.html#fedg_layout_xml-instruc_ex_ref). (The `name` attribute in this node is responsible for the position of the container on the page.). [Basic]({{ page.baseurl }}/ui_comp_guide/bk-ui_comps.html#general-structure) UI components are declared in this node. All nested components are declared in the basic components' instances configuration files (not in the page layouts).

Example of a basic {% glossarytooltip 9bcc648c-bd08-4feb-906d-1e24c4f2f422 %}UI component{% endglossarytooltip %} declaration:

{%highlight xml%}
<referenceContainer name="page-container">
	<uiComponent name="%instance_name%"/>
</referenceContainer>
{%endhighlight%}

A UI component is declared using the `<uiComponent/>` node. The `name` attribute in the `<uiComponent/>` node references the XML configuration of the basic UI component's instance. This configuration is a separate `.xml` file. It is stored in the `<module_dir>/view/<area>/ui_component/` directory. For example `<module_dir>/view/<area>/ui_component/%instance_name%.xml`.

<<<<<<< HEAD

=======
>>>>>>> 168052f6
## About the basic component configuration file

The instance configuration file name is the name of instance (`%instance_name%`). The {% glossarytooltip 621ef86b-7314-4fbc-a80d-ab7fa45a27cb %}namespace{% endglossarytooltip %} of the names is global; meaning that if the file names in different modules are the same, they are merged into a single configuration for the particular instance.

Following are the rules for the instance configuration files:

* The top node must have the name of one of the basic UI components. <!-- need to mention or link what components -->
* The top node must contain a link to the XSD schema.

In the top node, there can be an `<argument/>` node. The `<argument/>` node contains the configuration for that basic UI component. The `<argument/>` node's `name` attribute value must be `data`. The child nodes of the `<argument>` node will be the argument properties that will be passed in to the component.

The top node can have nested nodes. Every nested node is regarded as a separate UI component (i.e. the toolbar). For example, if you want your listing to have a toolbar, then the top node is for the listing and a nested node represents a toolbar. Nested nodes can also contain the `<argument>` node.

<<<<<<< HEAD

=======
>>>>>>> 168052f6
## Example of a basic component's configuration file

{%highlight xml%}
<?xml version="1.0" encoding="UTF-8"?>
<!--
/**
 * Copyright © 2016 Magento. All rights reserved.
 * See COPYING.txt for license details.
 */
-->
<form xmlns:xsi="http://www.w3.org/2001/XMLSchema-instance"
      xsi:noNamespaceSchemaLocation="urn:magento:module:Magento_Ui:etc/ui_configuration.xsd">
    <argument name="data" xsi:type="array">
        <item name="js_config" xsi:type="array">
            <item name="provider" xsi:type="string">category_form.category_form_data_source</item>
            <item name="deps" xsi:type="string">category_form.category_form_data_source</item>
        </item>
        <item name="label" xsi:type="string" translate="true">Category Information</item>
        <item name="template" xsi:type="string">templates/form/collapsible</item>
        <item name="buttons" xsi:type="array">
            <item name="delete" xsi:type="string">Magento\Catalog\Block\Adminhtml\Category\Edit\DeleteButton</item>
            <item name="save" xsi:type="string">Magento\Catalog\Block\Adminhtml\Category\Edit\SaveButton</item>
        </item>
        <item name="config" xsi:type="array">
            <item name="dataScope" xsi:type="string">data</item>
            <item name="namespace" xsi:type="string">category_form</item>
        </item>
        <item name="reverseMetadataMerge" xsi:type="boolean">true</item>
    </argument>
    <dataSource name="category_form_data_source">
        <argument name="dataProvider" xsi:type="configurableObject">
            <argument name="class" xsi:type="string">Magento\Catalog\Model\Category\DataProvider</argument>
            <argument name="name" xsi:type="string">category_form_data_source</argument>
            <argument name="primaryFieldName" xsi:type="string">entity_id</argument>
            <argument name="requestFieldName" xsi:type="string">id</argument>
            <argument name="data" xsi:type="array">
                <item name="config" xsi:type="array">
                    <item name="submit_url" xsi:type="url" path="catalog/category/save"/>
                    <item name="validate_url" xsi:type="url" path="catalog/category/validate"/>
                </item>
            </argument>
        </argument>
        <argument name="data" xsi:type="array">
            <item name="js_config" xsi:type="array">
                <item name="component" xsi:type="string">Magento_Ui/js/form/provider</item>
            </item>
        </argument>
    </dataSource>
    <fieldset name="general">
        <field name="id">
            <argument name="data" xsi:type="array">
                <item name="config" xsi:type="array">
                    <item name="dataType" xsi:type="string">text</item>
                    <item name="formElement" xsi:type="string">hidden</item>
                    <item name="source" xsi:type="string">category</item>
                </item>
            </argument>
        </field>
    </fieldset>
</form>

{%endhighlight%}

In the above example, within the top-level `<form>` node the `<fieldset>` node is nested. It declares the Fieldset UI component.

The `name` attribute value must be a unique among the other components on the same hierarchical level of the same parent node. Look at the `<argument>` node which `name` attribute has `data` value. The child nodes of this node are the arguments that will be passed in to the component.

All other child nodes are declared as items. `<item name="config"> ...</item>` contains the children nodes that describe the configuration of the current UI component. Please note that although configuration for all components is different, there are base properties that are mostly the same for different components. For example, we can use `<item name="component">...</item>` to define which JS file will be used as the Model for the  Fieldset UI component in the above example. Reference to this JS file can be either be the full path to this file or the alias which is defined in [`require.js` configuration]({{ page.baseurl }}/javascript-dev-guide/javascript/requirejs_concept.html).

In our example, the `<item name="component">...</item>` node within `<fieldset>` is omitted, because this property of the Fieldset UI component is already defined in `definition.xml`.

In this example we showed only a small part of the possible configuration.

The default configuration of a UI component is declared in one of the following ways:

- inside the UI component itself, in the `.js` file
- in the [`definition.xml` file]({{ site.mage2100url }}app/code/Magento/Ui/view/base/ui_component/etc/definition.xml)
- in both places, in which case the configurations merge (the UI component `.js` file has priority).

In the above example, the Fieldset UI component uses a merged configuration from both the `definition.xml` file and from the UI component's `.js` file.

For more information about the configuration flow, refer to  the [Configuration Flow of UI Components]({{ page.baseurl }}/ui_comp_guide/concepts/ui_comp_config_flow_concept.html) topic.<|MERGE_RESOLUTION|>--- conflicted
+++ resolved
@@ -5,10 +5,6 @@
 menu_title: About XML сonfiguration of UI сomponents
 menu_order: 13
 version: 2.2
-<<<<<<< HEAD
-github_link: ui_comp_guide/concepts/ui_comp_xmldeclaration_concept.md
-=======
->>>>>>> 168052f6
 ---
 
 ## Overview
@@ -16,10 +12,7 @@
 This topic discusses the {% glossarytooltip 8c0645c5-aa6b-4a52-8266-5659a8b9d079 %}XML{% endglossarytooltip %} declaration of UI components.
 
 ## About the layout configuration file and UI component declaration
-<<<<<<< HEAD
-=======
 
->>>>>>> 168052f6
 Every {% glossarytooltip c1e4242b-1f1a-44c3-9d72-1d5b1435e142 %}module{% endglossarytooltip %} that has view representation contains the directory named `layout`. In this directory, the `.xml` declarations of the pages are stored. These `.xml` declarations are, in fact, the pages' {% glossarytooltip 8f407f13-4350-449b-9dc5-217dcf01bc42 %}markup{% endglossarytooltip %}.
 
 In a typical Magento `.xml` layout file we see a `<head/>` node, `<title/>` node with the name of the page, and sometimes [links to CSS and JS files]({{ page.baseurl }}/frontend-dev-guide/layouts/xml-manage.html#layout_markup_css). There are other nodes as well, the most important for us now is the [`<referenceContainer/>` node]({{ page.baseurl }}/frontend-dev-guide/layouts/xml-instructions.html#fedg_layout_xml-instruc_ex_ref). (The `name` attribute in this node is responsible for the position of the container on the page.). [Basic]({{ page.baseurl }}/ui_comp_guide/bk-ui_comps.html#general-structure) UI components are declared in this node. All nested components are declared in the basic components' instances configuration files (not in the page layouts).
@@ -34,10 +27,6 @@
 
 A UI component is declared using the `<uiComponent/>` node. The `name` attribute in the `<uiComponent/>` node references the XML configuration of the basic UI component's instance. This configuration is a separate `.xml` file. It is stored in the `<module_dir>/view/<area>/ui_component/` directory. For example `<module_dir>/view/<area>/ui_component/%instance_name%.xml`.
 
-<<<<<<< HEAD
-
-=======
->>>>>>> 168052f6
 ## About the basic component configuration file
 
 The instance configuration file name is the name of instance (`%instance_name%`). The {% glossarytooltip 621ef86b-7314-4fbc-a80d-ab7fa45a27cb %}namespace{% endglossarytooltip %} of the names is global; meaning that if the file names in different modules are the same, they are merged into a single configuration for the particular instance.
@@ -51,10 +40,6 @@
 
 The top node can have nested nodes. Every nested node is regarded as a separate UI component (i.e. the toolbar). For example, if you want your listing to have a toolbar, then the top node is for the listing and a nested node represents a toolbar. Nested nodes can also contain the `<argument>` node.
 
-<<<<<<< HEAD
-
-=======
->>>>>>> 168052f6
 ## Example of a basic component's configuration file
 
 {%highlight xml%}
