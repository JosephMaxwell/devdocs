---
group: UI_Components_guide
title: The uiLayout service object
version: 2.2
<<<<<<< HEAD
github_link: ui_comp_guide/concepts/ui_comp_uilayout_concept.md
=======
>>>>>>> 168052f6
---

The `uiLayout` service object is a JavaScript function object used for initializing and configuring UI components.
This object is defined in the [`layout.js`](https://github.com/magento/magento2/blob/2.3-develop/app/code/Magento/Ui/view/base/web/js/core/renderer/layout.js) file in the UI module.

## `run()` method

The `run()` method is the class entry point represented by `uiLayout` and has the following signature:

`run(nodes, parent, cached, merge)`

| Parameter | Type    | Description                              |
| --------- | ------- | ---------------------------------------- |
| `nodes`   | Object  | Configuration object for a UI component  |
| `parent`  | Object  | The parent component of the UI component |
| `cached`  | Boolean | Determines if `nodes` should be cached   |
| `merge`   | Boolean | Determines if `nodes` should be merged   |
{:style="table-layout:auto;"}

If `cached` is set to `true`, the key for the cache is constructed from the object keys in the `node` parameter.
Use the `cached` and `merge` parameters when a UI component needs to be updated during runtime.

### `nodes` configuration object

The `nodes` parameter is a JavaScript object used by the `run()` method to determine how a UI component is created.

This object can have the following properties:

| Property       | Type    | Description                                                                                          |
| -------------- | ------- | ---------------------------------------------------------------------------------------------------- |
| `name`         | String  | Name of the component.                                                                               |
| `parent`       | String  | Full name of the component's parent element.                                                         |
| `template`     | String  | Path to the component's `.html` template.                                                            |
| `config`       | Object  | Configuration properties for the UI component.                                                       |
| `children`     | Object  | Configuration nodes for children components.                                                         |
| `isTemplate`   | Boolean | Whether to save the configuration as a template.                                                     |
| `nodeTemplate` | String  | The full name of a saved configuration template.                                                     |
| `provider`     | String  | The full name of the DataSource UI component. This property is inherited from the parent if skipped. |
{:style="table-layout:auto;"}

#### Naming

The name of the property is the shortened name of the component.
It is used as the `index` property of the generated instance.

The full name of the created UI component is the concatenation of the parent's `name` property and the component's `name` property.
If an instance with the same full name already exists, `uiLayout` will skip initialization.

#### Parent initialization

If the parent component is not yet initialized, `uiLayout` waits for it to appear in the `uiRegistry`.

#### Configuration template

When `isTemplate` is set to `true`, `uiLayout` stores the configuration in a private `templates` variable instead of initializing the component.

You can use this stored configuration to create dynamic component instances during runtime by specifying the full name of the configuration in `nodeTemplate`.
If the configuration is found, `uiLayout` uses that configuration instead of the current values.

<<<<<<< HEAD

=======
>>>>>>> 168052f6
## Code samples

The example module referenced in the following examples uses `OrangeCo` as its company value and `Sample` as the module name.

It also assumes the existence of the following files:

* `app/code/OrangeCo/Sample/view/base/web/js/my-new-component.js`
* `app/code/OrangeCo/Sample/view/base/web/templates/my-new-component/main-template.html`

### Create a child component

You can use `uiLayout` to create a UI component instance that is a child of another UI component.

The following example creates an instance of the `my-new-component` component that is a child of the `uiCollection` component.

**Example component file:** `app/code/OrangeCo/Sample/view/base/web/js/sample.js`

``` js
define([
    'uiLayout',
    'uiCollection'
], function (layout, Collection) {
    'use strict';

    return Collection.extend({
        defaults: {
            myNewComponentConfig: {
                name: 'myNewComponent',
                component: 'OrangeCo_Sample/js/my-new-component',
                nodeTemplate: 'OrangeCo_Sample/my-new-component/main-template',
                parent: '${ $.name }'
            }
        },
        initialize: function () {
            this._super();
            layout([this.myNewComponentConfig]);

            return this;
        }
    });
});
```

The component instance is created when `myNewComponentConfig` is passed on to the `uiLayout` service object:

`layout([this.myNewComponentConfig]);`

This instance is stored in the `uiRegistry` with other components and rendered using the logic for rendering `uiCollection` children templates.

<<<<<<< HEAD

=======
>>>>>>> 168052f6
### Use a configuration template

You can use the configuration of one UI component to create another UI component.
The `isTemplate` configuration for the original UI component must be `true` to save its configuration as a template in `uiLayout`.

In the following example, a custom Table UI component is created using an existing configuration template with the name `my_row_template_component_name`.

The [`mageUtils`](https://github.com/magento/magento2/tree/2.3-develop/lib/web/mage/utils) helper library is also used in this example to create the new component based on `myRowTemplateConfig`.

**Example component file:** `app/code/OrangeCo/Sample/view/base/web/js/table.js`

``` js
define([
    'uiLayout',
    'uiCollection',
    'mageUtils'
], function (layout, Collection, utils) {
    'use strict';

    return Collection.extend({
        defaults: {
            myRowTemplateConfig: {
                parent: '${ $.name }',
                nodeTemplate: 'my_row_template_component_name'
        }
    },

    addRow: function (rowIndex) {
        var objectFromTemplate,
            myRowTemplateConfig = this.myRowTemplateConfig;

        myRowTemplateConfig.name = rowIndex;
        objectFromTemplate = utils.template(myRowTemplateConfig);
        layout([objectFromTemplate]);
        }
    });
});
```
<|MERGE_RESOLUTION|>--- conflicted
+++ resolved
@@ -2,10 +2,6 @@
 group: UI_Components_guide
 title: The uiLayout service object
 version: 2.2
-<<<<<<< HEAD
-github_link: ui_comp_guide/concepts/ui_comp_uilayout_concept.md
-=======
->>>>>>> 168052f6
 ---
 
 The `uiLayout` service object is a JavaScript function object used for initializing and configuring UI components.
@@ -65,10 +61,6 @@
 You can use this stored configuration to create dynamic component instances during runtime by specifying the full name of the configuration in `nodeTemplate`.
 If the configuration is found, `uiLayout` uses that configuration instead of the current values.
 
-<<<<<<< HEAD
-
-=======
->>>>>>> 168052f6
 ## Code samples
 
 The example module referenced in the following examples uses `OrangeCo` as its company value and `Sample` as the module name.
@@ -118,10 +110,6 @@
 
 This instance is stored in the `uiRegistry` with other components and rendered using the logic for rendering `uiCollection` children templates.
 
-<<<<<<< HEAD
-
-=======
->>>>>>> 168052f6
 ### Use a configuration template
 
 You can use the configuration of one UI component to create another UI component.
