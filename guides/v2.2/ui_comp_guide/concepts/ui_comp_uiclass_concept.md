---
group: UI_Components_guide
subgroup: concepts
title: About the uiClass library
menu_title: About the uiClass library
menu_order: 60
version: 2.2
<<<<<<< HEAD
github_link: ui_comp_guide/concepts/ui_comp_uiclass_concept.md
=======
>>>>>>> 168052f6
---

## What is `uiClass`?

The `uiClass` is an abstract class from which all components are extended. The `uiClass` is a low-level class and is rarely used as direct parent for UI components' classes.

`uiClass` source code is `<UI_Module_dir>/view/base/web/js/lib/core/class.js`, in the {{site.data.var.ce}} github repository: [app/code/Magento/Ui/view/base/web/js/lib/core/class.js]({{ site.mage2100url }}app/code/Magento/Ui/view/base/web/js/lib/core/class.js)

## Commonly used uiClass methods
<<<<<<< HEAD
=======

>>>>>>> 168052f6
The uiClass class introduces the architecture of UI components through the following methods:

*  The `extend()` method implements inheritance of UI components. The `extend()` returns new class. The `extend()` method gets a {% glossarytooltip 312b4baf-15f7-4968-944e-c814d53de218 %}JavaScript{% endglossarytooltip %} object as a parameter, and then extends the base object with the properties and methods of the argument's object. The properties of the argument's object have higher priority than base object's properties.
   As an example:
    %componentName%.extend(%JavaScript_extender_object%);

* The `initConfig()` method processes the UI component's configurations. The `initConfig()` method gets as a parameter the JavaScript configuration object, which is then merged with the default configuration (declared in the UI Component that calls the `initConfig()` method) and in the parent {% glossarytooltip 9bcc648c-bd08-4feb-906d-1e24c4f2f422 %}UI component{% endglossarytooltip %}. This resulting configuration is then set as first level properties in the current UI component instance.

  As an example:
{%highlight js%}
	defaults: {
		myFirstProperty: 0,
		mySecondProperty: 1
	}

	Before executing initConfig method:
	console.log(this.myFirstProperty) // Undefined
	console.log(this.mySecondProperty) // Undefined

	After executing initConfig method:
	console.log(this.myFirstProperty) // 0
	console.log(this.mySecondProperty) // 1
{%endhighlight%}

* The `initialize()` method is called during instantiation. It can be used to add custom functionality executed only once, during component instance creation.

As an example:

{%highlight js%}
	initialize: function () {
		%yourMethodName%();

		return this;
	}
{%endhighlight%}

* The `_super()` method calls the parent UI component method with the same name as the `_super()` method's caller; if that method does not exists in the parent UI component, then the method tries to find it higher in the inheritance chain.
As an example:

{%highlight js%}
	initialize: function () {
		this._super(); //_super will call parent's `initialize` method here

		return this;
	}
{%endhighlight%}

### Commonly used uiClass properties {#uiclass_properties}

The `defaults` property declares the list of properties of a UI component's instance. Also it declares communications between components if needed.

As an example:
{%highlight js%}
	defaults: {
		%yourCustomProperty%: '',
		imports: {
            %yourCustomProperty%: '%anotherComponentLink%',
            disabled: 'checked'
        },
	}
{%endhighlight%}<|MERGE_RESOLUTION|>--- conflicted
+++ resolved
@@ -5,10 +5,6 @@
 menu_title: About the uiClass library
 menu_order: 60
 version: 2.2
-<<<<<<< HEAD
-github_link: ui_comp_guide/concepts/ui_comp_uiclass_concept.md
-=======
->>>>>>> 168052f6
 ---
 
 ## What is `uiClass`?
@@ -18,10 +14,7 @@
 `uiClass` source code is `<UI_Module_dir>/view/base/web/js/lib/core/class.js`, in the {{site.data.var.ce}} github repository: [app/code/Magento/Ui/view/base/web/js/lib/core/class.js]({{ site.mage2100url }}app/code/Magento/Ui/view/base/web/js/lib/core/class.js)
 
 ## Commonly used uiClass methods
-<<<<<<< HEAD
-=======
 
->>>>>>> 168052f6
 The uiClass class introduces the architecture of UI components through the following methods:
 
 *  The `extend()` method implements inheritance of UI components. The `extend()` returns new class. The `extend()` method gets a {% glossarytooltip 312b4baf-15f7-4968-944e-c814d53de218 %}JavaScript{% endglossarytooltip %} object as a parameter, and then extends the base object with the properties and methods of the argument's object. The properties of the argument's object have higher priority than base object's properties.
