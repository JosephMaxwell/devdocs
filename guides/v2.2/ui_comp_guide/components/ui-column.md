---
group: UI_Components_guide
subgroup: components
title: Column component
menu_title: Column component
version: 2.2
---

## Overview
<<<<<<< HEAD
=======

>>>>>>> 168052f6
The Column component implements a basic column in [Listing]({{ page.baseurl }}/ui_comp_guide/components/ui-listing-grid.html).

## Configuration

Extends all [`UiElement`]({{ page.baseurl }}/ui_comp_guide/concepts/ui_comp_uielement_concept.html) configuration.

Column-specific configuration:

<table>
  <tr>
    <th>Option</th>
    <th>Description</th>
    <th>Type</th>
    <th>Default</th>
  </tr>
  <tr>
    <td><code>component</code></td>
    <td>The path to the component's <code>.js</code> file in terms of RequireJS.</td>
    <td>String</td>
    <td><code>Magento_Ui/js/grid/columns/column</code></td>
  </tr>
  <tr>
    <td><code>bodyTmpl</code></td>
    <td>Path to the template used for rendering column's fields in the table's body.</td>
    <td>String</td>
    <td><code>ui/grid/cells/text</code></td>
  </tr>
  <tr>
    <td><code>controlVisibility</code></td>
    <td>Whether a user can control column's visibility handled by the <a href="{{ page.baseurl }}/ui_comp_guide/components/ui-columnscontrols.html">ColumnsControls component</a>.</td>
    <td>Boolean</td>
    <td><code>true</code></td>
  </tr>
  <tr>
    <td><code>disableAction</code></td>
    <td>Disables the action set in the <code>templates.fieldAction</code> property.</td>
    <td>Boolean</td>
    <td><code>false</code></td>
  </tr>
  <tr>
    <td><code>draggable</code></td>
    <td>Defines if a user can change column's position in the table by grabbing column's header and dragging it across the table.</td>
    <td>Boolean</td>
    <td><code>true</code></td>
  </tr>
  <tr>
    <td><code>editor</code></td>
    <td></td>
    <td>String | Object</td>
    <td></td>
  </tr>
  <tr>
    <td><code>fieldClass</code></td>
    <td>Additional CSS classes added to the column's field elements.</td>
    <td>{[name: String]: Boolean}</td>
    <td><code>''</code></td>
  </tr>
  <tr>
    <td><code>filter</code></td>
    <td>Reference to one of the available filter types defined in the <a href="{{ page.baseurl }}/ui_comp_guide/components/ui-filters.html">Filters component</a>. If the value represents an object containing the <code>filterType</code> field, this object is considered as an extension of the referenced filter element. If there's no such field in the value object, it is considered as a definition of a custom filter element.</td>
    <td>String | Object</td>
    <td></td>
  </tr>
  <tr>
    <td><code>headerTmpl</code></td>
    <td>Path to the <code>.html</code> template for the column's header.</td>
    <td>String</td>
    <td><code>ui/grid/columns/text</code></td>
  </tr>
  <tr>
    <td><code>label</code></td>
    <td>The column label displayed in the header.</td>
    <td>String</td>
    <td>''</td>
  </tr>
  <tr>
    <td><code>sortable</code></td>
    <td>Whether column's fields can be used to sort records in a table.</td>
    <td>Boolean</td>
    <td><code>true</code></td>
  </tr>
  <tr>
    <td><code>sorting</code></td>
    <td>Column's sorting order. Can be ascending (<code>asc</code>), descending (<code>desc</code>) or none (<code>false</code>). Setting <code>sorting</code> to <code>false</code> does not disable sorting, which is defined by the <code>sortable</code> option.</td>
    <td><code>asc</code> | <code>desc</code> | Boolean</td>
    <td><code>false</code></td>
  </tr>
  <tr>
    <td><code>statefull</code></td>
    <td>Defined in the parent <a href="{{ page.baseurl }}/ui_comp_guide/concepts/ui_comp_uielement_concept.html">uiElement class</a>.</td>
    <td></td>
    <td><code>{visible: true, sorting: true}</code></td>
  </tr>
  <tr>
    <td><code>templates.fieldAction</code></td>
    <td>The action performed on the column's field click.</td>
    <td><a href="#column_action">ColumnAction</a></td>
    <td>-</td>
  </tr>
  <tr>
    <td><code>visible</code></td>
    <td>Initial component's visibility. When set to <code>false</code>, the <code>display: none</code> CSS style is added to the component's DOM block.</td>
    <td>Boolean</td>
    <td><code>true</code></td>
  </tr>
</table>

### ColumnAction interface {#column_action}

<table>
  <tr>
    <th>Option</th>
    <th>Description</th>
    <th>Type</th>
    <th>Required</th>
  </tr>
  <tr>
    <td><code>params</code></td>
    <td>A list of arguments that will be passed to the method.</td>
    <td>Array</td>
    <td>Optional</td>
  </tr>
  <tr>
    <td><code>provider</code></td>
    <td>Reference to component.</td>
    <td>String</td>
    <td>Required</td>
  </tr>
  <tr>
    <td><code>target</code></td>
    <td>Name of the component's method to be invoked.</td>
    <td>String</td>
    <td>Required</td>
  </tr>
</table>

## Reference API

JS constructor: `Magento/Ui/view/base/web/js/grid/columns/column.js`.<|MERGE_RESOLUTION|>--- conflicted
+++ resolved
@@ -7,10 +7,7 @@
 ---
 
 ## Overview
-<<<<<<< HEAD
-=======
 
->>>>>>> 168052f6
 The Column component implements a basic column in [Listing]({{ page.baseurl }}/ui_comp_guide/components/ui-listing-grid.html).
 
 ## Configuration
