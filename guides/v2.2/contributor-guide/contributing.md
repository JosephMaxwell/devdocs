---
group: contributor-guide
title: Code Contributions
---

The following topics are included in this guide:

- [Contribute to Magento 2 code](#contribute)
- [Questions or enhancement requests?](#question)
- [Accepted pull requests and ported code](#rules)
- [Contribution requirements](#requirements)
- [Fork a repository](#fork)
- [Create a pull request](#pull_request)
- [Magento Contributor Assistant](#contributor-assist)
- [Report an issue](#report)
- [Help triage issues](#triage)
- [Labels applied by the Community Engineering Team](#labels)
- [Contribution awards and points](#points)

{:.bs-callout .bs-callout-tip}
Connect with Magento Contributors and Maintainers to learn more about Magento contributions and special projects. Join us in our [Slack workspace](https://tinyurl.com/engcom-slack), in the [#general](https://magentocommeng.slack.com/messages/C4YS78WE6) channel, follow the [#announcements](https://magentocommeng.slack.com/messages/C7FA71S3V), and browse for more [channels](https://devdocs.magento.com/community/resources/resources.html#community-engineering-slack)!

## Contribute to Magento 2 code {#contribute}

Use the [fork](#fork) and [pull](#pull_request) model to contribute to the Magento 2 codebase.

This contribution model allows contributors to maintain their own copy of the forked codebase (which can be easily synced with the main copy). The forked repository is then used to submit a request to the base repository to *pull* a set of changes (hence the phrase *pull request*).

Contributions can take the form of new components or features, changes to existing features, tests, documentation (such as developer guides, user guides, examples, or specifications), bug fixes, optimizations, or just good suggestions. We recommend also creating back-ports and up-ports as needed with your pull requests if the issue occurs in higher or lower line releases.

The Community Engineering Team reviews all issues and contributions submitted by the community developers. During the review we might require clarifications from the contributor. If there is no response from the contributor in two weeks (14 days) time, the issue is closed.

Often when the Community Engineering Team works on reviewing the suggested changes, we will add a label to the issue to indicate certain information, like the status or who is working the issue. If you're ever curious what the different labels mean, see the [table](#labels) below for an explanation of each one.

{:.bs-callout .bs-callout-tip}
Please refer to [Magento Contributor Agreement](http://www.magento.com/legaldocuments/mca) for detailed information about the License Agreement. All contributors are required to submit a click-through form to agree to the terms.

## GitHub and Two-Factor Authentication {#two-factor}

When setting up access and tokens for Magento GitHub repositories, we recommend adding Two-Factor Authentication (2FA) to enhance security. Magento **requires all Partners** who contribute code to enable Two-Factor Authentication (2FA) on their accounts. You can use a mobile device or 2FA application for added protection.

2FA adds an additional layer of security beyond just a username/password when you access GitHub. With 2FA enabled, you log into a service with your credentials then complete an additional step providing a 2FA code. This second form of authentication helps us ensure that a malicious user will not be able to gain access to your GitHub account or any private Magento GitHub repositories.

For details, see [Configuring Two-Factor Authentication via a mobile app guide](https://help.github.com/articles/configuring-two-factor-authentication-via-a-totp-mobile-app/) to add 2FA protection to your GitHub account.

## Questions or enhancement requests? {#question}

We use this repository (the Magento 2 GitHub repository) to capture code and documentation issues. We recommend that you post all questions to a question-and-answer site, such as [Stack Exchange](https://magento.stackexchange.com/){:target="_blank"} and the [Magento Forums](https://community.magento.com/){:target="_blank"}, where Magento community members can quickly provide recommendations and advice.

Submit feature requests or enhancement suggestions to the new [Magento 2 Feature Requests and Improvements forum](https://community.magento.com/t5/Magento-2-Feature-Requests-and/idb-p/feature-requests){:target="_blank"} (see details [here](https://community.magento.com/t5/News-Announcements/Improvements-to-GitHub-Management/m-p/44572#M96){:target="_blank"}).

## Accepted pull requests and ported code {#rules}

{% include contributor/2-3-submission.md %}

Please review the following supported and accepted pull request rules. We defined these rules to simplify and accelerate your submissions, follow code consistency, manage current and backlog tasks, and so on.

{% include contributor/pull-request-table.md %}

## Contribution requirements {#requirements}

1. Contributions must adhere to [Magento coding standards]({{page.baseurl}}/coding-standards/bk-coding-standards.html){:target="_blank"}.
1. Refer to the Magento development team's [Definition of Done]({{page.baseurl}}/contributor-guide/contributing_dod.html). We use these guidelines internally to ensure that we deliver well-tested, well-documented, and solid code. We encourage you to use this as well!
1. Pull requests (PRs) must be accompanied by a meaningful description of their purpose. Comprehensive descriptions increase the chances that a pull request is merged quickly and without additional clarification requests.
1. Commits must be accompanied by meaningful commit messages.
1. PRs that include bug fixes must be accompanied by a step-by-step description of how to reproduce the bug.
1. PRs that include new logic or new features must be submitted along with:
  * Unit/integration test coverage (we will be releasing more information about writing test coverage in the near future).
  * Proposed [documentation](https://github.com/magento/devdocs/blob/master/.github/CONTRIBUTING.md){:target="_blank"} updates. [Documentation]({{site.baseurl}}/){:target="_blank"} contributions can be submitted [here](https://github.com/magento/devdocs){:target="_blank"}.
1. For large features or changes, please [open an issue](https://github.com/magento/magento2/issues){:target="_blank"} and discuss it with us first. This may prevent duplicate or unnecessary effort, and it may gain you some additional contributors.
1. To report a bug, please [open an issue](https://github.com/magento/magento2/issues){:target="_blank"}, and follow these [guidelines about bugfix issues](https://github.com/magento/magento2/wiki/Issue-reporting-guidelines){:target="_blank"}.
1. All automated tests must pass successfully (all [Pull Request checks](https://github.com/magento/magento2/wiki/Magento-Automated-Testing){:target="_blank"} must be green).

## Fork a repository {#fork}

To fork a repository on GitHub:

1. Create or log in to your account on GitHub.
2. Navigate to the [Magento 2 repository](https://github.com/magento/magento2){:target="_blank"}.
3. Click **Fork** at the top right:

    ![Fork a Repository]({{site.baseurl}}/common/images/fork.png)

4. Clone the repo into your development environment and start playing.

### Update the fork with the latest changes {#sync}

As community and Magento writers' changes are merged to the repository, your fork becomes outdated and pull requests might result in conflicts. To see if your fork is outdated, open the fork page in GitHub and if a `This branch is NUMBER commits behind magento:2.3-develop.` message is displayed at the top of the page. If so, your fork must be updated.

There are two ways to update your fork. The typical way is discussed in [GitHub documentation](https://help.github.com/articles/syncing-a-fork){:target="_blank"}. Make sure to update from the correct branch!

You can also use the GitHub interface to update forks, referred to as a *reverse pull request*. Though this method does have a downside: it inserts unnecessary information into your fork commit history.

1. On your fork GitHub page, click **New pull request**. You should see the following message:

   ```terminal
   There isn’t anything to compare.
   magento:2.3-develop is up to date with all commits from <your fork>:2.3-develop. Try switching the base for your comparison.
   ```

1. Click the base link and then click **Create pull request**.
1. Provide a descriptive name for your pull request in the provided field.
1. Scroll to the bottom of the page and click **Merge pull request**, then click **Confirm Merge**.

Check out this video to see the process in action:

<iframe width="560" height="315" src="https://www.youtube.com/embed/mJDCL0uzIpY" frameborder="0" allow="autoplay; encrypted-media" allowfullscreen></iframe>

## Create a pull request {#pull_request}

{% include contributor/2-3-submission.md %}

First, check the [existing PRs](https://github.com/magento/magento2/pulls?q=is%3Aopen+is%3Apr){:target="_blank"} and make sure you are not duplicating others’ work.

To create a pull request:

1. Create a feature branch for your changes and push those changes to the copy of your repository on GitHub. This is the best way to organize and even update your PR.
1. In your repository, click **Pull requests** on the right, and then click **New pull request**.

    ![Create a Pull Request]({{ site.baseurl }}/common/images/pr.png)
1. Ensure that you are creating a PR to `magento:2.3-develop` branch. We accept PRs to this branch only.
1. Review the changes, then click **Create pull request**.
1. Fill out the PR form, and click **Create pull request** again to submit the PR&mdash;that’s it!

After submitting your PR, you can head over to the Magento 2 repository’s [Pull Requests panel](https://github.com/magento/magento2/pulls?q=is%3Aopen+is%3Apr){:target="_blank"} to see your PR. Your PR undergoes automated testing, and if it passes, the Community Engineering Team considers it for inclusion in the Magento 2 core. If some tests fail, please make the corresponding corrections in your code.

## Magento Contributor Assistant {#contributor-assist}

The Magento Contributor Assistant is a bot that currently runs on the GitHub `magento/magento2` repository. It helps automate different issue and pull request workflows using commands entered as comments.

Currently, the Magento Contributor Assistant automatically deploys test instances on Magento's hosting based on a contributor's pull request or provide a vanilla Magento instance. This gives a GitHub user an instance to test pull requests or reported issues. We plan on adding features in the future.

* [Deploy vanilla Magento instance](#vanilla-pr)
* [Deploy instance based on PR changes](#deploy-pr)
* [Combine multiple pull requests](#combine-pr)

### Deploy vanilla Magento instance {#vanilla-pr}

When you need to verify an issue or pull request, enter a command to generate an issue verification instance, or vanilla Magento. This instance is a clean Magento installation of a specified version tag or the develop branch of a specified release line.

**Command:** To deploy a vanilla Magento instance, add the following command as a comment to the GitHub Pull Request or Issue:

```
@magento give me {$version} instance
```

For `version`, the currently supported values are [version tags](https://github.com/magento/magento2/tags) and 2.3-develop branch.

**Actions:** The following actions complete for the command:

- If the instance does not exist, it will be deployed. Deployment takes ~2 minutes.
- If the instance exists, a fresh instance will be redeployed.
- By default, instances have a lifetime of 3 hours. All deployments are terminated after that.

**Admin access:**

- https://pr-{$id_pr}.instances.magento-community.engineering/admin
- Admin Credentials:
    - Username: admin
    - Password: 123123q

**Permissions:**

- All permissions granted for all users

### Deploy instance based on PR changes {#deploy-pr}

To verify and test changes completed in a pull request, enter a command to generate a Magento instance using the code based in the PR.

**Command:** To deploy, [Community Maintainers](https://github.com/orgs/magento/teams/open-source-maintainers/members), a [Magento EngCom Team](https://github.com/orgs/magento/teams/core-maintainers/members) member, or contributor under the existing Pull Request enters the following command as a comment to the pull request:

```
@magento give me test instance
```

**Actions:**
* It deploys a new Magento instance based on Pull Request changes.
* Deployment takes ~2 minutes.

**Admin access:**

- http://pr-xxx.engcom.dev.magento.com/admin
- Admin Credentials:
    - Username: admin
    - Password: 123123q

**Permissions:**

- [Community Maintainers](https://github.com/orgs/magento/teams/open-source-maintainers/members)
- [Magento EngCom Team](https://github.com/orgs/magento/teams/core-maintainers/members)
- Contributor

### Combine multiple pull requests {#combine-pr}

To optimize the pull request queue, enter a command with a series of related pull requests to verify and combine the code. If all tests pass, the entered PRs are merged into the current PR.

**Command:** To combine pull requests, a member of the [Community Maintainers](https://github.com/orgs/magento/teams/open-source-maintainers/members) or [Magento EngCom Team](https://github.com/orgs/magento/teams/core-maintainers/members) under the existing Pull Request enters the following command:

```
@magento combine {xxx} {yyy} {zzz}
```

The command merges the listed related pull requests (`xxx`, `yyy`, `zzz`) into the current pull request. For example: `@magento combine 1234 1238 1239`

**actions:** When all conditions are passed, all related pull requests will be closed and merged to the current PR:

- Current pull request allows changes from maintainers
- All mentioned pull requests are open
- All mentioned pull requests have been created by the same contributor (author)
- All mentioned pull requests have same target (base) branch
- All mentioned pull requests can be merged with each other

**Permissions:**

- [Community Maintainers](https://github.com/orgs/magento/teams/open-source-maintainers/members)
- [Magento EngCom Team](https://github.com/orgs/magento/teams/core-maintainers/members)

<<<<<<< HEAD
## Porting code contributions across Magento versions {#porting}

In order to keep consistency between Magento release lines (2.1, 2.2, 2.3, etc), there are two techniques of code delivery: back-port and/or up-port. Every Magento Contributor, who wants to deliver their solution across all Magento versions, faces the same problem. How do you port fixes easily?

We provide two options to create back-ports and up-ports for your code contributions:

- [Magento Porting Tool](#porting-tool) - Quick and easy method with a few clicks in a Magento tool
- [Manual porting](#porting-manual) - Manual process requiring a strong understanding of Git

{: .bs-callout-info }
Creating back-ports and up-ports are recommended and a best practice, but not required to contribute code. Anyone can create a back-port and up-port for a merged pull request, however, original pull request authors receive higher priority if there are duplicate ports.

### What are up-ports and back-ports?

As a best practice, we recommend creating back-ports and up-ports for your code contributions.

**Back-ports** (or Backports) contribute your code and fixes to a lower release line. You want to create a back-port if the issue exists in a lower release line. If you fixed an issue in a release line and there is a supported lower version, create a pull request to that lower release line to address the issue. For example, you may have contributed a fix to 2.3 and back-port to 2.2 and 2.1.

**Up-ports** (or Forwardports) contribute your code and fixes to a higher release line. You want to create an up-port if the issue exists in a higher release line. If you have an issue fixed in a non-latest release line, create a pull request to the latest branch in order to address that issue in an upcoming minor release. For example, you may have contributed a fix to 2.1 and up-port to 2.2 and 2.3. We recommend contributors create an up-port for every pull request delivered to a lower release line.

### Magento Porting Tool {#porting-tool}

This tool ports fixes automatically across versions with a few simple steps. It allows you to create ports only for _merged_ pull requests.

Access the tool at [porting.engcom.dev.magento.com](https://porting.engcom.dev.magento.com/){:target="_blank"}. The first time you visit, you need to login and authorize with GitHub credentials. The tool performs all actions using your token.

1. Visit [porting.engcom.dev.magento.com](https://porting.engcom.dev.magento.com/){:target="_blank"} and **Login with GitHub**.
1. Copy and paste the pull request URL in **Select Pull Request for porting** and click **Next**.
1. Select the target version for your port: **Up Port** or **Back Port**.
1. Verify the summary of changes in **Port information**.
1. Click **Create Job**. A job is created and started shortly after.

![Magento Porting Tool]({{ site.baseurl }}/common/images/porting-tool-steps.png)

The results of porting include the following:

- Done - Your port has been successfully created.
- Fail - The patch failed to apply automatically, usually due to merge conflict.

In case of failure, porting artifacts will be available for download and review:

- Log - Includes information on actions and results. Find the reason why the porting job failed.
- Patch - Use to manually apply the patch and resolve all merge conflicts.

The **Activity Log** provides a tracked list of all ported pull requests and details. You can track the port job status and view results. Refresh and review the list automatically per a selected interval (10 sec, 30 sec, 1 min, 5 min) or manually.

The tool includes configuration settings through the gear icon located top right.

- **Use my fork as target** - When checked, your fork is used to push the result. This is selected by default.
- **Target options** - If you do not use your fork as a target (not checked), manually specify an organization and repository for ported commits.
- **Porting strategy** - Sets the Git commands and method for committing the code port:
    - `git am` – Recommended. When selected, authorship and original commit message will be saved. This command is used to port.
    - `git apply` – A new commit will be created with a default message. GitHub provided patch is applied with `git apply`. **Important**: This is an experimental strategy and results may vary.

![Magento Porting Tool Settings]({{ site.baseurl }}/common/images/porting-tool-setting.png){:width="600px"}

### Manual porting {#porting-manual}

When manually porting, you use Git commands to create branches and pull requests. This option may require a strong understanding of Git.

The following is an example "Forwardport" (up-port) pull request for https://github.com/magento/magento2/pull/13528 from the `2.2-develop` branch to the `2.3-develop` branch:

1. Checkout the `2.3-develop` branch. Make sure that you have the latest changes from the magento/magento2 repository.
1. Create a new branch for your fix: `git checkout -b up-port-pull-13528`.
1. Apply changes from the existing pull request: `curl -L https://github.com/magento/magento2/pull/13528.patch | git am`.
1. Push changes to your repository: `git push origin up-port-pull-13528:up-port-pull-13528`.
1. Create a pull request from `<your-fork>:up-port-pull-13528` to `magento:2.3-develop`.
1. In the up-port pull request description, add the full path to the original pull request (for example: https://github.com/magento/magento2/pull/13528) to help the Magento team link these pull requests.

The following Git commands detail how to up-port to `2.3-develop` branch from `2.2-develop` branch:

```
git checkout 2.3-develop
git checkout -b up-port-pull-<PR_NUMBER>
curl -L https://github.com/magento/magento2/pull/<PR_NUMBER>.patch | git am
git push origin up-port-pull-<PR_NUMBER>:up-port-pull-<PR_NUMBER>
```

The following Git commands detail how to back-port to `2.2-develop` branch from `2.3-develop` branch:

```
git checkout 2.2-develop
git checkout -b back-port-pull-<PR_NUMBER>
curl -L https://github.com/magento/magento2/pull/<PR_NUMBER>.patch | git am
git push origin back-port-pull-<PR_NUMBER>:back-port-pull-<PR_NUMBER>
```

=======
>>>>>>> d153f72b
## Report an issue {#report}

If you find a bug in Magento 2 code, you can report it by creating an issue in the Magento 2 repository.

Before creating an issue:

1. Read the [issue reporting guidelines](https://github.com/magento/magento2/wiki/Issue-reporting-guidelines) to learn how to create an issue that can be processed in a timely manner.
1. Check the [documentation]({{site.baseurl}}/) to make sure the behavior you are reporting is really a bug, not a feature.
1. Check the [existing issues](https://github.com/magento/magento2/issues){:target="_blank"} to make sure you are not duplicating somebody's work.

To add an issue:

1. In the Magento 2 public repository, click the **Issues** tab.

    ![Issues tab]({{site.baseurl}}/common/images/issues.png)
1. Click **New issue**.

    ![Create new issue]({{site.baseurl}}/common/images/new_issue.png)
1. Select a type of issue: Bug report, Developer experience issue, or Feature request.
1. Fill in the Title, description, and additional information for the template.
1. Click **Submit new issue**.

When you submit the issue, a validation process begins. If the issue doesn't have enough information, you as the Reporter may need to add more information. See [GitHub Issues Processing Workflow](https://github.com/magento/magento2/wiki/GitHub-Issues-Processing-Workflow) for complete details on issue verification.

## Help triage issues  [![](https://www.codetriage.com/magento/magento2/badges/users.svg)](https://www.codetriage.com/magento/magento2) {#triage}

In addition to contributing code, you can help to triage issues. This can include reproducing bug reports or asking for vital information, such as affected versions or instructions to reproduce bugs. If you would like to start triaging issues, one easy way to get started is to [subscribe to Magento on CodeTriage](https://www.codetriage.com/magento/magento2){:target="_blank"}.

## Labels applied by the Magento team {#labels}

We apply labels to public Pull Requests and Issues to help other participants retrieve additional information about current progress, component assignments, Magento release lines, and much more. The following information details global labels used in Magento 2 repositories and across Community Engineering contributions.

{% include contributor/labels.md %}

## Contribution awards and points {#points}

{% include contributor/rewards.md %}<|MERGE_RESOLUTION|>--- conflicted
+++ resolved
@@ -215,96 +215,6 @@
 - [Community Maintainers](https://github.com/orgs/magento/teams/open-source-maintainers/members)
 - [Magento EngCom Team](https://github.com/orgs/magento/teams/core-maintainers/members)
 
-<<<<<<< HEAD
-## Porting code contributions across Magento versions {#porting}
-
-In order to keep consistency between Magento release lines (2.1, 2.2, 2.3, etc), there are two techniques of code delivery: back-port and/or up-port. Every Magento Contributor, who wants to deliver their solution across all Magento versions, faces the same problem. How do you port fixes easily?
-
-We provide two options to create back-ports and up-ports for your code contributions:
-
-- [Magento Porting Tool](#porting-tool) - Quick and easy method with a few clicks in a Magento tool
-- [Manual porting](#porting-manual) - Manual process requiring a strong understanding of Git
-
-{: .bs-callout-info }
-Creating back-ports and up-ports are recommended and a best practice, but not required to contribute code. Anyone can create a back-port and up-port for a merged pull request, however, original pull request authors receive higher priority if there are duplicate ports.
-
-### What are up-ports and back-ports?
-
-As a best practice, we recommend creating back-ports and up-ports for your code contributions.
-
-**Back-ports** (or Backports) contribute your code and fixes to a lower release line. You want to create a back-port if the issue exists in a lower release line. If you fixed an issue in a release line and there is a supported lower version, create a pull request to that lower release line to address the issue. For example, you may have contributed a fix to 2.3 and back-port to 2.2 and 2.1.
-
-**Up-ports** (or Forwardports) contribute your code and fixes to a higher release line. You want to create an up-port if the issue exists in a higher release line. If you have an issue fixed in a non-latest release line, create a pull request to the latest branch in order to address that issue in an upcoming minor release. For example, you may have contributed a fix to 2.1 and up-port to 2.2 and 2.3. We recommend contributors create an up-port for every pull request delivered to a lower release line.
-
-### Magento Porting Tool {#porting-tool}
-
-This tool ports fixes automatically across versions with a few simple steps. It allows you to create ports only for _merged_ pull requests.
-
-Access the tool at [porting.engcom.dev.magento.com](https://porting.engcom.dev.magento.com/){:target="_blank"}. The first time you visit, you need to login and authorize with GitHub credentials. The tool performs all actions using your token.
-
-1. Visit [porting.engcom.dev.magento.com](https://porting.engcom.dev.magento.com/){:target="_blank"} and **Login with GitHub**.
-1. Copy and paste the pull request URL in **Select Pull Request for porting** and click **Next**.
-1. Select the target version for your port: **Up Port** or **Back Port**.
-1. Verify the summary of changes in **Port information**.
-1. Click **Create Job**. A job is created and started shortly after.
-
-![Magento Porting Tool]({{ site.baseurl }}/common/images/porting-tool-steps.png)
-
-The results of porting include the following:
-
-- Done - Your port has been successfully created.
-- Fail - The patch failed to apply automatically, usually due to merge conflict.
-
-In case of failure, porting artifacts will be available for download and review:
-
-- Log - Includes information on actions and results. Find the reason why the porting job failed.
-- Patch - Use to manually apply the patch and resolve all merge conflicts.
-
-The **Activity Log** provides a tracked list of all ported pull requests and details. You can track the port job status and view results. Refresh and review the list automatically per a selected interval (10 sec, 30 sec, 1 min, 5 min) or manually.
-
-The tool includes configuration settings through the gear icon located top right.
-
-- **Use my fork as target** - When checked, your fork is used to push the result. This is selected by default.
-- **Target options** - If you do not use your fork as a target (not checked), manually specify an organization and repository for ported commits.
-- **Porting strategy** - Sets the Git commands and method for committing the code port:
-    - `git am` – Recommended. When selected, authorship and original commit message will be saved. This command is used to port.
-    - `git apply` – A new commit will be created with a default message. GitHub provided patch is applied with `git apply`. **Important**: This is an experimental strategy and results may vary.
-
-![Magento Porting Tool Settings]({{ site.baseurl }}/common/images/porting-tool-setting.png){:width="600px"}
-
-### Manual porting {#porting-manual}
-
-When manually porting, you use Git commands to create branches and pull requests. This option may require a strong understanding of Git.
-
-The following is an example "Forwardport" (up-port) pull request for https://github.com/magento/magento2/pull/13528 from the `2.2-develop` branch to the `2.3-develop` branch:
-
-1. Checkout the `2.3-develop` branch. Make sure that you have the latest changes from the magento/magento2 repository.
-1. Create a new branch for your fix: `git checkout -b up-port-pull-13528`.
-1. Apply changes from the existing pull request: `curl -L https://github.com/magento/magento2/pull/13528.patch | git am`.
-1. Push changes to your repository: `git push origin up-port-pull-13528:up-port-pull-13528`.
-1. Create a pull request from `<your-fork>:up-port-pull-13528` to `magento:2.3-develop`.
-1. In the up-port pull request description, add the full path to the original pull request (for example: https://github.com/magento/magento2/pull/13528) to help the Magento team link these pull requests.
-
-The following Git commands detail how to up-port to `2.3-develop` branch from `2.2-develop` branch:
-
-```
-git checkout 2.3-develop
-git checkout -b up-port-pull-<PR_NUMBER>
-curl -L https://github.com/magento/magento2/pull/<PR_NUMBER>.patch | git am
-git push origin up-port-pull-<PR_NUMBER>:up-port-pull-<PR_NUMBER>
-```
-
-The following Git commands detail how to back-port to `2.2-develop` branch from `2.3-develop` branch:
-
-```
-git checkout 2.2-develop
-git checkout -b back-port-pull-<PR_NUMBER>
-curl -L https://github.com/magento/magento2/pull/<PR_NUMBER>.patch | git am
-git push origin back-port-pull-<PR_NUMBER>:back-port-pull-<PR_NUMBER>
-```
-
-=======
->>>>>>> d153f72b
 ## Report an issue {#report}
 
 If you find a bug in Magento 2 code, you can report it by creating an issue in the Magento 2 repository.
