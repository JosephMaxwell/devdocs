--- conflicted
+++ resolved
@@ -63,46 +63,12 @@
 1. PRs that include bug fixes must be accompanied by a step-by-step description of how to reproduce the bug.
 1. PRs that include new logic or new features must be submitted along with:
   * Unit/integration test coverage (we will be releasing more information about writing test coverage in the near future).
-<<<<<<< HEAD
   * Follow the [Magento DevDocs contribution work flow and guidelines](https://github.com/magento/devdocs/blob/master/.github/CONTRIBUTING.md) to submit proposed documentation updates to the [Magento DevDocs Github repository](https://github.com/magento/devdocs).
 1. For large features or changes, [open an issue](https://github.com/magento/magento2/issues) to discuss your proposal first.  Notifying us in advance can prevent duplicate or unnecessary effort, and also offers an opportunity to get additional background information and help from other contributors. 
 1. To report a bug, [open an issue](https://github.com/magento/magento2/issues) and follow the [Issue reporting guidelines](https://github.com/magento/magento2/wiki/Issue-reporting-guidelines).
 1. Verify that all automated tests on your pull request pass successfully–all builds on [Travis CI](https://travis-ci.org/magento/magento2) must be green.
 
 ## Forks and pull requests
-=======
-  * Proposed [documentation](https://github.com/magento/devdocs/blob/master/.github/CONTRIBUTING.md){:target="_blank"} updates. [Documentation]({{site.baseurl}}/){:target="_blank"} contributions can be submitted [here](https://github.com/magento/devdocs){:target="_blank"}.
-1. For large features or changes, please [open an issue](https://github.com/magento/magento2/issues){:target="_blank"} and discuss it with us first. This may prevent duplicate or unnecessary effort, and it may gain you some additional contributors.
-1. To report a bug, please [open an issue](https://github.com/magento/magento2/issues){:target="_blank"}, and follow these [guidelines about bugfix issues](https://github.com/magento/magento2/wiki/Issue-reporting-guidelines){:target="_blank"}.
-1. All automated tests must pass successfully (all builds on [Travis CI](https://travis-ci.org/magento/magento2){:target="_blank"} must be green).
-
-## Fork a repository {#fork}
-
-To fork a repository on GitHub:
-
-1. Create or log in to your account on GitHub.
-2. Navigate to the [Magento 2 repository](https://github.com/magento/magento2){:target="_blank"}.
-3. Click **Fork** at the top right:
-
-    ![Fork a Repository]({{site.baseurl}}/common/images/fork.png)
-
-4. Clone the repo into your development environment and start playing.
-
-### Update the fork with the latest changes {#sync}
-
-As community and Magento writers' changes are merged to the repository, your fork becomes outdated and pull requests might result in conflicts. To see if your fork is outdated, open the fork page in GitHub and if a `This branch is NUMBER commits behind magento:2.3-develop.` message is displayed at the top of the page. If so, your fork must be updated.
-
-There are two ways to update your fork. The typical way is discussed in [GitHub documentation](https://help.github.com/articles/syncing-a-fork){:target="_blank"}. Make sure to update from the correct branch!
-
-You can also use the GitHub interface to update forks, referred to as a *reverse pull request*. Though this method does have a downside: it inserts unnecessary information into your fork commit history.
-
-1. On your fork GitHub page, click **New pull request**. You should see the following message:
-
-   ```terminal
-   There isn’t anything to compare.
-   magento:2.3-develop is up to date with all commits from <your fork>:2.3-develop. Try switching the base for your comparison.
-   ```
->>>>>>> 990bd961
 
 For complete information about contributing to Magento projects, see the [Beginner Guides](https://github.com/magento/magento2/wiki/Getting-Started) on the Magento 2 repository. These guides help you:
 
@@ -112,31 +78,7 @@
 - Create tests
 - Submit a pull request
 
-<<<<<<< HEAD
 ## Magento contributor assistant {#contributor-assist}
-=======
-<iframe width="560" height="315" src="https://www.youtube.com/embed/mJDCL0uzIpY" frameborder="0" allow="autoplay; encrypted-media" allowfullscreen></iframe>
-
-## Create a pull request {#pull_request}
-
-{% include contributor/2-3-submission.md %}
-
-First, check the [existing PRs](https://github.com/magento/magento2/pulls?q=is%3Aopen+is%3Apr){:target="_blank"} and make sure you are not duplicating others’ work.
-
-To create a pull request:
-
-1. Create a feature branch for your changes and push those changes to the copy of your repository on GitHub. This is the best way to organize and even update your PR.
-1. In your repository, click **Pull requests** on the right, and then click **New pull request**.
-
-    ![Create a Pull Request]({{ site.baseurl }}/common/images/pr.png)
-1. Ensure that you are creating a PR to `magento:2.3-develop` branch. We accept PRs to this branch only.
-1. Review the changes, then click **Create pull request**.
-1. Fill out the PR form, and click **Create pull request** again to submit the PR&mdash;that’s it!
-
-After submitting your PR, you can head over to the Magento 2 repository’s [Pull Requests panel](https://github.com/magento/magento2/pulls?q=is%3Aopen+is%3Apr){:target="_blank"} to see your PR. Your PR undergoes automated testing, and if it passes, the Community Engineering Team considers it for inclusion in the Magento 2 core. If some tests fail, please make the corresponding corrections in your code.
-
-## Magento Contributor Assistant {#contributor-assist}
->>>>>>> 990bd961
 
 The Magento Contributor Assistant is a bot that currently runs on the GitHub `magento/magento2` repository. It helps automate different issue and pull request workflows using commands entered as comments.
 
@@ -226,8 +168,6 @@
 
 - [Community Maintainers](https://github.com/orgs/magento/teams/open-source-maintainers/members)
 - [Magento EngCom Team](https://github.com/orgs/magento/teams/core-maintainers/members)
-
-<<<<<<< HEAD
 
 ## Porting code contributions across Magento versions {#porting}
 
@@ -317,8 +257,6 @@
 git push origin back-port-pull-<PR_NUMBER>:back-port-pull-<PR_NUMBER>
 ```
 
-=======
->>>>>>> 990bd961
 ## Report an issue {#report}
 
 If you find a bug in Magento 2 code, you can report it by creating an issue in the Magento 2 repository.
@@ -327,11 +265,7 @@
 
 1. Read the [Issue reporting guidelines](https://github.com/magento/magento2/wiki/Issue-reporting-guidelines) to learn how to create an issue that can be processed in a timely manner.
 1. Check the [documentation]({{site.baseurl}}/) to make sure the behavior you are reporting is really a bug, not a feature.
-<<<<<<< HEAD
 1. Review the [existing issues](https://github.com/magento/magento2/issues) to make sure you are not duplicating another contributor's work.
-=======
-1. Check the [existing issues](https://github.com/magento/magento2/issues){:target="_blank"} to make sure you are not duplicating somebody's work.
->>>>>>> 990bd961
 
 To add an issue:
 
