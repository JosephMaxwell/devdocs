--- conflicted
+++ resolved
@@ -21,14 +21,9 @@
 
 For further testing with the Magento functional testing frameworks, see
 [Functional Testing Framework]({{ page.baseurl }}/mtf/mtf_introduction.html).
-<<<<<<< HEAD
-
-## Test using {{site.data.var.ce}} {#test-comm}
-=======
 
 ## Test using {{site.data.var.ce}} {#test-comm}
 
->>>>>>> 168052f6
 Test your component by deploying {{site.data.var.ce}} and adding the component to the project's <code>composer.json</code>.
 
 {% highlight JSON %}
@@ -42,10 +37,7 @@
 Remember to [register]({{ page.baseurl }}/extension-dev-guide/build/component-registration.html) your component as well, adding the location of your component. Confirm that your component works as expected and Magento functionality is not compromised.
 
 ## Test installing your component {#test-install}
-<<<<<<< HEAD
-=======
 
->>>>>>> 168052f6
 Before you publish your component, you should test installing it using the <a href="{{ page.baseurl }}/comp-mgr/bk-compman-upgrade-guide.html" target="_blank">Magento Component Manager</a> (part of the Magento Admin).
 
 One way to do this follows:
