--- conflicted
+++ resolved
@@ -17,20 +17,6 @@
 
 Unlike some other languages or libraries, you can look at the generated code on the file system to see what really happens and still debug the code.
 
-<<<<<<< HEAD
-<h3 id="codegen-over-when">When is code generated?</h3>
-Provided the Magento application is not set for <a href="{{ page.baseurl }}/config-guide/bootstrap/magento-modes.html#production-mode">production mode</a>, code is generated when the Magento application cannot find a class when executing code.
-
-In particular,
-
-*	A Factory class creates instances of a type. See <a href="{{ page.baseurl }}/extension-dev-guide/factories.html">Instantiating objects with factories</a> for more information. Factories are directly referenced within application code.
-
-*	You can designate a Proxy to be generated for a type in order to ensure the type is not instantiated until it is needed. See <a href="{{ page.baseurl }}/extension-dev-guide/proxies.html">Proxies</a> for more information. Proxies are directly referenced within DI configuration.
-
-*   Interceptor classes are automatically generated to facilitate Magento's plugin system. An interceptor class extends a type and is returned by the Object Manager to allow multiple plugin classes to inject logic into different methods. Interceptors work behind the scenes and are _not_ directly referenced in application code.
-
-You can also use the <a href="{{ page.baseurl }}/config-guide/cli/config-cli-subcommands-compiler.html">code compiler</a> to generate code at any time.  In Magento 2, "compiling" your application means performing code generation for any eligible class encountered by the configuration/code scanner, as well as performing a number of different {% glossarytooltip 2be50595-c5c7-4b9d-911c-3bf2cd3f7beb %}dependency injection{% endglossarytooltip %} optimizations.
-=======
 ### When is code generated? {#codegen-over-when}
 
 Provided the Magento application is not set for [production mode], code is generated when the Magento application cannot find a class when executing code.
@@ -46,7 +32,6 @@
 You can also use the [code compiler] to generate code at any time.  In Magento 2, "compiling" your application means performing code generation for any eligible class encountered by the configuration/code scanner, as well as performing a number of different {% glossarytooltip 2be50595-c5c7-4b9d-911c-3bf2cd3f7beb %}dependency injection{% endglossarytooltip %} optimizations.
 
 ### Why should you regenerate code? {#codegen-over-why}
->>>>>>> 168052f6
 
 Suppose a Factory or Proxy class for a Customer class is generated and the Customer class has new methods added to it. Because a Factory or Proxy exists on the file system, it is not regenerated. However, the Factory or Proxy implementation is now incomplete because it does not have the new methods. In this case, you must regenerate the Factory or Proxy class.
 
