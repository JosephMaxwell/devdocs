--- conflicted
+++ resolved
@@ -113,11 +113,7 @@
 ## Backward Compatibility Note
 
 The `SerializerInterface` interface and its implementations only exist since Magento version 2.2.  
-<<<<<<< HEAD
-Because of this, it is not posssible to use these classes in code that has to be compatible with Magento 2.1 or 2.0.  
-=======
 Because of this, it is not possible to use these classes in code that has to be compatible with Magento 2.1 or 2.0.  
->>>>>>> 168052f6
 
 In code that is compatible with earlier versions of Magento 2, constructor dependency injection can not be used to get an instance of `SerializerInterface`.  
 Instead, a runtime check if the `SerializerInterface` definition exists can made, and if it does, it can be instantiated by directly accessing the object manager using a static method. Alternatively a check against the Magento 2 version or the `magento/framework` composer package version would work, too.  
