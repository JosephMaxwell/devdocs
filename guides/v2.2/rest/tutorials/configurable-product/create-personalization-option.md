---
layout: tutorial
group: rest
title: Step 5. Create the personalization option
subtitle: Create a configurable product tutorial
menu_title: Step 5. Create the personalization option
menu_order: 50
level3_subgroup: configurable-product-tutorial
return_to:
<<<<<<< HEAD
  title: REST API Reference
  url: rest/bk-rest.html
=======
  title: REST tutorials
  url: rest/tutorials/index.html
>>>>>>> 168052f6
version: 2.2
functional_areas:
  - Integration
---

Let's add a text box to the product page that allows the customer to add his name (up to 15 characters) to the back of shirt.

The `product_sku` is the `sku` of the configurable product. The `sku` specified in the payload is a string that is appended to the `product_sku` when a customer decides to purchase this option. Likewise, the `price` supplied in the payload is added to the configurable product price.

**Endpoint**

`POST V1/products/options`

**Payload**
``` json
{
  "option": {
    "product_sku": "MS-Champ",
    "title": "Add Your Name (Max 15 Characters)",
    "type": "field",
    "sort_order": 1,
    "is_require": false,
    "price": 10,
    "price_type": "fixed",
    "sku": "Personalized",
    "max_characters": 15
  }
}

```

**Response**

``` json
{
    "product_sku": "MS-Champ",
    "option_id": 7,
    "title": "Add Your Name (Max 15 Characters)",
    "type": "field",
    "sort_order": 1,
    "is_require": false,
    "price": 10,
    "price_type": "fixed",
    "sku": "Personalized",
    "max_characters": 15
}
```

## Verify this step

* Log in to the Luma website and select **Catalog > Products**. Click on the **Champ Tee** configurable product and expand the **Customizable Options** section.

  ![Product page with configurable and simple products]({{ page.baseurl }}/rest/images/options-section.png)

* On the Luma storefront page, search for `Champ`. Then click on the Champ Tee product.

  ![Search results]({{ page.baseurl }}/rest/images/add-your-name.png)

  <div class="bs-callout bs-callout-info" id="info" markdown="1">
  If the personalization option is not displayed, go to the **Champ Tee** configuration product page in Admin and set  **Stock Status** to **In Stock**.
  </div>

  ## Congratulations! You've finished.
  {:.no_toc}

  ## Related topics

<<<<<<< HEAD
  * [Order Processing with REST APIs Tutorial]({{ page.baseurl }}/get-started/order-tutorial/order-intro.html)
=======
  * [Order Processing with REST APIs Tutorial]({{ page.baseurl }}/rest/tutorials/orders/order-intro.html)
>>>>>>> 168052f6
<|MERGE_RESOLUTION|>--- conflicted
+++ resolved
@@ -7,13 +7,8 @@
 menu_order: 50
 level3_subgroup: configurable-product-tutorial
 return_to:
-<<<<<<< HEAD
-  title: REST API Reference
-  url: rest/bk-rest.html
-=======
   title: REST tutorials
   url: rest/tutorials/index.html
->>>>>>> 168052f6
 version: 2.2
 functional_areas:
   - Integration
@@ -81,8 +76,4 @@
 
   ## Related topics
 
-<<<<<<< HEAD
-  * [Order Processing with REST APIs Tutorial]({{ page.baseurl }}/get-started/order-tutorial/order-intro.html)
-=======
-  * [Order Processing with REST APIs Tutorial]({{ page.baseurl }}/rest/tutorials/orders/order-intro.html)
->>>>>>> 168052f6
+  * [Order Processing with REST APIs Tutorial]({{ page.baseurl }}/rest/tutorials/orders/order-intro.html)