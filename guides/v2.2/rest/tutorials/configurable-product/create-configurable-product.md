--- conflicted
+++ resolved
@@ -7,13 +7,8 @@
 menu_order: 20
 level3_subgroup: configurable-product-tutorial
 return_to:
-<<<<<<< HEAD
-  title: REST API Reference
-  url: rest/bk-rest.html
-=======
   title: REST tutorials
   url: rest/tutorials/index.html
->>>>>>> 168052f6
 version: 2.2
 functional_areas:
   - Integration
