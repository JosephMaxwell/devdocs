---
group: rest
title: Restricting access to anonymous web APIs
<<<<<<< HEAD
menu_title: Restricting access to anonymous web APIs
menu_node:
menu_order: 6
=======
version: 2.2
>>>>>>> 469f494e
---

Magento 2 allows some web APIs to be accessed by unauthenticated (anonymous) users. Many of these APIs allow a customer to have a robust shopping experience on the {% glossarytooltip a3c8f20f-b067-414e-9781-06378c193155 %}website{% endglossarytooltip %} without having to log in.

A subset of these APIs can return information about products, promotions, and storefronts that a merchant might consider proprietary. For example, {% glossarytooltip 8d40d668-4996-4856-9f81-b1386cf4b14f %}Catalog{% endglossarytooltip %} {% glossarytooltip c1e4242b-1f1a-44c3-9d72-1d5b1435e142 %}module{% endglossarytooltip %} APIs can provide information about an item’s pricing and quantity, as well as items that are currently not for sale. The {% glossarytooltip f3944faf-127e-4097-9918-a2e9c647d44f %}CMS{% endglossarytooltip %} module could reveal information about upcoming promotional landing pages and coupons. The Store module can reveal too much information about individual websites.

For this reason, by default, Magento 2 now prevents anonymous users from accessing the APIs that could reveal sensitive information.  When the feature is enabled, the user must have administrator privileges to execute the affected APIs.

The following table lists the APIs that are no longer available to an anonymous user by default:

| Product | Module | API | Action |
| --- | --- | --- | --- |
| Open Source | Catalog | /V1/products | GET |
| Open Source | Catalog | /V1/products/:sku | GET |
| Open Source | Catalog | /V1/products/attributes/:attributeCode | GET |
| Open Source | Catalog | /V1/products/types | GET |
| Open Source | Catalog | /V1/products/attribute-sets/sets/list | GET |
| Open Source | Catalog | /V1/products/attribute-sets/:attributeSetId | GET |
| Open Source | Catalog | /V1/products/attribute-sets/:attributeSetId/attributes | GET |
| Open Source | Catalog | /V1/products/attribute-sets/groups/list | GET |
| Open Source | Catalog | /V1/products/attributes/:attributeCode/options | GET |
| Open Source | Catalog | /V1/products/media/types/:attributeSetName | GET |
| Open Source | Catalog | /V1/products/:sku/media/:entryId | GET |
| Open Source | Catalog | /V1/products/:sku/media | GET |
| Open Source | Catalog | /V1/products/:sku/group-prices/:customerGroupId/tiers | GET |
| Open Source | Catalog | /V1/categories/:categoryId | GET |
| Open Source | Catalog | /V1/categories | GET |
| Open Source | Catalog | /V1/products/:sku/options | GET |
| Open Source | Catalog | /V1/products/:sku/options/:optionId | GET |
| Open Source | Catalog | /V1/products/links/types | GET |
| Open Source | Catalog | /V1/products/links/:type/attributes | GET |
| Open Source | Catalog | /V1/products/:sku/links/:type | GET |
| Open Source | Catalog | /V1/categories/:categoryId/products | GET |
| Open Source | CatalogInventory | /V1/stockStatuses/:productSku | GET |
| Open Source | Cms | /V1/cmsPage/:pageId | GET |
| Open Source | Cms | /V1/cmsBlock/:blockId | GET |
| Open Source | ConfigurableProduct | /V1/configurable-products/:sku/children | GET |
| Open Source | ConfigurableProduct | /V1/configurable-products/:sku/options/:id | GET |
| Open Source | ConfigurableProduct | /V1/configurable-products/:sku/options/all | GET |
| Open Source | Store | /V1/store/storeViews | GET |
| Open Source | Store | /V1/store/storeGroups | GET |
| Open Source | Store | /V1/store/websites | GET |
| Open Source | Store | /V1/store/storeConfigs | GET |
{:style="table-layout:auto;"}

{%
include note.html
type='warning'
content='Preventing anonymous access to these endpoints could cause third-party integrations to fail. If a third-party integration calls any of these endpoints, it will receive an authentication error instead of the expected response. In this case, you might need to disable this feature.

To disable this feature, log in to the Admin panel and navigate to **Stores** > **Configuration** > **Services** > **Magento Web API** > **Web API Security**. Then select **Yes** from the **Allow Anonymous Guest Access** menu.'
%}

If the list of APIs that are inaccessible to anonymous users must be updated for a third-party extension, an integrator can add to their extension's `di.xml` file to update or replace the functionality defined in the WebapiSecurity module.

The following APIs remain accessible to anonymous users. Most of these must remain accessible to support the {% glossarytooltip 278c3ce0-cd4c-4ffc-a098-695d94d73bde %}checkout{% endglossarytooltip %} and add-to-cart Ajax functionalities.

| Product | Module | API | Action |
| --- | --- | --- | --- |
| Open Source | Catalog | /V1/products-render-info | GET |
| Open Source | Checkout | /V1/guest-carts/:cartId/payment-information | POST |
| Open Source | Checkout | /V1/guest-carts/:cartId/payment-information | GET |
| Open Source | Checkout | /V1/guest-carts/:cartId/set-payment-information | POST |
| Open Source | Checkout | /V1/guest-carts/:cartId/shipping-information | POST |
| Open Source | Checkout | /V1/guest-carts/:cartId/totals-information | POST |
| Open Source | Customer | /V1/customers | POST |
| Open Source | Customer | /V1/customers/:customerId/password/resetLinkToken/:resetPasswordLinkToken | GET |
| Open Source | Customer | /V1/customers/password | PUT |
| Open Source | Customer | /V1/customers/isEmailAvailable | POST |
| Open Source | Directory | /V1/directory/countries | GET |
| Open Source | Directory | /V1/directory/countries/:countryId | GET |
| Open Source | Directory | /V1/directory/currency | GET |
| Open Source | GiftMessage | /V1/guest-carts/:cartId/gift-message | GET |
| Open Source | GiftMessage | /V1/guest-carts/:cartId/gift-message | POST |
| Open Source | GiftMessage | /V1/guest-carts/:cartId/gift-message/:itemId | GET |
| Open Source | GiftMessage | /V1/guest-carts/:cartId/gift-message/:itemId | POST |
| Open Source | Integration | /V1/integration/admin/token | POST |
| Open Source | Integration | /V1/integration/customer/token | POST |
| Open Source | Quote | /V1/guest-carts/:cartId/billing-address | GET |
| Open Source | Quote | /V1/guest-carts/:cartId/billing-address | POST |
| Open Source | Quote | /V1/guest-carts/:cartId/items | GET |
| Open Source | Quote | /V1/guest-carts/:cartId/items | POST |
| Open Source | Quote | /V1/guest-carts/:cartId/items/:itemId | PUT |
| Open Source | Quote | /V1/guest-carts/:cartId/items/:itemId | DELETE |
| Open Source | Quote | /V1/guest-carts | POST |
| Open Source | Quote | /V1/guest-carts/:cartId/order | PUT |
| Open Source | Quote | /V1/guest-carts/:cartId | PUT |
| Open Source | Quote | /V1/guest-carts/:cartId | GET |
| Open Source | Quote | /V1/guest-carts/:cartId/collect-totals | PUT |
| Open Source | Quote | /V1/guest-carts/:cartId/totals | GET |
| Open Source | Quote | /V1/guest-carts/:cartId/coupons | GET |
| Open Source | Quote | /V1/guest-carts/:cartId/coupons/:couponCode | PUT |
| Open Source | Quote | /V1/guest-carts/:cartId/coupons | DELETE |
| Open Source | Quote | /V1/guest-carts/:cartId/selected-payment-method | GET |
| Open Source | Quote | /V1/guest-carts/:cartId/selected-payment-method | PUT |
| Open Source | Quote | /V1/guest-carts/:cartId/payment-methods | GET |
| Open Source | Quote | /V1/guest-carts/:cartId/estimate-shipping-methods | POST |
| Open Source | Quote | /V1/guest-carts/:cartId/shipping-methods | GET |
| Open Source | Search | /V1/search | GET |
| Commerce | GiftCardAccount | /V1/carts/guest-carts/:cartId/giftCards/:giftCardCode | DELETE |
| Commerce | GiftCardAccount | /V1/carts/guest-carts/:cartId/giftCards | POST |
| Commerce | GiftCardAccount | /V1/carts/guest-carts/:cartId/checkGiftCard/:giftCardCode | GET |
| Commerce | GiftRegistry | /V1/guest-giftregistry/:cartId/estimate-shipping-methods | POST |
| Commerce | WorldPay | /V1/worldpay-guest-carts/{cartId}/payment-information | POST
{:style="table-layout:auto;"}<|MERGE_RESOLUTION|>--- conflicted
+++ resolved
@@ -1,13 +1,6 @@
 ---
 group: rest
 title: Restricting access to anonymous web APIs
-<<<<<<< HEAD
-menu_title: Restricting access to anonymous web APIs
-menu_node:
-menu_order: 6
-=======
-version: 2.2
->>>>>>> 469f494e
 ---
 
 Magento 2 allows some web APIs to be accessed by unauthenticated (anonymous) users. Many of these APIs allow a customer to have a robust shopping experience on the {% glossarytooltip a3c8f20f-b067-414e-9781-06378c193155 %}website{% endglossarytooltip %} without having to log in.
