--- conflicted
+++ resolved
@@ -1,14 +1,6 @@
 ---
 group: rest
-<<<<<<< HEAD
-subgroup: Web APIs
-title: Search using REST APIs
-menu_title: Search using REST
-menu_order: 2
-=======
 title: Search using REST endpoints
-version: 2.2
->>>>>>> 469f494e
 redirect_from: /guides/v2.2/howdoi/webapi/search-criteria.html
 ---
 
