---
group: ext-best-practices
title: Programming Best Practices
version: 2.2
functional_areas:
  - Standards
---

You should follow common programming best practices to reduce bugs and improve the quality and maintainability of your extensions.

The following list of best practices addresses commonly reported issues in third-party extensions.

### Follow a set of coding standards

Coding standards are a set of guidelines that describe how code should be written. These standards define coding practices that determine the style of the code. Whether you are a solo developer or part of a team, following a set of coding standards will help make your code consistent and maintainable.

[Magento's Coding Standards]({{ page.baseurl }}/coding-standards/bk-coding-standards.html) are based on the following:

* [Zend Coding standards](http://framework.zend.com/manual/1.12/en/coding-standard.html){:target="_blank"}
* [PSR2](http://www.php-fig.org/psr/psr-2/){:target="_blank"}
* [PSR4](http://www.php-fig.org/psr/psr-4/){:target="_blank"}

To help you stick to coding standards, we recommend using the [PHP_CodeSniffer tool](https://github.com/squizlabs/PHP_CodeSniffer){:target="_blank"}.

### Write and utilize reusable code

Avoid using redundant or duplicate code, which can be hard to maintain. Instead of copying and pasting the same code throughout your extension, create a single class or method and reference it when needed.

As a general rule, reuse code as much as possible to prevent code duplication.

The code you write should be small, focused, and provide a generic solution. This will help you reuse code in future development.

### Design your code to be replaceable

Designing and writing your code to be replaceable is just as important as making it reusable. Having a replaceable design means your code is modular and loosely coupled, which makes updates and improvements easier.

It is common practice to replace parts of your codebase with newer and better pieces as bugs are found or newer strategies become available. Writing replaceable code in your codebase makes this practice easier and more efficient.

### Avoid creating helper classes

Helper or utility classes are classes filled with static methods that do not quite fit anywhere else. These classes are considered an anti-pattern and violate the principles of object-oriented programming.

If you have `ClassA` and a `ClassAHelper` with static functions that work on `ClassA`, you should consider refactoring those functions into `ClassA`.

A helper class that functions as a catch-all for random methods violates the single responsibility principle because it is an attempt to solve multiple problems in a single class. You should refactor your code and move those functions into the appropriate classes.

### Be consistent with case and naming conventions

You should be consistent in your naming conventions for files, folder names, classes, and methods. Following standard conventions makes your code easier to read and look professional.

Not following this practice is a code standards violation and impacts your extension's readability and  maintainability.

### Composition over inheritance
[Class inheritance](https://en.wikipedia.org/wiki/Inheritance_(object-oriented_programming)){:target="_blank"} is the object-oriented programming concept that deals with code reuse and extending the behavior of a base class, which was preferred for Magento 1 development.

[Object composition](https://en.wikipedia.org/wiki/Object_composition){:target="_blank"} is the programming concept of combining class objects and data types to create a more complex class. The classes and data types are used together to produce a desired functionality.

For Magento 2 {% glossarytooltip 55774db9-bf9d-40f3-83db-b10cc5ae3b68 %}extension{% endglossarytooltip %} development, we encourage the use of object composition over class inheritance. Using composition over inheritance makes your extension easier to maintain when class changes occur and update when new features need to be implemented.

### Using around plugins
<<<<<<< HEAD
=======

>>>>>>> 168052f6
Avoid using [around method plugins]({{ page.baseurl }}/extension-dev-guide/plugins.html) when they are not required because they increase stack traces and affect performance. The only use case for around method plugins is when you need to terminate the execution of all further plugins and original methods.

<div class="bs-callout bs-callout-info" id="info" markdown="1">
Access to method parameters was the primary justification for using **around** method plugins instead of **after** method plugins. 

Since 2.2, [after method plugins]({{ page.baseurl }}/extension-dev-guide/plugins.html#after-methods) give you access to method parameters. Use **after** method plugins if you need to replace or modify function results using arguments. 
</div>

### Test your code

Write testable code and follow the [Magento Testing Guide]({{ page.baseurl }}/test/testing.html) to create tests for your code.

Tests help describe what your code does under different conditions and define its functionality. Make sure your tests cover a variety of conditions to prevent the introduction of bugs when you add new code.<|MERGE_RESOLUTION|>--- conflicted
+++ resolved
@@ -58,10 +58,7 @@
 For Magento 2 {% glossarytooltip 55774db9-bf9d-40f3-83db-b10cc5ae3b68 %}extension{% endglossarytooltip %} development, we encourage the use of object composition over class inheritance. Using composition over inheritance makes your extension easier to maintain when class changes occur and update when new features need to be implemented.
 
 ### Using around plugins
-<<<<<<< HEAD
-=======
 
->>>>>>> 168052f6
 Avoid using [around method plugins]({{ page.baseurl }}/extension-dev-guide/plugins.html) when they are not required because they increase stack traces and affect performance. The only use case for around method plugins is when you need to terminate the execution of all further plugins and original methods.
 
 <div class="bs-callout bs-callout-info" id="info" markdown="1">
