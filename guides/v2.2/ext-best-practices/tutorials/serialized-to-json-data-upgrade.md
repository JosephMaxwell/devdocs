---
group: ext-best-practices
subgroup: Tutorials
title: Serialized to JSON data upgrade
menu_title: Serialized to JSON data upgrade
menu_order: 1000
version: 2.2
---

## Overview

The following tutorial lists the steps needed to create an upgrade script that converts the data stored in the database from the default {% glossarytooltip bf703ab1-ca4b-48f9-b2b7-16a81fd46e02 %}PHP{% endglossarytooltip %} serialized format to JSON format.

Use this tutorial to create an upgrade script to update your {% glossarytooltip 55774db9-bf9d-40f3-83db-b10cc5ae3b68 %}extension{% endglossarytooltip %} to work with Magento 2.2 and above.

## Before you begin

Identify the data you need to convert to JSON in the database.

Your extension *must* convert data in the following cases:

1. The extension stores serialized data provided by a core {% glossarytooltip c1e4242b-1f1a-44c3-9d72-1d5b1435e142 %}module{% endglossarytooltip %} that now uses the JSON format.
2. The extension uses the automatic serializing mechanism provided by the Magento framework (i.e. the extension declares `\Magento\Framework\Model\ResourceModel\Db\AbstractDb::$_serializableFields`).

Your extension will continue working in Magento 2.2 and above in the following cases, but we recommend you switch to using the JSON format for security reasons:

1. The extension stores its own serialized data.
2. The extension is responsible for serializing and unserializing data stored in core tables.

### API Overview

This tutorial uses the following framework {% glossarytooltip 786086f2-622b-4007-97fe-2c19e5283035 %}API{% endglossarytooltip %} in the following ways:

* `\Magento\Framework\DB\FieldDataConverter` - This class converts values for a field in a table from one format to another.
   * `\Magento\Framework\DB\FieldDataConverterFactory` - This class creates instances of the `FieldDataConverter` with the appropriate data converter implementation.
   * `\Magento\Framework\DB\AggregatedFieldDataConverter` - This is a service class that allows specifying multiple fields from different tables at once. This class creates instances of the `FieldDataConverter` class and accepts a list of `\Magento\Framework\DB\FieldToConvert` value objects with field information. A single `convert()` method call is limited to one DB connection.
* `\Magento\Framework\DB\DataConverter\DataConverterInterface` - This interface is for classes that convert data between different formats or types of data.
* `\Magento\Framework\DB\FieldDataConverter` - This class accepts query modifiers for updating specific rows. Here is API for the query modifiers part:
   * `\Magento\Framework\DB\Select\QueryModifierInterface` - Interface for classes that add a condition to the database query to target specific entries.
   * `\Magento\Framework\DB\Select\QueryModifierFactory` - This class creates instances of specific implementations of `QueryModifierInterface`.
   * `\Magento\Framework\DB\Select\InQueryModifier` - An implementation of the `QueryModifierInterface` that adds an IN condition to a query.
   * `\Magento\Framework\DB\Select\LikeQueryModifier` - An implementation of the `QueryModifierInterface` that adds a LIKE condition to a query.
   * `\Magento\Framework\DB\Select\CompositeQueryModifier` - An implementation of the `QueryModifierInterface` that allows the application of multiple query modifiers.

  You can create your own query modifier or use any of the ones listed in the `app/etc/di.xml` file.

* `\Magento\Framework\Module\Manager` - This class checks the status of a module.

## Step 1: Create the basic upgrade script
{:#step-1}

The upgrade script is what runs during the upgrade step of your extension's [lifecycle][1].
Create the `UpgradeData.php` file in the `Setup` directory inside your extension's root directory.

Inside the file, create the class `UpgradeData` which implements `\Magento\Framework\Setup\UpgradeDataInterface`.

Example upgrade script content:

{% collapsible Show upgrade script content%}
{% highlight php startinline=true %}
namespace Magento\CustomModule\Setup;

class UpgradeData implements \Magento\Framework\Setup\UpgradeDataInterface
{
    /**
     * @var \Magento\Framework\DB\FieldDataConverterFactory
     */
    private $fieldDataConverterFactory;

    /**
     * @var \Magento\Framework\DB\Select\QueryModifierFactory
     */
    private $queryModifierFactory;

    /**
     * @var \Magento\Framework\DB\Query\Generator
     */
    private $queryGenerator;

    /**
     * Constructor
     *
     * @param \Magento\Framework\DB\FieldDataConverterFactory $fieldDataConverterFactory
     * @param \Magento\Framework\DB\Select\QueryModifierFactory $queryModifierFactory
     * @param \Magento\Framework\DB\Query\Generator $queryGenerator
     */
    public function __construct(
        \Magento\Framework\DB\FieldDataConverterFactory $fieldDataConverterFactory,
        \Magento\Framework\DB\Select\QueryModifierFactory $queryModifierFactory,
        \Magento\Framework\DB\Query\Generator $queryGenerator
    ) {
          $this->fieldDataConverterFactory = $fieldDataConverterFactory;
          $this->queryModifierFactory = $queryModifierFactory;
          $this->queryGenerator = $queryGenerator;
    }

    /**
     * {@inheritdoc}
     */
    public function upgrade(
        \Magento\Framework\Setup\ModuleDataSetupInterface $setup,
        \Magento\Framework\Setup\ModuleContextInterface $context
    ) {
          if (version_compare($context->getVersion(), '2.0.1', '<')) {
              $this->convertSerializedDataToJson($setup);
          }
    }

    /**
     * Upgrade to version 2.0.1, convert data for the sales_order_item.product_options and quote_item_option.value
     * from serialized to JSON format
     *
     * @param \Magento\Framework\Setup\ModuleDataSetupInterface $setup
     * @return void
     */
    private function convertSerializedDataToJson(\Magento\Framework\Setup\ModuleDataSetupInterface $setup)
    {
        // Upgrade logic here
    }
}
{% endhighlight %}
{% endcollapsible %}

## Step 2: Check that the module exists
{:#step-2}

Any module can replace another module in Magento.
If your extension stores data in the tables of another module or it serializes or unserializes data stored in core modules, make sure the module exists and is active before executing the upgrade logic.

Use the `\Magento\Framework\Module\Manager` class to check the status of the module your extension depends on.

Add this dependency in the constructor of your upgrade script class:

{% collapsible Show code %}
{% highlight php startinline=true %}
if ($this->moduleManager->isEnabled('Magento_Sales')) {
    // Upgrade logic goes here
}
{% endhighlight %}
{% endcollapsible %}

## Step 3: Write the conversion logic
{:#step-3}

The {% glossarytooltip 38c73ce4-8f01-4f74-ab30-1134cec5664f %}conversion{% endglossarytooltip %} logic in your script depends on how your extension stores the serialized data.

If your extension stores serialized data in different ways, you will need to use different conversion methods.

### Step 3a: Convert data in a column for all rows
{:#step-3a}

Use a `FieldDataConverterFactory` to create a `FieldDataConverter` instance with the appropriate data converter.

Convert data for a column in a table using:

{% collapsible Show code %}
{% highlight php startinline=true %}
$fieldDataConverter = $this->fieldDataConverterFactory->create(SerializedToJson::class);

$fieldDataConverter->convert(
    $setup->getConnection(),
    $setup->getTable('my_table'),
    'entity_id',
    'field'
);
{% endhighlight %}
{% endcollapsible %}

### Step 3b: Convert data in specific rows for a field
{:#step-3b}

| option_id | code           | value                         |
| --- | --- | --- |
| 1         | `my_option`      | `a:1:{s:3:"foo";s:3:"bar";}`   |
| 2         | `another_option` | &lt;non-serialized string&gt; |
| 3         | `my_option`      | `a:1:{s:3:"foo";s:3:"bar";}`    |

If you need to convert specific rows in the column, you can use a query modifier to update values using a condition.

The following code sample upgrades the data for options in the `value` column in the `quote_item_option` table with the code `my_option`.

{% collapsible Show code %}
{% highlight php startinline=true %}
$fieldDataConverter = $this->fieldDataConverterFactory->create(
    \Magento\Framework\DB\DataConverter\SerializedToJson::class
);

// Convert data for the option with static name in quote_item_option.value
$queryModifier = $this->queryModifierFactory->create(
    'in',
    [
        'values' => [
            'code' => [
                'my_option'
            ]
        ]
    ]
);
$fieldDataConverter->convert(
    $setup->getConnection(),
    $setup->getTable('quote_item_option'),
    'option_id',
    'value',
    $queryModifier
);
{% endhighlight %}
{% endcollapsible %}

<<<<<<< HEAD

=======
>>>>>>> 168052f6
#### Use values from another table in the condition

The following tables show how the `type` and `option_id` columns from the `catalog_product_option` table form the unique `code` value for custom options in the `quote_item_option` table.  

> `catalog_product_option` table

| option_id | product_id | type             |
| --------- | ---------- | ---------------- |
| 1001      | 1          | my_custom_option |
| 1002      | 2          | my_custom_option |
| 1003      | 5          | my_custom_option |


> `quote_item_option` table

| option_id | code                  | value                         |
| --------- | --------------------- | ----------------------------- |
| 1         | my_custom_option_1001 | `a:1:{s:3:"foo";s:3:"bar";}`   |
| 2         | another_option        | &lt;non-serialized string&gt; |
| 3         | my_custom_option_1002 | `a:1:{s:3:"foo";s:3:"bar";}`    |
| 4         | my_custom_option_1003 | `a:1:{s:3:"foo";s:3:"bar";}`   |

To update custom options data in the `quote_item_option` table:

{% collapsible Show code %}
{% highlight php startinline=true %}
$fieldDataConverter = $this->fieldDataConverterFactory->create(
    \Magento\Framework\DB\DataConverter\SerializedToJson::class
);
// Convert data for the option with dynamic name in quote_item_option.value
$select = $setup->getConnection()
    ->select()
    ->from(
        $setup->getTable('catalog_product_option'),
        ['option_id']
    )
    ->where('type = ?', 'my_custom_option');
$iterator = $this->queryGenerator->generate('option_id', $select);
foreach ($iterator as $selectByRange) {
    $codes = $setup->getConnection()->fetchCol($selectByRange);
    $codes = array_map(
        function ($id) {
            return 'my_custom_option_' . $id;
        },
        $codes
    );
    $queryModifier = $this->queryModifierFactory->create(
        'in',
        [
            'values' => [
                'code' => $codes
            ]
        ]
    );
    $fieldDataConverter->convert(
        $setup->getConnection(),
        $setup->getTable('quote_item_option'),
        'option_id',
        'value',
        $queryModifier
    );
}
{% endhighlight %}
{% endcollapsible %}

### Step 3c: Convert nested serialized data
{:#step-3c}

If your module uses nested serialized data in the database, create a custom data converter to hold the logic for converting the data.

The following example is a custom data converter class that converts data in the `product_options` column in the `sales_order_item` table.
This field contains nested serialized data that needs conversion.

Since you cannot assume the format of the data when initially converted, the following example also checks the format and uses the appropriate methods to unserialize and serialize the data using the original format.


{% collapsible Show code %}
{% highlight php startinline=true %}
namespace Magento\CustomModule\Setup;

use Magento\Framework\Serialize\Serializer\Serialize;
use Magento\Framework\Serialize\Serializer\Json;

/**
 * Serializer used to convert data in product_options field
 */
class SerializedToJsonDataConverter implements \Magento\Framework\DB\DataConverter\DataConverterInterface
{
    /**
     * @var Serialize
     */
    private $serialize;

    /**
     * @var Json
     */
    private $json;

    /**
     * Constructor
     *
     * @param Serialize $serialize
     * @param Json $json
     */
    public function __construct(
        Serialize $serialize,
        Json $json
    ) {
        $this->serialize = $serialize;
        $this->json = $json;
    }

    /**
     * Convert from serialized to JSON format
     *
     * @param string $value
     * @return string
     */
    public function convert($value)
    {
        $isSerialized = $this->isSerialized($value);
        $unserialized = $isSerialized
          ? $this->serialize->unserialize($value)
          : $this->json->unserialize($value);
        if (isset($unserialized['options'])) {
            foreach ($unserialized['options'] as $key => $option) {
                if ($option['option_type'] === 'my_custom_option') {
                    $unserialized['options'][$key]['option_value'] = $this->json->serialize(
                        $this->serialize->unserialize(
                            $option['option_value']
                        )
                    );
                }
            }
        }
        if (isset($unserialized['my_option'])) {
            $unserialized['my_option'] = $this->json->serialize(
                $this->serialize->unserialize(
                    $unserialized['my_option']
                )
            );
        }
        return $isSerialized
          ? $this->serialize->serialize($unserialized)
          : $this->json->serialize($unserialized);
    }

    /**
     * Check if value is serialized string
     *
     * @param string $value
     * @return boolean
     */
    private function isSerialized($value)
    {
        return (boolean) preg_match('/^((s|i|d|b|a|O|C):|N;)/', $value);
    }
}
{% endhighlight %}
{% endcollapsible %}


After creating your custom data converter class, use the `FieldDataConverterFactory` to create a `FieldDataConverter` instance with your custom converter:

{% collapsible Show code %}
{% highlight php startinline=true %}

// Convert options in sales_order_item.product_options
$fieldDataConverter = $this->fieldDataConverterFactory->create(
    \Magento\CustomModule\Setup\SerializedToJsonDataConverter::class
);
$fieldDataConverter->convert(
    $setup->getConnection(),
    $setup->getTable('sales_order_item'),
    'item_id',
    'product_options'
);
{% endhighlight %}
{% endcollapsible %}

### Step 3d: Convert data in a multi-database setup
{:#step-3d}

{{site.data.var.ee}} supports storing Quote, Sales, and Inventory data in separate databases.
Use the specific connections for each of these modules to update your extension's stored data for the entities of these modules.

The following code sample obtains the Sales module connection and uses it during data update.
{% collapsible Show code %}
{% highlight php startinline=true %}
/** \Magento\Sales\Setup\SalesSetupFactory $salesSetup */
$salesSetup = $this->salesSetupFactory->create(['setup' => $setup]);

$fieldDataConverter->convert(
    $salesSetup->getConnection(),
    $salesSetup->getTable('sales_order_item'),
    'item_id',
    'product_options'
);
{% endhighlight %}
{% endcollapsible %}

### Step 3e: Convert data from multiple fields

Use the `\Magento\Framework\DB\AggregatedFieldDataConverter` class to update multiple files instead of `\Magento\Framework\DB\FieldDataConverter`.

The following code sample updates two fields in different tables taking into account setup version of the module.
It is possible to aggregate fields for the same connection only. If it is necessary to use multiple connections in one setup script, multiple calls to `\Magento\Framework\DB\AggregatedFieldDataConverter::convert()` must be made.
{% collapsible Show code %}
{% highlight php startinline=true %}
/** \Magento\Sales\Setup\SalesSetupFactory $salesSetup */
$salesSetup = $this->salesSetupFactory->create(['setup' => $setup]);

$fieldsToUpdate = [
    new FieldToConvert(
        SerializedToJson::class,
        $salesSetup->getTable('sales_invoice_item'),
        'entity_id',
        'tax_ratio'
    ),
];
if (version_compare($setupVersion, '2.0.5', '<')) {
    $fieldsToUpdate[] = new FieldToConvert(
        SerializedDataConverter::class,
        $salesSetup->getTable('sales_order_item'),
        'item_id',
        'product_options'
    );
}
$this->aggregatedFieldConverter->convert($fieldsToUpdate, $salesSetup->getConnection());
{% endhighlight %}
{% endcollapsible %}

## Related Topics

* [Serialize Library][0]
* [Extension Lifecycle][1]


[0]: {{ page.baseurl }}/extension-dev-guide/framework/serializer.html "Serialize Library"
[1]: {{ page.baseurl }}/extension-dev-guide/prepare/lifecycle.html "Extension Lifecycle"<|MERGE_RESOLUTION|>--- conflicted
+++ resolved
@@ -206,10 +206,6 @@
 {% endhighlight %}
 {% endcollapsible %}
 
-<<<<<<< HEAD
-
-=======
->>>>>>> 168052f6
 #### Use values from another table in the condition
 
 The following tables show how the `type` and `option_id` columns from the `catalog_product_option` table form the unique `code` value for custom options in the `quote_item_option` table.  
