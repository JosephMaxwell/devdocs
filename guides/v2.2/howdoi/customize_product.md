--- conflicted
+++ resolved
@@ -8,10 +8,6 @@
 level3_subgroup: product-creation-form
 menu_order: 1
 version: 2.2
-<<<<<<< HEAD
-github_link: howdoi/customize_product.md
-=======
->>>>>>> 168052f6
 ---
 
 This tutorial describes how developers can customize the product creation form used on the product creation and product edit pages in {% glossarytooltip 29ddb393-ca22-4df9-a8d4-0024d75739b1 %}Admin{% endglossarytooltip %}. The product creation form is implemented using the [form UI component]({{ site.baseurl }}/guides/v2.1/ui_comp_guide/components/ui-form.html).
