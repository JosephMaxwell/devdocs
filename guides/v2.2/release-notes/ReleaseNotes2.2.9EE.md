---
group: release-notes
title: Magento Commerce 2.2.9 Release Notes

---

*Patch code and release notes published on June 25, 2019.*

We are pleased to present Magento Commerce 2.2.9. This release includes 75 critical enhancements to product security, over 100 core code fixes and enhancements, and over 200 community-submitted pull requests.

## Highlights

Look for the following highlights in this release:

### Substantial security enhancements

This release is focused on substantial security enhancements:

*  **75 security enhancements** that help close cross-site scripting (XSS), remote code execution (RCE), and sensitive data disclosure vulnerabilities as well as other security issues. No confirmed attacks related to these issues have occurred to date. However, certain vulnerabilities can potentially be exploited to access customer information or take over administrator sessions. See [Magento Security Center](https://magento.com/security/patches/magento-2.3.2-2.2.9-and-2.1.18-security-update) for a comprehensive discussion of these issues. All known exploitable security issues fixed in this release (2.2.9) have been ported to 2.3.2, 2.1.18, 1.14.4.2, and 1.9.4.2, as appropriate.

*  **Google reCAPTCHA module for PayPal Payflow checkout**. The new Paypal Recaptcha module adds Google reCAPTCHA and CAPTCHA to the Payflow Pro checkout form. This enhanced functionality has been added in response to malicious targeting of Magento deployments that implement Payflow Pro. Configuration information can be found in [Google reCAPTCHA](https://docs.magento.com/m2/ee/user_guide/stores/security-google-recaptcha.html). <!--- MC-15427-->

### Infrastructure improvements

This release contains 150 enhancements to core quality, which improve the quality of the Framework and these modules: `Catalog`, `Sales`, `Checkout/One Page Checkout`, `UrlRewrite`, `Customer/Customers`, and `UI`. Here are some additional core enhancements:

*  **Braintree payment method is now supported for checkout with multiple addresses**. Previously, you could not use Braintree and Braintree PayPal when checking out an order that was being shipped to multiple addresses.

<!--- MAGETWO-98424-->

*  **The CGI URL gateway in UPS module has been updated from HTTP to HTTPS**. The CGI URL gateway endpoint in the UPS module has been updated from HTTP to HTTPS in response to the disablement of the HTTP gateway by UPS in mid-2019. See [Magento User Guide](https://docs.magento.com/m2/ee/user_guide/shipping/ups.html) for a discussion of using the UPS shipment method. Shipping method configuration settings are described in the [Shipping methods](https://docs.magento.com/m2/ee/user_guide/configuration/sales/shipping-methods.html#UPS). <!--- MAGETWO-98948-->

*  **Google chart API updated to the Image-Charts**. Magento now uses the Image-Charts free service to render static charts in Admin dashboards. Earlier deployments used Google Image Charts, which was deprecated in 2012 and turned off on [March 18, 2019](https://developers.google.com/chart/image/docs/making_charts). <!--- MAGETWO-98833-->

## Functional fixes

In addition to security enhancements, this release contains the following functional fixes.

### Installation, setup, and deployment

<!-- MAGETWO-76424 -->

*  Magento no longer displays an extraneous blank option in the country drop-down menu on the Country Options page for store configuration settings (**Stores** > **Settings** > **Configuration** > **General** > **Country Options**).

<!-- ENGCOM-4741 -->

*  Magento no longer throws an error when executing `bin/magento setup:static-content:deploy` in parallel mode if theme or locale deployment takes more than 400 seconds. Previously, Magento threw the following error under these conditions: `2436; Status: 0`. *Fix submitted by David Alger in pull request [22282](https://github.com/magento/magento2/pull/22282)*. [GitHub-15090](https://github.com/magento/magento2/issues/15090)

<!-- ENGCOM-4829 -->

*  All fields are now hidden with appropriate dependencies as assigned in the backup configuration settings. *Fix submitted by Keyur Kanani in pull request [22499](https://github.com/magento/magento2/pull/22499)*. [GitHub-22474](https://github.com/magento/magento2/issues/22474)

<!-- ENGCOM-4791 -->

*  Magento now sets the `id_prefix` option on prefix cache keys for the cache front end during installation. If this option is not set, Magento uses the first 12 bits of the md5 hash of the absolute path to the Magento `app/etc` directory. But if this value is not exactly the same on all web servers, cache invalidation will not work. *Fix submitted by Cash and Carry Furniture in pull request [22439](https://github.com/magento/magento2/pull/22439)*. [GitHub-15828](https://github.com/magento/magento2/issues/15828)

### AdminGWS

<!-- MAGETWO-98053 -->

*  The total displayed on the widgets table (**Content** > **Elements** > **Widgets**) now reflects only the widgets for which the administrator has privilege. Previously, in a multi-site installation, the total displayed included widgets that the administrator did not have access to.

<!-- MAGETWO-87222 -->

*  Magento now displays the Cart Price Rules list (**Marketing** > **Promotions** > **Cart Price Rules**) as expected when you add a new rule. Previously, the grid was not visible.

### Backend

<!-- ENGCOM-4517 -->

*  The JavaScript `minify` field on **Stores** > **Configuration** > **Advanced** > **Developer** is now disabled as expected. *Fix submitted by Ananth Iyer in pull request [21800](https://github.com/magento/magento2/pull/21800)*. [GitHub-21384](https://github.com/magento/magento2/issues/21384)

<!-- ENGCOM-4435 -->

*  Magento now displays the correct date in the Admin for scheduled design changes. Previously, Magento displayed the current date instead of the scheduled date on **Content** > **Design** > **Schedule**. *Fix submitted by Pratik Oza in pull request [21568](https://github.com/magento/magento2/pull/21568)*. [GitHub-21425](https://github.com/magento/magento2/issues/21425)

<!-- ENGCOM-4121 -->

*  Fixed the alignment of the time fields in **Admin** > **Configuration** > **General** > **Advanced Reporting** in tablet landscape view. *Fix submitted by Amol Chaudhari in pull request [20602](https://github.com/magento/magento2/pull/20602)*. [GitHub-20580](https://github.com/magento/magento2/issues/20580)

<!-- ENGCOM-4142 -->

*  Magento now displays a success message when you create an order through the Admin and the **create shipment** and **Email copy of invoice** checkboxes are checked. *Fix submitted by Govind Sharma in pull request [20776](https://github.com/magento/magento2/pull/20776)*. [GitHub-19942](https://github.com/magento/magento2/issues/19942)

<!-- ENGCOM-4229 -->

*  Fixed the alignment of the reload CAPTCHA icon on the Admin login page. *Fix submitted by Pratik Oza in pull request [21162](https://github.com/magento/magento2/pull/21162)*. [GitHub-20911](https://github.com/magento/magento2/issues/20911)

<!-- ENGCOM-4768 -->

*  The Web Setup Wizard now uses the correct base path to check if the setup folder exists. Previously, the wizard checked `base/data/web/magento2/pubsetup` instead of `/data/web/magento2/pub/setup`. *Fix submitted by JeroenVanLeusden in pull request [22369](https://github.com/magento/magento2/pull/22369)*. [GitHub-11892](https://github.com/magento/magento2/issues/11892), [GitHub-7623](https://github.com/magento/magento2/issues/7623)

### B2B

<!-- MAGETWO-99000 -->

*  Store switcher now works as expected in deployments that use the shared catalog structure. Previously, the store switcher in the shared catalog structure configuration used the store's `group_id` instead of the `store_id` to filter product collection.

<!-- MAGETWO-98553 -->

*  The `catalogpermissions_category` indexer in Update On Schedule mode now correctly picks up on the structure of a shared catalog.

<!-- MAGETWO-98678 -->

*  You can now add backordered products to the cart when backorders are enabled.

<!-- MAGETWO-95281 -->

*  When you move a customer from one company to another, quotes now remain associated with the customer who generated the quotes. Previously, a quote did not appear in the customer’s account on the storefront after the move.

### Bundle products

<!-- ENGCOM-4041 -->

*  Fixed the alignment of the bundle product radio button on the Product page when you click **Customize** and **Add to cart**. *Fix submitted by Amol Chaudhari in pull request [20743](https://github.com/magento/magento2/pull/20743)*. [GitHub-20518](https://github.com/magento/magento2/issues/20518)

<!-- ENGCOM-4557 -->

*  Magento now calculates and displays the correct tier price for bundle products. *Fix submitted by Amol Chaudhari in pull request [21844](https://github.com/magento/magento2/pull/21844)*. [GitHub-21467](https://github.com/magento/magento2/issues/21467)

<!-- ENGCOM-4143 -->

*  Fixed the alignment of the **Add to cart** button on the bundle product page in portrait orientation in mobile view. *Fix submitted by Amol Chaudhari in pull request [20554](https://github.com/magento/magento2/pull/20554)*. [GitHub-20193](https://github.com/magento/magento2/issues/20193)

<!-- MAGETWO-97226 -->

*  Magento now displays the correct price on the storefront for products whose prices have been updated in a shared catalog. Previously, Magento did not update storefront prices when a price in the shared catalog was updated.

### Cache

<!-- ENGCOM-4841 -->

*  CMS block cache keys now contain the appropriate store ID in deployments with multiple store views. Previously, Magento always loaded the cached version of the block for the first store view. *Fix submitted by Amol Chaudhari in pull request [22534](https://github.com/magento/magento2/pull/22534)*. [GitHub-22299](https://github.com/magento/magento2/issues/22299)

### Catalog

<!-- MAGETWO-94426 -->

*  Dates in the Admin are now formatted correctly for French locales (dd/mm/yyyy).

<!-- MAGETWO-74081 -->

*  You can now use the term _configurable_ as a group name in attribute sets. Previously, Magento threw an error when you used this term as a group name and subsequently tried to add or edit a product. [GitHub-6123](https://github.com/magento/magento2/issues/6123)

<!-- MAGETWO-98626 -->

*  URLS in Arabic now resolve as expected. Previously, when you created a URL rewrite in Arabic, the browser returned a 404.

<!-- MAGETWO-74455 -->

*  Magento now creates unique values for product attributes as expected when you duplicate a product. Previously, Magento duplicated a product, but both products had the same attribute values.

<!-- MAGETWO-74037 -->

*  During product creation, Magento now displays default attribute values from the **Admin** column on the Manage Options (Values of Your Attribute) window when creating options. Previously, Magento displayed attribute options from the default storeview. [GitHub-6507](https://github.com/magento/magento2/issues/6507)

<!-- MAGETWO-73157 -->

*  Magento now displays informative messages when you create a new product and try to set its SKU to one that is assigned to an existing product. Previously, under these circumstances, Magento displayed an informative message, but also imported the configurabe options from the newly created product to the older product. [GitHub-9457](https://github.com/magento/magento2/issues/9457)

<!-- MAGETWO-72650 -->

*  Tax recalculation has been moved out of the transaction into the background for negotiable quotes running in an environment where B2B is deployed. This improves performance and helps avoid server timeouts.

<!-- MAGETWO-97472 -->

*  Catalog Permission rules that are set for a category now remain applied when a new category is created at the same level.

<!-- MAGETWO-97405 -->

*  You can now use storeview-level attributes to filter products on the products list.

<!-- MAGETWO-97400 -->

*  The selected store scope view now affects the categories displayed on the product edit page's category tree.

<!-- MAGETWO-97973 -->

*  Magento now calculates and displays the correct tier price for bundle products.

<!-- MAGETWO-95616 -->

*  Magento no longer permits you to change an attribute set if the new set does not have the same attributes as the original set. Previously, Magento sometimes threw the following exception when you tried to change attribute sets: `Attempt to load value of nonexistent EAV attribute.`

<!-- MAGETWO-97380 -->

*  You can now add grouped products to the shopping cart as expected when category permissions are enabled.

<!-- MAGETWO-97425 -->

*  Magento does not display the **Country of Manufacture** field under the More Information tab of the product page when this value is empty.

<!-- MAGETWO-98470 -->

*  Scope assigned to prices in Catalog Price Scope (set in **Configuration** > **Price**) are now maintained when price is set to empty. Previously, you could not leave special prices empty.

<!-- MAGETWO-95020 -->

*  Clicking on the root category for a store now causes only that root category to expand. Previously, Magento expanded all other Root Categories into the top-level categories.

<!-- ENGCOM-3697 -->

*  Magento now displays breadcrumbs in the proper format. Previously, subcategories did not appear in breadcrumbs. *Fix submitted by Brandon Brown in pull request [19760](https://github.com/magento/magento2/pull/19760)*. [GitHub-7967](https://github.com/magento/magento2/issues/7967)

<!-- ENGCOM-4245 -->

*  Fixed the alignment of the **Schedule Update From** field on the Admin category page when displayed in a browser set to 768 x 1147 resolution. *Fix submitted by Amol Chaudhari in pull request [20404](https://github.com/magento/magento2/pull/20404)*. [GitHub-20402](https://github.com/magento/magento2/issues/20402)

<!-- ENGCOM-4030 -->

*  Fixed the alignment of product page tab content in mobile view. *Fix submitted by Amol Chaudhari in pull request [20476](https://github.com/magento/magento2/pull/20476)*. [GitHub-20468](https://github.com/magento/magento2/issues/20468)

<!-- ENGCOM-4254 -->

*  Magento now displays currency symbols as expected for products in the Cost column of the Admin catalog list. *Fix submitted by Pratik Oza in pull request [21157](https://github.com/magento/magento2/pull/21157)*. [GitHub-20906](https://github.com/magento/magento2/issues/20906)

<!-- ENGCOM-4236 -->

*  Corrected the behavior of the dropdown menu on the Option Type field in the New Option section of the Customizable Option page. *Fix submitted by Pratik Oza in pull request [21159](https://github.com/magento/magento2/pull/21159)*. [GitHub-20989](https://github.com/magento/magento2/issues/20989)

<!-- ENGCOM-4292 -->

*  Magento now correctly calculates multi-currency custom option prices when the option price type is `percentage`. *Fix submitted by Amol Chaudhari in pull request [21263](https://github.com/magento/magento2/pull/21263)*. [GitHub-19561](https://github.com/magento/magento2/issues/19561)

<!-- ENGCOM-4290 -->

*  You can now create a new product with a special price. Previously, when you saved the newly created product, Magento threw the following error: `Special price date from" Failed to parse time string`. *Fix submitted by Milan Osztromok in pull request [21273](https://github.com/magento/magento2/pull/21273)*. [GitHub-18158](https://github.com/magento/magento2/issues/18158)

<!-- ENGCOM-4327 -->

*  The `product_type` attribute now contains the correct value in the CVS file that is created during export after you create a `custom type_id` attribute. *Fix submitted by Amol Chaudhari in pull request [21208](https://github.com/magento/magento2/pull/21208)*. [GitHub-19891](https://github.com/magento/magento2/issues/19891)

<!-- ENGCOM-4340 -->

*  The `product:price:amount` metatag for a product now contains the price converted to the appropriate base currency in multistore deployments with stores that use different base currencies. Previously, price in this metatag was always calculated in the base currency. *Fix submitted by Pratik Oza in pull request [21202](https://github.com/magento/magento2/pull/21202)*. [GitHub-20010](https://github.com/magento/magento2/issues/20010)

<!-- ENGCOM-4429 -->

*  Magento no longer adds tax twice when adding a new product with tier pricing. Previously,the `MinimalTierPriceCalculator` function applied the tax twice when calculating the minimal price. *Fix submitted by Eduard Chitoraga in pull request [21527](https://github.com/magento/magento2/pull/21527)*. [GitHub-21383](https://github.com/magento/magento2/issues/21383)

<!-- ENGCOM-4447 -->

*  The `product_types_base.xsd`, `product_options.xsd`, `import.xsd`, `export.xsd` files now allow modules with names that contain numbers. *Fix submitted by Lisovyi Yevhenii in pull request [21598](https://github.com/magento/magento2/pull/21598)*. [GitHub-14882](https://github.com/magento/magento2/issues/14882)

<!-- ENGCOM-4182 -->

*  Magento now correctly displays the mass product update attributes page when **Minimum Qty Allowed in Shopping Cart** is set. Previously, Magento displayed the following warning: `Exception #0 (Exception): Warning: A non-numeric value encountered in /var/www/html/vendor/magento/module-catalog/view/adminhtml/templates/catalog/product/edit/action/inventory.phtml on line 109 is present`. *Fix submitted by Nazar Klovanych in pull request [21080](https://github.com/magento/magento2/pull/21080)*. [GitHub-21073](https://github.com/magento/magento2/issues/21073)

<!-- ENGCOM-4271 -->

*  You can now open the product details page from the compare products side bar. *Fix submitted by Eduard Chitoraga in pull request [21238](https://github.com/magento/magento2/pull/21238)*. [GitHub-21101](https://github.com/magento/magento2/issues/21101)

<!-- ENGCOM-4020 -->

*  Magento no longer increments stock for products for which stock managing has been disabled. Previously, Magento increased the product quantity count when an order failed if **Manage Stock** was disabled. *Fix submitted by Amol Chaudhari in pull request [20644](https://github.com/magento/magento2/pull/20644)*. [GitHub-19482](https://github.com/magento/magento2/issues/19482)

<!-- ENGCOM-4514 -->

*  We have replaced the incorrect proxy `resourceStock` argument for the `\Magento\CatalogInventory\Observer\UpdateItemsStockUponConfigChangeObserver` in `di.xml`. (Specifically, `<argument name="resourceStock" xsi:type="object">Magento\CatalogInventory\Model\ResourceModel\Stock\Proxy</argument>`
 has been replaced with the following argument:
  `<argument name="resourceStockItem" xsi:type="object">Magento\CatalogInventory\Model\ResourceModel\Stock\Item\Proxy</argument>`. ) *Fix submitted by VitaliyBoyko in pull request [21793](https://github.com/magento/magento2/pull/21793)*. [GitHub-167](https://github.com/magento/magento2/issues/167)

<!-- MAGETWO-98794 -->

*  You can now add a product to an order by using the **Add products by SKU** button. Previously, when you tried to add a product using this method, Magento displayed the following message: `The SKU was not found in the catalog.`

<!-- ENGCOM-4823 -->

*  Magento now increments product quantity correctly when a guest user adds products to the cart and later logs in. Previously, Magento added items separately instead. *Fix submitted by Amol Chaudhari in pull request [22378](https://github.com/magento/magento2/pull/22378)*. [GitHub-21375](https://github.com/magento/magento2/issues/21375)

<!-- ENGCOM-4253 -->

*  **Meta Keywords** and **Meta Description** are now defined as `textarea` throughout product forms. Previously, they were defined as `input`. *Fix submitted by Amol Chaudhari in pull request [21199](https://github.com/magento/magento2/pull/21199)*. [GitHub-20555](https://github.com/magento/magento2/issues/20555)

### Catalog rule

<!-- MAGETWO-98679 -->

*  Catalog rules are applied as expected after a customer uses Visual Merchandiser to drag and drop products in a category. Previously, discounts that were applied to products through a catalog rule were lost after the product was dragged and dropped.

### Cart and checkout

<!-- MAGETWO-98569 -->

*  Magento now persists the shipping quote in the shopping cart for guest customers when the **Persistent Shopping Cart** feature is enabled.

<!-- MAGETWO-98365 -->

*  Magento now applies the correct tier price for a product based on the customer's assigned group when they log in, even if the item was added in a previous session when the customer was logged in as a guest. Previously, Magento did not apply the correct tier price to products added when the customer was still a guest.

<!-- MAGETWO-97950 -->

*  Magento now correctly updates the minicart if a selected product is disabled during the shopping session.

<!-- ENGCOM-4013, 4283 -->

*  Corrected the alignment of the order item details label and subtotal label in mobile view. *Fix submitted by Rajneesh Gupta in pull request [21243](https://github.com/magento/magento2/pull/21243)*. [GitHub-20299](https://github.com/magento/magento2/issues/20299)

<!-- ENGCOM-4127 -->

*  The title of the shipping method no longer overlaps with the **Edit** button on the checkout page. *Fix submitted by Amol Chaudhari in pull request [20443](https://github.com/magento/magento2/pull/20443)*. [GitHub-20427](https://github.com/magento/magento2/issues/20427)

<!-- ENGCOM-4043 -->

*  Fixed issue displaying numbers that exceed two digits in the **Qty:** field of the **Proceed to Checkout** pop- up. *Fix submitted by Amol Chaudhari in pull request [20738](https://github.com/magento/magento2/pull/20738)*. [GitHub-20611](https://github.com/magento/magento2/issues/20611)

<!-- ENGCOM- 4133-->

*  Fixed problems with the display of the tooltip drop-down pointer on the checkout page in tablet view. *Fix submitted by Amol Chaudhari in pull request [20490](https://github.com/magento/magento2/pull/20490)*. [GitHub-20487](https://github.com/magento/magento2/issues/20487)

<!-- ENGCOM-4205 -->

*  Fixed the alignment of the **View and Edit Cart** link in the mini cart. *Fix submitted by Rajneesh Gupta in pull request [21124](https://github.com/magento/magento2/pull/21124)*. [GitHub-20382](https://github.com/magento/magento2/issues/20382)

<!-- ENGCOM-4390 -->

*  Magento now persists customer-related values after a guest customer converts her account to a customer account after checkout. Previously, Magento saved these customer-related values as null when an account was created after checkout. *Fix submitted by Nazar Klovanych in pull request [21325](https://github.com/magento/magento2/pull/21325)*. [GitHub-19166](https://github.com/magento/magento2/issues/19166)

<!-- ENGCOM-4421 -->

*  Magento now displays an error message as expected when a customer clicks on **Add to cart** without selecting at least one product from the recently ordered product list. *Fix submitted by Prince Patel in pull request [21538](https://github.com/magento/magento2/pull/21538)*. [GitHub-21398](https://github.com/magento/magento2/issues/21398)

<!-- ENGCOM-4436 -->

*  The **Cancel** button on the checkout page now works as expected. *Fix submitted by Pratik Oza in pull request [21569](https://github.com/magento/magento2/pull/21569)*. [GitHub-21327](https://github.com/magento/magento2/issues/21327)

<!-- ENGCOM-4479 -->

*  Magento no longer runs `UpdateItemQty` validation before a Clear Shopping Cart action is triggered. Previously, due to the timing of this validation, you could not empty the shopping cart if any product in the cart was out-of-stock. *Fix submitted by Wojtek Naruniec in pull request [21528](https://github.com/magento/magento2/pull/21528)*. [GitHub-21294](https://github.com/magento/magento2/issues/21294)

<!-- ENGCOM-4369 -->

*  Magento no longer displays the infinite loading indicator when you proceed to check out. Previously, Magento displayed the loading indicator, and threw the following JavaScript error: `Cannot read property 'quoteData' of undefined`. *Fix submitted by Amol Chaudhari in pull request [21432](https://github.com/magento/magento2/pull/21432)*. [GitHub-14412](https://github.com/magento/magento2/issues/14412)

<!-- ENGCOM-4630 -->

*  Magento no longer empties the shopping cart when you click **Enter** after changing the product quantity. *Fix submitted by Leandro F. L. in pull request [21512](https://github.com/magento/magento2/pull/21512)*. [GitHub-21499](https://github.com/magento/magento2/issues/21499)

<!-- ENGCOM-4622 -->

*  Screen readers can now identify the `label` elements that are linked to `input` fields for street address fields on the checkout page. Previously, screen readers could not identify these fields because the elements were not populated. *Fix submitted by Amol Chaudhari in pull request [22070](https://github.com/magento/magento2/pull/22070)*. [GitHub-10893](https://github.com/magento/magento2/issues/10893)

<!-- MAGETWO-96375 -->

*  Magento now factors in cart price rule discounts before assessing whether free shipping order minimums have been reached for an order. Previously, Magento assessed free shipping before discounts were applied.

<!-- ENGCOM-4677 -->

*  The **Close** button on the mini cart no longer overlaps with the shipping section when the checkout page is opened on a mobile device. *Fix submitted by Pratik Oza in pull request [20844](https://github.com/magento/magento2/pull/20844)*. [GitHub-20614](https://github.com/magento/magento2/issues/20614)

### Cart Price rule

<!-- ENGCOM-4540 -->

*  Added a new condition type Subtotal (Excl. Tax) to configure discounts that exclude the sales tax when calculating the subtotal on a Total Amount cart rule.  See [Price rules](https://docs.magento.com/m2/ee/user_guide/marketing/price-rule-discount-minimum-purchase.html). *Fix submitted by Eduard Chitoraga in pull request [21845](https://github.com/magento/magento2/pull/21845)*. [GitHub-12396](https://github.com/magento/magento2/issues/12396)

### Checkout agreements

<!-- ENGCOM-3989 -->

*  Magento no longer throws SQL errors when table prefixes are used. *Fix submitted by Vishal Gelani in pull request [18866](https://github.com/magento/magento2/pull/18866)*. [GitHub-18357](https://github.com/magento/magento2/issues/18357), [GitHub-18954](https://github.com/magento/magento2/issues/18954)

### Clean up and minor refactoring

<!-- ENGCOM-4304 -->

*  Removed excessive white space from the top of CMS pages when displayed in mobile view. *Fix submitted by Amol Chaudhari in pull request [20781](https://github.com/magento/magento2/pull/20781)*. [GitHub-20755](https://github.com/magento/magento2/issues/20755)

<!-- ENGCOM- 4123-->

*  Corrected rendering of the apply discount code field in the Tab portrait view of the shopping cart. *Fix submitted by Amol Chaudhari in pull request [20586](https://github.com/magento/magento2/pull/20586)*. [GitHub-20278](https://github.com/magento/magento2/issues/20278)

<!-- ENGCOM-4204 -->

*  Added missing bottom border to the list of customizable options on the Product page when accessed from the Admin. *Fix submitted by Eduard Chitoraga in pull request [20821](https://github.com/magento/magento2/pull/20821)*. [GitHub-20497](https://github.com/magento/magento2/issues/20497)

<!-- ENGCOM-4230 -->

*  Fixed the alignment of the Orders and Returns section that is accessed from the footer of the orders page. *Fix submitted by Amol Chaudhari in pull request [21163](https://github.com/magento/magento2/pull/21163)*. [GitHub-20816](https://github.com/magento/magento2/issues/20816)

<!-- ENGCOM-4239 -->

*  Fixed the alignment of reviews under My Recent Reviews area of the My account dashboard. *Fix submitted by Amol Chaudhari in pull request [21172](https://github.com/magento/magento2/pull/21172)*. [GitHub-20800](https://github.com/magento/magento2/issues/20800)

<!-- ENGCOM-4247 -->

*  The Widget Options left navigation block on the Add New Widget page now displays correctly in tablet view. *Fix submitted by Amol Chaudhari in pull request [20529](https://github.com/magento/magento2/pull/20529)*. [GitHub-20492](https://github.com/magento/magento2/issues/20492)

<!-- ENGCOM- 4535-->

*  Added a missing asterisk adjacent to the Checkout Agreements checkbox. *Fix submitted by Amol Chaudhari in pull request [21838](https://github.com/magento/magento2/pull/21838)*. [GitHub-21648](https://github.com/magento/magento2/issues/21648)

### Company

<!-- MAGETWO-98381 -->

*  Magento no longer throws an error when you try to export a customer report with a description filter.

### Configurable products

<!-- MAGETWO-97271 -->

*  Configurable products can no longer be added as a variation of another configurable product in the Admin.

<!-- MAGETWO-97332 -->

*  Magento no longer describes a configurable product as in-stock in the product list when the product is set to out-of-stock.

<!-- ENGCOM-4308 -->

*  Fixed the alignment of fields on the Configure Product page that is accessed from the Wish List. *Fix submitted by Amol Chaudhari in pull request [21173](https://github.com/magento/magento2/pull/21173)*. [GitHub-20760](https://github.com/magento/magento2/issues/20760)

<!-- ENGCOM-4092 -->

*  You can now successfully run `bin/magento setup:upgrade` to upgrade your Magento instance when your deployment lacks the `manufacturer` attribute. Previously, set up did not complete, and Magento displayed the following error: `Attribute with ID "Manufacturer" does not exist`. *Fix submitted by Suneet K. in pull request [19551](https://github.com/magento/magento2/pull/19551)*. [GitHub-18134](https://github.com/magento/magento2/issues/18134)

<!-- ENGCOM-4470 -->

*  Corrected the position of the labels in the configurable product variations table. *Fix submitted by Eduard Chitoraga in pull request [21691](https://github.com/magento/magento2/pull/21691)*. [GitHub-20527](https://github.com/magento/magento2/issues/20527)

<!-- ENGCOM-4754 -->

*  Configurable products can now be successfully updated through the bulk API using the following API endpoint: `POST rest/async/bulk/V1/configurable-products/bySku/child`).  *Fix submitted by Amol Chaudhari in pull request [22295](https://github.com/magento/magento2/pull/22295)*. [GitHub-20366](https://github.com/magento/magento2/issues/20366)

### CMS

<!-- MAGETWO-99818 -->

*  We have modified the required permissions for updating the `design` fieldset of categories, products, and CMS pages:

   *  Existing roles that have **save** permission for these entities can save everything.

   *  New roles must be granted permission to edit design manually.

   *  If you do not have permission to edit the `design` fieldset or use web API endpoints to update a category, Magento does not save your changes and the design properties remain unchanged.

<!-- MAGETWO-98990 -->

*  The HTML source editor **Update** and **Cancel** buttons now appear as expected in browsers running Internet Explorer 11.x.

<!-- ENGCOM-4200 -->

*  Improved the display of images that are uploaded when you click the **Insert Image** button on a CMS page. *Fix submitted by Eduard Chitoraga in pull request [21110](https://github.com/magento/magento2/pull/21110)*. [GitHub-20786](https://github.com/magento/magento2/issues/20786)

### Customer

<!-- MAGETWO-98334 -->

*  Customers who are not logged in can now see the dynamic blocks that have been created for guest accounts. Previously, only customers logged in to the registered guests segment could see these dynamic blocks.

<!-- MAGETWO-72961 -->

*  Magento now uses the value of the default billing address attribute as expected during checkout. [GitHub-8777](https://github.com/magento/magento2/issues/8777)

<!-- MAGETWO-93521 -->

*  Custom customer attributes now show as expected in the Admin customer create and edit forms. Previously, these attributes were not displayed unless configured for display on the Customer Registration or Customer Account Edit forms. [GitHub-14456](https://github.com/magento/magento2/issues/14456)

<!-- ENGCOM-4132 -->

*  Removed an unneeded space from the title of the My Account page in mobile view. *Fix submitted by Amol Chaudhari in pull request [20782](https://github.com/magento/magento2/pull/20782)*. [GitHub-20723](https://github.com/magento/magento2/issues/20723)

<!-- ENGCOM-4187 -->

*  Removed an empty block on the My Account page sidebar. *Fix submitted by Pratik Oza in pull request [20845](https://github.com/magento/magento2/pull/20845)*. [GitHub-19139](https://github.com/magento/magento2/issues/19139)

<!-- ENGCOM-4284 -->

*  The Customer Name Prefix on the customer configuration page no longer displays extraneous white space when an extra separator is added. *Fix submitted by Pratik Oza in pull request [21245](https://github.com/magento/magento2/pull/21245)*. [GitHub-17861](https://github.com/magento/magento2/issues/17861)

<!-- ENGCOM-4367 -->

*  The customer login block (defined as `Magento\Customer\Block\Form\Login`) no longer sets the page title. *Fix submitted by Amol Chaudhari in pull request [21434](https://github.com/magento/magento2/pull/21434)*. [GitHub-13982](https://github.com/magento/magento2/issues/13982)

<!-- ENGCOM-4476 -->

*  The default sort order setting for the shopping cart and customer orders page is now `by create date in descending order`. *Fix submitted by Pratik Oza in pull request [21694](https://github.com/magento/magento2/pull/21694)*. [GitHub-21493](https://github.com/magento/magento2/issues/21493)

<!-- ENGCOM-4213 -->

*  Magento now respects the number of lines permitted in a street address as set in **Store** > **Configuration** > **Customer** > **Customer Configuration** > **Name and Address Options**. Previously, Magento displayed the last saved values instead of the default value. *Fix submitted by Ievgenii Gryshkun in pull request [20566](https://github.com/magento/magento2/pull/20566)*. [GitHub-13675](https://github.com/magento/magento2/issues/13675)

<!-- MAGETWO-97684 -->

*  The **State/Province** field is no longer marked as mandatory in the Admin customer address form. Previously, this field was always marked by an asterisk, even when the field was not required.

<!-- MAGETWO-98044 -->

*  Magento no longer applies the default customer group settings to customers that have already been assigned to another group.

*  Customer groups can now be reassigned successfully during order creation in the Admin.

### cron

<!-- MAGETWO-98843 -->

*  Added support for [Zookeeper](https://php.net/manual/en/book.zookeeper.php) and flock lock providers. We have also added new options to configure locks during installation:

   *  `--lock-provider=LOCK-PROVIDER`—Lock provider name

   *  `--lock-db-prefix=LOCK-DB-PREFIX`—Installation specific lock prefix to avoid lock conflicts

   *  `--lock-zookeeper-host=LOCK-ZOOKEEPER-HOST`—Host and port to connect to Zookeeper cluster. For example, 127.0.0.1:2181

   *  `--lock-zookeeper-path=LOCK-ZOOKEEPER-PATH`—The path where Zookeeper will save locks. The default path is /magento/locks

   *  `--lock-file-path=LOCK-FILE-PATH`—The path where file locks will be saved.

<!-- ENGCOM-4660 -->

*  `crontab` now updates all currency rates daily as expected. Previously, `crontab` updated only a subset of the enabled currencies. *Fix submitted by Denis Papec in pull request [18980](https://github.com/magento/magento2/pull/18980)*. [GitHub-18580](https://github.com/magento/magento2/issues/18580)

  See [Configure the lock provider]({{ page.baseurl }}/install-gde/install/cli/install-cli-subcommands-lock.html).

### Customer custom attributes

<!-- MAGETWO-97528 -->

*  Magento now saves dates that are associated with custom customer attributes of type `date`. Previously, Magento did not save these dates, but displayed the following message: `Please enter a valid date`.

<!-- MAGETWO-96265 -->

*  Magento now loads the customer attribute page as expected, and users can edit attributes when attributes are set to default values. Previously, Magento did not completely load this page when attributes values were set to default.

### Directory

<!-- ENGCOM-4234 -->

*  The Swagger definition for `eav-data-attribute-option-interface` has been corrected. Previously, when you created a REST call to an endpoint that returns an object of `eav-data-attribute-option-interface` and `is_default` is set to `true`, `is_default` returns an object instead of the expected Boolean. *Fix submitted by Pratik Oza in pull request [21164](https://github.com/magento/magento2/pull/21164)*. [GitHub-18525](https://github.com/magento/magento2/issues/18525)

### Downloadable

<!-- ENGCOM- 4297-->

*  You can now successfully download a downloadable product by clicking the link to the product in your downloadable products list. When you previously clicked this link. the page did not open correctly, and Magento threw the following error: `Something went wrong while getting the requested content`. *Fix submitted by Amol Chaudhari in pull request [21262](https://github.com/magento/magento2/pull/21262)*. [GitHub-18944](https://github.com/magento/magento2/issues/18944)

<!-- ENGCOM-4466 -->

*  Added missing sort order to columns on Downloadable Product links page. *Fix submitted by Pratik Oza in pull request [21662](https://github.com/magento/magento2/pull/21662)*. [GitHub-21278](https://github.com/magento/magento2/issues/21278)

<!-- ENGCOM-4816 -->

*  You can now successfully change the sample file for an existing downloadable product. Previously, when you tried to change this sample file, Magento did not save the new file, and did not display an error message.  *Fix submitted by Ravi Chandra in pull request [22471](https://github.com/magento/magento2/pull/22471)*. [GitHub-6272](https://github.com/magento/magento2/issues/6272)

<!-- ENGCOM-4777 -->

*  A logged-in user’s My Downloads page now displays links to the relevant downloadable products when **Order Item Status to Enable Downloads** is set to **Pending**. Previously, Magento displayed only the names of the pending products, and no links for downloadable products were displayed. *Fix submitted by James in pull request [22072](https://github.com/magento/magento2/pull/22072)*. [GitHub-21753](https://github.com/magento/magento2/issues/21753)

### EAV

<!-- ENGCOM-4632 -->

*  Initialization has been added to two class variables that can be returned by class methods as parameters of type `array`. Without this initialization, both variables are returned as null, which can cause Magento to throw an `Invalid argument supplied for foreach()` warning. *Fix submitted by Wojtek Naruniec in pull request [22086](https://github.com/magento/magento2/pull/22086)*. [GitHub-21134](https://github.com/magento/magento2/issues/21134)

<!-- ENGCOM-4518 -->

*  Magento no longer throws an exception when the `fixed-Quantity_and_stock_status` attribute has **Change Visible on Catalog Pages on Storefront** enabled. *Fix submitted by Amol Chaudhari in pull request [21802](https://github.com/magento/magento2/pull/21802)*. [GitHub-13612](https://github.com/magento/magento2/issues/13612)

<!-- ENGCOM-4787 -->

*  The `\Magento\Eav\Model\Entity\Collection\AbstractCollection::importFromArray()` method now returns a usable collection. Previously, the `_isCollectionLoaded` property was false, and every interaction threw an exception. *Fix submitted by Lorenzo Stramaccia in pull request [22422](https://github.com/magento/magento2/pull/22422)*. [GitHub-21868](https://github.com/magento/magento2/issues/21868)

### Email

<!-- ENGCOM-4305 -->

*  Corrected problems with disabling and enabling order-related emails. *Fix submitted by Serhiy Zhovnir in pull request [20954](https://github.com/magento/magento2/pull/20954)*. [GitHub-18698](https://github.com/magento/magento2/issues/18698)

<!-- ENGCOM-4824 -->

*  Magento no longer sends via asynchronous email sending any sales-related emails that were created when email sending was disabled once email sending is enabled. *Fix submitted by Serhiy Zhovnir in pull request [22108](https://github.com/magento/magento2/pull/22108)*. [GitHub-21786](https://github.com/magento/magento2/issues/21786)

### Frameworks

<!-- MAGETWO-98554 -->

*  Magento now sorts media directories alphabetically during image upload.

<!-- ENGCOM-4068 -->

*  Fixed the alignment of the _import successful_ message icon in the Admin. *Fix submitted by Kajal Solanki in pull request [19333](https://github.com/magento/magento2/pull/19333)*. [GitHub-19328](https://github.com/magento/magento2/issues/19328)

<!-- ENGCOM- 4286-->

*  Added the `as` attribute to `linkType` in `lib/internal/Magento/Framework/View/Layout/etc/head.xsd` with three possible options: `style`, `script`, and `font`. *Fix submitted by Amol Chaudhari in pull request [21261](https://github.com/magento/magento2/pull/21261)*. [GitHub-18347](https://github.com/magento/magento2/issues/18347)

<!-- ENGCOM-4354 -->

*  The use of the `SessionManagerInterface` class has replaced the direct use of `SessionManager`. *Fix submitted by Pratik Oza in pull request [21357](https://github.com/magento/magento2/pull/21357)*. [GitHub-19274](https://github.com/magento/magento2/issues/19274)

<!-- ENGCOM-4395 -->

*  The module ranking in `app/etc/config` now remains consistent when a new module is added but no other changes are made. Previously, a module addition affected the module ranking, which resulted in multiple unnecessary conflicts. *Fix submitted by Eduard Chitoraga in pull request [21423](https://github.com/magento/magento2/pull/21423)*. [GitHub-8479](https://github.com/magento/magento2/issues/8479),[GitHub-16116](https://github.com/magento/magento2/issues/16116)

<!-- ENGCOM-4542 -->

*  Magento now logs exceptions during autoloading instead of throwing exceptions. This conforms with PSR-4 guidelines. *Fix submitted by Amol Chaudhari in pull request [21435](https://github.com/magento/magento2/pull/21435)*. [GitHub-20773](https://github.com/magento/magento2/issues/20773)

#### Cache framework

<!-- ENGCOM-4183 -->

*  We corrected a syntax error in `magento2/lib/internal/Magento/Framework/Cache/Backend/Database.php`. *Fix submitted by Nirav Kadiya in pull request [21078](https://github.com/magento/magento2/pull/21078)*. [GitHub-13309](https://github.com/magento/magento2/issues/13309)

#### JavaScript framework

<!-- ENGCOM-4610 -->

*  JavaScript validation on UI form components now works as expected. Previously, adding the `validate-per-page-value-list` validation rule resulted in a failure for every non-empty value in the field to which it as applied. *Fix submitted by Roman Kis in pull request [21813](https://github.com/magento/magento2/pull/21813)*. [GitHub-21734](https://github.com/magento/magento2/issues/21734)

### General

<!-- ENGCOM-2667 -->

*  Sorting on stores from the Admin (**Stores** > **All Stores**) now works as expected. *Fix submitted by afirlejczyk in pull request [17371](https://github.com/magento/magento2/pull/17371)*. [GitHub-7283](https://github.com/magento/magento2/issues/7283)

<!-- ENGCOM-4548 -->

*  Product attribute labels are no longer translated but maintain their store-specific values. *Fix submitted by Pratik Oza in pull request [21864](https://github.com/magento/magento2/pull/21864)*. [GitHub-21750](https://github.com/magento/magento2/issues/21750)

<!-- ENGCOM-4272 -->

*  You can now change customer groups when creating a new customer during order creation on the Admin. *Fix submitted by Amol Chaudhari in pull request [21239](https://github.com/magento/magento2/pull/21239)*. [GitHub-7974](https://github.com/magento/magento2/issues/7974)

<!-- MAGETWO-98000 -->

*  PayPal Express now creates a gift card as expected when payment for the card is captured. Previously, Magento did not create a gift card under these circumstances, even when payment action was set to **Authorize and Capture** and **Generate Gift Card Account when Order Item is** was set  to *Invoiced*.

### Gift card account

<!-- MAGETWO-98000 -->

*  Gift card accounts are now created as expected when gift card orders are authorized and captured with PayPal Express.

### Import/export

<!-- MAGETWO-96895 -->

*  The **Skip error entries** validation method for the import now works as expected. Previously, Magento did not let you skip an invalid entry and prevented import.

<!-- MAGETWO-98694 -->

*  Magento now correctly saves product URL keys in Arabic. Previously, keys in Arabic returned 404 errors.

### Indexers

<!-- ENGCOM-4555 -->

*  You can now access a list of Admin indexers after creating a custom index. Previously, when you tried to access the Admin indexer list, Magento threw a fatal error. *Fix submitted by Cristiano Casciotti in pull request [21576](https://github.com/magento/magento2/pull/21576)*. [GitHub-21510](https://github.com/magento/magento2/issues/21510)

### Infrastructure

<!-- ENGCOM-4570 -->

*  The `productAvailabilityChecks` argument has been added to `Magento\Sales\Model\Order\Reorder\OrderedProductAvailabilityChecker`. Previously, this required argument was missing. *Fix submitted by Amol Chaudhari in pull request [21920](https://github.com/magento/magento2/pull/21920)*. [GitHub-20825](https://github.com/magento/magento2/issues/20825)

<!-- ENGCOM-4484 -->

*  Logic has been removed from the constructor of `Magento\Sales\Model\Order\Address\Validator`. Previously, installation of the product could fail if this class was injected in the constructor through a command in a custom module when this class contained logic. *Fix submitted by Bartłomiej Szubert in pull request [21719](https://github.com/magento/magento2/pull/21719)*. [GitHub-21692](https://github.com/magento/magento2/issues/21692)

<!-- ENGCOM-4587 -->

*  You can now use a period (`.`) for inline CMS content edits. Previously, if you included a period (`.`) in your edits, Magento displayed the following error: `There are 1 messages requires your attention. Please make corrections to the errors in the table below and re-submit`. *Fix submitted by Hiren Pandya in pull request [21939](https://github.com/magento/magento2/pull/21939)*. [GitHub-21374](https://github.com/magento/magento2/issues/21374)

<!-- ENGCOM-4626 -->

*  `QuoteManagement::submitQuote` now logs all root exceptions. Previously, Magento logged only the second exception in `exception.log`. *Fix submitted by Lars Roettig in pull request [22037](https://github.com/magento/magento2/pull/22037)*. [GitHub-14926](https://github.com/magento/magento2/issues/14926), [GitHub-18752](https://github.com/magento/magento2/issues/18752)

<!-- ENGCOM-4702 -->

*  Widget parameters can now contain multidimensional arrays. *Fix submitted by Stanislav Ilnytskyi in pull request [22214](https://github.com/magento/magento2/pull/22214)*. [GitHub-19909](https://github.com/magento/magento2/issues/19909)

### Layered navigation

<!-- ENGCOM-4803 -->

*  Setting **Price Navigation Step Calculation** for layered navigation to **Automatic (equalize product counts)** now works as expected. Previously, results were not in the equals range, but omitted products. *Fix submitted by Nazar Klovanych in pull request [22453](https://github.com/magento/magento2/pull/22453)*. [GitHub-6715](https://github.com/magento/magento2/issues/6715), [GitHub-21960](https://github.com/magento/magento2/issues/21960)

### Logging

<!-- MAGETWO-97595 -->

*  Editing a theme now creates an entry in the Admin action log as expected.

### MSRP

<!-- MAGETWO-73985 -->

*  MAP (minimum advertised price) prices for the simple products that belong to a configurable product are now supported. MAP prices for these products are now successfully handled and displayed on the configurable product page and the category page display of the configurable product.

### Newsletter

<!-- ENGCOM-4303 -->

*  The newsletter subscription input box now displays all text in mobile view. *Fix submitted by dipti2jcommerce in pull request [20370](https://github.com/magento/magento2/pull/20370)*. [GitHub-20163](https://github.com/magento/magento2/issues/20163)

<!-- MAGETWO-96957 -->

*  We fixed an issue that caused a long delay when you tried to navigate away from the Admin newsletter subscribers page (**Marketing** > **Communications** > **Newsletter Subscribers**). Now, you can navigate away from this page as expected.

### Orders

<!-- ENGCOM-4593 -->

*  Magento no longer displays a negative number in the dashboard to represent a canceled order. *Fix submitted by Eduard Chitoraga in pull request [21944](https://github.com/magento/magento2/pull/21944)*. [GitHub-18754](https://github.com/magento/magento2/issues/18754), [GitHub-21281](https://github.com/magento/magento2/issues/21281)

### Page Cache

<!-- MAGETWO-90953 -->

*  Page caching is no longer active when maintenance mode is enabled. Previously, Magento cached pages from all IP addresses during maintenance mode.

### Payment methods

<!-- MAGETWO-98991 -->

*  Magento creates an order using PayPal Payflow Pro as expected when a customer enters all the credit card information that PayPal needs to create the transaction. Previously, Magento did not create the order even if a customer had entered all required credit card information.

<!-- MAGETWO-98670 -->

*  Magento now displays the account owner name that you have specified when you add a shipping address when using Braintree through PayPal and are redirected to Magento. Previously, Magento displayed the account owner's name, not the name you specified.

<!-- MAGETWO-98431 -->

*  The PayPal `securetoken` and `securetokenid` are no longer vulnerable to compromise.

<!-- MAGETWO-96137 -->

<<<<<<< HEAD
* The transfer cart line items and transfer shipping options in the Shipping step of checkout now work for PayPal. [GitHub-19064](https://github.com/magento/magento2/issues/19064)
=======
*  The transfer cart line items and transfer shipping options in the the Shipping step of checkout now work for PayPal. [GitHub-19064](https://github.com/magento/magento2/issues/19064)
>>>>>>> 709e0fa9

<!-- ENGCOM-4328 -->

*  We improved accessibility by adding Alt attribute text that describes credit card type or stored payment methods during checkout. *Fix submitted by Amol Chaudhari in pull request [21206](https://github.com/magento/magento2/pull/21206)*. [GitHub-21089](https://github.com/magento/magento2/issues/21089)

<!-- MAGETWO-98111 -->

*  You can now place an order using Cybersource payment from the Admin.

<!-- MAGETWO-97464 -->

*  Product search results now display the correct special price as set by a scheduled update. Previously, search results displayed the original special price, not the price set by the scheduled update.

### Pricing

<!-- MAGETWO-99247 -->

*  Magento now saves customizable option price input on the store-view level when Catalog Price Scope is set to **Global**.

<!-- MAGETWO-96062 -->

*  The quick order form now handles the SKUs that you enter for configurable products as expected. Previously, Magento threw an error when you tried to enter the SKU for a configurable product.

<!-- MAGETWO-96898 -->

*  Tier pricing for bundle products now works as expected: Magento displays the correct price in the cart, and reminds customers that they can buy a specific quantity of the product for a discount. Previously, Magento did not calculate the price correctly, and did not display any informative messages about tier pricing on the category and product pages.

### Reports

<!-- MAGETWO-96883 -->

*  Reports now include orders from only the websites that the administrator has permissions for in multisite deployments. Previously, a report run by an administrator with access to one website only contained information about products and sales on other websites.

<!-- ENGCOM-4445 -->

*  The date range in reports no longer displays the same start and end dates. *Fix submitted by Pratik Oza in pull request [21589](https://github.com/magento/magento2/pull/21589)*. [GitHub-20128](https://github.com/magento/magento2/issues/20128)

<!-- ENGCOM-4834 -->

*  The downloads report table (**Admin** > **Reports** > **Downloads**) now displays an accurate count of all downloadable products and the number of times they have been downloaded. *Fix submitted by Shikha Mishra in pull request [22523](https://github.com/magento/magento2/pull/22523)*. [GitHub-22223](https://github.com/magento/magento2/issues/22223)

### Review

<!-- ENGCOM- 4006-->

*  Fixed rendering of the **Add your text** link on the Product page. *Fix submitted by Amol Chaudhari in pull request [20257](https://github.com/magento/magento2/pull/20257)*. [GitHub-20221](https://github.com/magento/magento2/issues/20221)

<!-- ENGCOM- 4539-->

*  Pending Reviews are now correctly labeled under **System** > **User Roles** > **Add New Role** > **Role Resources**, and Magento now displays a new Pending reviews menu under **Marketing** > **User Content**. Previously, Magento displayed the Reviews menu twice. *Fix submitted by Eduard Chitoraga in pull request [21849](https://github.com/magento/magento2/pull/21849)*. [GitHub-20924](https://github.com/magento/magento2/issues/20924)

### RMA

<!-- MAGETWO-93976 -->

*  Product-level RMA disabling now works as expected.

### Sales

<!-- MAGETWO-97008 -->

*  When you place an Admin order for a product with a custom price, the `sales_order_item` table now behaves the same as it would for an order of a product with a regular price. Specifically, the price column contains the custom price excluding tax. Previously, the `sales_order_item` table's price column displayed the custom price including tax.

<!-- MAGETWO-97096 -->

*  Magento now lets you enter new orders in the Admin on non-default websites in multisite deployments where some countries have been restricted.

<!-- ENGCOM-4280 -->

*  Corrected the alignment of page elements on the Admin product reorder page. *Fix submitted by Amol Chaudhari in pull request [21241](https://github.com/magento/magento2/pull/21241)*. [GitHub-20919](https://github.com/magento/magento2/issues/20919)

<!-- ENGCOM-3968 -->

*  The `transportBuilderByStore` class has been removed. Previously, this class was the cause of undesired repeat emails. *Fix submitted by gwharton in pull request [18472](https://github.com/magento/magento2/pull/18472)*. [GitHub-11740](https://github.com/magento/magento2/issues/11740), [GitHub-14945](https://github.com/magento/magento2/issues/14945), [GitHub-14952](https://github.com/magento/magento2/issues/14952), [GitHub-16355](https://github.com/magento/magento2/issues/16355)

<!-- ENGCOM-4403 -->

*  You can now successfully re-order a virtual product. *Fix submitted by Shikha Mishra in pull request [21513](https://github.com/magento/magento2/pull/21513)*. [GitHub-15059](https://github.com/magento/magento2/issues/15059)

<!-- ENGCOM-4272 -->

*  You can now change customer groups when creating a new customer during order creation on the Admin. *Fix submitted by Amol Chaudhari in pull request [21239](https://github.com/magento/magento2/pull/21239)*. [GitHub-6162](https://github.com/magento/magento2/issues/6162)

<!-- ENGCOM-4285 -->

*  Fixed display of the Luma theme *My Account Order* status tabs in mobile view. *Fix submitted by suryakant-krish in pull request [21250](https://github.com/magento/magento2/pull/21250)*. [GitHub-21070](https://github.com/magento/magento2/issues/21070)

### Sales rule

<!-- MAGETWO-98568 -->

*  Magento now displays the Cart Price Rule code on the order details Admin page if free shipping applies. Previously, Magento did not display information about the Sales rule or why shipping was free.

<!-- ENGCOM-4485 -->

*  Sales rule validation has been refactored to eliminate a leak in the salesrule collection. Previously, a poorly constructed SQL query resulted in poor performance. *Fix submitted by David Führ in pull request [21699](https://github.com/magento/magento2/pull/21699)*. [GitHub-19117](https://github.com/magento/magento2/issues/19117)

<!-- ENGCOM-4718 -->

*  We have fixed an error in discount calculations that prevented merchants from creating a rule that set a tax rate and 100% discount. Previously, when a tax rule was applied, and a 100% discount was also applied during check out, the shopping cart displayed a negative grand total. *Fix submitted by Stanislav Ilnytskyi in pull request [22227](https://github.com/magento/magento2/pull/22227)*. [GitHub-10790](https://github.com/magento/magento2/issues/10790)

### Search

<!-- MAGETWO-97374 -->

*  Layered navigation results no longer includes price ranges that contain no products.

<!-- ENGCOM-4082 -->

*  Elasticsearch now correctly returns only products whose SKUs contain dashes when your search criteria specifies SKUs that contain dashes. Previously, search results contained unmatched products as well as products whose SKUs contained dashes. *Fix submitted by Nazar Klovanych in pull request [20876](https://github.com/magento/magento2/pull/20876)*. [GitHub-20716](https://github.com/magento/magento2/issues/20716)

<!-- ENGCOM-4209 -->

*  Fixed the alignment of the advanced search page price field in mobile view. *Fix submitted by Amol Chaudhari in pull request [21114](https://github.com/magento/magento2/pull/21114)*. [GitHub-20157](https://github.com/magento/magento2/issues/20157)

<!-- ENGCOM-4559 -->

*  Corrected formatting of the Advance Search link in page footers. *Fix submitted by Amol Chaudhari in pull request [21892](https://github.com/magento/magento2/pull/21892)*. [GitHub-20809](https://github.com/magento/magento2/issues/20809)

<!-- MAGETWO-97914 -->

*  The performance of the catalog search indexing that occurs after Elasticsearch upgrades has been improved substantially.

<!-- ENGCOM-4793 -->

*  The search icon on Admin page headers now works as expected. *Fix submitted by Saphal Jha in pull request [22441](https://github.com/magento/magento2/pull/22441)*. [GitHub-22152](https://github.com/magento/magento2/issues/22152)

### Shipping

<!-- MAGETWO-96001 -->

*  The tracking pop-up window now displays an accurate value for the delivery date for FedEx shipments in transit.

<!-- ENGCOM-3602 -->

*  Magento now provides quotes for DHL shipments when **DHL Content Type** is set to **Non Documents**.  *Fix submitted by gwharton in pull request [19488](https://github.com/magento/magento2/pull/19488)*. [GitHub-19485](https://github.com/magento/magento2/issues/19485)

<!-- ENGCOM-4361 -->

*  If you retrieve an order, and then use the `getShippingMethod` as an object function to retrieve the shipping method, Magento now returns `null` if no shipping method has been defined. Previously, this function returned an undefined index error if a shipping method was not available. *Fix submitted by Mahesh Singh in pull request [20866](https://github.com/magento/magento2/pull/20866)*. [GitHub-20380](https://github.com/magento/magento2/issues/20380)

### Swatches

<!-- MAGETWO-92495 -->

*  Product images now display the color option you chose when you applied a color filter in layered navigation. Previously, the wrong colors were randomly displayed.

<!-- ENGCOM-4120 -->

*  You can now change an attribute type from swatch to dropdown without losing data. Previously, changing an attribute type from `swatch` to `dropdown` deleted swatch options for all attributes. *Fix submitted by Amol Chaudhari in pull request [20745](https://github.com/magento/magento2/pull/20745)*. [GitHub-20396](https://github.com/magento/magento2/issues/20396)

<!-- ENGCOM-4477 -->

*  When you configure a price rule for configurable products with swatches, Magento now a shows the special price for products that match the price rule. Previously, Magento displayed both the old price and the special price for the matching configurable products. *Fix submitted by Pratik Oza in pull request [21695](https://github.com/magento/magento2/pull/21695)*. [GitHub-19276](https://github.com/magento/magento2/issues/19276)

### Tax

<!-- ENGCOM-4434 -->

*  You can now successfully search for a tax rule based on both the **Name** and **Tax Rate** fields. Previously, Magento threw a MySQL error. *Fix submitted by Tuyen Nguyen in pull request [21535](https://github.com/magento/magento2/pull/21535)*. [GitHub-21521](https://github.com/magento/magento2/issues/21521)

<!-- ENGCOM-4439 -->

*  The value of `product_price_value` in the shopping cart data section now includes taxes if the configuration settings are set accordingly (**Stores** > **Configuration** > **Sales** > **Tax** > **Shopping Cart Display Settings** > **Display Prices** > **Including Tax**). *Fix submitted by Pratik Oza in pull request [21570](https://github.com/magento/magento2/pull/21570)*. [GitHub-20310](https://github.com/magento/magento2/issues/20310)

<!-- MAGETWO-96870 -->

*  The tax that is applied to a simple child product is now based on the tax class of that product. Previously, Magento based the tax for a child product on the tax class of its parent product.

<!-- MAGETWO-97975 -- FIX ME? Duplicate of MAGETWO-96870?-->

*  The tax that is applied to simple child product is now based on the tax Class of that product. Previously, the tax was based on the tax class of the parent product.

<!-- ENGCOM-4625 -->

*  The shopping cart full tax summary now displays total tax as expected instead of individual tax values. *Fix submitted by Hiren Pandya in pull request [21961](https://github.com/magento/magento2/pull/21961)*. [GitHub-19701](https://github.com/magento/magento2/issues/19701), [GitHub-11358](https://github.com/magento/magento2/issues/11358)

### Testing

<!-- ENGCOM-4415 -->

*  We added the `Squiz.Operators.ValidLogicalOperators` `phpcs` linter rule to the static test rules. *Fix submitted by Maksym Novik in pull request [21543](https://github.com/magento/magento2/pull/21543)*. [GitHub-21062](https://github.com/magento/magento2/issues/21062)

<!-- ENGCOM-4814 -->

*  Integration and functional tests no longer fail when tests encounter filtered configuration values. Previously, Magento threw an error and tests failed if some configuration values were intentionally excluded. *Fix submitted by Bettina in pull request [22415](https://github.com/magento/magento2/pull/22415)*. [GitHub-22307](https://github.com/magento/magento2/issues/22307)

### UI

<!-- ENGCOM-4427 -->

*  Form fields of type multiline now work as expected on Admin forms. *Fix submitted by Vivek Kumar in pull request [21561](https://github.com/magento/magento2/pull/21561)*. [GitHub-8086](https://github.com/magento/magento2/issues/8086), [GitHub-18115](https://github.com/magento/magento2/issues/18115)

<!-- ENGCOM-4598 -->

*  The default design of the **Edit** and **Remove items** buttons on the Wish List page now match. *Fix submitted by Amol Chaudhari in pull request [21118](https://github.com/magento/magento2/pull/21118)*. [GitHub-20790](https://github.com/magento/magento2/issues/20790)

<!-- ENGCOM-4088 -->

*  Magento no longer throws a console error during a guest checkout when the list of allowed countries is modified from the Admin page. *Fix submitted by Amol Chaudhari in pull request [20885](https://github.com/magento/magento2/pull/20885)*. [GitHub-20631](https://github.com/magento/magento2/issues/20631)

<!-- ENGCOM-4011 -->

*  The `ui-component` validation `error` event now bubbles upwards when an abstract element is nested in a field set. *Fix submitted by Prince Patel in pull request [20510](https://github.com/magento/magento2/pull/20510)*. [GitHub-17926](https://github.com/magento/magento2/issues/17926)

<!-- ENGCOM-3974 -->

*  The drop-down toggle arrow on product pages now closes as closing as expected. *Fix submitted by Nirav Patel in pull request [20616](https://github.com/magento/magento2/pull/20616)*. [GitHub-20240](https://github.com/magento/magento2/issues/20240)

<!-- ENGCOM-4311 -->

*  Fixed the alignment of drop-down menus on the Advanced Pricing page. *Fix submitted by Pratik Oza in pull request [21229](https://github.com/magento/magento2/pull/21229)*. [GitHub-18775](https://github.com/magento/magento2/issues/18775)

<!-- ENGCOM-4317 -->

*  The icon that identifies a drop-down menu throughout the product interface now reflects the changing state of the drop-down menu status (expanded or collapsed). *Fix submitted by Eduard Chitoraga in pull request [21320](https://github.com/magento/magento2/pull/21320)*. [GitHub-21196](https://github.com/magento/magento2/issues/21196)

<!-- ENGCOM-4366 -->

*  You can now programmmatically upload an image for the customer attribute. Previously, Magento threw the following error: `error: Base64 is not defined`. *Fix submitted by Nazar Klovanych in pull request [21437](https://github.com/magento/magento2/pull/21437)*. [GitHub-19983](https://github.com/magento/magento2/issues/19983)

<!-- ENGCOM-4444 -->

*  Corrected tabbing issue on the product page. *Fix submitted by Amol Chaudhari in pull request [21588](https://github.com/magento/magento2/pull/21588)*. [GitHub-21077](https://github.com/magento/magento2/issues/21077)

<!-- ENGCOM-4361 -->

*  If you retrieve an order, and then use the `getShippingMethod` as object function to retrieve the shipping method, Magento now returns `null` if no shipping method has been defined. Previously, this function returned an undefined index error if a shipping method was not available. *Fix submitted by Mahesh Singh in pull request [20866](https://github.com/magento/magento2/pull/20866)*. [GitHub-20380](https://github.com/magento/magento2/issues/20380)

<!-- ENGCOM-4820 -->

*  Magento now cancels previous scrolling actions as expected when you click Add to cart on a product page. Previously, Magento scrolled back to the `qty` input box the same number of times as you clicked Add to cart. *Fix submitted by Amol Chaudhari in pull request [22358](https://github.com/magento/magento2/pull/22358)*. [GitHub-21715](https://github.com/magento/magento2/issues/21715)

<!-- ENGCOM-4516 -->

*  Magento now properly renders double hyphens (--)  in attribute tags. Previously, Magento replaced the double hyphen (—-)  in classes with a single hyphen (-), which caused classes that contained the -- to be rewritten.  *Fix submitted by Amol Chaudhari in pull request [21804](https://github.com/magento/magento2/pull/21804)*. [GitHub-10645](https://github.com/magento/magento2/issues/10645)

### URL rewrite

<!-- ENGCOM-4621 -->

*  Magento now retains filter terms after you have applied a filter to the Admin `url_rewrites` table, then click the back button. *Fix submitted by Amol Chaudhari in pull request [21805](https://github.com/magento/magento2/pull/21805)*. [GitHub-21805](https://github.com/magento/magento2/issues/21805)

<!-- ENGCOM-4116 -->

*  The import process now retains permanent redirects for outdated product URLs as expected. Previously, the import process removed these redirects, and when you tried to open the changed product by the old URL key, Magento displayed a 404 page. *Fix submitted by Shikha Mishra in pull request [20737](https://github.com/magento/magento2/pull/20737)*. [GitHub-20282](https://github.com/magento/magento2/issues/20282)

<!-- ENGCOM-4224 -->

*  The store switcher now works in multistore deployments. Previously, the switcher redirected the user to the home page, not to the alternative store view as expected. *Fix submitted by Janak Bhimani in pull request [21140](https://github.com/magento/magento2/pull/21140)*. [GitHub-19714](https://github.com/magento/magento2/issues/19714)

### VAT ID

<!-- ENGCOM-4232 -->

*  Magento can now validate Greek VAT numbers. *Fix submitted by Amol Chaudhari in pull request [21169](https://github.com/magento/magento2/pull/21169)*. [GitHub-6960](https://github.com/magento/magento2/issues/6960)

### Web API framework

<!-- MAGETWO-73978 -->

*  Magento now throws an error as expected when you send an API request that specifies `pageSize` and `currentPage` values that exceed the number of products in the catalog that you are querying. Previously, when you queried a catalog and specified values that exceeded catalog size, the API would ignores the specified `currentPage` value, and return the same results as the highest valid `currentPage`.

<!-- ENGCOM-4792 -->

*  You can now use REST in scope `all` to save an existing category that does not have a name attribute. Previously, Magento threw the following exception: `Could not save category with message. The "Name" attribute value is empty. Set the attribute and try again`. *Fix submitted by Saphal Jha in pull request [22440](https://github.com/magento/magento2/pull/22440)*. [GitHub-22309](https://github.com/magento/magento2/issues/22309)

<!-- ENGCOM-4837 -->

*  The `PUT /V1/products/:sku/media/:entryId` API operation now updates product images as expected. Previously, this operation updated the label, types, and disabled settings, but the actual `file-content` was not replaced with the values that were provided in `base64_encoded_data`. *Fix submitted by Nirav Patel in pull request [22533](https://github.com/magento/magento2/pull/22533)*. [GitHub-22402](https://github.com/magento/magento2/issues/22402)

### Wish List

<!-- MAGETWO-73613 -->

*  The wish list quantity field now has limits on both the type and number of characters that you can enter. Previously, you could enter an extremely large quantity of both number and letters into this field, which resulted in undesirable, inaccurate quantity changes

<!-- ENGCOM-4513 -->

*  Customer wish lists now include review summaries for included products. *Fix submitted by Amol Chaudhari in pull request [21759](https://github.com/magento/magento2/pull/21759)*. [GitHub-21419](https://github.com/magento/magento2/issues/21419)

## Known issue

*  **Issue**: The Async/Bulk Web APIs support only the default store view. A hot fix for this issue will be available in the near future.

## Community contributions

This release includes substantial community contributions: over 100 GitHub issues resolved and over 350 pull requests merged. We are grateful to the wider Magento community for this effort and would like to acknowledge their contributions to this release.

### Individual contributor contributions

The following table identifies contributions from our community members. This table lists the external pull requests, the GitHub issue number associated with it (if available), and the community member who contributed the pull request.

{% include release-notes/engcomm-2-2-9-issues.md %}

### Partner contributions

The following table highlights contributions made by Partners. This table lists the Partner who contributed the pull request, the external pull request, and the GitHub issue number associated with it (if available).

{% include release-notes/engcomm-2-2-9-partner.md %}

### System requirements

Our technology stack is built on PHP and MySQL. For details, see [Technology stack requirements]({{page.baseurl}}/install-gde/system-requirements-tech.html).

### Installation and upgrade instructions

See [How to get the Magento software]({{ page.baseurl }}/install-gde/bk-install-guide.html) for complete installation and upgrade information.

## Migration toolkits

The <a href="{{ page.baseurl }}/migration/migration-migrate.html" target="_blank">Data Migration Tool</a> helps transfer existing Magento 1.x store data to Magento 2.x. This command-line interface includes verification, progress tracking, logging, and testing functions. For installation instructions, see <a href="{{ page.baseurl }}/migration/migration-tool-install.html" target="_blank">Install the Data Migration Tool</a>. Consider exploring or contributing to the <a href="https://github.com/magento/data-migration-tool" target="_blank"> Magento Data Migration repository</a>.

The <a href="https://github.com/magento/code-migration" target="_blank">Code Migration Toolkit</a> helps transfer existing Magento 1.x store extensions and customizations to Magento 2.2.x. The command-line interface includes scripts for converting Magento 1.x modules and layouts.<|MERGE_RESOLUTION|>--- conflicted
+++ resolved
@@ -726,11 +726,7 @@
 
 <!-- MAGETWO-96137 -->
 
-<<<<<<< HEAD
-* The transfer cart line items and transfer shipping options in the Shipping step of checkout now work for PayPal. [GitHub-19064](https://github.com/magento/magento2/issues/19064)
-=======
 *  The transfer cart line items and transfer shipping options in the the Shipping step of checkout now work for PayPal. [GitHub-19064](https://github.com/magento/magento2/issues/19064)
->>>>>>> 709e0fa9
 
 <!-- ENGCOM-4328 -->
 
