---
layout: default
group: release-notes
subgroup: Release Notes
title: Magento Open Source 2.2.3 Release Notes
menu_title: Magento Open Source 2.2.3 Release Notes
menu_order: 270
level3_menu_node:
level3_subgroup:
version: 2.2
github_link: release-notes/ReleaseNotes2.2.3CE.md
---
*Patch code and release notes published on February 27, 2018.*


We are pleased to present Magento Commerce 2.2.3. This release includes 35 enhancements to product security, a change to the Magento Admin to support recent USPS shipping changes, and a copyright update. And thanks to our community members, it also includes enhancements to ACL control for cache management through Magento Admin.


## Highlights

Look for the following highlights in this release:

* **Enhancements that help close cross-site request forgery (CSRF), unauthorized data leaks, and authenticated Admin user remote code execution vulnerabilities**. See [Magento Security Center](https://magento.com/security/patches/magento-223-2112-and-2018-security-update) for more information.

<<<<<<< HEAD
<!--- MAGETWO-84775 -->* **Support for Elasticsearch 5.x**. See [Install and configure Elasticsearch](http://devdocs.magento.com/guides/v2.2/config-guide/elasticsearch/es-overview.html) for more information about using Elasticsearch with Magento. *Fix submitted by community member <a href="https://github.com/afoucret" target="_blank">Aurélien Foucret</a>.*

* **Change to Magento Admin to support recent USPS shipping changes**. On February 23, 2018, USPS  removed APIs that support the creation of shipping labels without postage. In response, we’ve removed this functionality from the Magento Admin. Consequently, you cannot create and print shipping labels that do not have postage applied. If you require USPS postage printing capabilities, please visit [Magento Shipping](https://magento.com/products/shipping) to learn more, and explore various shipping extensions on Magento Marketplace. 
=======
* **Change to Magento Admin to support recent USPS shipping changes**. On February 23, 2018, USPS  removed APIs that support the creation of shipping labels without postage. In response, we’ve removed this functionality from the Magento Admin. Consequently, you cannot create and print shipping labels that do not have postage applied. If you require USPS postage printing capabilities, please visit [Magento Shipping](https://magento.com/products/shipping) to learn more, and explore various shipping extensions on Magento Marketplace.
>>>>>>> d3902789

* **New layers of control for cache management tasks managed through the Magento Admin**. This release introduces finer permissions for cache management tasks such as flushing cache storage, flushing the Magento cache, and refreshing cache types. *Fix submitted by community member <a href="https://github.com/bartoszherba" target="_blank">Bartosz Herba</a>.*

* **Updated copyright to 2018**.

## Security enhancements

Magento 2.2.3 includes multiple security enhancements. Although this release includes these enhancements, no confirmed attacks related to these issues have occurred to date. However, certain vulnerabilities can potentially be exploited to access customer information or take over administrator sessions, so we recommend that you upgrade your Magento software to the latest version as soon as possible.

See [Magento Security Center](https://magento.com/security/patches/magento-223-2112-and-2018-security-update) for more information.


### System requirements
Our technology stack is built on PHP and MySQL. For details, see [Technology stack requirements]({{ page.baseurl }}install-gde/system-requirements-tech.html)



For more information, [System Requirements]({{ site.baseurl }}magento-system-requirements.html).

### Installation and upgrade instructions

You can install Magento Open Source 2.2.x using Composer.


{% include install/releasenotes/ce_install_21.md %}

## Migration toolkits
The <a href="{{ page.baseurl }}migration/migration-migrate.html" target="_blank">Data Migration Tool</a> helps transfer existing Magento 1.x store data to Magento 2.x. This command-line interface includes verification, progress tracking, logging, and testing functions. For installation instructions, see  <a href="{{ page.baseurl }}migration/migration-tool-install.html" target="_blank">Install the Data Migration Tool</a>. Consider exploring or contributing to the <a href="https://github.com/magento/data-migration-tool" target="_blank"> Magento Data Migration repository</a>.

The <a href="https://github.com/magento/code-migration" target="_blank">Code Migration Toolkit</a> helps transfer existing Magento 1.x store extensions and customizations to Magento 2.0.x. The command-line interface includes scripts for converting Magento 1.x modules and layouts.<|MERGE_RESOLUTION|>--- conflicted
+++ resolved
@@ -22,13 +22,10 @@
 
 * **Enhancements that help close cross-site request forgery (CSRF), unauthorized data leaks, and authenticated Admin user remote code execution vulnerabilities**. See [Magento Security Center](https://magento.com/security/patches/magento-223-2112-and-2018-security-update) for more information.
 
-<<<<<<< HEAD
 <!--- MAGETWO-84775 -->* **Support for Elasticsearch 5.x**. See [Install and configure Elasticsearch](http://devdocs.magento.com/guides/v2.2/config-guide/elasticsearch/es-overview.html) for more information about using Elasticsearch with Magento. *Fix submitted by community member <a href="https://github.com/afoucret" target="_blank">Aurélien Foucret</a>.*
 
-* **Change to Magento Admin to support recent USPS shipping changes**. On February 23, 2018, USPS  removed APIs that support the creation of shipping labels without postage. In response, we’ve removed this functionality from the Magento Admin. Consequently, you cannot create and print shipping labels that do not have postage applied. If you require USPS postage printing capabilities, please visit [Magento Shipping](https://magento.com/products/shipping) to learn more, and explore various shipping extensions on Magento Marketplace. 
-=======
 * **Change to Magento Admin to support recent USPS shipping changes**. On February 23, 2018, USPS  removed APIs that support the creation of shipping labels without postage. In response, we’ve removed this functionality from the Magento Admin. Consequently, you cannot create and print shipping labels that do not have postage applied. If you require USPS postage printing capabilities, please visit [Magento Shipping](https://magento.com/products/shipping) to learn more, and explore various shipping extensions on Magento Marketplace.
->>>>>>> d3902789
+
 
 * **New layers of control for cache management tasks managed through the Magento Admin**. This release introduces finer permissions for cache management tasks such as flushing cache storage, flushing the Magento cache, and refreshing cache types. *Fix submitted by community member <a href="https://github.com/bartoszherba" target="_blank">Bartosz Herba</a>.*
 
