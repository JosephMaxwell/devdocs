---
layout: default
group: release-notes
subgroup: Release Notes
title: Magento Open Source 2.2.0 Release Notes
menu_title: Magento Open Source 2.2.0 Release Notes
menu_order: 289
level3_menu_node:
level3_subgroup:
version: 2.2
github_link: release-notes/ReleaseNotes2.2.0CE.md
redirect_from:
  - /guides/v2.2/release-notes/release-notes-2-2-prerelease1-CE.html
  - /guides/v2.2/release-notes/release-notes-2-2-RC2-CE.html
  - /guides/v2.2/release-notes/release-notes-2-2-RC3-CE.html
---
<<<<<<< HEAD
*Release notes updated October 10.* 
=======
*Release notes updated October 2.*
>>>>>>> b5f7d93f


We are pleased to present Magento Open Source 2.2.0 General Availability. This release includes numerous functional fixes and enhancements.


## Highlights

Magento Open Source 2.2.0 includes a wealth of new, exciting features, and hundreds of enhancements and fixes. Look for the following highlights in this release:


* **Bundled extensions**. This release of Magento includes the first third-party extension that we are bundling with Magento Commerce -- Magento Social. This extension establishes a connection between your store and your corporate Facebook account, and creates a page with products from your catalog. When shoppers click a product, they are redirected to the corresponding product page in your Magento store.


* **Significant enhancements in platform security and developer experience**. Security improvements include the removal of unserialize calls and protection of this functionality to increase resilence against dangerous code execution attacks. We have also continued to review and improve our protection against Cross-Site Scripting (XSS) attacks.

* **Upgraded technology stack.**  We've dropped support for PHP 5.6, and Varnish 3.  We now support PHP 7.1 Varnish 5, and MySQL 5.7. All third-party libraries have been upgraded to the latest stable version.


* **Pipeline deployment**, a new deployment process, enables build and deployment stages to minimize production system downtime for site updates. Resource-intensive processes can run on the build server. Pipeline deployment supports easy management of configuration between environments, too. Read more about pipeline deployment [here]({{page.baseurl}}config-guide/deployment/pipeline/).


* **Performance gains from improvements in indexing, cart, and cache operations**. Customers can browse and shop on a storefront while indexers are running with no visible impact to their experience. Additionally, long-running indexers operate in batches to better manage memory and run times. Cart improvements enable a buyer to create a cart with more than 300 line items, and merchants can process a cart with at least 300 line items. Varnish cache configuration now includes saint and grace mode to ensure Varnish is always presenting a cached page to a shop’s customers.  Enhancements to cache invalidation logic and optimization of edge side include blocks for frequently changing data that significantly boost cache hit ratios.


* **Substantial contributions from our Community members**. Our Community Engineering Team has been working with skilled and enthusiastic community members, and together they've added hundreds of pull requests to the Magento code base. For more information about our Community Engineering Team. see [Magento Community Engineering](https://github.com/magento-engcom).

Looking for more information on these new features as well as many others? Check out  [Magento 2.2 Developer Documentation](http://devdocs.magento.com/guides/v2.2/).


## Security enhancements
Magento 2.2.0 includes multiple security enhancements. Although this release includes these enhancements, no confirmed attacks related to these issues have occurred to date. However, certain vulnerabilities can potentially be exploited to access customer information or take over administrator sessions, so we recommend that you upgrade your Magento software to the latest version as soon as possible.

In general, we’ve removed serialize/unserialize from most the code to improve protection against remote code execution attacks. We’ve enhanced protection of code where use of object serialization or unserialization was unavoidable.  Additionally, we’ve increased our use of output escaping to protect against cross-site scripting (XSS) attacks.

[Contact us](https://magento.com/company/contact-us) for more information.



## Known issues

Magento 2.2.0 GA includes the following known issues. Fixes for these issues are scheduled for patch releases in the near future.


**Issue**:  This issue affects Magento installations that include multiple store views. If you delete a store view, any product grid filtered to that Store View does not load. If you've set your product filter to a store view you’ve deleted, when you open **Catalog > Products**, Magento displays the following behavior:

* spinner widget spins indefinitely

* error message: `A technical problem with the server created an error. Try again to continue what you were doing. If the problem  persists, try again later.`

**Issue**: Errors result when a deleted customer tries to log in or register for new account. When you delete a customer from the  Admin panel, a fatal error occurs if someone tries to log in or register using that deleted customer account.

**Issue**: A mistake entering credit card information during an  order for a new customer can cause subsequent errors even after the user has corrected the  credit card information.

**Issue**: Failure to specify a `– base_url` during installation when using custom server ports results in unresolved static content.
**Workaround**: You can use the CLI command `config:set web/secure/base_url <base_url>` to set the `base_url` parameter.


**Issue**: The Performance Toolkit does not currently work.



## Fixed issues
This release contains hundreds of fixes and enhancements.

### Installation, upgrade, deployment

<!--- 55357/53777-->* You can now run `magento setup:upgrade --keep-generated` in production mode. Previously, Magento would throw an error when you ran `setup:upgrade` after compiling dependency injection. (This significantly curtailed your ability to deploy continuous integration.) [GitHub-4795](https://github.com/magento/magento2/issues/4795)


<!---56397, 58064-->* You can now upgrade your Magento installation when using multiple master databases for checkout, order management, and product data.




<!---56977, 54716-->* We fixed an issue that blocked using the web installer to successfully set up Magento. Previously, if you tried to install Magento with the web installer, Magento would indicate that the readiness check failed, and installation would not complete.



<!---57343-->*  You can now deploy build processes on a different staging machine than the one you're running your production environment on.


<!---57943-->* Magento 2.0.x and 2.1.x now support the use of table prefixing during installation. Previously, when you used table prefixing, your Magento installation failed with this error:   "Duplicate key on write or update". [GitHub-5688](https://github.com/magento/magento2/issues/5688)



<!--- 62400-->* Third-party command line tools no longer fail when you run `setup:di:compile`.

<!--- 62648-->* Magento now correctly applies {% glossarytooltip a3c8f20f-b067-414e-9781-06378c193155 %}website{% endglossarytooltip %} configuration parameters to the corresponding {% glossarytooltip ca5a9ff1-8182-4fc4-a34b-9b3f831dbf3f %}store view{% endglossarytooltip %}. [GitHub-7943](https://github.com/magento/magento2/issues/7943)


<!--- 64085-->* Fixed HTML inline style used when sending emails when implementing the upgraded `emorgifier` library. [GitHub-8241](https://github.com/magento/magento2/issues/8241)

<!--- 60835-->* We’ve changed how Magento displays status updates during a product upgrade. Previously, potentially vulnerable information such as full paths and module names were displayed in the product GUI, potentially exposing this information to a malicious user. Magento now restricts this potentially vulnerable information to logs that are available to administrators only.

<!--- 70314-->* The `cron:install` command now works as expected in Magento 2.2.0. Previously, the configuration for `crontab` commands contained double quotes that were not escaped, which caused invalid commands to be written to the `crontab` file. [GitHub-10040](https://github.com/magento/magento2/issues/10040)

<!--- 63637-->* Magento now moves the `sequence_*` table to the correct database after implementing a split database.


<!---71890 -->* Magento no longer throws an exception when the configuration checksum is absent on a new installation.


<!--- 59342-->* Custom themes now inherit parent {% glossarytooltip 8c0645c5-aa6b-4a52-8266-5659a8b9d079 %}XML{% endglossarytooltip %} configuration information as expected.

<!--- 54722-->* We've removed the sample password from the Setup Wizard

<!--- 71173-->* You can now enable JavaScript minification without error. Previously, after enabling JS minification, the Magento Admin displayed 404 errors when accessing JavaScript elements.

<!--- 70869-->* Magento no longer displays console errors after CSS merging and minification is enabled. Previously, when CSS merging and minification was enabled, the storefront was not displayed as expected, and the `styles-l.min.css` and `print.min.css` files could not be found.



<!--- 69854-->* You can now successfully use the `config:set` command to set allowed or default currencies.


<!--- 46636-->* Nginx now redirects to the setup page when using port 81.

<!--- 69544-->* We've added the `dev:template-hints:enable` and `dev:template-hints:disable` commands to manage template hints. *Fix submitted by community member <a href="https://github.com/miguelbalparda" target="_blank">Miguel Balparda</a> in pull request <a href="https://github.com/magento/magento2/pull/9778" target="_blank">9778</a>.*


<!--- 67501-->* We've added the `dev:query-log:enable` and  `dev:query-log:disable ` to manage database query logging.  *Fix submitted by community member <a href="https://github.com/federivo" target="_blank">Federico Rivollier</a> in pull request <a href="https://github.com/magento/magento2/pull/9264" target="_blank">9264</a>.*


<!---67537 -->* We've added the `varnish:vcl:generate` command to create the Varnish VCL file. *Fix submitted by community member <a href="https://github.com/piotrkwiecinski" target="_blank">Piotr Kwiecinski</a> in pull request <a href="https://github.com/magento/magento2/pull/9286" target="_blank">9286</a>.*


<!--- 69524 -->* Magento now adds a new record to the quote table and adds the  current date and time to the `created_at` field. Previously, this field was not updated.



<!--- 57820 -->* The installation script no longer creates files in the root directory for missing modules when you install a community-created language pack. Translation packs created by the community often include translations for Magento Commerce modules. When you install these translation packs on an Open Source installation, the Commerce modules are missing. Previously, the installation script creates a file in the root directory for these Commerce modules instead of skipping them. [GitHub-6260](https://github.com/magento/magento2/issues/6260)


<!--- 56743 -->*  We've fixed issues with upgrading installations with split databases.

<!--- 57656 -->* The import URL directive now contains base URL and locale placeholders instead of the real URL.


<!--- 55757 -->* Magento now works as expected on an Apache `php-fpm` environment.

<!--- 63295 -->* The `DOCUMENT_ROOT` directory is now writable. Previously, installation failed because this directory was not writable.

<!--- 67082-->* When upgrading Magento from 2.1.x to 2.2, the `quote_address.free_shipping` column is the same whether you upgraded from a previous installation of Magento or performed a fresh installation. Previously, different upgrade/installation options affected the contents of this column.

<!--- 62655-->* Command-line users now have read and write permissions to the  `var/generation` directory. [GitHub-7933](https://github.com/magento/magento2/issues/7933)

<!--- 61431-->* The Magento command-line interface now sets the correct exit codes when an upgrade task fails. [GitHub-7576](https://github.com/magento/magento2/issues/7576)

<!--- 58849-->* You can now disable the Review module without incurring an error in the Product Edit page. Previously, if you tired to edit a product after disabling the review module, Magento displayed this error: "Something went wrong". [GitHub-6704](https://github.com/magento/magento2/issues/6704)

<!--- 56816-->* You can now use Component Manager to enable a previously disabled module. Previously, when you ran `bin/magento module:disable Magento_AnyModule`, then tried to re-enable  that module, Magento fails to enable it and any previously enabled cache types, and module installation fails. [GitHub-6078](https://github.com/magento/magento2/issues/6078) 

<!--- 58081-->*  Magento no longer inserts HTTPSS:// for HTTPS in a store address when you install Magento using an HTTPS address over SSL. [GitHub-6262](https://github.com/magento/magento2/issues/6262)

<!--- 58132-->* We’ve fixed problems with the uninstall process. Previously, when Magento tries to uninstall a module using composer, it simultaneously tried to update the `symfony/process` version. However,  because the `module:uninstall`  command uses   `symfony/process`, the command stopped running. [GitHub-5797](https://github.com/magento/magento2/issues/5797)



### Cart and checkout

<!--- 53793 -->* Magento now implements the minicart maximum display recently added item setting to your {% glossarytooltip c7ecb18d-cefe-452d-83e2-3c4d5e355db9 %}shopping cart{% endglossarytooltip %}.  Previously, Magento displayed all the items in the shopping cart, even when the number of items exceeded this limit. [GitHub-4750](https://github.com/magento/magento2/issues/4750)

<!---58036-->* You can now reload a page during {% glossarytooltip 278c3ce0-cd4c-4ffc-a098-695d94d73bde %}checkout{% endglossarytooltip %} without unintentionally changing shipping information.

<!---58902-->* Custom address attributes now appear in the Checkout summary.

<!---57497-->* Lengthy {% glossarytooltip ab517fb3-c9ff-4da8-b7f9-00337c57b3a5 %}Order Status{% endglossarytooltip %} tables are now paginated as expected.

<!---56956-->* Magento now displays the product add validation message ("Product was added to the cart") only after you have successfully added a product to your cart.

<!---58057-->* We've resolved an issue that prevented you from adding more than one product to a {% glossarytooltip c7ecb18d-cefe-452d-83e2-3c4d5e355db9 %}shopping cart{% endglossarytooltip %} from a wishlist. [GitHub-5282](https://github.com/magento/magento2/issues/5282)



<!---59209-->* The number of items in the minicart is now updated correctly when you run Magento in mixed HTTP/HTTPS mode. [GitHub-6487](https://github.com/magento/magento2/issues/6487)


<!---57062-->* The minicart now performs as expected in deployments that span multiple websites. Previously, in a Magento installation that had multiple websites, products that you added to one {% glossarytooltip a3c8f20f-b067-414e-9781-06378c193155 %}website{% endglossarytooltip %} appeared in the other websites' minicarts.

<!---57843-->* A cart rule with a coupon code no longer overrides a cart rule without a coupon code when multiple {% glossarytooltip b3292cb5-4262-4914-a258-efac79ac8b99 %}cart rules{% endglossarytooltip %} are applied. Previously, when you created two cart rules and applied them to a cart,  the rule with a coupon was applied, but the second rule was not. [GitHub-6294](https://github.com/magento/magento2/issues/6294)

<!---59024-->* Refreshing your browser page while on the Review and Payments page of the checkout process no longer clears information from form fields. Previously, Magento cleared information from the **Ship to** field if you refreshed your browser page during this process.

<!---60103-->* Magento no longer lets you add a product variation to your shopping cart if the item is out of stock. Previously, Magento permitted you to select an out-of-stock item and when you added it to your cart, displayed the "Product is out of stock" message.

<!---58090-->* We've corrected a problem with Magento throwing an HTTP ERROR 500 intermittently during checkout.


<!---57168-->* We fixed a {% glossarytooltip 312b4baf-15f7-4968-944e-c814d53de218 %}JavaScript{% endglossarytooltip %} error that occurred on the Checkout page after you changed the country in the **Estimate Shipping and Tax** field.

<!---60293 -->* Magento now successfully estimates shipping costs. Previously, when you tried to estimate shipping costs, the load indicator would spin indefinitely, and Magento displayed this exception,```Object doesn't support this action```. [GitHub-5358](https://github.com/magento/magento2/issues/5358), [GitHub-7051](https://github.com/magento/magento2/issues/7051)


<!---56962 -->* Magento now displays the **State/Province** field on the Add New Address page. [GitHub-5279](https://github.com/magento/magento2/issues/5279)


<!--- 69657-->* Credit card information now persists as expected after a user enters a promotion code during checkout. Previously, After an user enters credit card information, then discount code and then click **Place Order**. The credit card information fields are emptied and user has to enter the credit card information again to proceed with the order transaction.


<!--- 64544-->* You can complete your order after entering a new shipping address during checkout. Previously, Magento would not let you place an order if you entered a new shipping address during checkout.


<!--- 64399-->* Magento no longer throws an exception when a customer updates their shopping cart after you've enabled the Minimum Order setting. *Fix submitted by community member <a href="https://github.com/ericrisler" target="_blank">Eric Risler
</a> in pull request <a href="https://github.com/magento/magento2/pull/8474" target="_blank">8474</a>.*

<!--- 67323-->* You can now translate the  FPT label on the checkout page. *Fix submitted by community member <a href="https://github.com/okorshenko" target="_blank">Oleksii Korshenko</a> in pull request <a href="https://github.com/magento/magento2/pull/9204" target="_blank">9204</a>.*

<!--- 69230-->* Magento no longer truncates bill-to names and ship-to names to 20 characters in the Admin.  *Fix submitted by community member <a href="https://github.com/SolsWebdesign" target="_blank">Isolde</a> in pull request <a href="https://github.com/magento/magento2/pull/9654" target="_blank">9654</a>.*

<!--- 69375-->* You can now delete the last item in your cart when the Minimum Order setting is enabled. *Fix submitted by community member <a href="https://github.com/storbahn" target="_blank">storbahn</a> in pull request <a href="https://github.com/magento/magento2/pull/9714" target="_blank">9714</a>.*

<!--- 69379-->* You can now create unique checkbox IDs for the Terms and Conditions part of the checkout process. *Fix submitted by community member <a href="https://github.com/bka" target="_blank">Bernhard</a> in pull request <a href="https://github.com/magento/magento2/pull/9717" target="_blank">9717</a>.*

<!--- 69533-->* Magento now correctly displays the coupon label in the shopping cart during checkout. *Fix submitted by community member <a href="https://github.com/diglin" target="_blank">Sylvain Rayé</a> in pull request <a href="https://github.com/magento/magento2/pull/9721" target="_blank">9721</a>.*

<!--- 69848-->* Magento now pre-fills prefixes and suffixes in the quote shipping address *Fix submitted by community member <a href="https://github.com/ajpevers" target="_blank">Anton Evers</a> in pull request <a href="https://github.com/magento/magento2/pull/9925" target="_blank">9925</a>.*

<!--- 70052-->* The country drop-down box now correctly shows the countries for which the current store and customer account are configured. *Fix submitted by community member <a href="https://github.com/mimarcel" target="_blank">Marcel</a> in pull request <a href="https://github.com/magento/magento2/pull/9429" target="_blank">9429</a>.*

<!--- 56411-->* The shopping cart now handles products with custom options. [GitHub-5612](https://github.com/magento/magento2/issues/5612)

<!--- 63200-->* Magento now requires completion of the State field during the check out process if this field has been configured as required.

<!--- 63635-->* Checkout now loads as expected in Safari private mode. [GitHub-7942](https://github.com/magento/magento2/issues/7942), [GitHub-7329](https://github.com/magento/magento2/issues/7329), [GitHub-8358](https://github.com/magento/magento2/issues/8358)

<!--- 61368-->* Minicart now shows all products you’ve added, whether you added them while signed-in or not. Previously, the minicar contained only products that you added while signed in. [GitHub-7500](https://github.com/magento/magento2/issues/7500)

<!--- 60352-->* Magento now displays the correct error message when you enter an invalid discount code when making a payment. [GitHub-7230](https://github.com/magento/magento2/issues/7230)

<!--- 56978-->*  Changing a product price under the website scope now updates the product price across all stores. Previously, any price you set on the store view level overrode the price set in website scope. [GitHub-5133](https://github.com/magento/magento2/issues/5133), [GitHub-7251](https://github.com/magento/magento2/issues/7251)

<!--- 47017-->* You can now directly add a configurable product to your shopping cart from category page. [GitHub-2574](https://github.com/magento/magento2/issues/2574), [GitHub-5850](https://github.com/magento/magento2/issues/5850), [GitHub-5882](https://github.com/magento/magento2/issues/5882), [GitHub-6572](https://github.com/magento/magento2/issues/6572), [GitHub-5558](https://github.com/magento/magento2/issues/5558), [GitHub-4184](https://github.com/magento/magento2/issues/4184)

<!--- 58345-->* Magento now displays out-of-stock products in the shopping cart. Previously, if a product’s status changed between the time you added it to the cart and you proceeded to check out, Magento removed the product from your cart. [GitHub-6583](https://github.com/magento/magento2/issues/6583)

<!--- 60110-->* When you select `New Address` while reviewing order information during check out, Magento now profiles the user name and country fields, but leaves the address fields empty. Previously, Magento did not leave the address fields empty, and the checkout process failed. [GitHub-6869](https://github.com/magento/magento2/issues/6869)

<!--- 57682-->* Checkout agreement validation now works as expected after you change payment method. [GitHub-6224](https://github.com/magento/magento2/issues/6224)

<!--- 58059-->* The shopping cart now displays a shipping rate that reflects tax settings. Previously, the prices displayed in your shopping cart were not adjusted to include these settings. [GitHub-6166](https://github.com/magento/magento2/issues/6166)



### Catalog

<!--- 65324, 66829 -->*  Magento no longer locks the `category_product_entity` table. Unlocking this table reduces the potential of lock-related timeouts that can occur when indexing and checkout operations run in parallel. Previously, Magento locked the `category_product_entity` table.


<!--- 65251 -->* The {% glossarytooltip 1a70d3ac-6bd9-475a-8937-5f80ca785c14 %}storefront{% endglossarytooltip %} now displays images that Magento resizes during product save operations, rather than resizing the product on the storefront. Previously, the image path contained `store_id`,  and during save operations, Magento resized images for images the default store only.

<!--- 66366 -->* The `\Magento\CatalogInventory\Model\Stock\Status\getStockId()` method now returns the correct values.


<!--- 58437-->* The {% glossarytooltip 1a70d3ac-6bd9-475a-8937-5f80ca785c14 %}storefront{% endglossarytooltip %} gallery now displays all the images associated with a {% glossarytooltip 2fd4d100-28d2-45ca-bec1-128444ea98e6 %}configurable product{% endglossarytooltip %}. Previously, when you clicked on the swatches associated with a configurable product, the gallery displayed only one of several possible images. [GitHub-6195](https://github.com/magento/magento2/issues/6195), [GitHub-4101](https://github.com/magento/magento2/issues/4101)


<!---57832 -->* Magento now displays the **This is a required field** message immediately adjacent to the product options as needed during {% glossarytooltip 278c3ce0-cd4c-4ffc-a098-695d94d73bde %}checkout{% endglossarytooltip %}. Previously, Magento displayed this message at the bottom of the checkout form.


<!--- 56582, 56868-->* You can now save a product with images multiple times.

<!--- 57420/54320-->* The category page now shows the current price after Magento runs a scheduled update.  Previously, the category page would not update the  price after running a scheduled update.	[GitHub-4945](https://github.com/magento/magento2/issues/4945)


<!---56742-->* You can now sort and filter on the New Review page. [GitHub-5391](https://github.com/magento/magento2/issues/5391)

<!---58511-->* Magento now displays server-side Ajax error messages.

<!---56964-->* Magento now validates the uniqueness of product attribute values as you create or edit them. Previously, you could add identically named values to an attribute. [GitHub-4881](https://github.com/magento/magento2/issues/4881)

<!--- 62229-->* Magento now displays the price of out-of-stock products on the product page.

<!--- 58895-->* If you remove an item from the Compare Items list that is displayed on any {% glossarytooltip 50e49338-1e6c-4473-8527-9e401d67ea2b %}Category{% endglossarytooltip %} page, Magento no longer redirects you to the Compare Products page.

<!--- 72112-->* Subcategories no longer show up in the menu when the parent category is disabled or hidden from the menu. [GitHub-10664](https://github.com/magento/magento2/issues/10664)

<!--- 57719-->* We've corrected a problem with Magento throwing an HTTP ERROR 500 intermittently during checkout.

<!--- 63561-->* The product attribute `category_ids` can have only **Global** scope. Previously, you could change the scope value of `category_ids` to **Store**.

<!--- 53135-->* A price change to a custom option affects only that option. Previously, changing the price of a custom option also affected the price of related products. [GitHub-4588](https://github.com/magento/magento2/issues/4588), [GitHub-5798](https://github.com/magento/magento2/issues/5798), [GitHub-6041](https://github.com/magento/magento2/issues/6041),  [GitHub-6097](https://github.com/magento/magento2/issues/6097)

<!--- 56866-->* The prices you assign to custom options no longer change unexpectedly after you save them. [GitHub-6116](https://github.com/magento/magento2/issues/6116)

<!--- 50123-->* You can now create a blank attribute option using the drop-down input option on products that do not require an attribute. [GitHub-3545](https://github.com/magento/magento2/issues/3545), [GitHub-5485](https://github.com/magento/magento2/issues/5485), [GitHub-4910](https://github.com/magento/magento2/issues/4910)

<!--- 54718-->* Magento no longer encounters an error when it cannot find a product image file. [GitHub-5184](https://github.com/magento/magento2/issues/5184), [GitHub-5497](https://github.com/magento/magento2/issues/5497), [GitHub-5871](https://github.com/magento/magento2/issues/5871)

<!---55346 -->* You can now successfully set an SKU mask to empty. Previously, when a product SKU mask was set to empty, Magento experienced problems loading the Product Add page. [GitHub-5618](https://github.com/magento/magento2/issues/5618)

<!---47698 -->* Magento now correctly displays custom options at the store-view level. [GitHub-2908](https://github.com/magento/magento2/issues/2908), [GitHub-5885](https://github.com/magento/magento2/issues/5885), [GitHub-5612](https://github.com/magento/magento2/issues/5612)

<!---54648 -->* Magento now provides swatch input for the Admin Scope, and the attribute fall back mechanism now reverts to the default option value
 if no values are specified for specific store view. [GitHub-5143](https://github.com/magento/magento2/issues/5143), [GitHub-5142](https://github.com/magento/magento2/issues/5142)

<!--- 57989 -->* You can now create a custom attribute for a category that successfully uploads a custom image. Previously, you could create the attribute, but could not save the image.

<!--- 57023-->* Sorting configurable products by price now works as expected when a simple product has a special price. [GitHub-4778](https://github.com/magento/magento2/issues/4778)

<!--- 70987 -->* Magento no longer displays an error when you open a product with a Fixed Product Tax attribute enabled.


<!--- 59315-->* We've improved the process of using the WebAPI interface to save a product stock item. Previously, this type of save action worked inconsistently.


<!---57564 -->* You can no longer change or fake a product price from the Magento {% glossarytooltip 1a70d3ac-6bd9-475a-8937-5f80ca785c14 %}storefront{% endglossarytooltip %} and then complete an order with that faked price.


<!--- 70750, 67618-->* View permissions to high-level product categories now work as expected. Previously, Magento displayed only the product categories that users who belonged to the NOT_LOGGED_IN customer group were permitted to view, no matter which user logged in. Additionally, a user restricted to browse a category could still see the category in the top-level navigation menu if the page were previously cached in FPC.



<!---70877 -->* You can now successfully add a product to the compare list. Previously, when you tried to add a product to a compare list, Magento displayed an error.


<!--- 70790-->* You can now remove custom options from simple products. Previously, when you tried to remove a custom option from a product, Magento did not remove the options, and displayed an error message.

<!--- 62637-->* You can now successfully set the **Enable Product** attribute to **no**.

<!--- 61095-->* Magento no longer permits a shopper to place a re-order once you've disabled one of items in the order.


<!--- 64250-->* Fixed an issue that occurred in the Catalog Gallery on mobile displays when the `allowfullscreen` setting is enabled. *Fix submitted by community member <a href="https://github.com/Crossmotion" target="_blank">Dennis van Schaik</a> in pull request <a href="https://github.com/magento/magento2/pull/8434" target="_blank">8434</a>.*


<!--- 64403-->* Magento now successfully loads re-ordered related products when Edge-Mode is activated. *Fix submitted by community member <a href="https://github.com/kirashet666" target="_blank">@kirashet666</a> in pull request <a href="https://github.com/magento/magento2/pull/8467" target="_blank">8467</a>.*

<!--- 64999 -->* Magento now displays cross-sells as expected when you use the `product/list/items.phtml` template. *Fix submitted by community member <a href="https://github.com/koenner01" target="_blank">Koen V</a> in pull request <a href="https://github.com/magento/magento2/pull/9662" target="_blank">8602</a>.*


<!--- 65364-->* Magento now displays the **Yes** or **No** attribute value on Product pages. *Fix submitted by community member <a href="https://github.com/TKlement" target="_blank">Timo Klement</a> in pull request <a href="https://github.com/magento/magento2/pull/8623" target="_blank">8623</a>.*

<!--- 65334-->*  Setting the **show_out_of_stock** attribute to **No** now works as expected. *Fix submitted by community member <a href="https://github.com/Corefix" target="_blank">Theis Corfixen</a> in pull request <a href="https://github.com/magento/magento2/pull/8736" target="_blank">8736</a>.*


<!--- 69297-->* Magento now uses parent names (instead of SKU-based names) when creating configurable products. *Fix submitted by community member <a href="https://github.com/PascalBrouwers" target="_blank">Pascal Brouwers</a> in pull request <a href="https://github.com/magento/magento2/pull/9681" target="_blank">9681</a>.*


<!---70256 -->* You can now create an `etc/view.xml` file containing an `images` tag with an attribute `module`. *Fix submitted by community member <a href="https://github.com/tzyganu" target="_blank">Marius Strajeru</a> in pull request <a href="https://github.com/magento/magento2/pull/10052" target="_blank">10052</a>.*


<!--- 70345-->* Magento now displays the Category selection UI under Conditions when you select a rule for editing. *Fix submitted by community member <a href="https://github.com/duckchip" target="_blank">duckchip</a> in pull request <a href="https://github.com/magento/magento2/pull/10094" target="_blank">10094</a>.*

<!--- 63062-->* Magento now displays the correct image when you switch between a configurable product's options. Previously, Magento loaded product images from a different product.

<!--- 66885-->* The Magento WYSIWYG editor now handles special characters such as percent sign (%).  [GitHub-9452](https://github.com/magento/magento2/issues/9452)

<!--- 63601-->*  The `indexer:reindex catalog_category_product` process can now handle more than 500 products in a category.

<!--- 62426-->* Magento now displays  the price set at store view-level for a product that has different prices set on the global and store view level.

<!--- 71445-->*  Out-of-stock options for configurable products no longer show up in search and layered navigation results.


<!--- 61826-->*  Magento no longer throws an error when you try to save a product with imported custom options.

<!--- 62468-->*  Magento now displays the product price even when the product is out-of-stock.

<!--- 64710-->*  `productWebsiteLink` no longer deletes a product’s custom origins.

<!--- 56943-->*  Magento now successfully handles purchases of product with minimum quantities of less than one. [GitHub-5570](https://github.com/magento/magento2/issues/5570)

<!--- 52577-->* Magento no longer pre-fills the **Set Product as New From Date** field when you set a special price for a product. [GitHub-4387](https://github.com/magento/magento2/issues/4387)

<!--- 60613-->* When you edit a widget’s  existing condition, Magento now loads the SKU grid with all available SKUs. [GitHub-6985](https://github.com/magento/magento2/issues/6985)

<!--- 60602-->* Combine rule conditions now work as expected for product list  widgets. [GitHub-7274](https://github.com/magento/magento2/issues/7274)

<!--- 59256-->* Component Manager now handles custom Composer modules. Previously, when you tried to install a custom extension using **System > Tools > Web Setup > Component Manager**, Magento displayed the spinning widget indefinitely. [GitHub-6718](https://github.com/magento/magento2/issues/6718)

<!--- 59234-->* We’ve fixed an issue with sorting products by tier price. Previously, if you enabled the Used for Sorting in Product Listing field in the Edit Tier Price Attribute page. and then selected sort by tier price on the storefront, Magento displayed an error message. [GitHub-6751](https://github.com/magento/magento2/issues/6751)

<!--- 59130 -->* Products returned by an API product paginated search now include `category_ids` as a member of `custom_attributes`. [GitHub-6127](https://github.com/magento/magento2/issues/6127)

<!--- 58053 -->* Product images in Magento installations with multiple store views are now assigned as expected to each store view. [GitHub-6259](https://github.com/magento/magento2/issues/6259)

<!--- 58290 -->* Magento no longer adds an empty product option to each PUT request. Previously, Magento added an empty option even when the options array was empty. [GitHub-5963](https://github.com/magento/magento2/issues/5963)


### Configurable products

<!---57055-->*  You can now successfully disable the lowest price of a {% glossarytooltip 2fd4d100-28d2-45ca-bec1-128444ea98e6 %}configurable product{% endglossarytooltip %} and its associated simple products. Previously, Magento displayed a configurable product's lowest price even after you disabled that price.


<!---56998 -->* Magento no longer applies one simple product's special price to another {% glossarytooltip f85f36ad-2942-446e-b711-39f2a16f6364 %}simple product{% endglossarytooltip %} of the same configurable product. Previously, when you set a regular and special price for a child product, all products associated with the same configurable product displayed a regular and special price, even when these amounts were the same. [GitHub-4442](https://github.com/magento/magento2/issues/4442), [GitHub-5097](https://github.com/magento/magento2/issues/5097), [GitHub-6645](https://github.com/magento/magento2/issues/6645)


<!---54808 -->* You can now edit a product attribute for multiple configurable products. Previously, when you tried to bulk-edit an attribute on a collection of filtered, configurable products, Magento would complete the process without incorporating your edits, and then incorrectly tell you that the products had been edited.


<!---60605-->* Magento no longer throws an {% glossarytooltip 53da11f1-d0b8-4a7e-b078-1e099462b409 %}exception{% endglossarytooltip %} when you add a configurable product by {% glossarytooltip fd4bed67-7130-4415-8a6f-ad8d8ef8f25e %}SKU{% endglossarytooltip %} if an associated simple product is out-of-stock.


<!---61055-->* Magento now correctly displays a product as out-of-stock if its child products are disabled. Previously, the {% glossarytooltip 50e49338-1e6c-4473-8527-9e401d67ea2b %}category{% endglossarytooltip %} page failed to list the product at all, rather than listing it as out-of-stock.


<!---57044-->* A price change to a custom option affects only that option. Previously, changing the price of a custom option also affected the price of related products. [GitHub-4588](https://github.com/magento/magento2/issues/4588),  [GitHub-5798](https://github.com/magento/magento2/issues/5798), [GitHub-6041](https://github.com/magento/magento2/issues/6041), [GitHub-6097](https://github.com/magento/magento2/issues/6097)


<!--- 65339 -->* The check that Magento runs to confirm a configurable product's readiness for sale is now faster.  (The `isSalable` method checks that a {% glossarytooltip 2fd4d100-28d2-45ca-bec1-128444ea98e6 %}configurable product{% endglossarytooltip %} can be sold (that is, is in a saleable state)).


<!--- 65247 -->* Query optimizations have improved the speed of configurable product price calculation.


<!--- 65246 -->*  Magento no longer calculates configurable product special prices on the category page. Previously, Magento calculated special prices on the category page, but did not display them.

<!--- 56951-->* Magento now displays configurable products as expected after creation.


<!--- 70346-->* Magento no longer displays a configurable product on the storefront when its child products are deleted and the **show out-of-stock** setting is set to **No**.

<!--- 71656-->* Configurable products no longer show up on category page when all children are set to **enable product = No** and **display out-of-stock products = Off**.

<!---59879-->* Magento no longer displays the **as low as** label for a disabled price on the Category page.

<!---60098-->* The price you set on the website scope no longer overrides any local settings you set on configurable products at the store view level.

<!---52717-->*  You can now successfully disable the lowest price of a configurable product and its associated simple products. Previously, Magento displayed a configurable product's lowest price even after you disabled the price. [GitHub-4419](https://github.com/magento/magento2/issues/4419)


<!---60483-->* Magento now correctly displays a product as out-of-stock if its child products are disabled. Previously, the {% glossarytooltip 50e49338-1e6c-4473-8527-9e401d67ea2b %}category{% endglossarytooltip %} page failed to list the product at all, rather than listing it as out-of-stock.


<!--- 61058-->* Magento now displays the correct drop-down option labels for configurable products when using attributes with custom source.

<!--- 63014-->* Magento now shows the correct price of a configurable product based in installations that run multiple websites.

<!--- 54653-->* We’ve improved the performance of Magento installations that contain configurable products with many (1600+) options.

<!--- 56591-->* We’ve resolved some issues with the display of configurable products on the Magento frontend after product creation.

<!--- 59307-->* Magento now displays only the set price for a configurable product, not its set price and “as low as” price. Previously, Magento showed both prices if a minimum price was not configured.

<!---61596 -->* Magento no longer removes the simple products associated with a configurable product if you click on the **Save** button more than once while saving the configurable product. Previously, if you clicked on **Save** more than once during an attempt to save a configurable product, Magento removed the simple products that were assigned to it.
<<<<<<< HEAD
 
<!---64221 -->* Special prices now display correctly for future discounts [GitHub-8375](https://github.com/magento/magento2/issues/8375)

<!---52925 -->* Magento no longer applies one simple product's special price to another simple product of the same configurable product. Previously, when you set a regular and special price for a child product, all products associated with the same configurable product displayed a regular and special price, even when these amounts were the same. [GitHub-4442](https://github.com/magento/magento2/issues/4442), [GitHub-5097](https://github.com/magento/magento2/issues/5097), [GitHub-6645](https://github.com/magento/magento2/issues/6645)

<!---59512 -->* Magento now shows the correct product price for products that you add to the wish list from the category page. [GitHub-6866](https://github.com/magento/magento2/issues/6866)

<!---57279 -->* Users no longer lose configurable product data when you change the interface locale to Chinese (China) or Arabic (Egypt). 

<!---59649-->*  You can now successfully disable the lowest price of a configurable product and its associated simple products. Previously, Magento displayed a configurable product's lowest price even after you disabled the price. [GitHub-4419](https://github.com/magento/magento2/issues/4419)

=======
>>>>>>> b5f7d93f


### Email

<!---57496-->* Magento now successfully loads the New Order Email templates. [GitHub-5101](https://github.com/magento/magento2/issues/5101)


<!---57204 -->* The **Send Welcome Email From** field now identifies the store that the customer is associated with.

<!---59146 -->* Magento no longer sends email when the **Disable email communication** setting is set to **yes**. Previously, Magento sent email even when this setting was enabled. [GitHub-5988](https://github.com/magento/magento2/issues/5988)

### Frameworks

<!--- 60611-->* Static file generation is no longer affected by a race condition that affected merging CSS files. Previously, this race condition interfered with the proper generation of the product front end.


<!---71257 -->* The ability to disable module output has been removed from Admin. If you disabled module output from Admin in a previous release, you must manually configure these settings. See [Disable module output]({{page.baseurl}}config-guide/config/disable-module-output.html) for details.


<!---69868 -->* Static tests run in a Windows environment no longer fail due to file path mismatches. *Fix submitted by community member <a href="https://github.com/barbazul" target="_blank">Barbazul</a> in pull request <a href="https://github.com/magento/magento2/pull/9902" target="_blank">9902</a>.*

<!---56947 -->* You can now link a simple product to a configurable one. Previously, when you tried to use REST to link a simple product  to a configurable one, the products were not linked even though Magento responded, `Status Code: 200 OK`.  

<!---57995 -->* Videos now play as expected on simple products as they do  for configurable products. Previously, simple product videos were displayed as thumbnail images only.[GitHub-6360](https://github.com/magento/magento2/issues/6360)



#### Admin framework

<!--- 57805 -->* You can no longer delete a currently logged-in user.

<!--- 57629 -->* Inline editing in Admin now includes ACL checks. Previously, the Quick Edit editor did not respect permissions. 



#### Application framework

<!--- 64901 -->* Magento now supports new top level domains for email addresses. [GitHub-4547](https://github.com/magento/magento2/issues/4547)

<!--- 70010 -->* Page titles in layout files are not translatable. *Fix submitted by community member <a href="https://github.com/ajpevers" target="_blank">Anton Evers</a> in pull request <a href="https://github.com/magento/magento2/pull/9992" target="_blank">9992</a>.*

<!--- 67500 -->* The `setup:static-content:deploy`, `setup:di:compile` and `deploy:mode:set` commands now return non-zero exit code if an error occurs. *Fix submitted by community member <a href="https://github.com/pivulic" target="_blank">Pablo Ivulic</a> in pull request <a href="https://github.com/magento/magento2/pull/7780" target="_blank">7780</a>.*

<!--- 67408-->* We've changed the `select `protected property to `query` in the AbstractSearchResult class. *Fix submitted by community member <a href="https://github.com/flancer64" target="_blank">Alex Gusev</a> in pull request <a href="https://github.com/magento/magento2/pull/5043" target="_blank">5043</a>.*


<!---67260-->* `\Magento\Framework\Interception\Code\Generator\Interceptor` now supports interceptors for generating for methods that return references. [GitHub-9167](https://github.com/magento/magento2/issues/9167)



#### Configuration framework

<!--- 65003 -->* The currency setup in Admin no longer throws an `in_array` error when a single value is selected. *Fix submitted by community member <a href="https://github.com/deriknel" target="_blank">Derik Nel</a> in pull request <a href="https://github.com/magento/magento2/pull/8077" target="_blank">8077</a>.*



#### JavaScript framework

<!--- 71180 -->*  Customers can now place orders as expected when Magento is running a French locale in production mode. Previously, customers could not complete a transaction in a storefront running a French locale, although they could if they switched to the storefront running the English locale.

<!--- 58285 -->* Magento now displays server-side Ajax error messages.

<!--- 69674 -->* JavaScript mixins now work when you add a `urlArgs` argument to a `require_js` file. *Fix submitted by community member <a href="https://github.com/thelettuce" target="_blank">James Reed</a> in pull request <a href="https://github.com/magento/magento2/pull/9665" target="_blank">9665</a>.*

#### Session framework
<!--- 57118 -->* The Magento storefront and Admin panel no longer share form keys. Previously if a user were navigating both a storefront and in the Admin simultaneously,  he would be unexpectedly redirected to the Admin dashboard. [GitHub-6201](https://github.com/magento/magento2/issues/6201)


#### Zend framework

Thanks to our hardworking Magento Open Source community members for the following contributions!

<!--- 67511-->* We’ve removed  `Zend_Json` from Magento Theme and replaced it with a new serializer class. *Fix submitted by community member <a href="https://github.com/dmanners" target="_blank">David Manners</a> in pull request <a href="https://github.com/magento/magento2/pull/9262" target="_blank">9262</a>.*

<!--- 67510-->* We’ve removed `Zend_Json` from the Weee module. *Fix submitted by community member <a href="https://github.com/dmanners" target="_blank">David Manners</a> We’ve removed pull request <a href="https://github.com/magento/magento2/pull/9261" target="_blank">9261</a>.*

<!--- 69369-->* We’ve replaced the direct usage of `Zend_Json` with a call to the `Json_Help` class. *Fix submitted by community member <a href="https://github.com/dmanners" target="_blank">David Manners</a> in pull request <a href="https://github.com/magento/magento2/pull/9344" target="_blank">9344</a>.*

<!--- 69451-->* We’ve replaced  `Zend_Json` in the configurable product block test. *Fix submitted by community member <a href="https://github.com/dmanners" target="_blank">David Manners</a> in pull request <a href="https://github.com/magento/magento2/pull/9753" target="_blank">9753</a>.*

<!--- 69452-->* We’ve removed `Zend_Json` from form elements. *Fix submitted by community member <a href="https://github.com/dmanners" target="_blank">David Manners</a> in pull request <a href="https://github.com/magento/magento2/pull/9754" target="_blank">9754</a>.*

<!--- 69371-->* We’ve replaced the Magento Framework's `Zend_Session` interface usage with SessionHandlerInterface. *Fix submitted by community member <a href="https://github.com/tdgroot" target="_blank">Timon de Groot</a> in pull request <a href="https://github.com/magento/magento2/pull/9285" target="_blank">9285</a>.*

<!--- 69157-->* We’ve removed `Zend_Wildfire` and `Zend_Controller` from the codebase. *Fix submitted by community member <a href="https://github.com/SolsWebdesign" target="_blank">Isolde</a> in pull request <a href="https://github.com/magento/magento2/pull/9622" target="_blank">9622</a>.*

<!--- 69152-->* We've resolved issues with selecting widgets in TinyMCE. [GitHub-9655](https://github.com/magento/magento2/issues/9655), [GitHub-9518](https://github.com/magento/magento2/issues/9518) *Fixes submitted by community member <a href="https://github.com/hostep" target="_blank">Pieter Hoste</a> in pull request <a href="https://github.com/magento/magento2/pull/9540" target="_blank">9540</a> and community member <a href="https://github.com/bka" target="_blank">Bernhard</a> in pull request <a href="https://github.com/magento/magento2/pull/9711" target="_blank">9711</a>.*

<!--- 69591-->* We’ve replaced `Zend_Log` with `Psr\Log\LoggerInterface`. *Fix submitted by community member <a href="https://github.com/tdgroot" target="_blank">Timon de Groot</a> in pull request <a href="https://github.com/magento/magento2/pull/9285" target="_blank">9285</a>.*

<!--- 68770-->* Magento no longer throws a `Zend_Db_Statement_Exception` when a user opens an empty Category page. *Fix submitted by community member <a href="https://github.com/adrian-martinez-interactiv4" target="_blank">adrian-martinez-interactiv4</a> in pull request <a href="https://github.com/magento/magento2/pull/9400" target="_blank">9400</a>.*



### General fixes

<!--- 56892-->*  You can now save products using the multiple select attribute value. Previously, you could not save values if using this attribute.

<!--- 56126 -->* You can now log in successfully after creating a custom attribute. Previously, Magento would display an error message, and you could not log in, after first creating a custom attribute, then logging out.

<!--- 55462/52448-->* Magento now correctly displays customer address during account creation. Previously, when you selected a default billing address during creation of a new customer account, Magento would not display the address.

<!--- 60890 -->* Admin users with restricted permissions can now log in successfully as determined by those permissions. Previously, Magento displayed a fatal error when you logged in under these conditions.

<!---55662-->* We've removed the duplicated {% glossarytooltip bf703ab1-ca4b-48f9-b2b7-16a81fd46e02 %}PHP{% endglossarytooltip %} settings from the sample web server configuration files.


<!---57187-->*  When creating a new page with the Add New Page feature, Magento no longer throws a JavaScript error when {% glossarytooltip 73ab5daa-5857-4039-97df-11269b626134 %}Layout{% endglossarytooltip %} is set to empty.

<!---57351-->* We've removed the sample password from the Setup Wizard.

<!---56973-->* You can now assign open-ended start and complete dates for product rules. Previously, if you left the start and end date field blanks when creating a rule, Magento would supply the start and end dates based on the save date.


<<<<<<< HEAD
<!---58500, 58394-->* The Magento Framework now makes its dependency upon the `zendframework/zend-stdlib` library explicit in `composer.json`.  
=======
<!---58500-->* The Magento Framework now makes its dependency upon the `zendframework/zend-stdlib` library explicit in `composer.json`.
>>>>>>> b5f7d93f
[GitHub-6442](https://github.com/magento/magento2/issues/6442)


<!---57035-->* You can now upload changes to the `robots.txt` file from the Admin panel.


<!---57197-->* We've eliminated difficulties saving product information when logged in as Admin. Previously, the Product Save feature worked erratically for Admin users.

<!---59397-->* Custom themes now inherit parent {% glossarytooltip 8c0645c5-aa6b-4a52-8266-5659a8b9d079 %}XML{% endglossarytooltip %} configuration information as expected.

<!--- 60248-->* Information set by the **Default Billing Address** and **Default Shipping Address** checkboxes on the Customer page are now saved correctly.

<!---59416 -->* {% glossarytooltip 29ddb393-ca22-4df9-a8d4-0024d75739b1 %}Admin{% endglossarytooltip %} users with appropriate permissions can now reset the passwords of more than one customer at a time. [GitHub-5260](https://github.com/magento/magento2/issues/5260)

<!---59142 -->* Admin interface forms now load data as expected after initializing all components. Previously, under certain conditions, the load indicator would spin indefinitely, and Magento would not load data.

<!---59810 -->* Showing reports on the **Reports > Coupons** page no longer throws an error when the user is in a non-default Admin locale.  [GitHub-7037](https://github.com/magento/magento2/issues/7037) 

<!---70318 -->* You can now generate static content without a database connection. [GitHub-10041](https://github.com/magento/magento2/issues/10041)


<!--- 60185 -->* Static content deployment now generates secure content, whether content included secure or non-secure URLs.


<!--- 56062 -->* The Recently Viewed Products block now appears as expected when the full page cache is enabled. [GitHub-3890](https://github.com/magento/magento2/issues/3890)

<!--- 56077 -->* We've resolved an issue that prevented you from adding more than one product to a {% glossarytooltip c7ecb18d-cefe-452d-83e2-3c4d5e355db9 %}shopping cart{% endglossarytooltip %} from a wishlist. [GitHub-5282](https://github.com/magento/magento2/issues/5282)

<!--- 52850-->* Widgets now accept UTF-8 special characters type as input parameters. Previously, you could successfully create a widget, but UTF-8 special characters were broken. [GitHub-4232](https://github.com/magento/magento2/issues/4232) *Fix submitted by community member <a href="https://github.com/hostep" target="_blank">Pieter Hoste</a> in pull request <a href="https://github.com/magento/magento2/pull/9333" target="_blank">9333</a>.*


<!--- 71415-->* Mass actions now work as expected on the Customer grid. Previously, Magento could not process more than 20 items at a time.

<!--- 71179 -->* Customers who subscribe to a newsletter are now subscribed as expected after confirming their account. Previously, Magento unsubscribed customers from the newsletter after confirming their account.


<!--- 56778 -->* You can now save products using the multiple select attribute value. Previously, you could not save values if using this attribute.

<!--- 54725-->* You can now assign open-ended start and complete dates for product rules. Previously, if you left the start and end date field blanks when creating a rule, Magento would supply the start and end dates based on the save date.




<!--- 59785-->* Magento no longer generates incorrect URLs in the site map when the **Use Secure URLs in Admin** setting is set to **Yes**. [GitHub-8644](https://github.com/magento/magento2/issues/8644)

<!--- 69606-->* We’ve resolved a conflict that occurred after you changed a base URL. Previously, after you changed a `base_url` value (**Stores->Configuration > General > Web > Base URLs (Secure)**), Magento would update the base URL, then resubscribe, potentially resulting in a failure during the next update secure `base_url` call.

<!--- 70683-->* Magento now displays newly registered customers in the Admin customer list as expected.

<!--- 67619-->* The Customer Segment page no longer shows non-matching customers when a customer logs in and you refresh the Customer Segment page.

<!--- 67048-->* You can now add a `translate` attribute to any String argument in the `di.xml` file for any class. This attribute provides an ability on the level of dependency injection configuration to specify that an argument can be translated. The actual translation of strings is handled by another Magento component.

<!--- 59322-->* Magento front-end scope filters now work as expected. Previously, Magento did not reload product information correctly when you applied a filter using **Catalog > Product**.

<!--- 58298-->* Only users with permission to view a store can view or process the orders placed on it.

<!--- 63736-->* You can render the `tax_class_id` attribute nonsearchable. Previously, Magento displayed a 503 error under these circumstances.


<!--- 65000-->* Fixed the location of the `wishlist.js` file. *Fix submitted by community member <a href="https://github.com/koenner01" target="_blank">Koen V.</a> in pull request <a href="https://github.com/magento/magento2/pull/8633" target="_blank">8633</a>.*

<!--- 66506-->* You can no longer download products  after you’ve set order state to `STATE_CANCELED`.  *Fix submitted by community member <a href="https://github.com/nazarpadalka" target="_blank">nazarpadalka</a> in pull request <a href="https://github.com/magento/magento2/pull/8917" target="_blank">8917</a>.*

<!--- 66232-->* Fixed a typo in the Pull Request Template. *Fix submitted by community member <a href="https://github.com/tomislavsantek" target="_blank">tomislavsantek</a> in pull request <a href="https://github.com/magento/magento2/pull/8908" target="_blank">8908</a>.*

<!--- 66694-->* You now receive an error message as expected if you try to submit a product review while not logged in. *Fix submitted by community member <a href="https://github.com/quienti" target="_blank">quienti</a> in pull request <a href="https://github.com/magento/magento2/pull/9001" target="_blank">9001</a>.*

<!--- 67042-->* Fixed grammar error in the customer dashboard. *Fix submitted by community member <a href="https://github.com/sambolek" target="_blank">Petar Sambolek</a> in pull request <a href="https://github.com/magento/magento2/pull/9080" target="_blank">9080</a>.*

<!--- 67320-->* The popup window in the Safari browser now closes properly. *Fix submitted by community member <a href="https://github.com/HansSchouten" target="_blank">Hans Schouten</a> in pull request <a href="https://github.com/magento/magento2/pull/8824" target="_blank">8824</a>.*

<!--- 67054-->* We’ve fixed minor performance issues when you use `/pub `as `docroot`. *Fix submitted by community member <a href="https://github.com/JosephMaxwell" target="_blank">Joseph Maxwell</a> in pull request <a href="https://github.com/magento/magento2/pull/9094" target="_blank">9094</a>.*


<!--- 70310-->* The Actions dropdown menu is now properly aligned in the Admin when the action column is not the last column. *Fix submitted by community member <a href="https://github.com/tzyganu" target="_blank">Marius Strajeru</a> in pull request <a href="https://github.com/magento/magento2/pull/10082" target="_blank">10082</a>.*

<!--- 70029-->* Magento now deletes pending entries in `cron_schedule` when you reconfigure a cron job. *Fix submitted by community member <a href="https://github.com/ajpevers" target="_blank">Anton Evers</a> in pull request <a href="https://github.com/magento/magento2/pull/9957" target="_blank">9957</a>.*

<!--- 69886-->* We’ve fixed the cron timestamp method. *Fix submitted by community member <a href="https://github.com/ajpevers" target="_blank">Anton Evers</a> in pull request <a href="https://github.com/magento/magento2/pull/9943" target="_blank">9943</a>.*

<!--- 69373-->* You can now save customers with unique attributes. *Fix submitted by community member <a href="https://github.com/storbahn" target="_blank">storbahn</a> in pull request <a href="https://github.com/magento/magento2/pull/9712" target="_blank">9712</a>.*

<!--- 69555-->* The `Magento_Framework/View/Layout/etc/elements.xsd` file `blockReferenceType` definition now allows for the optional argument template. *Fix submitted by community member <a href="https://github.com/jissereitsma" target="_blank">jissereitsma</a> in pull request <a href="https://github.com/magento/magento2/pull/9772" target="_blank">9772</a>.*

<!--- 59135-->*  Customer sessions for different customers are no longer shared on installations on multiple websites. [GitHub-4842](https://github.com/magento/magento2/issues/4842), [GitHub-6468](https://github.com/magento/magento2/issues/6468)

<!--- 63116-->* Magento now handles quotation marks in product names. Previously,  quotation marks in product names caused a JSON error on the Product page.  [GitHub-8059](https://github.com/magento/magento2/issues/8059)

<!--- 60962-->* When you add an address, new custom attributes are now displayed together, along with other address details. 

<!--- 60746-->* You can now edit the default store view and save it under a different name. [GitHub-7349](https://github.com/magento/magento2/issues/7349)

<!--- 60633-->* `.htaccess` deny code execution now works as expected for  Apache and  php-fpm. [GitHub-6766](https://github.com/magento/magento2/issues/6766)

<!--- 57675-->* Magento now displays the WYSIWYG editor as expected. [GitHub-6222](https://github.com/magento/magento2/issues/6222), [GitHub-4828](https://github.com/magento/magento2/issues/4828), [GitHub-6815](https://github.com/magento/magento2/issues/6815)

<!--- 56014-->* The Admin’s Most Viewed Products tab now displays correct product prices. Previously, prices for products in Most Viewed Products tab were incorrectly listed as $0. [GitHub-5660](https://github.com/magento/magento2/issues/5660)

<!--- 57796-->* Magento now renders images as expected in the product description area. Previously, Magento did not render images in this area, and would display a broken link. [GitHub-6138](https://github.com/magento/magento2/issues/6138)

<!--- 59258-->* When you override `module-directory/etc/zip_codes.xml` from a local module, all country codes  are now included as expected. Previously, only the last country code was included, which affected the custom  check out process. [GitHub-6694](https://github.com/magento/magento2/issues/6694)



### Google Analytics

<!--- 67427-->* We’ve added the missing single quote (‘) to the Google API Tracking code. *Fix submitted by community member  <a href="https://github.com/sambolek" target="_blank">Petar Sambolek</a> in pull request <a href="https://github.com/magento/magento2/pull/9084" target="_blank">9084</a>.*

<!--- 69374-->* Google Analytics tracking now works when Cookie Restriction is enabled. *Fix submitted by community member <a href="https://github.com/bka" target="_blank">Bernhard</a> in pull request <a href="https://github.com/magento/magento2/pull/9713" target="_blank">9713</a>.*

### HTML

<!--- 67487-->*  The CSS minify option no longer removes the whitespace around the minus (-) sign. Also, this option is now compatible with the `calc()` CSS function.  *Fix submitted by community member <a href="https://github.com/sambolek" target="_blank">Petar Sambolek</a> in pull request <a href="https://github.com/magento/magento2/pull/9027" target="_blank">9027</a>.*

### Images

<!---55447-->* Magento no longer encounters an error when it cannot find a product image file. [GitHub-5184](https://github.com/magento/magento2/issues/5184), [GitHub-5497](https://github.com/magento/magento2/issues/5497), [GitHub-3545](https://github.com/magento/magento2/issues/3545), [GitHub-5871](https://github.com/magento/magento2/issues/5871)

<!---56944-->*  Magento now successfully saves images that you edit in a {% glossarytooltip 98cf4fd5-59b6-4610-9c1f-b84c8c0abd97 %}WYSIWYG{% endglossarytooltip %} editor. Previously, when you tried to change an image by right-clicking it in a WYSIWYG editor and choosing Insert/Edit Image, Magento did not save your changes.

<!---58335, 42954-->* You can now preview uploaded images.


<!---56972-->* You can now set an image size for product watermarks. [GitHub-5270](https://github.com/magento/magento2/issues/5270)


<!---55608-->*  Graphics now scroll as expected on mobile devices. [GitHub-5302](https://github.com/magento/magento2/issues/5302)


<!--- 55234-->* Magento now successfully saves images that you edit in a {% glossarytooltip 98cf4fd5-59b6-4610-9c1f-b84c8c0abd97 %}WYSIWYG{% endglossarytooltip %} editor. Previously, when you tried to change an image by right-clicking it in a WYSIWYG editor and choosing Insert/Edit Image, Magento did not save your changes.

<!--- 58031-->*  Inserted images on the content block of Category no longer reference the Admin URL. Previously, when you used the Wysiwyg editor to insert an image into the Content block of a Category, the image URL on the front end would reference the Admin location. When you subsequently logged out of the Admin panel, and refreshed the Category page, the image is no longer available.



#### Import/Export

<!---58977-->* You can now successfully import multiselect attributes that contain special symbols or delimiters. Previously, when you tried to import attributes containing delimiters, data validation (and the import) failed.

<!---57052-->* You can now import negative quantities. Previously, when importing a product quantity  of '-1',  Magento returned an error.

<!---56018-->* Magento now imports custom options correctly. Previously, when you tried to import a custom option, the import failed, and Magento displayed this error: `Javascript Error: Uncaught RangeError: Maximum call stack size exceeded`. [GitHub-5573](https://github.com/magento/magento2/issues/5573)


<!---57438, 57135-->* We’ve added a new way to import images: You can now successfully import images when you set your document root to `your_Magento_install_dir/pub`. Previously, you needed to set document root to `/magento` to import images. Both ways of importing now work. [GitHub-5359](https://github.com/magento/magento2/issues/5359)


<!---57490-->* Magento now removes category URL keys from the `url_rewrite` table as expected during import. Previously, Magento did not remove these keys, which triggered a failure during import. This subsequently caused Magento to quickly reach the maximum error count, returning this error: "Maximum error count has been reached or system error is occurred!". [GitHub-1471](https://github.com/magento/magento2/issues/1471)


<!---57981-->* You can now export a {% glossarytooltip fbcfce51-68e2-482f-84d5-f28d84404cff %}bundle product{% endglossarytooltip %} that contains a custom text area attribute.  Previously, if you tried to export this type of bundle product, the export would fail, and Magento displayed the message, "There is no data for the export".


<!--- 58299 -->* Magento now maintains super attribute ordering of configurable products with multiple super attributes after export or import. Previously, after import or export, the ordering of super attributes was not maintained. [GitHub-6079](https://github.com/magento/magento2/issues/6079)

<!--- 55237 -->* Magento now correctly displays both configurable and simple products, their attribute values, and visibility values after import if SKU is an integer. [GitHub-5547](https://github.com/magento/magento2/issues/5547)


<!--- 58316-->*  Magento now imports customer data as expected after the data passes the pre-import validation step. Previously, although data passed this validation step, an error would occur during import, and Magento displayed this message: `Invalid data for insert`. [GitHub-4921](https://github.com/magento/magento2/issues/4921), [GitHub-9469](https://github.com/magento/magento2/issues/9469)

<!--- 71013-->* The export process now populates values in the configurable variations column for configurable products as expected. Previously, when exporting more than one product, the values for the configurable variations column for configurable products were not included.

<!--- 64643, 64856-->* Magento now displays imported product images in this order: first, the base image, then the additional images in the order in which they were listed in the {% glossarytooltip 6341499b-ead9-4836-9794-53d95eb48ea5 %}CSV{% endglossarytooltip %} file. Previously, Magento displayed images in this unexpected order: first, an additional image, then the base image, and finally, all remaining additional images.

<!--- 56588-->* Magento now runs a selective partial re-indexing operation after import if you enable **Update on Schedule**. Previously, Magento ran a full reindex no matter which index mode was set.


<!--- 53428, 56804-->* We've fixed an issue with the correct representation of date and time zones of items in a product {% glossarytooltip 8d40d668-4996-4856-9f81-b1386cf4b14f %}catalog{% endglossarytooltip %} during import or export. Previously, Magento exported all dates in the default format (UTC-8), including values that you set to be displayed using another standard.

<!--- 65667-->*  Magento now successfully imports customer multiselect attributes. Previously, when you imported a CSV file with either the option's ID numbers or the option's values, Magento returned an error.

<!--- 67240-->* Magento now displays more verbose information about duplicated information with links to action for troubleshooting the import process. Previously, Magento displayed duplicated or incomplete information on the product page after import.


<!--- 61025-->* Magento now exports rows only once when product information contains HTML special characters. Previously, Magento exported rows containing product information that included HTML characters at least twice.


<!--- 60067-->* We've improved the import speed of advanced pricing data. Previously, the import process for this information frequently stopped after the import of approximately 300 rows of data, and Magento displayed this message: `Please Wait`.

<!--- 64902 -->* The CatalogImportExport uploader now handles HTTPS images as expected. *Fix submitted by community member <a href="https://github.com/clementbeudot" target="_blank">Clement Beudot</a> in pull request <a href="https://github.com/magento/magento2/pull/8278" target="_blank">8278</a>.*

<!---58976 -->* You can now successfully import multiselect attributes that contain special symbols or delimiters. Previously, when you tried to import attributes containing delimiters, data validation (and the import) failed.

<!---61104 -->* When you delete an image in Admin, Magento no longer deletes it on the server. Previously, Magento deleted it from the server as well, which caused errors for other products (example error message: `Cannot gather stats! Warning!stat(): stat failed for`).


<!---66270 -->* The exported sheet now generates or renders data for columns that indicate associations for configurable products.

<!---59743 -->* Magento no longer deletes a product after you select the Replace option while importing a product. Previously, Magento deleted the product rather than replacing it.

<!---59715 -->* Magento can now import `additional_images` that are tagged with labels that contain a comma separator.

<!---58289 -->* We've fixed an issue where product URL keys (for SKUs) were not auto-generated as expected during import. [GitHub-5188](https://github.com/magento/magento2/issues/5188)

<!---58385 -->* Magento now updates attribute sets as expected when importing  products from CSV. [GitHub-5498](https://github.com/magento/magento2/issues/5498)

<!---63835 -->* The CatalogImportExport uploader can now handle HTTPS images. Previously, if the URL of a file contained HTTPS, the uploader  still used the HTTP provider to retrieve the image, which lead to an error. [GitHub-8277](https://github.com/magento/magento2/issues/8277)


#### Integrations

<!---56961, 54795-->* With valid permissions, you can now regain access to your Admin account after it is temporarily disabled due to invalid credentials. Previously, you could not unlock the account of a valid Admin user if it were disabled due to multiple invalid login attempts.

<!--- 61867-->* Web API tokens now have a default expiration period: 4 hours for Admin tokens and 1 hour for Customer tokens. This can be changed in the [Admin Panel configuration settings](http://devdocs.magento.com/guides/v2.2/get-started/authentication/gs-authentication-token.html#admin-and-customer-access-tokens)

<!--- 69610-->* You can now edit `authentication_lock` from the Admin. *Fix submitted by community member <a href="https://github.com/EliasKotlyar" target="_blank">Elias Kotlyar</a> in pull request <a href="https://github.com/magento/magento2/pull/9820" target="_blank">9820</a>.*


### Indexing

<!---56928-->* We've improved the performance of the algorithm that Magento uses to calculate batch sizes while indexing categories.


<!---58703-->* The category/product indexer now successfully completes a full reindexing of all indexes on large profiles with 500,000 or more products. Previously, Magento successfully generated a large profile, but failed to complete the reindexing of the categories or products, and displayed the following error:  "Error 1114: Table is full".


<!--- 58893-->* `IndexerHandlerFactory` no longer tries to cast the `$indexer` object to a String if an error occurs. Since `$indexer` is an object of type `IndexerInterface` and does not have a `__toString()` method, attempting to cast the `$indexer` object to a String previously resulted in an error. [GitHub-5155](https://github.com/magento/magento2/issues/5155)

<!--- 59853-->* The Magento flat indexer now collects correct product data for `ROW_ID`.


<!--- 58559-->* The Magento flat indexer no longer throws an error after flat tables are enabled and reindexed. This fix applies to both product and {% glossarytooltip 8d40d668-4996-4856-9f81-b1386cf4b14f %}catalog{% endglossarytooltip %} tables.


<!--- 65362 -->* Magento now runs a selective partial re-indexing operation after import if you enable **Update on Schedule**. Previously, Magento ran a full reindex no matter which index mode was set.


<!--- 55154 -->* `IndexerHandlerFactory` no longer tries to cast the `$indexer` object to a String if an error occurs. Since `$indexer` is an object of type `IndexerInterface` and does not have a `__toString()` method, attempting to cast the `$indexer` object to a String previously resulted in an error. [GitHub-5155](https://github.com/magento/magento2/issues/5155)


<!--- 23764-->* The category/product indexer now successfully completes a full reindexing of all indexes on large profiles with 500,000 or more products. Previously, Magento successfully generated a large profile, but failed to complete the reindexing of the categories or products, and displayed the following error: "Error 1114: Table is full".

<!---71242 -->* We’ve resolved failures with indexing in installations that implemented catalogs containing at least 5,000 - 6,000 SKUs.

<!--- 55589-->* We've improved the performance of the algorithm that Magento uses to calculate batch sizes while indexing categories.

<!--- 60824-->* Reindexing no longer results in an SQL error that prevents bundle products from being reindexed, and results in wrong product prices.

### Orders

<!--- 61268, 59424, 56433, 59422--> * We’ve added PHP interfaces that add the ability to change the status of a {% glossarytooltip c8f00e9d-7f70-4561-9773-60da604ba5c9 %}shipment{% endglossarytooltip %}. The new Creditmemo interface supports tasks you can already do through the Magento Admin, including the ability to:

	* support returning multiple units of a configurable product. Previously, when you tried to refund an order, you could refund only one unit of a configurable product, not the amount in the original order.

	* return the product to stock

	* change order status after a credit memo has been created.


<!--- 57077-->* You can now set the customer group when creating a new order from the Admin interface. [GitHub-6162](https://github.com/magento/magento2/issues/6162)


<!---57387 -->* You can now print invoices and credit memos from the Order page.


<!--- 55598/54787 -->* You can now successfully place orders when the Enable and Configure {% glossarytooltip a3c8f20f-b067-414e-9781-06378c193155 %}Website{% endglossarytooltip %} Payments Standard Payment Action attribute is set to Sale. Previously, under these conditions, Magento would display an error message and not allow you to complete the purchase. [GitHub-4785](https://github.com/magento/magento2/issues/4785)


<!--- 50026 -->* Attributes of the `salesInvoiceRepository` methods are now more appropriately type cast. (The data type is now a nullable float.)  Previously, due to the use of an incorrect data type, Magento would produce an error when calling the `salesInvoiceRepositoryV1GetList` method. [GitHub-3605](https://github.com/magento/magento2/issues/3605)


<!--- 58832-->* The order comments history no longer duplicates the time that a comment was made. Previously, the time that a comment was made was listed twice.

<!--- 62783-->* Magento now uses the address template from store view level of the placed order (similar to how order confirmation email works). Previously, Magento used the wrong address template for order e-mails.


<!--- 59052 -->* Magento now correctly identifies an order being processed when it is placed in a store configured for multiple currencies. Previously, these orders always were identified as potentially fraudulent.

<!--- 56150-->* The order comments history no longer duplicates the time that a comment was made. Previously, the time that a comment was made was listed twice.


<!--- 58074-->* The **Print Shipping Label** link now displays on the product front end. Previously, the layout for the Shipping and Tracking block did not work properly.

<!---66428 -->* You can now create an order through Admin  if there is a `translate csv` for order-header. *Fix submitted by community member  <a href="https://github.com/PascalBrouwers" target="_blank">Pascal Brouwers</a> in pull request <a href="https://github.com/magento/magento2/pull/6856" target="_blank">6856</a>.*

<!---69378 -->* You can now use a second credit memo to successfully issue a full refund for a credit memo with adjustment fees. *Fix submitted by community member  <a href="https://github.com/mcspronko" target="_blank">Max Pronko</a> in pull request <a href="https://github.com/magento/magento2/pull/9715" target="_blank">9715</a>.*

<!---69551 -->* Coupon codes are now included in  invoice print outs. *Fix submitted by community member  <a href="https://github.com/naouibelgacem" target="_blank">Belgacem Naoui</a> in pull request <a href="https://github.com/magento/magento2/pull/9780" target="_blank">9780</a>.*


<!---69909 -->* The Orders grid now displays correct order dates. *Fix submitted by community member  <a href="https://github.com/ajpevers" target="_blank">Anton Evers</a> in pull request <a href="https://github.com/magento/magento2/pull/9941" target="_blank">9941</a>.*

<!---68795 -->*  Magento now displays the correct order time in the Sales Order grid in the Admin panel. [GitHub-9426](https://github.com/magento/magento2/issues/9426)


<!--- 60587 -->* We’ve increased the size of the `sales_order_payment.cc_number_enc` field. [GitHub-7334](https://github.com/magento/magento2/issues/7334)

<!--- 57312-->* We’ve fixed an issue with an undefined offset in the `order\config.php` file. [GitHub-6111](https://github.com/magento/magento2/issues/6111)

<!--- 59905-->* The Create Order page now works as expected after you select **Update items and quantities**.


<!--- 59586-->* Magento no longer creates unnecessary  loaders during checkout with an order that contains virtual products.

<!--- 57846-->* New orders no longer stay in the processing state after you click the Place Order button. Previously, new orders stayed in the processing state even after you clicked Place Order. [GitHub-5860](https://github.com/magento/magento2/issues/5860) 

<!--- 56938-->* Magento now creates the shipping address as expected when you  use REST to create an order.  Previously, when you used REST to create an order, then subsequently viewed the order from the Admin, Magento threw an error. 

<!--- 53005-->* Magento now displays all tax details as expected on the Admin order page. Previously, Magento did not save the order tax rate information, and the full tax summary was incomplete. 

<!--- 60692-->*  You can now use either the parent order item ID or child product order item ID when using  the REST API (`/V1/order/:orderId/invoice : POST method API`)  to create an invoice for an order containing bundle products. [GitHub-6988](https://github.com/magento/magento2/issues/6988)



### Payment methods

<!--- 72305-->* We’ve added support for the change to the USPS API that USPS implemented on September 1, 2017. After installing or upgrading to this release, Magento will display the Domestic rate for USPS, First-Class Mail Parcel as expected. Previously, the USPS First-Class Mail Parcel option was not available after September 1, 2017 on installations running Magento 2.x unless you applied the workaround described [here](http://devdocs.magento.com/guides/v2.1/release-notes/tech_bull_USPS-patch-Sept2017.html). 

<!--- 56695-->* You can now successfully complete Paypal checkout with products that have custom options. [GitHub-5938](https://github.com/magento/magento2/issues/5938)

<!--- 62669-->* Third-party payment gateways are now visible from the Admin. [GitHub-7891](https://github.com/magento/magento2/issues/7891)


<!--- 55612-->* Magento no longer displays the **No {% glossarytooltip 422b0fa8-b181-4c7c-93a2-c553abb34efd %}Payment method{% endglossarytooltip %} available** message when a customer tries to ship items to a billing-restricted country.



<!--- 57923-->* Magento no longer displays the **No {% glossarytooltip 422b0fa8-b181-4c7c-93a2-c553abb34efd %}Payment method{% endglossarytooltip %} available** message when a customer tries to ship items to a billing-restricted country.


<!--- 69750-->* Magento now successfully completes checkout when a custom address attribute is added. Previously, an error occurred during checkout when the user added a required custom address attribute.

<!--- 66959-->* Removed a duplicate method call to the `getLinkField` method in the `Magento\Catalog\Model\ResourceModel\Category` class. *Fixed by <a href="https://github.com/will-b" target="_blank">will-b</a> in pull request <a href="https://github.com/magento/magento2/pull/9057" target="_blank">9057</a>.*

<!--- 54412-->* During order creation, you can now continue with a payment after clicking the **Back** button to the payment selection window. [GitHub-4580](https://github.com/magento/magento2/issues/4580)

<!--- 64413-->* The expiration year validator now works as expected. [GitHub-8482](https://github.com/magento/magento2/issues/8482)

* We've introduced the `Magento\Vault\Block\TokenRendererInterface::getToken` method. This method provides details about payment tokens to renderer components, such as public hash and available card or account details. Third-party developers can use this method to implement this functionality in their payment integrations.

<!---56347 -->* We’ve fixed an issue with the REST API that previously resulted in the PayPal gateway rejecting requests. [GitHub-10410](https://github.com/magento/magento2/issues/10410)

<!--- 56345-->*  56345 Error messages associated with the `Authorize.net` payment method are now translated to fit the configured locale. [GitHub-5934](https://github.com/magento/magento2/issues/5934)

<!--- 58722-->* We’ve increased the size of the `shipping_method` column in the `sales_order` and `quote_address` tables. [GitHub-6475](https://github.com/magento/magento2/issues/6475)



#### Braintree

<!--- 55530 -->* You can now place orders from the Admin using the Braintree payment method.


<!---59578 -->* We've enhanced our PayPal and Braintree implementations so that merchants can now:

	* Save customer PayPal account information in the Braintree Vault when using Braintree as a service. This enhancement provides a secure method for charging my customers without prompting them to enter a payment information for multiple purchases or for purchases from multiple devices. We've also added support for Maestro and Discover BINs added to the credit card form both for Braintree and PayPal solutions.


	* Configure dynamic descriptors (Company Name, Phone and URL) for Braintree.  This enhancement supports customers easily identifying a source of transactions in their bank statements. (This will potential simplify the resolution of disputed transactions by supporting the display of the Kount status for Braintree in the Admin interface.)

<!--- 56940-->* Kount and 3D Secure now work as expected for Braintree Vault.

<!--- 62428-->* Magento now updates you as expected on order comments and order history after you initiate a refund using Braintree. Previously, when you clicked the **Refund** button (to initiate a refund), Magento did not {% glossarytooltip 510de766-1ebd-4546-bf38-c618c9c945d2 %}redirect{% endglossarytooltip %} you to order comments and history information.


<!--- 54721-->* You can now use Braintree as a payment method when applying reward points or store credit to an order.

<!---56910-->* The Braintree payment method now works as expected with Vault table prefixing.

<!---57426-->* Magento no longer encounters an error when using the Braintree Vault payment GET order API call. [GitHub-6215](https://github.com/magento/magento2/issues/6215)


<!---59353-->* You can now use JCB and Diners Club credit cards with the Authorize.net payment method.

<!--- 59124-->* Fixed issue with credit card capture information failing to remain associated with its first authorization. [GitHub-6716](https://github.com/magento/magento2/issues/6716)


<!---57086-->* You can now successfully place orders with Braintree when using an alternative {% glossarytooltip 5ac2d367-070a-474c-badf-df2b84fe3b09 %}merchant account{% endglossarytooltip %} ID. (The merchant account does not need to match the 3D Secure authorization merchant account.) [GitHub-5910](https://github.com/magento/magento2/issues/5910)


<!---59637-->*  Braintree no longer encounters an error during checkout when you apply a 100% discount coupon to a product and enable free shipping. Previously, Magento  displayed a spinning loader widget, and your screen froze. The Developer console displayed this error:
`Uncaught Error: [paypal-container] is not a valid DOM Element`.

<!--- 56344-->* The Braintree payment method now works as expected with Vault table prefixing.

<!--- 71371-->* Merchants can now accept payment on a Suspected Fraud order without Magento altering the amount in Total Paid. Previously, when a merchant accepted payment for an order with a status of Suspected Fraud, Magento doubled the payment amount.

<!--- 59573-->* Braintree no longer encounters an error during checkout when you apply a 100% discount coupon to a product and enable free shipping. Previously, Magento displayed a spinning loader widget, and your screen froze. The Developer console displayed this error:
`Uncaught Error: [paypal-container] is not a valid DOM Element`.



<!--- 69340-->* The Braintree PayPal locale now has its own setting. [GitHub-9639](https://github.com/magento/magento2/issues/9639)

<!--- 63460 -->* You can now modify the product quantities  of a previous order and re-order it using the saved credit card information from the first order.




#### PayPal

<!--- 59581-->* We've improved and streamlined the {% glossarytooltip 18b930cf-09cc-47c9-a5e5-905f86c43f81 %}Magento Admin{% endglossarytooltip %} PayPal configuration interface.

<!--- 58376-->* PayPal Payflow Pro now uses the currency you've specified in your store settings. Previously, Magento converted the total price into U.S. dollars, no matter which currency was specified in the store settings.

<!--- 59036-->* We've fixed an issue with using PayPal Express Checkout to order products with custom options. Previously, although an Admin user could create and configure “File type” custom options, customers could not upload and store files within the order {% glossarytooltip 77e19d0d-e7b1-4d3d-9bad-e92fbb9fb59a %}quote{% endglossarytooltip %}. [GitHub-5434](https://github.com/magento/magento2/issues/5434)


<!--- 70500-->* Fixed issue related to incorrect stock quantity calculation for bundle and configurable products during place order flow with PayPal Express Checkout.

<!--- 62667-->* Third-party payment gateways are now visible from the Admin. [GitHub-7891](https://github.com/magento/magento2/issues/7891)

<!--- 59086-->* Fixed issue with credit card capture information failing to remain associated with its first authorization. [GitHub-6716](https://github.com/magento/magento2/issues/6716)

<!--- 58676-->* PayPal Express payments no longer fail when there is adequate product inventory to cover your order. Previously, you'd receive this error message: `We can't place the order`. [GitHub-6296](https://github.com/magento/magento2/issues/6296)

<!--- 71307-->* Paypal errors no longer occur when Fixed Product Tax (FPT) is enabled. Previously, when a product had a FPT, Paypal Express reported an error when you tried to place the order.

<!--- 58162-->* PayPal Payflow Pro now uses the currency you've specified in your store settings. Previously, Magento converted the total price into U.S. dollars, no matter which currency was specified in the store settings.

<!--- 63551-->* When refunding an order from PayPal, Magento now creates a credit memo  with the correct status.


<!---  -->* The exported sheet now generates or renders data for columns that indicate associations for configurable products.

<!---60589-->* We’ve resolved a loader issue with Payflow Pro. The loader image is now invisible after redirecting to the payment page/success page or error page. [GitHub-7159](https://github.com/magento/magento2/issues/7159),  [GitHub-9296](https://github.com/magento/magento2/issues/9296)

<!---64833-->* PayPal Express checkout no longer discards address line 2 for billing and shipping addresses. [GitHub-8313](https://github.com/magento/magento2/issues/8313)

<!---60572-->* The checkout page no longer freezes when you try to use PayPal to pay for a purchase that contains a downloadable product. Previously, a `PayPal.js` error occurred. [GitHub-7000](https://github.com/magento/magento2/issues/7000)


### Performance

This release includes substantial improvements to Magento caching, image processing, and re-indexing, among other enhancements.


<!--- 52660 -->* We've improved the speed of static asset deployment and now support a variety of asset deployment strategies that can be used to optimize speed and size of assets deployed. Indexers can now be run with 256M of PHP RAM and default MySQL configuration settings.  Developers can further tune memory usage to improve indexer performance (in some cases up to 100% improvement).  Please see [Magento Optimization Guide](http://devdocs.magento.com/guides/v2.0/config-guide/prod/prod_perf-optimize.html)  for further details.

<!--- 55300, 55620, 54682-->* We've improved {% glossarytooltip 1a70d3ac-6bd9-475a-8937-5f80ca785c14 %}storefront{% endglossarytooltip %} performance when creating 2500 or more product variants.


<!---56927-->* Opening many products from the Admin interface is now faster.

<!---59708-->* Creating many (2500 - 5000) product variants, both simple and complex {% glossarytooltip 6e836354-0067-48ac-84ce-a4ab7c0c492e %}product types{% endglossarytooltip %} is more efficient.


<!--- 57410-->* You can now quickly generate or preview multiple variations of a {% glossarytooltip 2fd4d100-28d2-45ca-bec1-128444ea98e6 %}configurable product{% endglossarytooltip %}. (Saving these variations to the database can be time-consuming, if you have several thousand product options, and our efforts to improve performance continue.) Previously, Magento threw an Invalid Form key error is thrown while you tried to save a configurable product with variations.


<!--- 65483 -->* Magento no longer performs unnecessary file check operations (for example, `file_exists`, `is_file`), which improves the performance of the category and product pages.



<!---57905-->* We've optimized compiler performance (that is, the [`setup:di:compile`]({{ page.baseurl }}config-guide/cli/config-cli-subcommands-compiler.html) command).

<!--- 66855-->* We’ve improved the performance of the Display Time for Category Edit page for catalogs with many products or categories.  [GitHub-7469](https://github.com/magento/magento2/issues/7469)


#### Image processing

<!---60041-->* We've improved the process of resizing images on the {% glossarytooltip b00459e5-a793-44dd-98d5-852ab33fc344 %}frontend{% endglossarytooltip %}.

<!--- 59806 -->* The process of loading many configurable products with multiple images (for example, configurable products with three attributes and 250 options) is more efficient. <a href="https://github.com/magento/magento2/issues/6979" target="_blank">(GITHUB-6979)</a>



#### Caching

<!--- 65480 -->* Magento now caches image metadata, which avoids the time-consuming need to read images for {% glossarytooltip 3f0f2ef1-ad38-41c6-bd1e-390daaa71d76 %}metadata{% endglossarytooltip %} loading.

<!--- 65484 -->* Magento now caches attribute options for the layered navigation feature. This reduces the number of queries to the database, and consequently improves performance.

<!--- 62691 -->* We’ve optimized and streamlined how we cache EAV attributes by removing unnecessary SQL queries.



### PHP

<!--- 69964 -->* PHPCS can now correctly parse the syntax of PHP 7.x return types.



<!--- 45339 -->* Cart Price rules are now applied as expected to {% glossarytooltip 422b0fa8-b181-4c7c-93a2-c553abb34efd %}payment method{% endglossarytooltip %} conditions. Previously, discounts set in Cart Price rules were not applied during {% glossarytooltip 278c3ce0-cd4c-4ffc-a098-695d94d73bde %}checkout{% endglossarytooltip %}.


### Sample data

<!--- 67020 -->* Magento now handles the `catalog_product_entity_media_gallery_value.position` value the same whether you’ve installed or upgraded the product. Previously, these values differed depending upon whether you upgraded or freshly installed your Magento code.

<!--- 70299 -->* You can now successfully install Magento with sample data when **auto_increment_increment** is set to **3** in the `options` file. Previously, installation completed successfully, but Magento displayed this error: `Something went wrong while installing sample data. Please check var/log/system.log for details. You can retry installing the data now or just start using Magento.`



### SalesRule

<!--- 55184 -->* You can now select and add a category to a Cart Price rule. Previously, Magento displayed this error: "Uncaught ReferenceError: sales_rule_form is not defined", and did not add the selected category to the condition.  [GitHub-5526](https://github.com/magento/magento2/issues/5526)

<!--- 55433 -->* A cart rule with a coupon code no longer overrides a cart rule without a coupon code when multiple {% glossarytooltip b3292cb5-4262-4914-a258-efac79ac8b99 %}cart rules{% endglossarytooltip %} are applied. Previously, when you created two cart rules and applied them to a cart, the rule with a coupon was applied, but the second rule was not. [GitHub-6294](https://github.com/magento/magento2/issues/6294)

<!--- 67089 -->* The SalesRule table  is the same whether you’ve freshly installed or updated Magento 2.2.

<!--- 62405 -->* Magento no longer discounts items that belong to an excluded category. Previously, you were unable to exclude products assigned to a specific category due to the cart price rule.

<!--- 58677 -->* The Cart Price rule nows affects coupon life as expected. Previously, coupons did not persist longer than the current date if they did not have a designated end-date.

<!--- 60756 -->* Customers can no longer apply a coupon code twice. Previously, the "Uses per Coupon" limit did not work for auto-generated coupons.

<!--- 58334 -->* Magento now implements free shipping  if there is a Cart Price Rule match. [GitHub-6584](https://github.com/magento/magento2/issues/6584)

<!--- 63403 -->* SalesRule now applies to auto-generated coupon codes as expected.

<!--- 59047 -->* You can now create a cart price rule  without any date range restrictions. Previously, if you left the **From** and **To** dates empty, Magento filled them in with the current date. [GitHub-6762](https://github.com/magento/magento2/issues/6762), [GitHub-6122](https://github.com/magento/magento2/issues/6122)

<!--- 59089 -->* When you change the currency associated with store, Magento also adjusts the currency in all product listings. [GitHub-6746](https://github.com/magento/magento2/issues/6746)

<!--- 56871 -->* Non-administrative users with access rights to Products, Marketing, Promotions, and Cart Price rules can now search for categories in Cart Price rules. GitHub-6168](https://github.com/magento/magento2/issues/6168)



### Scope

<!---54704-->* Changing a product price under the website scope now updates the product price across all stores. Previously, any price you set on the {% glossarytooltip ca5a9ff1-8182-4fc4-a34b-9b3f831dbf3f %}store view{% endglossarytooltip %} level overrode the price set in website scope. [GitHub-5133](https://github.com/magento/magento2/issues/5133)


<!---56936 -->*  The list of allowed countries is now configured as part of website scope, not store view scope. [GitHub-2946](https://github.com/magento/magento2/issues/2946)


<!---57001, 54460-->* A restricted user can now change storeview- or website- level attributes that are defined within his scope.

<!---59284, 59282-->* You can now select the scope for an action that you are running from the Catalog page's product table.

<!---59953-->* The price you set on the website scope no longer overrides any local settings you set on configurable products at the store view level.


<!---54458, 57003-->* The Product page scope selector now displays all related websites associated with a restricted user. 


### Search
<!---59088-->*  Out-of-stock items no longer erroneously appear in results of layered navigation if that product option is out-of-stock.

<!---56356 -->* Segmentation faults no longer occur when doing a `catalogsearch_fulltext` re-index, and indexing succeeds. Previously, in a large database (more than 70,000 products), the `catalogsearch_fulltext` (MySQL) re-index failed with a `Segmentation fault` message. [GitHub-7963](https://github.com/magento/magento2/issues/7963)

<!---52905-->*  Magento now factors in the Weight attribute as expected when you use advanced search on grouped products.

<!---59477 -->* Attribute weighting now works correctly for the MySQL adapter. [GitHub-9020](https://github.com/magento/magento2/issues/9020)



### Shipping

<!---57037-->* UPS now generates shipping rates for Puerto Rico postal codes.

<!--- 71749 -->* Magento now displays tracking information when selected for the second shipping label created for the DHL shipping method. Previously, when you tried to display a completed DHL shipping label, Magento displayed an exception.


<!--- 58062-->* Refreshing your browser page while on the Review and Payments page of the checkout process no longer clears information from form fields. Previously, Magento cleared information from the **Ship to** field if you refreshed your browser page during this process.


<!--- 57992-->* You can now reload a page during {% glossarytooltip 278c3ce0-cd4c-4ffc-a098-695d94d73bde %}checkout{% endglossarytooltip %} without unintentionally changing shipping information.

<!--- 70646-->* You can now save the settings you enter when creating a shipping label on an existing shipment. Previously, clicking the **Save** button resulted in an error, and the shipping label was not saved.

<!--- 67053 -->* Added missing translation to label `argument xml`.  *Fix submitted by community member <a href="https://github.com/mrkhoa99" target="_blank">Mr Khoa</a> in pull request <a href="https://github.com/magento/magento2/pull/9095" target="_blank">9095</a>.*

<!--- 64909-->* Magento no longer throws a fatal error when you create a new shipment for a placed order.


<!--- 62276-->* The State/Province field now changes to an input field as expected after you select United Kingdom when filling out the shipping address during checkout

<!--- 58664-->* The Free Shipping rule now works as expected with table rate shipping. [GitHub-6346](https://github.com/magento/magento2/issues/6346)

<!--- 62662-->* Magento now passes the correct object to the  `\Magento\Shipping\Model\Shipping::collectRatesByAddress` method. [GitHub-7309](https://github.com/magento/magento2/issues/7309)

<!--- 60523-->* Magento now displays the checkout page or cart as expected when you try to edit a virtual item from the multi shipping page. Previously, Magento displayed a 404 error page instead of redirecting to checkout age or shopping cart. [GitHub-7257](https://github.com/magento/magento2/issues/7257)

<!--- 59149-->* We've resolved an issue where Magento did not display applicable flat-rate USPS box methods during checkout. [GitHub-6798](https://github.com/magento/magento2/issues/6798)


### Sitemap

<!--- 70056-->* Sitemap image URLs now match the URLs on product pages. *Fix submitted by community member <a href="https://github.com/sambolek" target="_blank">Petar Sambolek</a> in pull request <a href="https://github.com/magento/magento2/pull/9082" target="_blank">9082</a>.*

<!--- 70056-->* The sitemap is no longer generated in the wrong folder when `vhost` is connected to `/pub`. *Fix submitted by community member <a href="https://github.com/JosephMaxwell" target="_blank">Joseph Maxwell</a> in pull request <a href="https://github.com/magento/magento2/pull/9094" target="_blank">9094</a>.*

<!--- 58730-->* Magento now displays UPS rates on the initial load of the checkout page. Previously, although shipping rates showed up properly at the cart level, the payment page did not load the correct shipping options. [GitHub-6564](https://github.com/magento/magento2/issues/6564)






### Static file processing

<!---60603-->* We've corrected a problem with `_requirejs` asset retrieval via `static.php` in {% glossarytooltip a3e37235-4e8b-464f-a19d-4a120560206a %}static content{% endglossarytooltip %} versioning.

<!---56914-->* Versioning of {% glossarytooltip 363662cb-73f1-4347-a15e-2d2adabeb0c2 %}static files{% endglossarytooltip %} (including CSS, JS, font, and image files) is now enabled by default.

<!---57904-->* We've improved the speed of static asset deployment. See <a href="http://devdocs.magento.com/guides/v2.1/config-guide/cli/config-cli-subcommands-static-view.html" target="_blank">Deploy static view files</a> for more information about available options.

<!--- 52614 -->* The `setup:static-content:deploy` command now provides flags that you can use to exclude or include individual themes, areas, and locales. For more information, see [GitHub-4294](https://github.com/magento/magento2/issues/4294).


### Swatches


<!--- 65404 -->* Magento no longer creates redundant objects when initializing a configurable product on the Category page.


<!--- 65403 -->* You can now disable swatches for both the {% glossarytooltip 8d40d668-4996-4856-9f81-b1386cf4b14f %}Catalog{% endglossarytooltip %} page and search results (quick or advanced). To disable swatches from these requests, disable **Stores > Configuration > Catalog > Storefront > Show Swatches in Product List**.

<!--- 65402 -->* We've optimized the logic that Magento uses to validate swatch attributes.

<!--- 65248 -->* Magento now caches swatch data in the block cache, which improves the responsiveness of the configurable product pages.

<!--- 60045 -->* Magento now correctly matches images to products. Previously, after you selected a configurable product, Magento displayed the images for another product.

<!--- 66417 -->* Magento no longer displays a notice error when you create a text swatch attribute while the **update product preview image** setting  is set to **Yes**. *Fix submitted by community member <a href="https://github.com/PascalBrouwers" target="_blank">Pascal Brouwers</a> in pull request <a href="https://github.com/magento/magento2/pull/6707" target="_blank">6707</a>.*




### TargetRule

<!--- 59689 -->* Magento now displays Up-sells on the Product page.

<!--- 70853 -->* We’ve fixed an SQL error that previously caused a logical error during the creation of a TargetRule. (This issue affected the `modifyConditionByCategoryIdsAttribute` function.)


### Tax

<!--- 61120 -->* Magento now correctly calculates tax and order totals when a discount is used for prices that include tax and catalog prices excluding tax. Please note this is not a valid tax configuration and can introduce rounding errors.

<!--- 59801 -->* We’ve improved the performance of the Tax Rules form in installations containing many tax rates.

<!--- 70641 -->* You can now create a tax rule when running Magento in Mozilla Firefox and Internet Explorer. Previously, you could not select a tax rate, and Magento displayed an error.

<!--- 59514 -->* The `tax_region_id` value is no longer hard-coded in the `\Magento\Tax\Setup\InstallData` file.


### Testing

<!--- 62388-->* We've fixed a fatal issue that occurred if you executed the CatalogImportExport test before running a subsequent test. Previously, you'd receive this error: ```Failed asserting that false is true```.


<!--- 59680-->* We've fixed a fatal issue that occurred if you ran Travis builds on `imagettfbbox 2.1.2`. Previously, you'd receive this error:

	```PHP Fatal error: Call to undefined function Magento\Framework\Image\Adapter\imagettfbbox() in /home/travis/build/magento/magento2/lib/internal/Magento/Framework/Image/Adapter/Gd2.php```


<!--- 64462-->* `StdoTest` is now marked as skipped. *Fix submitted by community member <a href="https://github.com/dmanners" target="_blank">David Manners</a> in pull request <a href="https://github.com/magento/magento2/pull/8487" target="_blank">8487</a>.*


### Tier pricing

<!---70377-->* Magento now correctly calculates the tier price percentage when displayed prices include tax. [GitHub-8833](https://github.com/magento/magento2/issues/8833)

<!---57625-->* Magento no longer resets the tier price during {% glossarytooltip 77e19d0d-e7b1-4d3d-9bad-e92fbb9fb59a %}quote{% endglossarytooltip %} recalculation. Previously, when you triggered an automatic quote recalculation (by changing the shipping address, for example), the tier price was lost. (This issue occurred only if the product record in the database had values for `row_id` and `entity_id` that didn't match.)


<!---56922-->*  Magento no longer adds a thousands separator ( , ) to representations of quantities that exceed 1000. [GitHub-5745](https://github.com/magento/magento2/issues/5745)

<!---55055-->*  Tier pricing now works correctly with full page cache. [GitHub-5364](https://github.com/magento/magento2/issues/5364)


### Translation and locales

<!---67296-->* String localizations now work as expected when phrases include text wrapped with single quotation marks.

<!---69728-->* Translations now work for layered navigation attribute options. *Fix submitted by community member <a href="https://github.com/hostep" target="_blank">Pieter Hoste</a> in pull request <a href="https://github.com/magento/magento2/pull/9873" target="_blank">9873</a>.*


### URL rewrites

<!---66480-->* You can now successfully create a product and assign it to a store without encountering the following error: `Unique constraint violation found`. [GitHub-6671](https://github.com/magento/magento2/issues/6671)

<!---67315, 67299 -->* The `catalog_url_rewrite_product_category` table is the same whether you’ve freshly installed or updated Magento 2.2.


<!---61549-->* The **Use default URL Key** setting now works on the store-view level.

<!---70255 -->* We've fixed several issues with how Magento processes URLs with trailing slashes. *Fix submitted by community member <a href="https://github.com/ihor-sviziev" target="_blank">Ihor Sviziev</a> in pull request <a href="https://github.com/magento/magento2/pull/10043" target="_blank">10043</a>.*

!---60037 -->* Admin users can no longer create an empty URL key for a category. Previously, Magento let Admin users create an empty URL key, which lead to category-related errors.

<!---64295 -->* URL rewrites are now correctly generated for multiple store views during product import.  [GitHub-8396](https://github.com/magento/magento2/issues/8396)


<!---56862 -->* Magento now rewrites URLs as expected when you save a product while running Magento in single-store mode. [GitHub-5929](https://github.com/magento/magento2/issues/5929)

<!---56863 -->* Magento now rewrites URLs as expected when you save a CMS page while running Magento in single-store mode. [GitHub-5923](https://github.com/magento/magento2/issues/5923) 




### Varnish

<!---58362-->* We've changed the behavior of the Varnish X-header. Only the parent (meta) SKU is now included in the list -- not the SKUs of all child products. [GitHub-6401](https://github.com/magento/magento2/issues/6401)


<!--- 69372-->* Varnish no longer caches Cookie Restriction Mode Overlay. *Fix submitted by community member <a href="https://github.com/bka" target="_blank">Bernhard</a> in pull request <a href="https://github.com/magento/magento2/pull/9711" target="_blank">9711</a>.*

* Varnish now supports `grace` and `saint` mode to ensure that customers always see cached pages.


<!--- 52923-->* Viewing the page with HTTPS instead of HTTP no longer causes the Category menu to disappear in installations using Varnish cache.  [GitHub-4540](https://github.com/magento/magento2/issues/4540)



### Web API

<!---61018-->* You can now use REST to add video to a product description. [GitHub-7153](https://github.com/magento/magento2/issues/7153)


<!---57039-->* The `PUT /V1/products/:sku/media/:entryId` correctly updates a product's media gallery and image role.

<!---64047-->* A null value may now be specified to unset the `special_price` attribute.

<!---52340 -->* The Swagger documentation erroneously indicated that search queries can return detailed information about multiple objects. The description of these APIs now state which API to use to return detailed information about a single object.


<!--- 59871-->* You can now use REST to successfully update customer information without unintentionally deleting default billing and shipping address information.

<!--- 70743-->* You can now use a REST request to retrieve a shopping cart that contained a product with custom options. Previously, you could not use a REST request to retrieve a shopping cart that contained a product with custom options.

<!--- 60908-->* The `PUT /V1/products/:sku/media/:entryId` correctly updates a product's media gallery and image role.

<!---63667 -->* Searching for products via REST API using a store code in the URL returns products from all stores. [GitHub-8121](https://github.com/magento/magento2/issues/8121)

<!---58348 -->* You can now use the REST API to create a configurable product with a linked child product. <a href="https://github.com/magento/magento2/issues/5243" target="_blank">(GITHUB-5243)</a> 

<!---58338 -->* The REST API now successfully handles attribute options that start with a number. [GitHub-5715](https://github.com/magento/magento2/issues/5715)

<!---58269 -->* You can now save a billing address using the REST  ’useForShipping' parameter. Previously use of the parameter resulted in a Rest API V1 error. [GitHub-6557](https://github.com/magento/magento2/issues/6557), [GitHub-5180](https://github.com/magento/magento2/issues/5180)


## Community contributions

 We are grateful to the wider Magento community and would like to acknowledge their contributions to this release. Check out the following ways you can learn about the community contributions to our current releases:


* If a community member has provided a fix for this release, we identify the fix in the Fixed Issue section of these notes with the phrase, "*Fix provided by community member @member_name*".

* The Magento Community Engineering team [Magento Contributors](https://magento.com/magento-contributors) maintains a list of  top contributing individuals and partners by month, quarter, and year. From that Contributors page, you can follow links to their merged PRs on GitHub.



### System requirements
Our technology stack is built on PHP and MySQL. For details, see [Technology stack requirements]({{ page.baseurl }}install-gde/system-requirements-tech.html)



For more information, [System Requirements]({{ site.baseurl }}magento-system-requirements.html).

### Installation and upgrade instructions

You can install Magento Open Source 2.2 General Availability (GA) using Composer.


{% include install/releasenotes/ce_install_21.md %}

## Migration toolkits
The <a href="{{ page.baseurl }}migration/migration-migrate.html" target="_blank">Data Migration Tool</a> helps transfer existing Magento 1.x store data to Magento 2.x. This command-line interface includes verification, progress tracking, logging, and testing functions. For installation instructions, see  <a href="{{ page.baseurl }}migration/migration-tool-install.html" target="_blank">Install the Data Migration Tool</a>. Consider exploring or contributing to the <a href="https://github.com/magento/data-migration-tool" target="_blank"> Magento Data Migration repository</a>.

The <a href="https://github.com/magento/code-migration" target="_blank">Code Migration Toolkit</a> helps transfer existing Magento 1.x store extensions and customizations to Magento 2.0.x. The command-line interface includes scripts for converting Magento 1.x modules and layouts.<|MERGE_RESOLUTION|>--- conflicted
+++ resolved
@@ -14,12 +14,8 @@
   - /guides/v2.2/release-notes/release-notes-2-2-RC2-CE.html
   - /guides/v2.2/release-notes/release-notes-2-2-RC3-CE.html
 ---
-<<<<<<< HEAD
+
 *Release notes updated October 10.* 
-=======
-*Release notes updated October 2.*
->>>>>>> b5f7d93f
-
 
 We are pleased to present Magento Open Source 2.2.0 General Availability. This release includes numerous functional fixes and enhancements.
 
@@ -454,7 +450,6 @@
 <!--- 59307-->* Magento now displays only the set price for a configurable product, not its set price and “as low as” price. Previously, Magento showed both prices if a minimum price was not configured.
 
 <!---61596 -->* Magento no longer removes the simple products associated with a configurable product if you click on the **Save** button more than once while saving the configurable product. Previously, if you clicked on **Save** more than once during an attempt to save a configurable product, Magento removed the simple products that were assigned to it.
-<<<<<<< HEAD
  
 <!---64221 -->* Special prices now display correctly for future discounts [GitHub-8375](https://github.com/magento/magento2/issues/8375)
 
@@ -466,8 +461,7 @@
 
 <!---59649-->*  You can now successfully disable the lowest price of a configurable product and its associated simple products. Previously, Magento displayed a configurable product's lowest price even after you disabled the price. [GitHub-4419](https://github.com/magento/magento2/issues/4419)
 
-=======
->>>>>>> b5f7d93f
+
 
 
 ### Email
@@ -582,12 +576,8 @@
 <!---56973-->* You can now assign open-ended start and complete dates for product rules. Previously, if you left the start and end date field blanks when creating a rule, Magento would supply the start and end dates based on the save date.
 
 
-<<<<<<< HEAD
-<!---58500, 58394-->* The Magento Framework now makes its dependency upon the `zendframework/zend-stdlib` library explicit in `composer.json`.  
-=======
-<!---58500-->* The Magento Framework now makes its dependency upon the `zendframework/zend-stdlib` library explicit in `composer.json`.
->>>>>>> b5f7d93f
-[GitHub-6442](https://github.com/magento/magento2/issues/6442)
+
+<!---58500-->* The Magento Framework now makes its dependency upon the `zendframework/zend-stdlib` library explicit in `composer.json`. [GitHub-6442](https://github.com/magento/magento2/issues/6442)
 
 
 <!---57035-->* You can now upload changes to the `robots.txt` file from the Admin panel.
