--- conflicted
+++ resolved
@@ -1316,15 +1316,8 @@
 
 
 ### System requirements
-<<<<<<< HEAD
 Our technology stack is built on PHP and MySQL. For more information, see  [System Requirements]({{ site.baseurl }}magento-system-requirements.html).
-=======
-Our technology stack is built on PHP and MySQL. For details, see [Technology stack requirements]({{ page.baseurl }}/install-gde/system-requirements-tech.html)
-
-
-
-For more information, [System Requirements]({{ site.baseurl }}/magento-system-requirements.html){:target="_blank"}.
->>>>>>> 94b4e009
+
 
 ### Installation and upgrade instructions
 
