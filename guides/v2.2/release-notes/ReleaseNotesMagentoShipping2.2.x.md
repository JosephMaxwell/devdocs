--- conflicted
+++ resolved
@@ -12,14 +12,8 @@
 
 See the [Magento Commerce 2.2.2 Release Notes]({{ page.baseurl }}/release-notes/ReleaseNotes2.2.2CE.html) and [Magento Commerce 2.2.4 Release Notes]({{ page.baseurl }}/release-notes/ReleaseNotes2.2.4CE.html) for a comprehensive discussion of 2.2.2 and 2.2.4 fixes and enhancements.  
 
-<<<<<<< HEAD
-
-
-## Changes effective May 2, 2018 (Magento 2.2.4)
-=======
 ## Changes effective May 2, 2018 (Magento 2.2.4)
 
->>>>>>> 168052f6
 Here are the enhancements and  fixes available as of May 2, 2018:
 
 ### Enhancements
@@ -36,13 +30,8 @@
 
 * Provided ad-hoc Return labels with return shipment tracking. This features builds on `Magento_Rma`. 
 
-<<<<<<< HEAD
-
-### Fixes
-=======
 ### Fixes
 
->>>>>>> 168052f6
 Resolution of the following issues:
 
 * Incompatibility with Internet Explorer 11.x.
@@ -53,10 +42,6 @@
 
 * Duplicated navigation menu during carrier connection.
 
-<<<<<<< HEAD
-
-=======
->>>>>>> 168052f6
 ## Changes effective January 22, 2018 
 
 Here are the enhancements and fixes available as of January 22, 2018:
