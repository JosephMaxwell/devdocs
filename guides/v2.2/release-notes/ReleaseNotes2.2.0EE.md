---
layout: default
group: release-notes
subgroup: Release Notes
title: Magento Commerce 2.2.0 Release Notes
menu_title: Magento Commerce 2.2.0 Release Notes
menu_order: 299
level3_menu_node:
level3_subgroup:
version: 2.2
github_link: release-notes/ReleaseNotes2.2.0EE.md
redirect_from:
  - /guides/v2.2/release-notes/release-notes-2-2-prerelease1-EE.html
  - /guides/v2.2/release-notes/release-notes-2-2-RC2-EE.html
  - /guides/v2.2/release-notes/release-notes-2-2-RC3-EE.html
  - /guides/v2.2/release-notes/release-candidate/install.html
  - /guides/v2.2/release-notes/release-candidate/quick-start.html
  - /guides/v2.2/release-notes/release-candidate/submit-PRs.html
  - /guides/v2.2/release-notes/release-candidate/submit-issues.html
  - /guides/v2.2/release-notes/release-candidate/testing-environments.html
---
<<<<<<< HEAD
*Release notes updated October 10.* 
=======
*Release notes updated October 2.*
>>>>>>> b5f7d93f


We are pleased to present Magento Commerce 2.2.0 General Availability. This release includes numerous functional fixes and enhancements.


## Highlights

Magento Commerce 2.2.0 includes a wealth of new, exciting features, and hundreds of enhancements and fixes. Look for the following highlights in this release:

* **B2B Commerce functionality** is designed to meet the needs of merchants whose primary customers are companies, rather than consumers. Companies can create and maintain their own accounts, each with teams of buyers with various roles and levels of permission. B2B Commerce functionality also includes a flexible API that integrates with a variety of ERP solutions from Magento partners. See [B2B Quick Start](http://docs.magento.com/m2/b2b/user_guide/quick-tour/b2b-quick-start.html) for an overview of the rich B2B feature set we're introducing in this release, and [Getting Started with Magento Commerce for B2B](http://docs.magento.com/m2/b2b/user_guide/getting-started.html) for a more complete exploration of these new features.

* **Magento Commerce Starter.** In addition to our Pro version, Magento Cloud (Commerce) now comes in a smaller, platform-as-a-service version — Magento Commerce Starter. This subscription plan differs from our Enterprise Cloud version in some key ways. For an overview of these versions, see [Welcome to Magento Commerce Cloud](http://devdocs.magento.com/guides/v2.1/cloud/bk-cloud.html).

* **Improvements to the Magento Commerce (Cloud) deployment process**. This release includes new build and deployment variables. Users of earlier versions of Magento Commerce (Cloud) will note that MCC has been replaced by ece-tools and ece-patches, which allows for patching your Magento Commerce (Cloud) without requiring a full installation of base code and the patch.

* **Bundled extensions**. This release of Magento includes the first third-party extension that we are bundling with Magento Commerce -- Magento Social. This extension establishes a connection between your store and your corporate Facebook account, and creates a page with products from your catalog. When shoppers click a product, they are redirected to the corresponding product page in your Magento store.

* **Integrated Signifyd fraud protection**. You can learn more about this fraud protection service, which can help merchants eliminate liability for any losses or fees from fraudulent orders, in [Signifyd fraud protection](http://devdocs.magento.com/guides/v2.2/payments-integrations/signifyd/signifyd.html).

* **Significant enhancements in platform security and developer experience**. Security improvements include the removal of unserialize calls and protection of this functionality to increase resilence against dangerous code execution attacks. We have also continued to review and improve our protection against Cross-Site Scripting (XSS) attacks.

* **Upgraded technology stack.**  We've dropped support for PHP 5.6, Varnish 3, and Solr.  We now support PHP 7.1 and Varnish 5, along with Redis 3.2 and MySQL 5.7. All third-party libraries have been upgraded to the latest stable version. Note: Although we’ve dropped support for Solr with this release, Solr code will remain in the Magento code base until a later release.


* **Pipeline deployment**, a new deployment process, enables build and deployment stages to minimize production system downtime for site updates. Resource-intensive processes can run on the build server. Pipeline deployment supports easy management of configuration between environments, too. Read more about pipeline deployment [here]({{page.baseurl}}config-guide/deployment/pipeline/).


* **Performance gains from improvements in indexing, cart, and cache operations**. Customers can browse and shop on a storefront while indexers are running with no visible impact to their experience. Additionally, long-running indexers operate in batches to better manage memory and run times. Cart improvements enable a buyer to create a cart with more than 300 line items, and merchants can process a cart with at least 300 line items. Varnish cache configuration now includes saint and grace mode to ensure Varnish is always presenting a cached page to a shop’s customers.  Enhancements to cache invalidation logic and optimization of edge side include blocks for frequently changing data that significantly boost cache hit ratios.


* **Substantial contributions from our Community members**. Our Community Engineering Team has been working with skilled and enthusiastic community members, and together they've added hundreds of pull requests to the Magento code base. For more information about our Community Engineering Team. see [Magento Community Engineering](https://github.com/magento-engcom).

Looking for more information on these new features as well as many others? Check out  [Magento 2.2 Developer Documentation](http://devdocs.magento.com/guides/v2.2/).


## Security enhancements
Magento 2.2.0 includes multiple security enhancements. Although this release includes these enhancements, no confirmed attacks related to these issues have occurred to date. However, certain vulnerabilities can potentially be exploited to access customer information or take over administrator sessions, so we recommend that you upgrade your Magento software to the latest version as soon as possible.

In general, we’ve removed serialize/unserialize from most the code to improve protection against remote code execution attacks. We’ve enhanced protection of code where use of object serialization or unserialization was unavoidable.  Additionally, we’ve increased our use of output escaping to protect against cross-site scripting (XSS) attacks.

[Contact us](https://magento.com/company/contact-us) for more information.


## Known issues

Magento 2.2.0 GA includes the following known issues. Fixes for these issues are scheduled for  patch releases in the near future.


### General Issues

The following issues affect all editions of Magento 2.2.0:

**Issue**:  This issue affects Magento installations that include multiple store views. If you delete a store view, any product grid filtered to that Store View does not load. If you've set your product filter to a store view you’ve deleted, when you open **Catalog > Products**, Magento displays the following behavior:

* spinner widget spins indefinitely

* error message: `A technical problem with the server created an error. Try again to continue what you were doing. If the problem  persists, try again later.`

**Issue**: Errors result when a deleted customer tries to log in or register for new account. When you delete a customer from the  Admin panel, a fatal error occurs if someone tries to log in or register using that deleted customer account.

**Issue**: A mistake entering credit card information during an  order for a new customer can cause subsequent errors even after the user has corrected the  credit card information.

**Issue**: Failure to specify a `– base_url` during installation when using custom server ports results in unresolved static content.
**Workaround**: You can use the CLI command `config:set web/secure/base_url <base_url>` to set the `base_url` parameter.

**Issue**: Magento does not correctly calculate the Catalog Price rule for bundle products with custom options.

**Issue**: Visual Merchandiser performance is degraded when Category contains  many products.

**Issue**: The Performance Toolkit does not currently work.


### Magento Commerce-only issues

The following issues affect the Commerce edition of Magento 2.2.0:

**Issue**: Store website doesn't work when Redis cache is installed and the PhpRedis extension is enabled.
**Workaround**: Contact Support for a patch.

**Issue**: Magento does not apply the Catalog Price Rule as expected when Persistent Shopping Cart is enabled in installations running Fastly cache.

**Issue**: Magento displays an error (`“Error 503 Service Unavailable”`) when you try to save a newly-added Catalog Price rule.

**Issue**: This issue affects the default configuration of category permissions in a multi-storeview environment. When the **use category path in product URL** value  is set to **false**, and the user navigates to the product page for a product contained in that category, he is redirected to a 404 error page.  **Workaround:** [Log in to your account](https://account.magento.com/customer/account/login), then download and apply `MDVA-6272_EE_2.2.0_composer.patch`.



### B2B-only issues

**Issue**: Resubmitting an order that contains an out-of-stock product causes an error.  Instead of displaying a message that indicates that a product is out-of-stock, Magento displays this exception: `Warning: Division by zero in \/usr\/share\/nginx\/html\/vendor\/magento\/module-tax\/Model\/Calculation\/AbstractAggregateCalculator.php`

**Issue**: You cannot save a customized shared catalog when the  indexer state table contains duplicates. **Workaround**: Remove the duplicate record from the database.

**Issue**: You cannot export Advanced Pricing information to a CSV file on a server running a medium-sized Magento installation (that is, one that supports approximately 40,000 SKUs, 300 shared catalogs, and three store views).  Instead, the export will fail due to a time out.



## Fixed issues
This release contains hundreds of fixes and enhancements.

### Installation, upgrade, deployment

<<<<<<< HEAD
<!--- 55357/53777/45357-->* You can now run `magento setup:upgrade --keep-generated` in production mode. Previously, Magento would throw an error when you ran `setup:upgrade` after compiling dependency injection. (This significantly curtailed your ability to deploy continuous integration.) [GitHub-4795](https://github.com/magento/magento2/issues/4795) 
=======
<!--- 55357/53777-->* You can now run `magento setup:upgrade --keep-generated` in production mode. Previously, Magento would throw an error when you ran `setup:upgrade` after compiling dependency injection. (This significantly curtailed your ability to deploy continuous integration.) [GitHub-4795](https://github.com/magento/magento2/issues/4795)
>>>>>>> b5f7d93f


<!---56397, 58064-->* You can now upgrade your Magento installation when using multiple master databases for checkout, order management, and product data.




<!---56977, 54716-->* We fixed an issue that blocked using the web installer to successfully set up Magento. Previously, if you tried to install Magento with the web installer, Magento would indicate that the readiness check failed, and installation would not complete.



<!---57343-->*  You can now deploy build processes on a different staging machine than the one you're running your production environment on.


<!---57943-->* Magento 2.0.x and 2.1.x now support the use of table prefixing during installation. Previously, when you used table prefixing, your Magento installation failed with this error:   "Duplicate key on write or update". [GitHub-5688](https://github.com/magento/magento2/issues/5688)



<!--- 62400-->* Third-party command line tools no longer fail when you run `setup:di:compile`.

<!--- 62648-->* Magento now correctly applies {% glossarytooltip a3c8f20f-b067-414e-9781-06378c193155 %}website{% endglossarytooltip %} configuration parameters to the corresponding {% glossarytooltip ca5a9ff1-8182-4fc4-a34b-9b3f831dbf3f %}store view{% endglossarytooltip %}. [GitHub-7943](https://github.com/magento/magento2/issues/7943)


<!--- 64085-->* Fixed HTML inline style used when sending emails when implementing the upgraded `emorgifier` library. [GitHub-8241](https://github.com/magento/magento2/issues/8241)

<!--- 60835-->* We’ve changed how Magento displays status updates during a product upgrade. Previously, potentially vulnerable information such as full paths and module names were displayed in the product GUI, potentially exposing this information to a malicious user. Magento now restricts this potentially vulnerable information to logs that are available to administrators only.

<!--- 70314-->* The `cron:install` command now works as expected in Magento 2.2.0. Previously, the configuration for `crontab` commands contained double quotes that were not escaped, which caused invalid commands to be written to the `crontab` file. [GitHub-10040](https://github.com/magento/magento2/issues/10040)

<!--- 63637-->* Magento now moves the `sequence_*` table to the correct database after implementing a split database.


<!---71890 -->* Magento no longer throws an exception when the configuration checksum is absent on a new installation.

<!--- 70573-->* It is now possible to configure Redis settings for session storage, default cache, and full page cache from the command line.


<!--- 59342-->* Custom themes now inherit parent {% glossarytooltip 8c0645c5-aa6b-4a52-8266-5659a8b9d079 %}XML{% endglossarytooltip %} configuration information as expected.

<!--- 54722-->* We've removed the sample password from the Setup Wizard

<!--- 71173-->* You can now enable JavaScript minification without error. Previously, after enabling JS minification, the Magento Admin displayed 404 errors when accessing JavaScript elements.

<!--- 70869-->* Magento no longer displays console errors after CSS merging and minification is enabled. Previously, when CSS merging and minification was enabled, the storefront was not displayed as expected, and the `styles-l.min.css` and `print.min.css` files could not be found.



<!--- 69854-->* You can now successfully use the `config:set` command to set allowed or default currencies.


<!--- 46636-->* Nginx now redirects to the setup page when using port 81.

<!--- 69544-->* We've added the `dev:template-hints:enable` and `dev:template-hints:disable` commands to manage template hints. *Fix submitted by community member <a href="https://github.com/miguelbalparda" target="_blank">Miguel Balparda</a> in pull request <a href="https://github.com/magento/magento2/pull/9778" target="_blank">9778</a>.*


<!--- 67501-->* We've added the `dev:query-log:enable` and  `dev:query-log:disable ` to manage database query logging.  *Fix submitted by community member <a href="https://github.com/federivo" target="_blank">Federico Rivollier</a> in pull request <a href="https://github.com/magento/magento2/pull/9264" target="_blank">9264</a>.*


<!---67537 -->* We've added the `varnish:vcl:generate` command to create the Varnish VCL file. *Fix submitted by community member <a href="https://github.com/piotrkwiecinski" target="_blank">Piotr Kwiecinski</a> in pull request <a href="https://github.com/magento/magento2/pull/9286" target="_blank">9286</a>.*


<!--- 69524 -->* Magento now adds a new record to the quote table and adds the  current date and time to the `created_at` field. Previously, this field was not updated.



<!--- 57820 -->* The installation script no longer creates files in the root directory for missing modules when you install a community-created language pack. Translation packs created by the community often include translations for Magento Commerce modules. When you install these translation packs on an Open Source installation, the Commerce modules are missing. Previously, the installation script creates a file in the root directory for these Commerce modules instead of skipping them. [GitHub-6260](https://github.com/magento/magento2/issues/6260)


<!--- 56743 -->*  We've fixed issues with upgrading installations with split databases.

<!--- 63022 -->* Static content deployment (SCD) now works when multiple languages are specified. Previously, Magento displayed an error if you tried to deploy static content in more than one language (for example, `bin/magento setup:static-content:deploy en_CA fr_CA de_DE`).

<!--- 57656 -->* The import URL directive now contains base URL and locale placeholders instead of the real URL.


<!--- 55757 -->* Magento now works as expected on an Apache `php-fpm` environment.

<!--- 63295 -->* The `DOCUMENT_ROOT` directory is now writable. Previously, installation failed because this directory was not writable.

<!--- 67082-->* When upgrading Magento from 2.1.x to 2.2, the `quote_address.free_shipping` column is the same whether you upgraded from a previous installation of Magento or performed a fresh installation. Previously, different upgrade/installation options affected the contents of this column.


<<<<<<< HEAD
<!--- 62655-->* Command-line users now have read and write permissions to the  `var/generation` directory. [GitHub-7933](https://github.com/magento/magento2/issues/7933)

<!--- 61431-->* The Magento command-line interface now sets the correct exit codes when an upgrade task fails. [GitHub-7576](https://github.com/magento/magento2/issues/7576)

<!--- 58849-->* You can now disable the Review module without incurring an error in the Product Edit page. Previously, if you tired to edit a product after disabling the review module, Magento displayed this error: "Something went wrong". [GitHub-6704](https://github.com/magento/magento2/issues/6704)

<!--- 56816-->* You can now use Component Manager to enable a previously disabled module. Previously, when you ran `bin/magento module:disable Magento_AnyModule`, then tried to re-enable  that module, Magento fails to enable it and any previously enabled cache types, and module installation fails. [GitHub-6078](https://github.com/magento/magento2/issues/6078) 

<!--- 58132-->* We’ve fixed problems with the uninstall process. Previously, when Magento tries to uninstall a module using composer, it simultaneously tried to update the `symfony/process` version. However,  because the `module:uninstall`  command uses   `symfony/process`, the command stopped running. [GitHub-5797](https://github.com/magento/magento2/issues/5797)



### AMQP 
=======
### AMQP
>>>>>>> b5f7d93f

<!---58654, 57177-->* The `magento queue:consumers:start` command now works correctly when you provide the `max-messages` argument.

<!--- 70516-->* Magento no longer indicates errors when you install without AMQP. Previously, Magento displayed the following error:

	`report.CRITICAL: Error Connecting to server (0): Failed to parse address ":" {"exception":"[object] (PhpAmqpLib\\Exception\\AMQPRuntimeException(code: 0): Error Connecting to server (0): Failed to parse address \":\" at /vendor/php-amqplib/php-amqplib/PhpAmqpLib/Wire/IO/StreamIO.php:106)"} []`

<!--- 70518-->* You can now override queue publishers configuration through the `env.php` file.

<!--- 66993-->* Magento now re-processes queue messages if the consumer process is terminated.


### Cart and checkout

<!--- 53793 -->* Magento now implements the minicart maximum display recently added item setting to your {% glossarytooltip c7ecb18d-cefe-452d-83e2-3c4d5e355db9 %}shopping cart{% endglossarytooltip %}.  Previously, Magento displayed all the items in the shopping cart, even when the number of items exceeded this limit. [GitHub-4750](https://github.com/magento/magento2/issues/4750)

<!---58036-->* You can now reload a page during {% glossarytooltip 278c3ce0-cd4c-4ffc-a098-695d94d73bde %}checkout{% endglossarytooltip %} without unintentionally changing shipping information.

<!---58902-->* Custom address attributes now appear in the Checkout summary.

<!---57497-->* Lengthy {% glossarytooltip ab517fb3-c9ff-4da8-b7f9-00337c57b3a5 %}Order Status{% endglossarytooltip %} tables are now paginated as expected.

<!---56956-->* Magento now displays the product add validation message ("Product was added to the cart") only after you have successfully added a product to your cart.

<!---58057-->* We've resolved an issue that prevented you from adding more than one product to a {% glossarytooltip c7ecb18d-cefe-452d-83e2-3c4d5e355db9 %}shopping cart{% endglossarytooltip %} from a wishlist. [GitHub-5282](https://github.com/magento/magento2/issues/5282)



<!---59209-->* The number of items in the minicart is now updated correctly when you run Magento in mixed HTTP/HTTPS mode. [GitHub-6487](https://github.com/magento/magento2/issues/6487)


<!---57062-->* The minicart now performs as expected in deployments that span multiple websites. Previously, in a Magento installation that had multiple websites, products that you added to one {% glossarytooltip a3c8f20f-b067-414e-9781-06378c193155 %}website{% endglossarytooltip %} appeared in the other websites' minicarts.

<!---57843-->* A cart rule with a coupon code no longer overrides a cart rule without a coupon code when multiple {% glossarytooltip b3292cb5-4262-4914-a258-efac79ac8b99 %}cart rules{% endglossarytooltip %} are applied. Previously, when you created two cart rules and applied them to a cart,  the rule with a coupon was applied, but the second rule was not. [GitHub-6294](https://github.com/magento/magento2/issues/6294)

<!---59024-->* Refreshing your browser page while on the Review and Payments page of the checkout process no longer clears information from form fields. Previously, Magento cleared information from the **Ship to** field if you refreshed your browser page during this process.

<!---60103-->* Magento no longer lets you add a product variation to your shopping cart if the item is out of stock. Previously, Magento permitted you to select an out-of-stock item and when you added it to your cart, displayed the "Product is out of stock" message.

<!---58090-->* We've corrected a problem with Magento throwing an HTTP ERROR 500 intermittently during checkout.


<!---57168-->* We fixed a {% glossarytooltip 312b4baf-15f7-4968-944e-c814d53de218 %}JavaScript{% endglossarytooltip %} error that occurred on the Checkout page after you changed the country in the **Estimate Shipping and Tax** field.

<!---60293 -->* Magento now successfully estimates shipping costs. Previously, when you tried to estimate shipping costs, the load indicator would spin indefinitely, and Magento displayed this exception,```Object doesn't support this action```. [GitHub-5358](https://github.com/magento/magento2/issues/5358), [GitHub-7051](https://github.com/magento/magento2/issues/7051)


<!---56962 -->* Magento now displays the **State/Province** field on the Add New Address page. [GitHub-5279](https://github.com/magento/magento2/issues/5279)


<!--- 69657-->* Credit card information now persists as expected after a user enters a promotion code during checkout. Previously, After an user enters credit card information, then discount code and then click **Place Order**. The credit card information fields are emptied and user has to enter the credit card information again to proceed with the order transaction.


<!--- 64544-->* You can complete your order after entering a new shipping address during checkout. Previously, Magento would not let you place an order if you entered a new shipping address during checkout.


<!--- 64399-->* Magento no longer throws an exception when a customer updates their shopping cart after you've enabled the Minimum Order setting. *Fix submitted by community member <a href="https://github.com/ericrisler" target="_blank">Eric Risler
</a> in pull request <a href="https://github.com/magento/magento2/pull/8474" target="_blank">8474</a>.*

<!--- 67323-->* You can now translate the  FPT label on the checkout page. *Fix submitted by community member <a href="https://github.com/okorshenko" target="_blank">Oleksii Korshenko</a> in pull request <a href="https://github.com/magento/magento2/pull/9204" target="_blank">9204</a>.*

<!--- 69230-->* Magento no longer truncates bill-to names and shio-to names to 20 characters in the Admin.  *Fix submitted by community member <a href="https://github.com/SolsWebdesign" target="_blank">Isolde</a> in pull request <a href="https://github.com/magento/magento2/pull/9654" target="_blank">9654</a>.*

<!--- 69375-->* You can now delete the last item in your cart when the Minimum Order setting is enabled. *Fix submitted by community member <a href="https://github.com/storbahn" target="_blank">storbahn</a> in pull request <a href="https://github.com/magento/magento2/pull/9714" target="_blank">9714</a>.*

<!--- 69379-->* You can now create unique checkbox IDs for the Terms and Conditions part of the checkout process. *Fix submitted by community member <a href="https://github.com/bka" target="_blank">Bernhard</a> in pull request <a href="https://github.com/magento/magento2/pull/9717" target="_blank">9717</a>.*

<!--- 69533-->* Magento now correctly displays the coupon label in the shopping cart during checkout. *Fix submitted by community member <a href="https://github.com/diglin" target="_blank">Sylvain Rayé</a> in pull request <a href="https://github.com/magento/magento2/pull/9721" target="_blank">9721</a>.*

<!--- 69848-->* Magento now pre-fills prefixes and suffixes in the quote shipping address *Fix submitted by community member <a href="https://github.com/ajpevers" target="_blank">Anton Evers</a> in pull request <a href="https://github.com/magento/magento2/pull/9925" target="_blank">9925</a>.*

<!--- 70052-->* The country drop-down box now correctly shows the countries for which the current store and customer account are configured. *Fix submitted by community member <a href="https://github.com/mimarcel" target="_blank">Marcel</a> in pull request <a href="https://github.com/magento/magento2/pull/9429" target="_blank">9429</a>.*

<!--- 56411-->* The shopping cart now handles products with custom options. [GitHub-5612](https://github.com/magento/magento2/issues/5612)

<!--- 63200-->* Magento now requires completion of the State field during the check out process if this field has been configured as required.

<!--- 63635-->* Checkout now loads as expected in Safari private mode. [GitHub-7942](https://github.com/magento/magento2/issues/7942), [GitHub-7329](https://github.com/magento/magento2/issues/7329), [GitHub-8358](https://github.com/magento/magento2/issues/8358)

<!--- 61368-->* Minicart now shows all products you’ve added, whether you added them while signed-in or not. Previously, the minicar contained only products that you added while signed in. [GitHub-7500](https://github.com/magento/magento2/issues/7500)

<!--- 59807-->* Magento now displays the ”Thank you for your purchase!" on the checkout success page.

<!--- 60352-->* Magento now displays the correct error message when you enter an invalid discount code when making a payment. [GitHub-7230](https://github.com/magento/magento2/issues/7230)

<!--- 47017-->* You can now directly add a configurable product to your shopping cart from category page. [GitHub-2574](https://github.com/magento/magento2/issues/2574), [GitHub-5850](https://github.com/magento/magento2/issues/5850), [GitHub-5882](https://github.com/magento/magento2/issues/5882), [GitHub-6572](https://github.com/magento/magento2/issues/6572), [GitHub-5558](https://github.com/magento/magento2/issues/5558), [GitHub-4184](https://github.com/magento/magento2/issues/4184)


<!--- 58345-->* Magento now displays out-of-stock products in the shopping cart. Previously, if a product’s status changed between the time you added it to the cart and you proceeded to check out, Magento removed the product from your cart. [GitHub-6583](https://github.com/magento/magento2/issues/6583)

<!--- 60110-->* When you select `New Address` while reviewing order information during check out, Magento now profiles the user name and country fields, but leaves the address fields empty. Previously, Magento did not leave the address fields empty, and the checkout process failed. [GitHub-6869](https://github.com/magento/magento2/issues/6869)

<!--- 57682-->* Checkout agreement validation now works as expected after you change payment method. [GitHub-6224](https://github.com/magento/magento2/issues/6224)

<!--- 58059-->* The shopping cart now displays a shipping rate that reflects tax settings. Previously, the prices displayed in your shopping cart were not adjusted to include these settings. [GitHub-6166](https://github.com/magento/magento2/issues/6166)


### Catalog

<!--- 65324, 66829 -->*  Magento no longer locks the `category_product_entity` table. Unlocking this table reduces the potential of lock-related timeouts that can occur when indexing and checkout operations run in parallel. Previously, Magento locked the `category_product_entity` table.


<!--- 65251 -->* The {% glossarytooltip 1a70d3ac-6bd9-475a-8937-5f80ca785c14 %}storefront{% endglossarytooltip %} now displays images that Magento resizes during product save operations, rather than resizing the product on the storefront. Previously, the image path contained `store_id`,  and during save operations, Magento resized images for images the default store only.

<!--- 66366 -->* The `\Magento\CatalogInventory\Model\Stock\Status\getStockId()` method now returns the correct values.


<!--- 58437-->* The {% glossarytooltip 1a70d3ac-6bd9-475a-8937-5f80ca785c14 %}storefront{% endglossarytooltip %} gallery now displays all the images associated with a {% glossarytooltip 2fd4d100-28d2-45ca-bec1-128444ea98e6 %}configurable product{% endglossarytooltip %}. Previously, when you clicked on the swatches associated with a configurable product, the gallery displayed only one of several possible images. [GitHub-6195](https://github.com/magento/magento2/issues/6195), [GitHub-4101](https://github.com/magento/magento2/issues/4101)


<!---57832 -->* Magento now displays the **This is a required field** message immediately adjacent to the product options as needed during {% glossarytooltip 278c3ce0-cd4c-4ffc-a098-695d94d73bde %}checkout{% endglossarytooltip %}. Previously, Magento displayed this message at the bottom of the checkout form.


<!--- 57420/54320-->* The category page now shows the current price after Magento runs a scheduled update.  Previously, the category page would not update the  price after running a scheduled update.	[GitHub-4945](https://github.com/magento/magento2/issues/4945)


<!---56742-->* You can now sort and filter on the New Review page. [GitHub-5391](https://github.com/magento/magento2/issues/5391)

<!---58511-->* Magento now displays server-side Ajax error messages.

<!---56964-->* Magento now validates the uniqueness of product attribute values as you create or edit them. Previously, you could add identically named values to an attribute. [GitHub-4881](https://github.com/magento/magento2/issues/4881)

<!--- 62229-->* Magento now displays the price of out-of-stock products on the product page.

<!--- 58895-->* If you remove an item from the Compare Items list that is displayed on any {% glossarytooltip 50e49338-1e6c-4473-8527-9e401d67ea2b %}Category{% endglossarytooltip %} page, Magento no longer redirects you to the Compare Products page.

<!--- 72112-->* Subcategories no longer show up in the menu when the parent category is disabled or hidden from the menu. [GitHub-10664](https://github.com/magento/magento2/issues/10664)

<!--- 57719-->* We've corrected a problem with Magento throwing an HTTP ERROR 500 intermittently during checkout.

<!--- 63561-->* The product attribute `category_ids` can have only **Global** scope. Previously, you could change the scope value of `category_ids` to **Store**.

<!--- 53135-->* A price change to a custom option affects only that option. Previously, changing the price of a custom option also affected the price of related products. [GitHub-4588](https://github.com/magento/magento2/issues/4588), [GitHub-5798](https://github.com/magento/magento2/issues/5798), [GitHub-6041](https://github.com/magento/magento2/issues/6041),  [GitHub-6097](https://github.com/magento/magento2/issues/6097)

<!--- 56866-->* The prices you assign to custom options no longer change unexpectedly after you save them. [GitHub-6116](https://github.com/magento/magento2/issues/6116)

<!--- 50123-->* You can now create a blank attribute option using the drop-down input option on products that do not require an attribute. [GitHub-3545](https://github.com/magento/magento2/issues/3545), [GitHub-5485](https://github.com/magento/magento2/issues/5485), [GitHub-4910](https://github.com/magento/magento2/issues/4910)

<!--- 54718-->* Magento no longer encounters an error when it cannot find a product image file. [GitHub-5184](https://github.com/magento/magento2/issues/5184), [GitHub-5497](https://github.com/magento/magento2/issues/5497), [GitHub-5871](https://github.com/magento/magento2/issues/5871)

<!---55346 -->* You can now successfully set an SKU mask to empty. Previously, when a product SKU mask was set to empty, Magento experienced problems loading the Product Add page. [GitHub-5618](https://github.com/magento/magento2/issues/5618)

<!---47698 -->* Magento now correctly displays custom options at the store-view level. [GitHub-2908](https://github.com/magento/magento2/issues/2908), [GitHub-5885](https://github.com/magento/magento2/issues/5885), [GitHub-5612](https://github.com/magento/magento2/issues/5612)

<!---54648 -->* Magento now provides swatch input for the Admin Scope, and the attribute fall back mechanism now reverts to the default option value
 if no values are specified for specific store view. [GitHub-5143](https://github.com/magento/magento2/issues/5143), [GitHub-5142](https://github.com/magento/magento2/issues/5142)

<!--- 57989 -->* You can now create a custom attribute for a category that successfully uploads a custom image. Previously, you could create the attribute, but could not save the image.

<!--- 57023-->* Sorting configurable products by price now works as expected when a simple product has a special price. [GitHub-4778](https://github.com/magento/magento2/issues/4778)

<!--- 70987 -->* Magento no longer displays an error when you open a product with a Fixed Product Tax attribute enabled.


<!--- 59315-->* We've improved the process of using the WebAPI interface to save a product stock item. Previously, this type of save action worked inconsistently.


<!---57564 -->* You can no longer change or fake a product price from the Magento {% glossarytooltip 1a70d3ac-6bd9-475a-8937-5f80ca785c14 %}storefront{% endglossarytooltip %} and then complete an order with that faked price.


<!--- 56868, 56582 -->* You can now save a product with images multiple times.

<!--- 70750, 67618-->* View permissions to high-level product categories now work as expected. Previously, Magento displayed only the product categories that users who belonged to the NOT_LOGGED_IN customer group were permitted to view, no matter which user logged in. Additionally, a user restricted to browse a category could still see the category in the top-level navigation menu if the page were previously cached in FPC.



<!---70877 -->* You can now successfully add a product to the compare list. Previously, when you tried to add a product to a compare list, Magento displayed an error.


<!--- 70790-->* You can now remove custom options from simple products. Previously, when you tried to remove a custom option from a product, Magento did not remove the options, and displayed an error message.

<!--- 62637-->* You can now successfully set the **Enable Product** attribute to **no**.

<!--- 61095-->* Magento no longer permits a shopper to place a re-order once you've disabled one of items in the order.


<!--- 64250-->* Fixed an issue that occurred in the Catalog Gallery on mobile displays when the `allowfullscreen` setting is enabled. *Fix submitted by community member <a href="https://github.com/Crossmotion" target="_blank">Dennis van Schaik</a> in pull request <a href="https://github.com/magento/magento2/pull/8434" target="_blank">8434</a>.*


<!--- 64403-->* Magento now successfully loads re-ordered related products when Edge-Mode is activated. *Fix submitted by community member <a href="https://github.com/kirashet666" target="_blank">@kirashet666</a> in pull request <a href="https://github.com/magento/magento2/pull/8467" target="_blank">8467</a>.*

<!--- 64999 -->* Magento now displays cross-sells as expected when you use the `product/list/items.phtml` template. *Fix submitted by community member <a href="https://github.com/koenner01" target="_blank">Koen V</a> in pull request <a href="https://github.com/magento/magento2/pull/9662" target="_blank">8602</a>.*


<!--- 65364-->* Magento now displays the **Yes** or **No** attribute value on Product pages. *Fix submitted by community member <a href="https://github.com/TKlement" target="_blank">Timo Klement</a> in pull request <a href="https://github.com/magento/magento2/pull/8623" target="_blank">8623</a>.*

<!--- 65334-->*  Setting the **show_out_of_stock** attribute to **No** now works as expected. *Fix submitted by community member <a href="https://github.com/Corefix" target="_blank">Theis Corfixen</a> in pull request <a href="https://github.com/magento/magento2/pull/8736" target="_blank">8736</a>.*


<!--- 69297-->* Magento now uses parent names (instead of SKU-based names) when creating configurable products. *Fix submitted by community member <a href="https://github.com/PascalBrouwers" target="_blank">Pascal Brouwers</a> in pull request <a href="https://github.com/magento/magento2/pull/9681" target="_blank">9681</a>.*


<!---70256 -->* You can now create an `etc/view.xml` file containing an `images` tag with an attribute `module`. *Fix submitted by community member <a href="https://github.com/tzyganu" target="_blank">Marius Strajeru</a> in pull request <a href="https://github.com/magento/magento2/pull/10052" target="_blank">10052</a>.*


<!--- 70345-->* Magento now displays the Category selection UI under Conditions when you select a rule for editing. *Fix submitted by community member <a href="https://github.com/duckchip" target="_blank">duckchip</a> in pull request <a href="https://github.com/magento/magento2/pull/10094" target="_blank">10094</a>.*

<!--- 63062-->* Magento now displays the correct image when you switch between a configurable product's options. Previously, Magento loaded product images from a different product.

<!--- 66885-->* The Magento WYSIWYG editor now handles special characters such as percent sign (%).  [GitHub-9452](https://github.com/magento/magento2/issues/9452)

<!--- 63601-->*  The `indexer:reindex catalog_category_product` process can now handle more than 500 products in a category.

<!--- 62426-->* Magento now displays  the price set at store view-level for a product that has different prices set on the global and store view level.

<!--- 71445-->*  Out-of-stock options for configurable products no longer show up in search and layered navigation results.

<!--- 67628-->*  You can render the `tax_class_id` attribute nonsearchable. Previously, Magento displayed a 503 error under these circumstances.


<!--- 63320-->* If you’ve enabled persistent shopping cart, you can now check out even after your session has expired.

<!--- 61826-->*  Magento no longer throws an error when you try to save a product with imported custom options.

<!--- 62468-->*  Magento now displays the product price even when the product is out-of-stock.

<!--- 64710-->*  `productWebsiteLink` no longer deletes a product’s custom origins.

<!--- 56943-->*  Magento now successfully handles purchases of product with minimum quantities of less than one. [GitHub-5570](https://github.com/magento/magento2/issues/5570)

<!--- 52577-->* Magento no longer pre-fills the **Set Product as New From Date** field when you set a special price for a product. [GitHub-4387](https://github.com/magento/magento2/issues/4387)

<!--- 60613-->* When you edit a widget’s  existing condition, Magento now loads the SKU grid with all available SKUs. [GitHub-6985](https://github.com/magento/magento2/issues/6985)

<!--- 56978-->*  Changing a product price under the website scope now updates the product price across all stores. Previously, any price you set on the store view level overrode the price set in website scope. [GitHub-5133](https://github.com/magento/magento2/issues/5133), [GitHub-7251](https://github.com/magento/magento2/issues/7251)

<!--- 60602-->* Combine rule conditions now work as expected for product list  widgets. [GitHub-7274](https://github.com/magento/magento2/issues/7274)

<!--- 59256-->* Component Manager now handles custom Composer modules. Previously, when you tried to install a custom extension using **System > Tools > Web Setup > Component Manager**, Magento displayed the spinning widget indefinitely. [GitHub-6718](https://github.com/magento/magento2/issues/6718)

<!--- 59234-->* We’ve fixed an issue with sorting products by tier price. Previously, if you enabled the Used for Sorting in Product Listing field in the Edit Tier Price Attribute page. and then selected sort by tier price on the storefront, Magento displayed an error message. [GitHub-6751](https://github.com/magento/magento2/issues/6751)

<!--- 59130 -->* Products returned by an API product paginated search now include `category_ids` as a member of `custom_attributes`. [GitHub-6127](https://github.com/magento/magento2/issues/6127)

<!--- 58053 -->* Product images in Magento installations with multiple store views are now assigned as expected to each store view. [GitHub-6259](https://github.com/magento/magento2/issues/6259)

59512

### Configurable products

<!---57055-->*  You can now successfully disable the lowest price of a {% glossarytooltip 2fd4d100-28d2-45ca-bec1-128444ea98e6 %}configurable product{% endglossarytooltip %} and its associated simple products. Previously, Magento displayed a configurable product's lowest price even after you disabled that price.


<!---56998 -->* Magento no longer applies one simple product's special price to another {% glossarytooltip f85f36ad-2942-446e-b711-39f2a16f6364 %}simple product{% endglossarytooltip %} of the same configurable product. Previously, when you set a regular and special price for a child product, all products associated with the same configurable product displayed a regular and special price, even when these amounts were the same. [GitHub-4442](https://github.com/magento/magento2/issues/4442), [GitHub-5097](https://github.com/magento/magento2/issues/5097), [GitHub-6645](https://github.com/magento/magento2/issues/6645)


<!---54808 -->* You can now edit a product attribute for multiple configurable products. Previously, when you tried to bulk-edit an attribute on a collection of filtered, configurable products, Magento would complete the process without incorporating your edits, and then incorrectly tell you that the products had been edited.


<!---60605-->* Magento no longer throws an {% glossarytooltip 53da11f1-d0b8-4a7e-b078-1e099462b409 %}exception{% endglossarytooltip %} when you add a configurable product by {% glossarytooltip fd4bed67-7130-4415-8a6f-ad8d8ef8f25e %}SKU{% endglossarytooltip %} if an associated simple product is out-of-stock.


<!---61055-->* Magento now correctly displays a product as out-of-stock if its child products are disabled. Previously, the {% glossarytooltip 50e49338-1e6c-4473-8527-9e401d67ea2b %}category{% endglossarytooltip %} page failed to list the product at all, rather than listing it as out-of-stock.


<!---57044-->* A price change to a custom option affects only that option. Previously, changing the price of a custom option also affected the price of related products. [GitHub-4588](https://github.com/magento/magento2/issues/4588),  [GitHub-5798](https://github.com/magento/magento2/issues/5798), [GitHub-6041](https://github.com/magento/magento2/issues/6041), [GitHub-6097](https://github.com/magento/magento2/issues/6097)


<!--- 65339 -->* The check that Magento runs to confirm a configurable product's readiness for sale is now faster.  (The `isSalable` method checks that a {% glossarytooltip 2fd4d100-28d2-45ca-bec1-128444ea98e6 %}configurable product{% endglossarytooltip %} can be sold (that is, is in a saleable state)).


<!--- 65247 -->* Query optimizations have improved the speed of configurable product price calculation.


<!--- 65246 -->*  Magento no longer calculates configurable product special prices on the category page. Previously, Magento calculated special prices on the category page, but did not display them.

<!--- 56951-->* Magento now displays configurable products as expected after creation.


<!--- 70346-->* Magento no longer displays a configurable product on the storefront when its child products are deleted and the **show out-of-stock** setting is set to **No**.

<!--- 71656-->* Configurable products no longer show up on category page when all children are set to **enable product = No** and **display out-of-stock products = Off**.


<!---59879-->* Magento no longer displays the **as low as** label for a disabled price on the Category page.

<!---60098-->* The price you set on the website scope no longer overrides any local settings you set on configurable products at the store view level.

<!---52717, 59649-->*  You can now successfully disable the lowest price of a configurable product and its associated simple products. Previously, Magento displayed a configurable product's lowest price even after you disabled the price. [GitHub-4419](https://github.com/magento/magento2/issues/4419)


<!---60483-->* Magento now correctly displays a product as out-of-stock if its child products are disabled. Previously, the {% glossarytooltip 50e49338-1e6c-4473-8527-9e401d67ea2b %}category{% endglossarytooltip %} page failed to list the product at all, rather than listing it as out-of-stock.


<!--- 61058-->* Magento now displays the correct drop-down option labels for configurable products when using attributes with custom source.

<!--- 63014-->* Magento now shows the correct price of a configurable product based in installations that run multiple websites.

<!--- 54653-->* We’ve improved the performance of Magento installations that contain configurable products with many (1600+) options.

<!--- 56591-->* We’ve resolved some issues with the display of configurable products on the Magento frontend after product creation.

<!--- 59307-->* Magento now displays only the set price for a configurable product, not its set price and “as low as” price. Previously, Magento showed both prices if a minimum price was not configured.

<!---61596 -->* Magento no longer removes the simple products associated with a configurable product if you click on the **Save** button more than once while saving the configurable product. Previously, if you clicked on **Save** more than once during an attempt to save a configurable product, Magento removed the simple products that were assigned to it.

<<<<<<< HEAD
<!---64221 -->* Special prices now display correctly for future discounts [GitHub-8375](https://github.com/magento/magento2/issues/8375)

<!---52925 -->* Magento no longer applies one simple product's special price to another simple product of the same configurable product. Previously, when you set a regular and special price for a child product, all products associated with the same configurable product displayed a regular and special price, even when these amounts were the same. [GitHub-4442](https://github.com/magento/magento2/issues/4442), [GitHub-5097](https://github.com/magento/magento2/issues/5097), [GitHub-6645](https://github.com/magento/magento2/issues/6645)

<!---59512 -->* Magento now shows the correct product price for products that you add to the wish list from the category page. [GitHub-6866](https://github.com/magento/magento2/issues/6866)

<!---57995 -->* Videos now play as expected on simple products as they do  for configurable products. Previously, simple product videos were displayed as thumbnail images only.[GitHub-6360](https://github.com/magento/magento2/issues/6360)

<!---57279 -->* Users no longer lose configurable product data when you change the interface locale to Chinese (China) or Arabic (Egypt).   


 
=======
>>>>>>> b5f7d93f
### Email


<!---57496-->* Magento now successfully loads the New Order Email templates. [GitHub-5101](https://github.com/magento/magento2/issues/5101)


<!---57204 -->* The **Send Welcome Email From** field now identifies the store that the customer is associated with.

<!---59146 -->* Magento no longer sends email when the **Disable email communication** setting is set to **yes**. Previously, Magento sent email even when this setting was enabled. [GitHub-5988](https://github.com/magento/magento2/issues/5988)



### Frameworks

<!--- 60611-->* Static file generation is no longer affected by a race condition that affected merging CSS files. Previously, this race condition interfered with the proper generation of the product front end.


<!---71257 -->* The ability to disable module output has been removed from Admin. If you disabled module output from Admin in a previous release, you must manually configure these settings. See [Disable module output]({{page.baseurl}}config-guide/config/disable-module-output.html) for details.


<!---69868 -->* Static tests run in a Windows environment no longer fail due to file path mismatches. *Fix submitted by community member <a href="https://github.com/barbazul" target="_blank">Barbazul</a> in pull request <a href="https://github.com/magento/magento2/pull/9902" target="_blank">9902</a>.*

<!---63154 -->* Magento now displays special characters in store names in email subject lines. Previously, special characters in the store name were converted to numerical character references in the email subject field. [GitHub-8094](https://github.com/magento/magento2/issues/8094)

<!---56947 -->* You can now link a simple product to a configurable one. Previously, when you tried to use REST to link a simple product  to a configurable one, the products were not linked even though Magento responded, `Status Code: 200 OK`.  

#### Admin framework

<!--- 57805 -->* You can no longer delete a currently logged-in user.

<!--- 57629 -->* Inline editing in Admin now includes ACL checks. Previously, the Quick Edit editor did not respect permissions. 



#### Application framework

<!--- 64901 -->* Magento now supports new top level domains for email addresses. [GitHub-4547](https://github.com/magento/magento2/issues/4547)

<!--- 70010 -->* Page titles in layout files are not translatable. *Fix submitted by community member <a href="https://github.com/ajpevers" target="_blank">Anton Evers</a> in pull request <a href="https://github.com/magento/magento2/pull/9992" target="_blank">9992</a>.*

<!--- 67500 -->* The `setup:static-content:deploy`, `setup:di:compile` and `deploy:mode:set` commands now return non-zero exit code if an error occurs. *Fix submitted by community member <a href="https://github.com/pivulic" target="_blank">Pablo Ivulic</a> in pull request <a href="https://github.com/magento/magento2/pull/7780" target="_blank">7780</a>.*

<!--- 67408-->* We've changed the `select `protected property to `query` in the AbstractSearchResult class. *Fix submitted by community member <a href="https://github.com/flancer64" target="_blank">Alex Gusev</a> in pull request <a href="https://github.com/magento/magento2/pull/5043" target="_blank">5043</a>.*


<!---67260-->* `\Magento\Framework\Interception\Code\Generator\Interceptor` now supports interceptors for generating for methods that return references. [GitHub-9167](https://github.com/magento/magento2/issues/9167)



#### Configuration framework

<!--- 69894 -->* Configuration values no longer return NULL when Redis reaches the limit set in the `max_memory` setting. Previously, when Redis met the limit specified in this setting, `ScopeConfig` returned a value of NULL for configuration options, which resulted in significant damage to data (for example, deleting all prices assigned to a website from the database).

<!--- 65003 -->* The currency setup in Admin no longer throws an `in_array` error when a single value is selected. *Fix submitted by community member <a href="https://github.com/deriknel" target="_blank">Derik Nel</a> in pull request <a href="https://github.com/magento/magento2/pull/8077" target="_blank">8077</a>.*

<!--- 65422 -->* Magento now writes all default configuration values to the `config.php` file.


#### JavaScript framework

<!--- 71180 -->*  Customers can now place orders as expected when Magento is running a French locale in production mode. Previously, customers could not complete a transaction in a storefront running a French locale, although they could if they switched to the storefront running the English locale.

<!--- 58285 -->* Magento now displays server-side Ajax error messages.

<!--- 69674 -->* JavaScript mixins now work when you add a `urlArgs` argument to a `require_js` file. *Fix submitted by community member <a href="https://github.com/thelettuce" target="_blank">James Reed</a> in pull request <a href="https://github.com/magento/magento2/pull/9665" target="_blank">9665</a>.*

#### Session framework
<!--- 57118 -->* The Magento storefront and Admin panel no longer share form keys. Previously if a user were navigating both a storefront and in the Admin simultaneously,  he would be unexpectedly redirected to the Admin dashboard. [GitHub-6201](https://github.com/magento/magento2/issues/6201)


#### Zend framework

Thanks to our hardworking Magento Open Source community members for the following contributions!

<!--- 67511-->* We’ve removed  `Zend_Json` from Magento Theme and replaced it with a new serializer class. *Fix submitted by community member <a href="https://github.com/dmanners" target="_blank">David Manners</a> in pull request <a href="https://github.com/magento/magento2/pull/9262" target="_blank">9262</a>.*

<!--- 67510-->* We’ve removed `Zend_Json` from the Weee module. *Fix submitted by community member <a href="https://github.com/dmanners" target="_blank">David Manners</a> We’ve removed pull request <a href="https://github.com/magento/magento2/pull/9261" target="_blank">9261</a>.*

<!--- 69369-->* We’ve replaced the direct usage of `Zend_Json` with a call to the `Json_Help` class. *Fix submitted by community member <a href="https://github.com/dmanners" target="_blank">David Manners</a> in pull request <a href="https://github.com/magento/magento2/pull/9344" target="_blank">9344</a>.*

<!--- 69451-->* We’ve replaced  `Zend_Json` in the configurable product block test. *Fix submitted by community member <a href="https://github.com/dmanners" target="_blank">David Manners</a> in pull request <a href="https://github.com/magento/magento2/pull/9753" target="_blank">9753</a>.*

<!--- 69452-->* We’ve removed `Zend_Json` from form elements. *Fix submitted by community member <a href="https://github.com/dmanners" target="_blank">David Manners</a> in pull request <a href="https://github.com/magento/magento2/pull/9754" target="_blank">9754</a>.*

<!--- 69371-->* We’ve replaced the Magento Framework's `Zend_Session` interface usage with SessionHandlerInterface. *Fix submitted by community member <a href="https://github.com/tdgroot" target="_blank">Timon de Groot</a> in pull request <a href="https://github.com/magento/magento2/pull/9285" target="_blank">9285</a>.*

<!--- 69157-->* We’ve removed `Zend_Wildfire` and `Zend_Controller` from the codebase. *Fix submitted by community member <a href="https://github.com/SolsWebdesign" target="_blank">Isolde</a> in pull request <a href="https://github.com/magento/magento2/pull/9622" target="_blank">9622</a>.*

<!--- 69152-->* We've resolved issues with selecting widgets in TinyMCE. [GitHub-9655](https://github.com/magento/magento2/issues/9655), [GitHub-9518](https://github.com/magento/magento2/issues/9518) *Fixes submitted by community member <a href="https://github.com/hostep" target="_blank">Pieter Hoste</a> in pull request <a href="https://github.com/magento/magento2/pull/9540" target="_blank">9540</a> and community member <a href="https://github.com/bka" target="_blank">Bernhard</a> in pull request <a href="https://github.com/magento/magento2/pull/9711" target="_blank">9711</a>.*

<!--- 69591-->* We’ve replaced `Zend_Log` with `Psr\Log\LoggerInterface`. *Fix submitted by community member <a href="https://github.com/tdgroot" target="_blank">Timon de Groot</a> in pull request <a href="https://github.com/magento/magento2/pull/9285" target="_blank">9285</a>.*

<!--- 68770-->* Magento no longer throws a `Zend_Db_Statement_Exception` when a user opens an empty Category page. *Fix submitted by community member <a href="https://github.com/adrian-martinez-interactiv4" target="_blank">adrian-martinez-interactiv4</a> in pull request <a href="https://github.com/magento/magento2/pull/9400" target="_blank">9400</a>.*



### General fixes

<!--- 56892-->*  You can now save products using the multiple select attribute value. Previously, you could not save values if using this attribute.

<!--- 56126 -->* You can now log in successfully after creating a custom attribute. Previously, Magento would display an error message, and you could not log in, after first creating a custom attribute, then logging out.

<!--- 55462/52448-->* Magento now correctly displays customer address during account creation. Previously, when you selected a default billing address during creation of a new customer account, Magento would not display the address.

<!--- 60890 -->* Admin users with restricted permissions can now log in successfully as determined by those permissions. Previously, Magento displayed a fatal error when you logged in under these conditions.

<!---55662-->* We've removed the duplicated {% glossarytooltip bf703ab1-ca4b-48f9-b2b7-16a81fd46e02 %}PHP{% endglossarytooltip %} settings from the sample web server configuration files.

<!---57383-->* You can now make Return Merchandise {% glossarytooltip 34ecb0ab-b8a3-42d9-a728-0b893e8c0417 %}Authorization{% endglossarytooltip %} (RMA) comments visible from the storefront by setting **Stores > Configuration > Sales > RMA Settings > Enable RMA on Storefront**.

<!---57187-->*  When creating a new page with the Add New Page feature, Magento no longer throws a JavaScript error when {% glossarytooltip 73ab5daa-5857-4039-97df-11269b626134 %}Layout{% endglossarytooltip %} is set to empty.

<!---57351-->* We've removed the sample password from the Setup Wizard.

<!---56973-->* You can now assign open-ended start and complete dates for product rules. Previously, if you left the start and end date field blanks when creating a rule, Magento would supply the start and end dates based on the save date.


<<<<<<< HEAD
<!---58500, 58394-->* The Magento Framework now makes its dependency upon the `zendframework/zend-stdlib` library explicit in `composer.json`.  
=======
<!---58500-->* The Magento Framework now makes its dependency upon the `zendframework/zend-stdlib` library explicit in `composer.json`.
>>>>>>> b5f7d93f
[GitHub-6442](https://github.com/magento/magento2/issues/6442)


<!---57035-->* You can now upload changes to the `robots.txt` file from the Admin panel.


<!---57197-->* We've eliminated difficulties saving product information when logged in as Admin. Previously, the Product Save feature worked erratically for Admin users.

<!---59397-->* Custom themes now inherit parent {% glossarytooltip 8c0645c5-aa6b-4a52-8266-5659a8b9d079 %}XML{% endglossarytooltip %} configuration information as expected.

<!--- 60248-->* Information set by the **Default Billing Address** and **Default Shipping Address** checkboxes on the Customer page are now saved correctly.

<!---59416 -->* {% glossarytooltip 29ddb393-ca22-4df9-a8d4-0024d75739b1 %}Admin{% endglossarytooltip %} users with appropriate permissions can now reset the passwords of more than one customer at a time. [GitHub-5260](https://github.com/magento/magento2/issues/5260)

<!---59142 -->* Admin interface forms now load data as expected after initializing all components. Previously, under certain conditions, the load indicator would spin indefinitely, and Magento would not load data.

<!---59810 -->* Showing reports on the **Reports > Coupons** page no longer throws an error when the user is in a non-default Admin locale.  [GitHub-7037](https://github.com/magento/magento2/issues/7037) 

<!---70318 -->* You can now generate static content without a database connection. [GitHub-10041](https://github.com/magento/magento2/issues/10041)


<!--- 60185 -->* Static content deployment now generates secure content, whether content included secure or non-secure URLs.


<!--- 56062 -->* The Recently Viewed Products block now appears as expected when the full page cache is enabled. [GitHub-3890](https://github.com/magento/magento2/issues/3890)

<!--- 56077 -->* We've resolved an issue that prevented you from adding more than one product to a {% glossarytooltip c7ecb18d-cefe-452d-83e2-3c4d5e355db9 %}shopping cart{% endglossarytooltip %} from a wishlist. [GitHub-5282](https://github.com/magento/magento2/issues/5282)

<!--- 52850-->* Widgets now accept UTF-8 special characters type as input parameters. Previously, you could successfully create a widget, but UTF-8 special characters were broken. [GitHub-4232](https://github.com/magento/magento2/issues/4232) *Fix submitted by community member <a href="https://github.com/hostep" target="_blank">Pieter Hoste</a> in pull request <a href="https://github.com/magento/magento2/pull/9333" target="_blank">9333</a>.*

<!---65631 -->* Magento now sends email that provides updates on the status of RMA authorization.

<!--- 71415-->* Mass actions now work as expected on the Customer grid. Previously, Magento could not process more than 20 items at a time.

<!--- 71179 -->* Customers who subscribe to a newsletter are now subscribed as expected after confirming their account. Previously, Magento unsubscribed customers from the newsletter after confirming their account.

<!---56314 -->* Fixed issue with using the Magento Commerce invitations feature to insert malicious JavaScript and subsequently execute it in the Admin context.

<!--- 56778 -->* You can now save products using the multiple select attribute value. Previously, you could not save values if using this attribute.

<!--- 54725-->* You can now assign open-ended start and complete dates for product rules. Previously, if you left the start and end date field blanks when creating a rule, Magento would supply the start and end dates based on the save date.




<!--- 59785-->* Magento no longer generates incorrect URLs in the site map when the **Use Secure URLs in Admin** setting is set to **Yes**. [GitHub-8644](https://github.com/magento/magento2/issues/8644)

<!--- 69606-->* We’ve resolved a conflict that occurred after you changed a base URL. Previously, after you changed a `base_url` value (**Stores->Configuration > General > Web > Base URLs (Secure)**), Magento would update the base URL, then resubscribe, potentially resulting in a failure during the next update secure `base_url` call.

<!--- 70683-->* Magento now displays newly registered customers in the Admin customer list as expected.

<!--- 67619-->* The Customer Segment page no longer shows non-matching customers when a customer logs in and you refresh the Customer Segment page.

<!--- 67048-->* You can now add a `translate` attribute to any String argument in the `di.xml` file for any class. This attribute provides an ability on the level of dependency injection configuration to specify that an argument can be translated. The actual translation of strings is handled by another Magento component.

<!--- 59322-->* Magento front-end scope filters now work as expected. Previously, Magento did not reload product information correctly when you applied a filter using **Catalog > Product**.

<!--- 58298-->* Only users with permission to view a store can view or process the orders placed on it.

<!--- 63736-->* You can render the `tax_class_id` attribute nonsearchable. Previously, Magento displayed a 503 error under these circumstances.

<!--- 59966-->* We fixed an issue where cache-misses sometimes occurred when Fastly cache was implemented. Previously, the header information included in the response sometimes prevented the caching of this page. To minimize this potential problem, Magento now does not include header empty of real content in the response.


<!--- 65000-->* Fixed the location of the `wishlist.js` file. *Fix submitted by community member <a href="https://github.com/koenner01" target="_blank">Koen V.</a> in pull request <a href="https://github.com/magento/magento2/pull/8633" target="_blank">8633</a>.*

<!--- 66506-->* You can no longer download products  after you’ve set order state to `STATE_CANCELED`.  *Fix submitted by community member <a href="https://github.com/nazarpadalka" target="_blank">nazarpadalka</a> in pull request <a href="https://github.com/magento/magento2/pull/8917" target="_blank">8917</a>.*

<!--- 66232-->* Fixed a typo in the Pull Request Template. *Fix submitted by community member <a href="https://github.com/tomislavsantek" target="_blank">tomislavsantek</a> in pull request <a href="https://github.com/magento/magento2/pull/8908" target="_blank">8908</a>.*

<!--- 66694-->* You now receive an error message as expected if you try to submit a product review while not logged in. *Fix submitted by community member <a href="https://github.com/quienti" target="_blank">quienti</a> in pull request <a href="https://github.com/magento/magento2/pull/9001" target="_blank">9001</a>.*

<!--- 67042-->* Fixed grammar error in the customer dashboard. *Fix submitted by community member <a href="https://github.com/sambolek" target="_blank">Petar Sambolek</a> in pull request <a href="https://github.com/magento/magento2/pull/9080" target="_blank">9080</a>.*

<!--- 67320-->* The popup window in the Safari browser now closes properly. *Fix submitted by community member <a href="https://github.com/HansSchouten" target="_blank">Hans Schouten</a> in pull request <a href="https://github.com/magento/magento2/pull/8824" target="_blank">8824</a>.*

<!--- 67054-->* We’ve fixed minor performance issues when you use `/pub `as `docroot`. *Fix submitted by community member <a href="https://github.com/JosephMaxwell" target="_blank">Joseph Maxwell</a> in pull request <a href="https://github.com/magento/magento2/pull/9094" target="_blank">9094</a>.*


<!--- 70310-->* The Actions dropdown menu is now properly aligned in the Admin when the action column is not the last column. *Fix submitted by community member <a href="https://github.com/tzyganu" target="_blank">Marius Strajeru</a> in pull request <a href="https://github.com/magento/magento2/pull/10082" target="_blank">10082</a>.*

<!--- 70029-->* Magento now deletes pending entries in `cron_schedule` when you reconfigure a cron job. *Fix submitted by community member <a href="https://github.com/ajpevers" target="_blank">Anton Evers</a> in pull request <a href="https://github.com/magento/magento2/pull/9957" target="_blank">9957</a>.*

<!--- 69886-->* We’ve fixed the cron timestamp method. *Fix submitted by community member <a href="https://github.com/ajpevers" target="_blank">Anton Evers</a> in pull request <a href="https://github.com/magento/magento2/pull/9943" target="_blank">9943</a>.*

<!--- 69373-->* You can now save customers with unique attributes. *Fix submitted by community member <a href="https://github.com/storbahn" target="_blank">storbahn</a> in pull request <a href="https://github.com/magento/magento2/pull/9712" target="_blank">9712</a>.*

<!--- 69555-->* The `Magento_Framework/View/Layout/etc/elements.xsd` file `blockReferenceType` definition now allows for the optional argument template. *Fix submitted by community member <a href="https://github.com/jissereitsma" target="_blank">jissereitsma</a> in pull request <a href="https://github.com/magento/magento2/pull/9772" target="_blank">9772</a>.*

<!--- 59135-->*  Customer sessions for different customers are no longer shared on installations on multiple websites. [GitHub-4842](https://github.com/magento/magento2/issues/4842), [GitHub-6468](https://github.com/magento/magento2/issues/6468)

<!--- 63116-->* Magento now handles quotation marks in product names. Previously,  quotation marks in product names caused a JSON error on the Product page.  [GitHub-8059](https://github.com/magento/magento2/issues/8059)

<!--- 59590-->* The website column in Customer Segment report now contains correct data. Previously, this column was blank in the **Reports > Customer > Segments** report. 

<!--- 60962-->* When you add an address, new custom attributes are now displayed together, along with other address details. 

<!--- 60746-->* You can now edit the default store view and save it under a different name. [GitHub-7349](https://github.com/magento/magento2/issues/7349)

<!--- 57553-->* You can now reset a customer password if **website restrictions** is enabled. Previously, you were redirected to `customer/account/login/` with no possibility to reset the password.

<!--- 59258-->* When you override `module-directory/etc/zip_codes.xml` from a local module, all country codes  are now included as expected. Previously, only the last country code was included, which affected the custom  check out process. [GitHub-6694](https://github.com/magento/magento2/issues/6694)

<!--- 60633-->* `.htaccess` deny code execution now works as expected for  Apache and  php-fpm. [GitHub-6766](https://github.com/magento/magento2/issues/6766)

<!--- 57675-->* Magento now displays the WYSIWYG editor as expected. [GitHub-6222](https://github.com/magento/magento2/issues/6222), [GitHub-4828](https://github.com/magento/magento2/issues/4828), [GitHub-6815](https://github.com/magento/magento2/issues/6815)




### Gift cards

<!---57054 -->* Order emails now specify the amount of the {% glossarytooltip f5cdf732-d644-4bd5-9f75-53b01401b7e7 %}gift card{% endglossarytooltip %} that you have purchased.

<!---56932 -->* The Checkout page no longer freezes when you order a virtual gift card using the Authorize.net Payment Action value set to **Authorize and Capture**.

<!---57512-->*  You can now complete the purchase of a gift card in environments where you have set the Braintree {% glossarytooltip 422b0fa8-b181-4c7c-93a2-c553abb34efd %}payment method{% endglossarytooltip %} Payment Action to **Authorize and Capture**. Previously, any order made under these conditions would remain indefinitely in the processing stage.



<!---57353-->* You can now add a gift card with an undefined amount to the Items Ordered table. Previously,  Magento did not permit you to add a gift card of an open value to this table.

<!---64645-->* Customers can no longer exceed a gift card balance by using the gift card twice.

<!---61013-->* You can now save the configuration settings of a gift card product.

<!---61353-->* Gift card accounts are now automatically generated after an invoice is created, when the Authorize and Capture payment action on Authorize.net Direct Post is enabled.


### Gift registry

<!--- 59159 -->* The State/Province dropdown menu now works as expected in the frontend gift registry.



<!--- 69153-->* We’ve fixed inconsistent gift options checkbox labels in  both the  CSV file (`app\code\Magento\GiftMessage\i18n\en_US.csv`) and PHTML file (`app\code\Magento\GiftMessage\view\frontend\templates\inline.phtml`). *Fix submitted by community member <a href="https://github.com/vpiyappan" target="_blank">vpiyappan</a> in pull request <a href="https://github.com/magento/magento2/pull/9421" target="_blank">9421</a>.*

### Gift wrapping


<!--- 62721-->*  The **Allow Gift Wrapping for Order Items** setting now works as expected. Previously, when **Stores > Configuration > Sales > Gift Options** was set to **No**, users  saw the Gift Option link under each product in their {% glossarytooltip c7ecb18d-cefe-452d-83e2-3c4d5e355db9 %}shopping cart{% endglossarytooltip %}.

<!--- 70603-->* You can now add gift options to an order if logged in using a secure URL


<!--- 59821-->* Your gift wrapping selection now appears in the shopping cart regardless of whether you've selected a shipping method. Previously, Magento did not display your gift wrapping choice until you selected a shipping method.

<!--- 59948-->* Magento no longer displays the gift wrap tax when no gift wrap is selected.

<!--- 56982-->* You can now save products using the multiple select attribute value. Previously, you could not save values if using this attribute.

<!--- 70267-->* We’ve fixed an issue with fetching quote item by ID. *Fix submitted by community member  <a href="https://github.com/mladenilic" target="_blank">Mladen Ilic</a> in pull request <a href="https://github.com/magento/magento2/pull/10059" target="_blank">10059</a>.*


<!--- 70466-->* We’ve corrected the ACL for the Developer Section resource. *Fix submitted by community member  <a href="https://github.com/PascalBrouwers" target="_blank">Pascal Brouwers</a> in pull request <a href="https://github.com/magento/magento2/pull/10149" target="_blank">10149</a>.*


<!--- 70469-->* Layout merging no longer fails when you save a widget that contains the grave accent character in the data. *Fix submitted by community member  <a href="https://github.com/tdgroot" target="_blank">Timon de Groot</a> in pull request <a href="https://github.com/magento/magento2/pull/10151" target="_blank">10151</a>.*


<!--- 70419 -->* Magento now uses the correct order when uploading image to the Admin using  **Content > Design**. *Fix submitted by community member  <a href="https://github.com/ihor-sviziev" target="_blank">Ihor Sviziev</a> in pull request <a href="https://github.com/magento/magento2/pull/10126" target="_blank">10126</a>.*




### Google Analytics

<!--- 67427-->* We’ve added the missing single quote (‘) to the Google API Tracking code. *Fix submitted by community member  <a href="https://github.com/sambolek" target="_blank">Petar Sambolek</a> in pull request <a href="https://github.com/magento/magento2/pull/9084" target="_blank">9084</a>.*

<!--- 69374-->* Google Analytics tracking now works when Cookie Restriction is enabled. *Fix submitted by community member <a href="https://github.com/bka" target="_blank">Bernhard</a> in pull request <a href="https://github.com/magento/magento2/pull/9713" target="_blank">9713</a>.*

### HTML

<!--- 67487-->*  The CSS minify option no longer removes the whitespace around the minus (-) sign. Also, this option is now compatible with the `calc()` CSS function.  *Fix submitted by community member <a href="https://github.com/sambolek" target="_blank">Petar Sambolek</a> in pull request <a href="https://github.com/magento/magento2/pull/9027" target="_blank">9027</a>.*

### Images

<!---55447-->* Magento no longer encounters an error when it cannot find a product image file. [GitHub-5184](https://github.com/magento/magento2/issues/5184), [GitHub-5497](https://github.com/magento/magento2/issues/5497), [GitHub-3545](https://github.com/magento/magento2/issues/3545), [GitHub-5871](https://github.com/magento/magento2/issues/5871)

<!---56944-->*  Magento now successfully saves images that you edit in a {% glossarytooltip 98cf4fd5-59b6-4610-9c1f-b84c8c0abd97 %}WYSIWYG{% endglossarytooltip %} editor. Previously, when you tried to change an image by right-clicking it in a WYSIWYG editor and choosing Insert/Edit Image, Magento did not save your changes.

<!---58335, 42954-->* You can now preview uploaded images.


<!---56972-->* You can now set an image size for product watermarks. [GitHub-5270](https://github.com/magento/magento2/issues/5270)


<!---55608-->*  Graphics now scroll as expected on mobile devices. [GitHub-5302](https://github.com/magento/magento2/issues/5302)


<!--- 55234-->* Magento now successfully saves images that you edit in a {% glossarytooltip 98cf4fd5-59b6-4610-9c1f-b84c8c0abd97 %}WYSIWYG{% endglossarytooltip %} editor. Previously, when you tried to change an image by right-clicking it in a WYSIWYG editor and choosing Insert/Edit Image, Magento did not save your changes.

<!--- 58031-->*  Inserted images on the content block of Category no longer reference the Admin URL. Previously, when you used the Wysiwyg editor to insert an image into the Content block of a Category, the image URL on the front end would reference the Admin location. When you subsequently logged out of the Admin panel, and refreshed the Category page, the image is no longer available.



#### Import/Export

<!---58977-->* You can now successfully import multiselect attributes that contain special symbols or delimiters. Previously, when you tried to import attributes containing delimiters, data validation (and the import) failed.

<!---57052-->* You can now import negative quantities. Previously, when importing a product quantity  of '-1',  Magento returned an error.

<!---56018-->* Magento now imports custom options correctly. Previously, when you tried to import a custom option, the import failed, and Magento displayed this error: `Javascript Error: Uncaught RangeError: Maximum call stack size exceeded`. [GitHub-5573](https://github.com/magento/magento2/issues/5573)


<!---57438, 57135-->* We’ve added a new way to import images: You can now successfully import images when you set your document root to `your_Magento_install_dir/pub`. Previously, you needed to set document root to `/magento` to import images. Both ways of importing now work. [GitHub-5359](https://github.com/magento/magento2/issues/5359)


<!---57490-->* Magento now removes category URL keys from the `url_rewrite` table as expected during import. Previously, Magento did not remove these keys, which triggered a failure during import. This subsequently caused Magento to quickly reach the maximum error count, returning this error: "Maximum error count has been reached or system error is occurred!". [GitHub-1471](https://github.com/magento/magento2/issues/1471)


<!---57981-->* You can now export a {% glossarytooltip fbcfce51-68e2-482f-84d5-f28d84404cff %}bundle product{% endglossarytooltip %} that contains a custom text area attribute.  Previously, if you tried to export this type of bundle product, the export would fail, and Magento displayed the message, "There is no data for the export".


<!--- 58299 -->* Magento now maintains super attribute ordering of configurable products with multiple super attributes after export or import. Previously, after import or export, the ordering of super attributes was not maintained. [GitHub-6079](https://github.com/magento/magento2/issues/6079)

<!--- 55237 -->* Magento now correctly displays both configurable and simple products, their attribute values, and visibility values after import if SKU is an integer. [GitHub-5547](https://github.com/magento/magento2/issues/5547)


<!--- 58316-->*  Magento now imports customer data as expected after the data passes the pre-import validation step. Previously, although data passed this validation step, an error would occur during import, and Magento displayed this message: `Invalid data for insert`. [GitHub-4921](https://github.com/magento/magento2/issues/4921), [GitHub-9469](https://github.com/magento/magento2/issues/9469)

<!--- 71013-->* The export process now populates values in the configurable variations column for configurable products as expected. Previously, when exporting more than one product, the values for the configurable variations column for configurable products were not included.

<!--- 64643, 64856-->* Magento now displays imported product images in this order: first, the base image, then the additional images in the order in which they were listed in the {% glossarytooltip 6341499b-ead9-4836-9794-53d95eb48ea5 %}CSV{% endglossarytooltip %} file. Previously, Magento displayed images in this unexpected order: first, an additional image, then the base image, and finally, all remaining additional images.

<!--- 56588-->* Magento now runs a selective partial re-indexing operation after import if you enable **Update on Schedule**. Previously, Magento ran a full reindex no matter which index mode was set.

<!--- 53428, 56804-->* We've fixed an issue with the correct representation of date and time zones of items in a product {% glossarytooltip 8d40d668-4996-4856-9f81-b1386cf4b14f %}catalog{% endglossarytooltip %} during import or export. Previously, Magento exported all dates in the default format (UTC-8), including values that you set to be displayed using another standard.

<!--- 65667-->*  Magento now successfully imports customer multiselect attributes. Previously, when you imported a CSV file with either the option's ID numbers or the option's values, Magento returned an error.

<!--- 67240-->* Magento now displays more verbose information about duplicated information with links to action for troubleshooting the import process. Previously, Magento displayed duplicated or incomplete information on the product page after import.


<!--- 61025-->* Magento now exports rows only once when product information contains HTML special characters. Previously, Magento exported rows containing product information that included HTML characters at least twice.


<!--- 60067-->* We've improved the import speed of advanced pricing data. Previously, the import process for this information frequently stopped after the import of approximately 300 rows of data, and Magento displayed this message: `Please Wait`.

<!--- 64902 -->* The CatalogImportExport uploader now handles HTTPS images as expected. *Fix submitted by community member <a href="https://github.com/clementbeudot" target="_blank">Clement Beudot</a> in pull request <a href="https://github.com/magento/magento2/pull/8278" target="_blank">8278</a>.*

<!---58976 -->* You can now successfully import multiselect attributes that contain special symbols or delimiters. Previously, when you tried to import attributes containing delimiters, data validation (and the import) failed.

<!---61104 -->* When you delete an image in Admin, Magento no longer deletes it on the server. Previously, Magento deleted it from the server as well, which caused errors for other products (example error message: `Cannot gather stats! Warning!stat(): stat failed for`).


<!---66270 -->* The exported sheet now generates or renders data for columns that indicate associations for configurable products.

<!---59743 -->* Magento no longer deletes a product after you select the Replace option while importing a product. Previously, Magento deleted the product rather than replacing it.

<!---59715 -->* Magento can now import `additional_images` that are tagged with labels that contain a comma separator.


<!---58289 -->* We've fixed an issue where product URL keys (for SKUs) were not auto-generated as expected during import. [GitHub-5188](https://github.com/magento/magento2/issues/5188)

<!---58385 -->* Magento now updates attribute sets as expected when importing  products from CSV. [GitHub-5498](https://github.com/magento/magento2/issues/5498)

<!---63835 -->* The CatalogImportExport uploader can now handle HTTPS images. Previously, if the URL of a file contained HTTPS, the uploader  still used the HTTP provider to retrieve the image, which lead to an error. [GitHub-8277](https://github.com/magento/magento2/issues/8277)

<!---58385 -->* Magento now updates attribute sets as expected when importing  products from CSV. [GitHub-5498](https://github.com/magento/magento2/issues/5498)

<!--- 57675-->* Magento now displays the WYSIWYG editor as expected. [GitHub-6222](https://github.com/magento/magento2/issues/6222), [GitHub-4828](https://github.com/magento/magento2/issues/4828), [GitHub-6815](https://github.com/magento/magento2/issues/6815)

<!--- 56014-->* The Admin’s Most Viewed Products tab now displays correct product prices. Previously, prices for products in Most Viewed Products tab were incorrectly listed as $0. [GitHub-5660](https://github.com/magento/magento2/issues/5660)

<!--- 57796-->* Magento now renders images as expected in the product description area. Previously, Magento did not render images in this area, and would display a broken link. [GitHub-6138](https://github.com/magento/magento2/issues/6138)



#### Integrations

<!---56961, 54795-->* With valid permissions, you can now regain access to your Admin account after it is temporarily disabled due to invalid credentials. Previously, you could not unlock the account of a valid Admin user if it were disabled due to multiple invalid login attempts.

<!--- 61867-->* Web API tokens now have a default expiration period: 4 hours for Admin tokens and 1 hour for Customer tokens. This can be changed in the [Admin Panel configuration settings](http://devdocs.magento.com/guides/v2.2/get-started/authentication/gs-authentication-token.html#admin-and-customer-access-tokens)

<!--- 69610-->* You can now edit `authentication_lock` from the Admin. *Fix submitted by community member <a href="https://github.com/EliasKotlyar" target="_blank">Elias Kotlyar</a> in pull request <a href="https://github.com/magento/magento2/pull/9820" target="_blank">9820</a>.*


### Indexing

<!---56928-->* We've improved the performance of the algorithm that Magento uses to calculate batch sizes while indexing categories.


<<<<<<< HEAD
<!---57470, 56097 -->* Magento no longer displays an indexing error when Elasticsearch is enabled. Previously, Magento displayed this indexing error when Elasticsearch was enabled:  `mapper_parsing_exception`. 
=======
<!---57470 -->* Magento no longer displays an indexing error when Elasticsearch is enabled. Previously, Magento displayed this indexing error when Elasticsearch was enabled:  `mapper_parsing_exception`.
>>>>>>> b5f7d93f

<!---58703-->* The category/product indexer now successfully completes a full reindexing of all indexes on large profiles with 500,000 or more products. Previously, Magento successfully generated a large profile, but failed to complete the reindexing of the categories or products, and displayed the following error:  "Error 1114: Table is full".


<!--- 58893-->* `IndexerHandlerFactory` no longer tries to cast the `$indexer` object to a String if an error occurs. Since `$indexer` is an object of type `IndexerInterface` and does not have a `__toString()` method, attempting to cast the `$indexer` object to a String previously resulted in an error. [GitHub-5155](https://github.com/magento/magento2/issues/5155)

<!--- 59853-->* The Magento flat indexer now collects correct product data for `ROW_ID`.


<!--- 58559-->* The Magento flat indexer no longer throws an error after flat tables are enabled and reindexed. This fix applies to both product and {% glossarytooltip 8d40d668-4996-4856-9f81-b1386cf4b14f %}catalog{% endglossarytooltip %} tables.


<!--- 65362 -->* Magento now runs a selective partial re-indexing operation after import if you enable **Update on Schedule**. Previously, Magento ran a full reindex no matter which index mode was set.


<!--- 55154 -->* `IndexerHandlerFactory` no longer tries to cast the `$indexer` object to a String if an error occurs. Since `$indexer` is an object of type `IndexerInterface` and does not have a `__toString()` method, attempting to cast the `$indexer` object to a String previously resulted in an error. [GitHub-5155](https://github.com/magento/magento2/issues/5155)


<!--- 23764-->* The category/product indexer now successfully completes a full reindexing of all indexes on large profiles with 500,000 or more products. Previously, Magento successfully generated a large profile, but failed to complete the reindexing of the categories or products, and displayed the following error: "Error 1114: Table is full".

<!---71242 -->* We’ve resolved failures with indexing in installations that implemented catalogs containing at least 5,000 - 6,000 SKUs.

<!--- 55589-->* We've improved the performance of the algorithm that Magento uses to calculate batch sizes while indexing categories.

<!--- 60824-->* Reindexing no longer results in an SQL error that prevents bundle products from being reindexed, and results in wrong product prices.

### Orders

<!--- 61268, 59424, 56433, 59422--> * We’ve added PHP interfaces that add the ability to change the status of a {% glossarytooltip c8f00e9d-7f70-4561-9773-60da604ba5c9 %}shipment{% endglossarytooltip %}. The new Creditmemo interface supports tasks you can already do through the Magento Admin, including the ability to:

	* support returning multiple units of a configurable product. Previously, when you tried to refund an order, you could refund only one unit of a configurable product, not the amount in the original order.

	* return the product to stock

	* change order status after a credit memo has been created.


<!--- 57077-->* You can now set the customer group when creating a new order from the Admin interface. [GitHub-6162](https://github.com/magento/magento2/issues/6162)


<!---57387 -->* You can now print invoices and credit memos from the Order page.


<!--- 55598/54787 -->* You can now successfully place orders when the Enable and Configure {% glossarytooltip a3c8f20f-b067-414e-9781-06378c193155 %}Website{% endglossarytooltip %} Payments Standard Payment Action attribute is set to Sale. Previously, under these conditions, Magento would display an error message and not allow you to complete the purchase. [GitHub-4785](https://github.com/magento/magento2/issues/4785)


<!--- 50026 -->* Attributes of the `salesInvoiceRepository` methods are now more appropriately type cast. (The data type is now a nullable float.)  Previously, due to the use of an incorrect data type, Magento would produce an error when calling the `salesInvoiceRepositoryV1GetList` method. [GitHub-3605](https://github.com/magento/magento2/issues/3605)


<!--- 58832-->* The order comments history no longer duplicates the time that a comment was made. Previously, the time that a comment was made was listed twice.

<!--- 62783-->* Magento now uses the address template from store view level of the placed order (similar to how order confirmation email works). Previously, Magento used the wrong address template for order e-mails.


<!--- 59052 -->* Magento now correctly identifies an order being processed when it is placed in a store configured for multiple currencies. Previously, these orders always were identified as potentially fraudulent.

<!--- 56150-->* The order comments history no longer duplicates the time that a comment was made. Previously, the time that a comment was made was listed twice.

<!--- 54813 -->* You can now add a gift card with an undefined amount to the Items Ordered table. Previously, Magento did not permit you to add a gift card of an open value to this table.

<!--- 58074-->* The **Print Shipping Label** link now displays on the product front end. Previously, the layout for the Shipping and Tracking block did not work properly.

<!---66428 -->* You can now create an order through Admin  if there is a `translate csv` for order-header. *Fix submitted by community member  <a href="https://github.com/PascalBrouwers" target="_blank">Pascal Brouwers</a> in pull request <a href="https://github.com/magento/magento2/pull/6856" target="_blank">6856</a>.*

<!---69378 -->* You can now use a second credit memo to successfully issue a full refund for a credit memo with adjustment fees. *Fix submitted by community member  <a href="https://github.com/mcspronko" target="_blank">Max Pronko</a> in pull request <a href="https://github.com/magento/magento2/pull/9715" target="_blank">9715</a>.*

<!---69551 -->* Coupon codes are now included in  invoice print outs. *Fix submitted by community member  <a href="https://github.com/naouibelgacem" target="_blank">Belgacem Naoui</a> in pull request <a href="https://github.com/magento/magento2/pull/9780" target="_blank">9780</a>.*


<!---69909 -->* The Orders grid now displays correct order dates. *Fix submitted by community member  <a href="https://github.com/ajpevers" target="_blank">Anton Evers</a> in pull request <a href="https://github.com/magento/magento2/pull/9941" target="_blank">9941</a>.*

<!---68795 -->*  Magento now displays the correct order time in the Sales Order grid in the Admin panel. [GitHub-9426](https://github.com/magento/magento2/issues/9426)


<!--- 60587 -->* We’ve increased the size of the `sales_order_payment.cc_number_enc` field. [GitHub-7334](https://github.com/magento/magento2/issues/7334)

<!--- 57312-->* We’ve fixed an issue with an undefined offset in the `order\config.php` file. [GitHub-6111](https://github.com/magento/magento2/issues/6111)

<!--- 59905-->* The Create Order page now works as expected after you select **Update items and quantities**.


<!--- 59586-->* Magento no longer creates unnecessary  loaders during checkout with an order that contains virtual products.

<!--- 57846-->* New orders no longer stay in the processing state after you click the Place Order button. Previously, new orders stayed in the processing state even after you clicked Place Order. [GitHub-5860](https://github.com/magento/magento2/issues/5860) 


<!--- 60692-->*  You can now use either the parent order item ID or child product order item ID when using  the REST API (`/V1/order/:orderId/invoice : POST method API`)  to create an invoice for an order containing bundle products. [GitHub-6988](https://github.com/magento/magento2/issues/6988)

<!--- 58722-->* We’ve increased the size of the `shipping_method` column in the `sales_order` and `quote_address` tables. [GitHub-6475](https://github.com/magento/magento2/issues/6475)


<!--- 56938-->* Magento now creates the shipping address as expected when you  use REST to create an order.  Previously, when you used REST to create an order, then subsequently viewed the order from the Admin, Magento threw an error. 

<!--- 53005-->* Magento now displays all tax details as expected on the Admin order page. Previously, Magento did not save the order tax rate information, and the full tax summary was incomplete. 

<!--- 57880-->*  You can now cancel an order of a bundle product. [GitHub-5194](https://github.com/magento/magento2/issues/5194)




### Payment methods

<!--- 72305-->* We’ve added support for the change to the USPS API that USPS implemented on September 1, 2017. After installing or upgrading to this release, Magento will display the Domestic rate for USPS, First-Class Mail Parcel as expected. Previously, the USPS First-Class Mail Parcel option was not available after September 1, 2017 on installations running Magento 2.x unless you applied the workaround described [here](http://devdocs.magento.com/guides/v2.1/release-notes/tech_bull_USPS-patch-Sept2017.html). 

<!--- 56695-->* You can now successfully complete Paypal checkout with products that have custom options. [GitHub-5938](https://github.com/magento/magento2/issues/5938)

<!--- 62669-->* Third-party payment gateways are now visible from the Admin. [GitHub-7891](https://github.com/magento/magento2/issues/7891)


<!--- 55612-->* Magento no longer displays the **No {% glossarytooltip 422b0fa8-b181-4c7c-93a2-c553abb34efd %}Payment method{% endglossarytooltip %} available** message when a customer tries to ship items to a billing-restricted country.



<!--- 57923-->* Magento no longer displays the **No {% glossarytooltip 422b0fa8-b181-4c7c-93a2-c553abb34efd %}Payment method{% endglossarytooltip %} available** message when a customer tries to ship items to a billing-restricted country.


<!--- 69750-->* Magento now successfully completes checkout when a custom address attribute is added. Previously, an error occurred during checkout when the user added a required custom address attribute.

<!--- 66959-->* Removed a duplicate method call to the `getLinkField` method in the `Magento\Catalog\Model\ResourceModel\Category` class. *Fixed by <a href="https://github.com/will-b" target="_blank">will-b</a> in pull request <a href="https://github.com/magento/magento2/pull/9057" target="_blank">9057</a>.*

<!--- 54412-->* During order creation, you can now continue with a payment after clicking the **Back** button to the payment selection window. [GitHub-4580](https://github.com/magento/magento2/issues/4580)

<!--- 64413-->* The expiration year validator now works as expected. [GitHub-8482](https://github.com/magento/magento2/issues/8482)

* We've introduced the `Magento\Vault\Block\TokenRendererInterface::getToken` method. This method provides details about payment tokens to renderer components, such as public hash and available card or account details. Third-party developers can use this method to implement this functionality in their payment integrations.

<!--- 56345-->*  56345 Error messages associated with the `Authorize.net` payment method are now translated to fit the configured locale. [GitHub-5934](https://github.com/magento/magento2/issues/5934)


#### Braintree

<!--- 55530 -->* You can now place orders from the Admin using the Braintree payment method.


<!---59578 -->* We've enhanced our PayPal and Braintree implementations so that merchants can now:

	* Save customer PayPal account information in the Braintree Vault when using Braintree as a service. This enhancement provides a secure method for charging my customers without prompting them to enter a payment information for multiple purchases or for purchases from multiple devices. We've also added support for Maestro and Discover BINs added to the credit card form both for Braintree and PayPal solutions.


	* Configure dynamic descriptors (Company Name, Phone and URL) for Braintree.  This enhancement supports customers easily identifying a source of transactions in their bank statements. (This will potential simplify the resolution of disputed transactions by supporting the display of the Kount status for Braintree in the Admin interface.)

<!--- 56940-->* Kount and 3D Secure now work as expected for Braintree Vault.

<!--- 62428-->* Magento now updates you as expected on order comments and order history after you initiate a refund using Braintree. Previously, when you clicked the **Refund** button (to initiate a refund), Magento did not {% glossarytooltip 510de766-1ebd-4546-bf38-c618c9c945d2 %}redirect{% endglossarytooltip %} you to order comments and history information.


<!--- 54721-->* You can now use Braintree as a payment method when applying reward points or store credit to an order.

<!---56910-->* The Braintree payment method now works as expected with Vault table prefixing.

<!---57426-->* Magento no longer encounters an error when using the Braintree Vault payment GET order API call. [GitHub-6215](https://github.com/magento/magento2/issues/6215)


<!---59353-->* You can now use JCB and Diners Club credit cards with the Authorize.net payment method.

<!--- 59124-->* Fixed issue with credit card capture information failing to remain associated with its first authorization. [GitHub-6716](https://github.com/magento/magento2/issues/6716)


<!---57086-->* You can now successfully place orders with Braintree when using an alternative {% glossarytooltip 5ac2d367-070a-474c-badf-df2b84fe3b09 %}merchant account{% endglossarytooltip %} ID. (The merchant account does not need to match the 3D Secure authorization merchant account.) [GitHub-5910](https://github.com/magento/magento2/issues/5910)


<!---59637-->*  Braintree no longer encounters an error during checkout when you apply a 100% discount coupon to a product and enable free shipping. Previously, Magento  displayed a spinning loader widget, and your screen froze. The Developer console displayed this error:
`Uncaught Error: [paypal-container] is not a valid DOM Element`.

<!--- 56344-->* The Braintree payment method now works as expected with Vault table prefixing.

<!--- 71371-->* Merchants can now accept payment on a Suspected Fraud order without Magento altering the amount in Total Paid. Previously, when a merchant accepted payment for an order with a status of Suspected Fraud, Magento doubled the payment amount.

<!--- 59573-->* Braintree no longer encounters an error during checkout when you apply a 100% discount coupon to a product and enable free shipping. Previously, Magento displayed a spinning loader widget, and your screen froze. The Developer console displayed this error:
`Uncaught Error: [paypal-container] is not a valid DOM Element`.



<!--- 69340-->* The Braintree PayPal locale now has its own setting. [GitHub-9639](https://github.com/magento/magento2/issues/9639)

<!--- 63460 -->* You can now modify the product quantities  of a previous order and re-order it using the saved credit card information from the first order.




#### PayPal

<!--- 59581-->* We've improved and streamlined the {% glossarytooltip 18b930cf-09cc-47c9-a5e5-905f86c43f81 %}Magento Admin{% endglossarytooltip %} PayPal configuration interface.

<!--- 58376-->* PayPal Payflow Pro now uses the currency you've specified in your store settings. Previously, Magento converted the total price into U.S. dollars, no matter which currency was specified in the store settings.

<!--- 59036-->* We've fixed an issue with using PayPal Express Checkout to order products with custom options. Previously, although an Admin user could create and configure “File type” custom options, customers could not upload and store files within the order {% glossarytooltip 77e19d0d-e7b1-4d3d-9bad-e92fbb9fb59a %}quote{% endglossarytooltip %}. [GitHub-5434](https://github.com/magento/magento2/issues/5434)


<!--- 70500-->* Fixed issue related to incorrect stock quantity calculation for bundle and configurable products during place order flow with PayPal Express Checkout.

<!--- 62667-->* Third-party payment gateways are now visible from the Admin. [GitHub-7891](https://github.com/magento/magento2/issues/7891)

<!--- 59086-->* Fixed issue with credit card capture information failing to remain associated with its first authorization. [GitHub-6716](https://github.com/magento/magento2/issues/6716)

<!--- 58676-->* PayPal Express payments no longer fail when there is adequate product inventory to cover your order. Previously, you'd receive this error message: `We can't place the order`. [GitHub-6296](https://github.com/magento/magento2/issues/6296)

<!--- 71307-->* Paypal errors no longer occur when Fixed Product Tax (FPT) is enabled. Previously, when a product had a FPT, Paypal Express reported an error when you tried to place the order.

<!--- 58162-->* PayPal Payflow Pro now uses the currency you've specified in your store settings. Previously, Magento converted the total price into U.S. dollars, no matter which currency was specified in the store settings.

<!--- 63551-->* When refunding an order from PayPal, Magento now creates a credit memo  with the correct status.


<!---  -->* The exported sheet now generates or renders data for columns that indicate associations for configurable products.


<!--- 68833 -->* We’ve fixed errors in processing valid orders using a PayPal account that had been previously used to pay for a valid order that had problems during checkout.

<!---60589-->* We’ve resolved a loader issue with Payflow Pro. The loader image is now invisible after redirecting to the payment page/success page or error page. [GitHub-7159](https://github.com/magento/magento2/issues/7159),  [GitHub-9296](https://github.com/magento/magento2/issues/9296)

<!---64833-->* PayPal Express checkout no longer discards address line 2 for billing and shipping addresses. [GitHub-8313](https://github.com/magento/magento2/issues/8313)


<!---60572-->* The checkout page no longer freezes when you try to use PayPal to pay for a purchase that contains a downloadable product. Previously, a `PayPal.js` error occurred. [GitHub-7000](https://github.com/magento/magento2/issues/7000)





### Performance

This release includes substantial improvements to Magento caching, image processing, and re-indexing, among other enhancements.


<!--- 52660 -->* We've improved the speed of static asset deployment and now support a variety of asset deployment strategies that can be used to optimize speed and size of assets deployed. Indexers can now be run with 256M of PHP RAM and default MySQL configuration settings.  Developers can further tune memory usage to improve indexer performance (in some cases up to 100% improvement).  Please see [Magento Optimization Guide](http://devdocs.magento.com/guides/v2.0/config-guide/prod/prod_perf-optimize.html)  for further details.

<!--- 55300, 55620, 54682-->* We've improved {% glossarytooltip 1a70d3ac-6bd9-475a-8937-5f80ca785c14 %}storefront{% endglossarytooltip %} performance when creating 2500 or more product variants.

<!--- 58277 -->* The processing speed of category URL rewrites for catalogs containing more than 20,000 products has greatly improved.

<!---56927-->* Opening many products from the Admin interface is now faster.

<!---59708-->* Creating many (2500 - 5000) product variants, both simple and complex {% glossarytooltip 6e836354-0067-48ac-84ce-a4ab7c0c492e %}product types{% endglossarytooltip %} is more efficient.


<!--- 57410-->* You can now quickly generate or preview multiple variations of a {% glossarytooltip 2fd4d100-28d2-45ca-bec1-128444ea98e6 %}configurable product{% endglossarytooltip %}. (Saving these variations to the database can be time-consuming, if you have several thousand product options, and our efforts to improve performance continue.) Previously, Magento threw an Invalid Form key error is thrown while you tried to save a configurable product with variations.


<!--- 65483 -->* Magento no longer performs unnecessary file check operations (for example, `file_exists`, `is_file`), which improves the performance of the category and product pages.



<!---57905-->* We've optimized compiler performance (that is, the [`setup:di:compile`]({{ page.baseurl }}config-guide/cli/config-cli-subcommands-compiler.html) command).

<!--- 66855-->* We’ve improved the performance of the Display Time for Category Edit page for catalogs with many products or categories.  [GitHub-7469](https://github.com/magento/magento2/issues/7469)


#### Image processing

<!---60041-->* We've improved the process of resizing images on the {% glossarytooltip b00459e5-a793-44dd-98d5-852ab33fc344 %}frontend{% endglossarytooltip %}.

<!--- 59806 -->* The process of loading many configurable products with multiple images (for example, configurable products with three attributes and 250 options) is more efficient. <a href="https://github.com/magento/magento2/issues/6979" target="_blank">(GITHUB-6979)</a>



#### Caching

<!--- 65480 -->* Magento now caches image metadata, which avoids the time-consuming need to read images for {% glossarytooltip 3f0f2ef1-ad38-41c6-bd1e-390daaa71d76 %}metadata{% endglossarytooltip %} loading.

<!--- 65484 -->* Magento now caches attribute options for the layered navigation feature. This reduces the number of queries to the database, and consequently improves performance.

<!--- 62691 -->* We’ve optimized and streamlined how we cache EAV attributes by removing unnecessary SQL queries.



### PHP

<!--- 69964 -->* PHPCS can now correctly parse the syntax of PHP 7.x return types.


<!--- 45339 -->* Cart Price rules are now applied as expected to {% glossarytooltip 422b0fa8-b181-4c7c-93a2-c553abb34efd %}payment method{% endglossarytooltip %} conditions. Previously, discounts set in Cart Price rules were not applied during {% glossarytooltip 278c3ce0-cd4c-4ffc-a098-695d94d73bde %}checkout{% endglossarytooltip %}.


### Sample data

<!--- 67020 -->* Magento now handles the `catalog_product_entity_media_gallery_value.position` value the same whether you’ve installed or upgraded the product. Previously, these values differed depending upon whether you upgraded or freshly installed your Magento code.

<!--- 70299 -->* You can now successfully install Magento with sample data when **auto_increment_increment** is set to **3** in the `options` file. Previously, installation completed successfully, but Magento displayed this error: `Something went wrong while installing sample data. Please check var/log/system.log for details. You can retry installing the data now or just start using Magento.`



### SalesRule

<!--- 55184 -->* You can now select and add a category to a Cart Price rule. Previously, Magento displayed this error: "Uncaught ReferenceError: sales_rule_form is not defined", and did not add the selected category to the condition.  [GitHub-5526](https://github.com/magento/magento2/issues/5526)

<!--- 55433 -->* A cart rule with a coupon code no longer overrides a cart rule without a coupon code when multiple {% glossarytooltip b3292cb5-4262-4914-a258-efac79ac8b99 %}cart rules{% endglossarytooltip %} are applied. Previously, when you created two cart rules and applied them to a cart, the rule with a coupon was applied, but the second rule was not. [GitHub-6294](https://github.com/magento/magento2/issues/6294)

<!--- 67089 -->* The SalesRule table  is the same whether you’ve freshly installed or updated Magento 2.2.

<!--- 62405 -->* Magento no longer discounts items that belong to an excluded category. Previously, you were unable to exclude products assigned to a specific category due to the cart price rule.

<!--- 58677 -->* The Cart Price rule nows affects coupon life as expected. Previously, coupons did not persist longer than the current date if they did not have a designated end-date.

<!--- 60756 -->* Customers can no longer apply a coupon code twice. Previously, the "Uses per Coupon" limit did not work for auto-generated coupons.

<!--- 58334 -->* Magento now implements free shipping  if there is a Cart Price Rule match. [GitHub-6584](https://github.com/magento/magento2/issues/6584)

<!--- 63403 -->* SalesRule now applies to auto-generated coupon codes as expected.

<!--- 59047 -->* You can now create a cart price rule  without any date range restrictions. Previously, if you left the **From** and **To** dates empty, Magento filled them in with the current date. [GitHub-6762](https://github.com/magento/magento2/issues/6762), [GitHub-6122](https://github.com/magento/magento2/issues/6122)

<!--- 59089 -->* When you change the currency associated with store, Magento also adjusts the currency in all product listings. [GitHub-6746](https://github.com/magento/magento2/issues/6746)

<!--- 56871 -->* Non-administrative users with access rights to Products, Marketing, Promotions, and Cart Price rules can now search for categories in Cart Price rules. GitHub-6168](https://github.com/magento/magento2/issues/6168)



### Scope

<!---54704-->* Changing a product price under the website scope now updates the product price across all stores. Previously, any price you set on the {% glossarytooltip ca5a9ff1-8182-4fc4-a34b-9b3f831dbf3f %}store view{% endglossarytooltip %} level overrode the price set in website scope. [GitHub-5133](https://github.com/magento/magento2/issues/5133)


<!---56936 -->*  The list of allowed countries is now configured as part of website scope, not store view scope. [GitHub-2946](https://github.com/magento/magento2/issues/2946)


<!---57001, 54460-->* A restricted user can now change storeview- or website- level attributes that are defined within his scope.

<!---59284, 59282-->* You can now select the scope for an action that you are running from the Catalog page's product table.

<!---59953-->* The price you set on the website scope no longer overrides any local settings you set on configurable products at the store view level.

<!---54458, 57003-->* The Product page scope selector now displays all related websites associated with a restricted user. 


### Search
<!---59088-->*  Out-of-stock items no longer erroneously appear in results of layered navigation if that product option is out-of-stock.

<!---52905-->*  Magento now factors in the Weight attribute as expected when you use advanced search on grouped products.


<!--- 71562 -->* The Elasticsearch indexer search-by-attribute functionality now works as expected.

<!--- 57868 -->* Elasticsearch does not throw errors when there are more than 100 searchable attributes or when user-defined price attributes are marked searchable.

<!---63249 -->* ElasticSearch now includes data about composite products in its search index. Previously, search results did not include this data.

<!---65245 -->* Magento now sends the `parent_id` of a deleted configurable product variation to ElasticSearch. Previously, Magento didn’t send this information to the ElasticSearch server if the simple product associated with a configurable product were changed.

<!---56356 -->* Segmentation faults no longer occur when doing a `catalogsearch_fulltext` re-index, and indexing succeeds. Previously, in a large database (more than 70,000 products), the `catalogsearch_fulltext` (MySQL) re-index failed with a `Segmentation fault` message. [GitHub-7963](https://github.com/magento/magento2/issues/7963)


<!---58964 -->* Magento now implements the Attribute Weight Boosting Function for Elasticsearch.

<!---64367 -->* Magento now handles special characters in an Elasticsearch request as expected. Previously, Magento displayed a MySQL syntax error in search requests that contained special characters. [GitHub-8335](https://github.com/magento/magento2/issues/8335)

<!---59477 -->* Attribute weighting now works correctly for the MySQL adapter. [GitHub-9020](https://github.com/magento/magento2/issues/9020)


### Shipping

<!---57037-->* UPS now generates shipping rates for Puerto Rico postal codes.

<!--- 71749 -->* Magento now displays tracking information when selected for the second shipping label created for the DHL shipping method. Previously, when you tried to display a completed DHL shipping label, Magento displayed an exception.


<!--- 58062-->* Refreshing your browser page while on the Review and Payments page of the checkout process no longer clears information from form fields. Previously, Magento cleared information from the **Ship to** field if you refreshed your browser page during this process.


<!--- 57992-->* You can now reload a page during {% glossarytooltip 278c3ce0-cd4c-4ffc-a098-695d94d73bde %}checkout{% endglossarytooltip %} without unintentionally changing shipping information.

<!--- 70646-->* You can now save the settings you enter when creating a shipping label on an existing shipment. Previously, clicking the **Save** button resulted in an error, and the shipping label was not saved.

<!--- 67053 -->* Added missing translation to label `argument xml`.  *Fix submitted by community member <a href="https://github.com/mrkhoa99" target="_blank">Mr Khoa</a> in pull request <a href="https://github.com/magento/magento2/pull/9095" target="_blank">9095</a>.*

<!--- 64909-->* Magento no longer throws a fatal error when you create a new shipment for a placed order.


<!--- 62276-->* The State/Province field now changes to an input field as expected after you select United Kingdom when filling out the shipping address during checkout

<!--- 58664-->* The Free Shipping rule now works as expected with table rate shipping.[GitHub-6346](https://github.com/magento/magento2/issues/6346)

<!--- 62662-->* Magento now passes the correct object to the  `\Magento\Shipping\Model\Shipping::collectRatesByAddress` method. [GitHub-7309](https://github.com/magento/magento2/issues/7309)

<!--- 60523-->* Magento now displays the checkout page or cart as expected when you try to edit a virtual item from the multi shipping page. Previously, Magento displayed a 404 error page instead of redirecting to checkout age or shopping cart. [GitHub-7257](https://github.com/magento/magento2/issues/7257)

<!--- 58730-->* Magento now displays UPS rates on the initial load of the checkout page. Previously, although shipping rates showed up properly at the cart level, the payment page did not load the correct shipping options. [GitHub-6564](https://github.com/magento/magento2/issues/6564)

<!--- 59149-->* We've resolved an issue where Magento did not display applicable flat-rate USPS box methods during checkout. [GitHub-6798](https://github.com/magento/magento2/issues/6798)



### Sitemap

<!--- 60523-->* Sitemap image URLs now match the URLs on product pages. *Fix submitted by community member <a href="https://github.com/sambolek" target="_blank">Petar Sambolek</a> in pull request <a href="https://github.com/magento/magento2/pull/9082" target="_blank">9082</a>.*

<!--- 70056-->* The sitemap is no longer generated in the wrong folder when `vhost` is connected to `/pub`. *Fix submitted by community member <a href="https://github.com/JosephMaxwell" target="_blank">Joseph Maxwell</a> in pull request <a href="https://github.com/magento/magento2/pull/9094" target="_blank">9094</a>.*




### Staging

<!---57346, 53078-->*  The {% glossarytooltip f3944faf-127e-4097-9918-a2e9c647d44f %}CMS{% endglossarytooltip %} page now refreshes as expected after an update.

<!---71215-->* Magento no longer creates extraneous database values when you schedule new Staging updates.


<!--- 65481 -->* Magento no longer performs unnecessary staging-related flag operations on the Category page. Previously, Magento performed staging-related flag operations even when the Staging {% glossarytooltip c1e4242b-1f1a-44c3-9d72-1d5b1435e142 %}module{% endglossarytooltip %} was not used.

<!--- 55524/48429-->* You can now delete updates from a campaign's page {% glossarytooltip a9027f5d-efab-4662-96aa-c2999b5ab259 %}entity{% endglossarytooltip %} grid.

<!--- 71708-->* You can now create a staging update for a product that contains a unique attribute in its attribute set. Previously, under these conditions, Magento displayed this error: `The value of attribute "test" must be unique’`.

<!---71373 -->* You can now install Magento Commerce without staging modules.


<!---56065, 59851-->* The Magento flat indexer no longer throws an error after flat tables are enabled and reindexed. This fix applies to both product and {% glossarytooltip 8d40d668-4996-4856-9f81-b1386cf4b14f %}catalog{% endglossarytooltip %} tables. It also now collects correct product data for `ROW_ID`

<!--- 68998, 61425-->* The staging dashboard now loads without error when you sort by status on the dashboard. Previously, the staging dashboard broke and remained in an infinite loop when you attempted to sort by status on the dashboard.


<!--- 70671-->* You can now preview an update from the dashboard and click on links and see how the entire instance would look like for a store between some dates. Previously, the links from the Preview page were broken.

<!--- 70656-->* Magento now displays the correct content on the preview page for a scheduled update.

<!--- 70922-->* Magento now applies all scheduled product changes to all scopes.

<!--- 60556-->* The view/edit option for a scheduled change is now available for the duration that the scheduled change is in progress. Previously, you could not view or edit a scheduled change when it was in progress, which left no way to edit or remove it.

<!--- 60677-->* You can now create a new scheduled update for a product. Previously. when you tried to create an update, Magento displayed this error: `Uncaught TypeError: Failed to execute 'removeChild' on 'Node': parameter 1 is not of type 'Node'.`


<!--- 55867 -->* Magento now displays the correct date and time for staging updates. Previously, when your current time in Daylight Saving time, and your target time was in Standard time, your target time was incorrect.


<!--- 65540-->* Magento now correctly assigns images to duplicated products.


<!--- 58651-->* Scheduled Update no longer removes simple variations from Configurable products. Previously, if you set up a scheduled update to toggle the **New** setting on a configurable product, Magento removes all simple variations from the configurable product once the update takes effect.


<!--- 63159 -->* Content staging values for fields are now saved in database.


<!--- 64461 -->*  When you import products  that exist in the CSV file, but not on the store (including categories), Magento now populates the categories as expected.

<!--- 67754 -->* Magento no longer deletes images associated with categories scheduled for update after you modify the image.

<!--- 59687 -->*  Once the time frame for the scheduled update has passed, Magento removes the special price and displays the original price.

<!--- 54512 -->* You can now remove a product or category from a campaign.

<!--- 65657 -->* You can now preview a scheduled update for a category that contains a recently viewed block.

<!---60534-->* We’ve resolved a scheduling issue that previously resulted in Magento displaying a 404 error on most frontend pages. This occurred if you deleted a Catalog Rule with an end date, then ran an update.

<!---62646-->* You can now save simple products created in 2.0.x environments after upgrading to environments running Magento 2.1.x. Previously, you could not successfully save the opened product after upgrading.




### Static file processing

<!---60603-->* We've corrected a problem with `_requirejs` asset retrieval via `static.php` in {% glossarytooltip a3e37235-4e8b-464f-a19d-4a120560206a %}static content{% endglossarytooltip %} versioning.

<!---56914-->* Versioning of {% glossarytooltip 363662cb-73f1-4347-a15e-2d2adabeb0c2 %}static files{% endglossarytooltip %} (including CSS, JS, font, and image files) is now enabled by default.

<!---57904-->* We've improved the speed of static asset deployment. See <a href="http://devdocs.magento.com/guides/v2.1/config-guide/cli/config-cli-subcommands-static-view.html" target="_blank">Deploy static view files</a> for more information about available options.

<!--- 52614 -->* The `setup:static-content:deploy` command now provides flags that you can use to exclude or include individual themes, areas, and locales. For more information, see [GitHub-4294](https://github.com/magento/magento2/issues/4294).


### Swatches


<!--- 65404 -->* Magento no longer creates redundant objects when initializing a configurable product on the Category page.


<!--- 65403 -->* You can now disable swatches for both the {% glossarytooltip 8d40d668-4996-4856-9f81-b1386cf4b14f %}Catalog{% endglossarytooltip %} page and search results (quick or advanced). To disable swatches from these requests, disable **Stores > Configuration > Catalog > Storefront > Show Swatches in Product List**.

<!--- 65402 -->* We've optimized the logic that Magento uses to validate swatch attributes.

<!--- 65248 -->* Magento now caches swatch data in the block cache, which improves the responsiveness of the configurable product pages.

<!--- 60045 -->* Magento now correctly matches images to products. Previously, after you selected a configurable product, Magento displayed the images for another product.

<!--- 66417 -->* Magento no longer displays a notice error when you create a text swatch attribute while the **update product preview image** setting  is set to **Yes**. *Fix submitted by community member <a href="https://github.com/PascalBrouwers" target="_blank">Pascal Brouwers</a> in pull request <a href="https://github.com/magento/magento2/pull/6707" target="_blank">6707</a>.*




### TargetRule

<!--- 59689 -->* Magento now displays Up-sells on the Product page.

<!--- 70853 -->* We’ve fixed an SQL error that previously caused a logical error during the creation of a TargetRule. (This issue affected the `modifyConditionByCategoryIdsAttribute` function.)


### Tax

<!--- 61120 -->* Magento now correctly calculates tax and order totals when a discount is used for prices that include tax and catalog prices excluding tax. Please note this is not a valid tax configuration and can introduce rounding errors.

<!--- 59801 -->* We’ve improved the performance of the Tax Rules form in installations containing many tax rates.

<!--- 70641 -->* You can now create a tax rule when running Magento in Mozilla Firefox and Internet Explorer. Previously, you could not select a tax rate, and Magento displayed an error.

<!--- 59514 -->* The `tax_region_id` value is no longer hard-coded in the `\Magento\Tax\Setup\InstallData` file.


### Testing

<!--- 62388-->* We've fixed a fatal issue that occurred if you executed the CatalogImportExport test before running a subsequent test. Previously, you'd receive this error: ```Failed asserting that false is true```.


<!--- 59680-->* We've fixed a fatal issue that occurred if you ran Travis builds on `imagettfbbox 2.1.2`. Previously, you'd receive this error:

	```PHP Fatal error: Call to undefined function Magento\Framework\Image\Adapter\imagettfbbox() in /home/travis/build/magento/magento2/lib/internal/Magento/Framework/Image/Adapter/Gd2.php```


<!--- 64462-->* `StdoTest` is now marked as skipped. *Fix submitted by community member <a href="https://github.com/dmanners" target="_blank">David Manners</a> in pull request <a href="https://github.com/magento/magento2/pull/8487" target="_blank">8487</a>.*


### Tier pricing

<!---70377-->* Magento now correctly calculates the tier price percentage when displayed prices include tax. [GitHub-8833](https://github.com/magento/magento2/issues/8833)

<!---57625-->* Magento no longer resets the tier price during {% glossarytooltip 77e19d0d-e7b1-4d3d-9bad-e92fbb9fb59a %}quote{% endglossarytooltip %} recalculation. Previously, when you triggered an automatic quote recalculation (by changing the shipping address, for example), the tier price was lost. (This issue occurred only if the product record in the database had values for `row_id` and `entity_id` that didn't match.)


<!---56922-->*  Magento no longer adds a thousands separator ( , ) to representations of quantities that exceed 1000. [GitHub-5745](https://github.com/magento/magento2/issues/5745)

<!---55055-->*  Tier pricing now works correctly with full page cache. [GitHub-5364](https://github.com/magento/magento2/issues/5364)


### Translation and locales

<!---67296-->* String localizations now work as expected when phrases include text wrapped with single quotation marks.

<!---69728-->* Translations now work for layered navigation attribute options. *Fix submitted by community member <a href="https://github.com/hostep" target="_blank">Pieter Hoste</a> in pull request <a href="https://github.com/magento/magento2/pull/9873" target="_blank">9873</a>.*


### URL rewrites

<!---66480-->* You can now successfully create a product and assign it to a store without encountering the following error: `Unique constraint violation found`. [GitHub-6671](https://github.com/magento/magento2/issues/6671)

<!---67315, 67299 -->* The `catalog_url_rewrite_product_category` table is the same whether you’ve freshly installed or updated Magento 2.2.

<!---70663-->* You can now assign products to a category when **Match Products by rule** is enabled.

<!---61549-->* The **Use default URL Key** setting now works on the store-view level.

<!---58796-->* You no longer need to delete the URL rewrite to force Magento to display links after adding pages to the CMS hierarchy. Previously, when you added new pages to the CMS hierarchy, Magento did not show the links to the new pages until you deleted the URL rewrites.

<!---70255 -->* We've fixed several issues with how Magento processes URLs with trailing slashes. *Fix submitted by community member <a href="https://github.com/ihor-sviziev" target="_blank">Ihor Sviziev</a> in pull request <a href="https://github.com/magento/magento2/pull/10043" target="_blank">10043</a>.*

<!---60037 -->* Admin users can no longer create an empty URL key for a category. Previously, Magento let Admin users create an empty URL key, which lead to category-related errors.

<!---56862 -->* Magento now rewrites URLs as expected when you save a product while running Magento in single-store mode. [GitHub-5929](https://github.com/magento/magento2/issues/5929)

<!---56863 -->* Magento now rewrites URLs as expected when you save a CMS page while running Magento in single-store mode. [GitHub-5923](https://github.com/magento/magento2/issues/5923) 

<!---64295 -->* URL rewrites are now correctly generated for multiple store views during product import.  [GitHub-8396](https://github.com/magento/magento2/issues/8396)




### Varnish

<!---58362-->* We've changed the behavior of the Varnish X-header. Only the parent (meta) SKU is now included in the list -- not the SKUs of all child products. [GitHub-6401](https://github.com/magento/magento2/issues/6401)


<!--- 69372-->* Varnish no longer caches Cookie Restriction Mode Overlay. *Fix submitted by community member <a href="https://github.com/bka" target="_blank">Bernhard</a> in pull request <a href="https://github.com/magento/magento2/pull/9711" target="_blank">9711</a>.*

* Varnish now supports `grace` and `saint` mode to ensure that customers always see cached pages.


<!--- 52923-->* Viewing the page with HTTPS instead of HTTP no longer causes the Category menu to disappear in installations using Varnish cache.  [GitHub-4540](https://github.com/magento/magento2/issues/4540)


### Visual Merchandiser

<!---58465, 56775-->* The order of products in a category display no longer changes when you add a new product to the category.


<!---54491-->* Visual Merchandiser `Match products by rule` now works as expected.


### Web API

<!---61018-->* You can now use REST to add video to a product description. [GitHub-7153](https://github.com/magento/magento2/issues/7153)


<!---57039-->* The `PUT /V1/products/:sku/media/:entryId` correctly updates a product's media gallery and image role.

<!---64047-->* A null value may now be specified to unset the `special_price` attribute.

<!---52340 -->* The Swagger documentation erroneously indicated that search queries can return detailed information about multiple objects. The description of these APIs now state which API to use to return detailed information about a single object.


<!--- 59871-->* You can now use REST to successfully update customer information without unintentionally deleting default billing and shipping address information.

<!--- 70743-->* You can now use a REST request to retrieve a shopping cart that contained a product with custom options. Previously, you could not use a REST request to retrieve a shopping cart that contained a product with custom options.

<!--- 60908-->* The `PUT /V1/products/:sku/media/:entryId` correctly updates a product's media gallery and image role.

<!---63667 -->* Searching for products via REST API using a store code in the URL returns products from all stores. [GitHub-8121](https://github.com/magento/magento2/issues/8121)

<!---58348 -->* You can now use the REST API to create a configurable product with a linked child product. <a href="https://github.com/magento/magento2/issues/5243" target="_blank">(GITHUB-5243)</a> 

<!---58338 -->* The REST API now successfully handles attribute options that start with a number. [GitHub-5715](https://github.com/magento/magento2/issues/5715)

<!---56347 -->* We’ve fixed an issue with the REST API that previously resulted in the PayPal gateway rejecting requests. [GitHub-10410](https://github.com/magento/magento2/issues/10410)

<!---58269 -->* You can now save a billing address using the REST  ’useForShipping' parameter. Previously use of the parameter resulted in a Rest API V1 error. [GitHub-6557](https://github.com/magento/magento2/issues/6557), [GitHub-5180](https://github.com/magento/magento2/issues/5180)


<!---58609 -->* We’ve resolved issues updating `default_frontend_label` using REST. [GitHub-5963](https://github.com/magento/magento2/issues/5963)

<!---58652 -->* Magento now sends REST multiselect attribute values in compatible formats. Previously, putting an unchanged GET returned errors on the multiselect attribute, and the only way to clear a multi-select field of all selections was to delete the product and re-create it. [GitHub-6120](https://github.com/magento/magento2/issues/6120)




## Community contributions

 We are grateful to the wider Magento community and would like to acknowledge their contributions to this release. Check out the following ways you can learn about the community contributions to our current releases:


* If a community member has provided a fix for this release, we identify the fix in the Fixed Issue section of these notes with the phrase, "*Fix provided by community member @member_name*".

* The Magento Community Engineering team [Magento Contributors](https://magento.com/magento-contributors) maintains a list of  top contributing individuals and partners by month, quarter, and year. From that Contributors page, you can follow links to their merged PRs on GitHub.



### System requirements
Our technology stack is built on PHP and MySQL. For details, see [Technology stack requirements]({{ page.baseurl }}install-gde/system-requirements-tech.html)



For more information, [System Requirements]({{ site.baseurl }}magento-system-requirements.html).

### Installation and upgrade instructions

You can install Magento Commerce 2.2 General Availability (GA) using Composer.


{% include install/releasenotes/ee_install_21.md %}

## Migration toolkits
The <a href="{{ page.baseurl }}migration/migration-migrate.html" target="_blank">Data Migration Tool</a> helps transfer existing Magento 1.x store data to Magento 2.x. This command-line interface includes verification, progress tracking, logging, and testing functions. For installation instructions, see  <a href="{{ page.baseurl }}migration/migration-tool-install.html" target="_blank">Install the Data Migration Tool</a>. Consider exploring or contributing to the <a href="https://github.com/magento/data-migration-tool" target="_blank"> Magento Data Migration repository</a>.

The <a href="https://github.com/magento/code-migration" target="_blank">Code Migration Toolkit</a> helps transfer existing Magento 1.x store extensions and customizations to Magento 2.0.x. The command-line interface includes scripts for converting Magento 1.x modules and layouts.<|MERGE_RESOLUTION|>--- conflicted
+++ resolved
@@ -19,11 +19,8 @@
   - /guides/v2.2/release-notes/release-candidate/submit-issues.html
   - /guides/v2.2/release-notes/release-candidate/testing-environments.html
 ---
-<<<<<<< HEAD
+
 *Release notes updated October 10.* 
-=======
-*Release notes updated October 2.*
->>>>>>> b5f7d93f
 
 
 We are pleased to present Magento Commerce 2.2.0 General Availability. This release includes numerous functional fixes and enhancements.
@@ -126,11 +123,8 @@
 
 ### Installation, upgrade, deployment
 
-<<<<<<< HEAD
+
 <!--- 55357/53777/45357-->* You can now run `magento setup:upgrade --keep-generated` in production mode. Previously, Magento would throw an error when you ran `setup:upgrade` after compiling dependency injection. (This significantly curtailed your ability to deploy continuous integration.) [GitHub-4795](https://github.com/magento/magento2/issues/4795) 
-=======
-<!--- 55357/53777-->* You can now run `magento setup:upgrade --keep-generated` in production mode. Previously, Magento would throw an error when you ran `setup:upgrade` after compiling dependency injection. (This significantly curtailed your ability to deploy continuous integration.) [GitHub-4795](https://github.com/magento/magento2/issues/4795)
->>>>>>> b5f7d93f
 
 
 <!---56397, 58064-->* You can now upgrade your Magento installation when using multiple master databases for checkout, order management, and product data.
@@ -213,7 +207,6 @@
 <!--- 67082-->* When upgrading Magento from 2.1.x to 2.2, the `quote_address.free_shipping` column is the same whether you upgraded from a previous installation of Magento or performed a fresh installation. Previously, different upgrade/installation options affected the contents of this column.
 
 
-<<<<<<< HEAD
 <!--- 62655-->* Command-line users now have read and write permissions to the  `var/generation` directory. [GitHub-7933](https://github.com/magento/magento2/issues/7933)
 
 <!--- 61431-->* The Magento command-line interface now sets the correct exit codes when an upgrade task fails. [GitHub-7576](https://github.com/magento/magento2/issues/7576)
@@ -227,9 +220,7 @@
 
 
 ### AMQP 
-=======
-### AMQP
->>>>>>> b5f7d93f
+
 
 <!---58654, 57177-->* The `magento queue:consumers:start` command now works correctly when you provide the `max-messages` argument.
 
@@ -526,7 +517,6 @@
 
 <!---61596 -->* Magento no longer removes the simple products associated with a configurable product if you click on the **Save** button more than once while saving the configurable product. Previously, if you clicked on **Save** more than once during an attempt to save a configurable product, Magento removed the simple products that were assigned to it.
 
-<<<<<<< HEAD
 <!---64221 -->* Special prices now display correctly for future discounts [GitHub-8375](https://github.com/magento/magento2/issues/8375)
 
 <!---52925 -->* Magento no longer applies one simple product's special price to another simple product of the same configurable product. Previously, when you set a regular and special price for a child product, all products associated with the same configurable product displayed a regular and special price, even when these amounts were the same. [GitHub-4442](https://github.com/magento/magento2/issues/4442), [GitHub-5097](https://github.com/magento/magento2/issues/5097), [GitHub-6645](https://github.com/magento/magento2/issues/6645)
@@ -538,9 +528,6 @@
 <!---57279 -->* Users no longer lose configurable product data when you change the interface locale to Chinese (China) or Arabic (Egypt).   
 
 
- 
-=======
->>>>>>> b5f7d93f
 ### Email
 
 
@@ -657,13 +644,7 @@
 
 <!---56973-->* You can now assign open-ended start and complete dates for product rules. Previously, if you left the start and end date field blanks when creating a rule, Magento would supply the start and end dates based on the save date.
 
-
-<<<<<<< HEAD
-<!---58500, 58394-->* The Magento Framework now makes its dependency upon the `zendframework/zend-stdlib` library explicit in `composer.json`.  
-=======
-<!---58500-->* The Magento Framework now makes its dependency upon the `zendframework/zend-stdlib` library explicit in `composer.json`.
->>>>>>> b5f7d93f
-[GitHub-6442](https://github.com/magento/magento2/issues/6442)
+<!---58500-->* The Magento Framework now makes its dependency upon the `zendframework/zend-stdlib` library explicit in `composer.json`.  [GitHub-6442](https://github.com/magento/magento2/issues/6442)
 
 
 <!---57035-->* You can now upload changes to the `robots.txt` file from the Admin panel.
@@ -946,11 +927,8 @@
 <!---56928-->* We've improved the performance of the algorithm that Magento uses to calculate batch sizes while indexing categories.
 
 
-<<<<<<< HEAD
-<!---57470, 56097 -->* Magento no longer displays an indexing error when Elasticsearch is enabled. Previously, Magento displayed this indexing error when Elasticsearch was enabled:  `mapper_parsing_exception`. 
-=======
-<!---57470 -->* Magento no longer displays an indexing error when Elasticsearch is enabled. Previously, Magento displayed this indexing error when Elasticsearch was enabled:  `mapper_parsing_exception`.
->>>>>>> b5f7d93f
+
+<!---57470 -->* Magento no longer displays an indexing error when Elasticsearch is enabled. Previously, Magento displayed this indexing error when Elasticsearch was enabled:  `mapper_parsing_exception`. 
 
 <!---58703-->* The category/product indexer now successfully completes a full reindexing of all indexes on large profiles with 500,000 or more products. Previously, Magento successfully generated a large profile, but failed to complete the reindexing of the categories or products, and displayed the following error:  "Error 1114: Table is full".
 
