--- conflicted
+++ resolved
@@ -3,16 +3,9 @@
 title: Magento Commerce 2.2.0 Release Notes
 menu_title: Magento Commerce 2.2.0 Release Notes
 version: 2.2
-<<<<<<< HEAD
-github_link: release-notes/ReleaseNotes2.2.0EE.md
 ---
 
 *Release notes updated June 4, 2018.* 
-=======
----
->>>>>>> 168052f6
-
-*Release notes updated June 4, 2018.* 
 
 
 We are pleased to present Magento Commerce 2.2.0 General Availability. This release includes numerous functional fixes and enhancements.
@@ -45,10 +38,6 @@
 * **Substantial contributions from our Community members**. Our Community Engineering Team has been working with skilled and enthusiastic community members, and together they've added hundreds of pull requests to the Magento code base. For more information about our Community Engineering Team. see [Magento Community Engineering](https://github.com/magento-engcom).
 
 Looking for more information on these new features as well as many others? Check out  [Magento 2.2 Developer Documentation]({{ site.baseurl }}/guides/v2.2/).
-<<<<<<< HEAD
-
-=======
->>>>>>> 168052f6
 
 ## Security enhancements
 
@@ -57,10 +46,6 @@
 In general, we’ve removed serialize/unserialize from most the code to improve protection against remote code execution attacks. We’ve enhanced protection of code where use of object serialization or unserialization was unavoidable.  Additionally, we’ve increased our use of output escaping to protect against cross-site scripting (XSS) attacks.
 
 [Contact us](https://magento.com/company/contact-us) for more information.
-<<<<<<< HEAD
-
-=======
->>>>>>> 168052f6
 
 ## Known issues
 
@@ -116,10 +101,6 @@
 
 ### Installation, upgrade, deployment
 
-<<<<<<< HEAD
-
-=======
->>>>>>> 168052f6
 <!--- 55357/53777/45357-->* You can now run `magento setup:upgrade --keep-generated` in production mode. Previously, Magento would throw an error when you ran `setup:upgrade` after compiling dependency injection. (This significantly curtailed your ability to deploy continuous integration.) [GitHub-4795](https://github.com/magento/magento2/issues/4795) 
 
 
@@ -215,14 +196,8 @@
 
 <!--- 58132-->* We’ve fixed problems with the uninstall process. Previously, when Magento tries to uninstall a module using composer, it simultaneously tried to update the `symfony/process` version. However,  because the `module:uninstall`  command uses   `symfony/process`, the command stopped running. [GitHub-5797](https://github.com/magento/magento2/issues/5797)
 
-<<<<<<< HEAD
-
 ### AMQP 
 
-=======
-### AMQP 
->>>>>>> 168052f6
-
 <!---58654, 57177-->* The `magento queue:consumers:start` command now works correctly when you provide the `max-messages` argument.
 
 <!--- 70516-->* Magento no longer indicates errors when you install without AMQP. Previously, Magento displayed the following error:
@@ -234,10 +209,6 @@
 <!--- 66993-->* Magento now re-processes queue messages if the consumer process is terminated.
 
 <!--- 58081-->*  Magento no longer inserts HTTPSS:// for HTTPS in a store address when you install Magento using an HTTPS address over SSL. [GitHub-6262](https://github.com/magento/magento2/issues/6262)
-<<<<<<< HEAD
-
-=======
->>>>>>> 168052f6
 
 ### Cart and checkout
 
@@ -325,10 +296,6 @@
 
 <!--- 58059-->* The shopping cart now displays a shipping rate that reflects tax settings. Previously, the prices displayed in your shopping cart were not adjusted to include these settings. [GitHub-6166](https://github.com/magento/magento2/issues/6166)
 
-<<<<<<< HEAD
-
-=======
->>>>>>> 168052f6
 ### Catalog
 
 <!--- 65324, 66829 -->*  Magento no longer locks the `category_product_entity` table. Unlocking this table reduces the potential of lock-related timeouts that can occur when indexing and checkout operations run in parallel. Previously, Magento locked the `category_product_entity` table.
@@ -475,10 +442,6 @@
 <!--- 56943-->*  Magento now successfully handles purchases of product with minimum quantities of less than one. [GitHub-5570](https://github.com/magento/magento2/issues/5570)
 
 <!--- 58290 -->* Magento no longer adds an empty product option to each PUT request. Previously, Magento added an empty option even when the options array was empty. [GitHub-5963](https://github.com/magento/magento2/issues/5963)
-<<<<<<< HEAD
-
-=======
->>>>>>> 168052f6
 
 ### Configurable products
 
@@ -543,22 +506,12 @@
 <!---52925 -->* Magento no longer applies one simple product's special price to another simple product of the same configurable product. Previously, when you set a regular and special price for a child product, all products associated with the same configurable product displayed a regular and special price, even when these amounts were the same. [GitHub-4442](https://github.com/magento/magento2/issues/4442), [GitHub-5097](https://github.com/magento/magento2/issues/5097), [GitHub-6645](https://github.com/magento/magento2/issues/6645)
 
 <!---59512 -->* Magento now shows the correct product price for products that you add to the wish list from the category page. [GitHub-6866](https://github.com/magento/magento2/issues/6866)
-<<<<<<< HEAD
 
 <!---57995 -->* Videos now play as expected on simple products as they do  for configurable products. Previously, simple product videos were displayed as thumbnail images only.[GitHub-6360](https://github.com/magento/magento2/issues/6360)
 
 <!---57279 -->* Users no longer lose configurable product data when you change the interface locale to Chinese (China) or Arabic (Egypt).   
 
-
 ### Email
-=======
->>>>>>> 168052f6
-
-<!---57995 -->* Videos now play as expected on simple products as they do  for configurable products. Previously, simple product videos were displayed as thumbnail images only.[GitHub-6360](https://github.com/magento/magento2/issues/6360)
-
-<!---57279 -->* Users no longer lose configurable product data when you change the interface locale to Chinese (China) or Arabic (Egypt).   
-
-### Email
 
 <!---57496-->* Magento now successfully loads the New Order Email templates. [GitHub-5101](https://github.com/magento/magento2/issues/5101)
 
@@ -567,8 +520,6 @@
 
 <!---59146 -->* Magento no longer sends email when the **Disable email communication** setting is set to **yes**. Previously, Magento sent email even when this setting was enabled. [GitHub-5988](https://github.com/magento/magento2/issues/5988)
 
-
-
 ### Frameworks
 
 <!--- 60611-->* Static file generation is no longer affected by a race condition that affected merging CSS files. Previously, this race condition interfered with the proper generation of the product front end.
@@ -588,11 +539,6 @@
 <!--- 57805 -->* You can no longer delete a currently logged-in user.
 
 <!--- 57629 -->* Inline editing in Admin now includes ACL checks. Previously, the Quick Edit editor did not respect permissions. 
-<<<<<<< HEAD
-
-
-=======
->>>>>>> 168052f6
 
 #### Application framework
 
@@ -608,10 +554,6 @@
 <!---67260-->* `\Magento\Framework\Interception\Code\Generator\Interceptor` now supports interceptors for generating for methods that return references. [GitHub-9167](https://github.com/magento/magento2/issues/9167)
 
 <!---58394-->* The Magento Framework now makes its dependency upon the `zendframework/zend-stdlib` library explicit in `composer.json`. <a href="https://github.com/magento/magento2/issues/6442" target="_blank">(GITHUB-6442)</a> 
-<<<<<<< HEAD
-
-=======
->>>>>>> 168052f6
 
 #### Configuration framework
 
@@ -630,14 +572,9 @@
 <!--- 69674 -->* JavaScript mixins now work when you add a `urlArgs` argument to a `require_js` file. *Fix submitted by community member <a href="https://github.com/thelettuce" target="_blank">James Reed</a> in pull request <a href="https://github.com/magento/magento2/pull/9665" target="_blank">9665</a>.*
 
 #### Session framework
-<<<<<<< HEAD
+
 <!--- 57118 -->* The Magento storefront and Admin panel no longer share form keys. Previously, if a user were navigating both a storefront and  the Admin simultaneously,  he would be unexpectedly redirected to the Admin dashboard. [GitHub-6201](https://github.com/magento/magento2/issues/6201)
 
-=======
-
-<!--- 57118 -->* The Magento storefront and Admin panel no longer share form keys. Previously, if a user were navigating both a storefront and  the Admin simultaneously,  he would be unexpectedly redirected to the Admin dashboard. [GitHub-6201](https://github.com/magento/magento2/issues/6201)
->>>>>>> 168052f6
-
 #### Zend framework
 
 Thanks to our hardworking Magento Open Source community members for the following contributions!
@@ -784,7 +721,6 @@
 <!--- 57553-->* You can now reset a customer password if **website restrictions** is enabled. Previously, you were redirected to `customer/account/login/` with no possibility to reset the password.
 
 <!--- 59258-->* When you override `module-directory/etc/zip_codes.xml` from a local module, all country codes  are now included as expected. Previously, only the last country code was included, which affected the custom  check out process. [GitHub-6694](https://github.com/magento/magento2/issues/6694)
-<<<<<<< HEAD
 
 <!--- 60633-->* `.htaccess` deny code execution now works as expected for  Apache and  php-fpm. [GitHub-6766](https://github.com/magento/magento2/issues/6766)
 
@@ -792,339 +728,304 @@
 
 <!--- 57796-->* Magento now renders images as expected in the product description area. Previously, Magento did not render images in this area, and would display a broken link. [GitHub-6138](https://github.com/magento/magento2/issues/6138)
 
-=======
->>>>>>> 168052f6
-
-<!--- 60633-->* `.htaccess` deny code execution now works as expected for  Apache and  php-fpm. [GitHub-6766](https://github.com/magento/magento2/issues/6766)
+### Gift cards
+
+<!---57054 -->* Order emails now specify the amount of the {% glossarytooltip f5cdf732-d644-4bd5-9f75-53b01401b7e7 %}gift card{% endglossarytooltip %} that you have purchased.
+
+<!---56932 -->* The Checkout page no longer freezes when you order a virtual gift card using the Authorize.net Payment Action value set to **Authorize and Capture**.
+
+<!---57512-->*  You can now complete the purchase of a gift card in environments where you have set the Braintree {% glossarytooltip 422b0fa8-b181-4c7c-93a2-c553abb34efd %}payment method{% endglossarytooltip %} Payment Action to **Authorize and Capture**. Previously, any order made under these conditions would remain indefinitely in the processing stage.
+
+
+
+<!---57353-->* You can now add a gift card with an undefined amount to the Items Ordered table. Previously,  Magento did not permit you to add a gift card of an open value to this table.
+
+<!---64645-->* Customers can no longer exceed a gift card balance by using the gift card twice.
+
+<!---61013-->* You can now save the configuration settings of a gift card product.
+
+<!---61353-->* Gift card accounts are now automatically generated after an invoice is created, when the Authorize and Capture payment action on Authorize.net Direct Post is enabled.
+
+### Gift registry
+
+<!--- 59159 -->* The State/Province dropdown menu now works as expected in the frontend gift registry.
+
+
+
+<!--- 69153-->* We’ve fixed inconsistent gift options checkbox labels in  both the  CSV file (`app\code\Magento\GiftMessage\i18n\en_US.csv`) and PHTML file (`app\code\Magento\GiftMessage\view\frontend\templates\inline.phtml`). *Fix submitted by community member <a href="https://github.com/vpiyappan" target="_blank">vpiyappan</a> in pull request <a href="https://github.com/magento/magento2/pull/9421" target="_blank">9421</a>.*
+
+### Gift wrapping
+
+<!--- 62721-->*  The **Allow Gift Wrapping for Order Items** setting now works as expected. Previously, when **Stores > Configuration > Sales > Gift Options** was set to **No**, users  saw the Gift Option link under each product in their {% glossarytooltip c7ecb18d-cefe-452d-83e2-3c4d5e355db9 %}shopping cart{% endglossarytooltip %}.
+
+<!--- 70603-->* You can now add gift options to an order if logged in using a secure URL
+
+
+<!--- 59821-->* Your gift wrapping selection now appears in the shopping cart regardless of whether you've selected a shipping method. Previously, Magento did not display your gift wrapping choice until you selected a shipping method.
+
+<!--- 59948-->* Magento no longer displays the gift wrap tax when no gift wrap is selected.
+
+<!--- 56982-->* You can now save products using the multiple select attribute value. Previously, you could not save values if using this attribute.
+
+<!--- 70267-->* We’ve fixed an issue with fetching quote item by ID. *Fix submitted by community member  <a href="https://github.com/mladenilic" target="_blank">Mladen Ilic</a> in pull request <a href="https://github.com/magento/magento2/pull/10059" target="_blank">10059</a>.*
+
+
+<!--- 70466-->* We’ve corrected the ACL for the Developer Section resource. *Fix submitted by community member  <a href="https://github.com/PascalBrouwers" target="_blank">Pascal Brouwers</a> in pull request <a href="https://github.com/magento/magento2/pull/10149" target="_blank">10149</a>.*
+
+
+<!--- 70469-->* Layout merging no longer fails when you save a widget that contains the grave accent character in the data. *Fix submitted by community member  <a href="https://github.com/tdgroot" target="_blank">Timon de Groot</a> in pull request <a href="https://github.com/magento/magento2/pull/10151" target="_blank">10151</a>.*
+
+
+<!--- 70419 -->* Magento now uses the correct order when uploading image to the Admin using  **Content > Design**. *Fix submitted by community member  <a href="https://github.com/ihor-sviziev" target="_blank">Ihor Sviziev</a> in pull request <a href="https://github.com/magento/magento2/pull/10126" target="_blank">10126</a>.*
+
+### Google Analytics
+
+<!--- 67427-->* We’ve added the missing single quote (‘) to the Google API Tracking code. *Fix submitted by community member  <a href="https://github.com/sambolek" target="_blank">Petar Sambolek</a> in pull request <a href="https://github.com/magento/magento2/pull/9084" target="_blank">9084</a>.*
+
+<!--- 69374-->* Google Analytics tracking now works when Cookie Restriction is enabled. *Fix submitted by community member <a href="https://github.com/bka" target="_blank">Bernhard</a> in pull request <a href="https://github.com/magento/magento2/pull/9713" target="_blank">9713</a>.*
+
+### HTML
+
+<!--- 67487-->*  The CSS minify option no longer removes the whitespace around the minus (-) sign. Also, this option is now compatible with the `calc()` CSS function.  *Fix submitted by community member <a href="https://github.com/sambolek" target="_blank">Petar Sambolek</a> in pull request <a href="https://github.com/magento/magento2/pull/9027" target="_blank">9027</a>.*
+
+### Images
+
+<!---55447-->* Magento no longer encounters an error when it cannot find a product image file. [GitHub-5184](https://github.com/magento/magento2/issues/5184), [GitHub-5497](https://github.com/magento/magento2/issues/5497), [GitHub-3545](https://github.com/magento/magento2/issues/3545), [GitHub-5871](https://github.com/magento/magento2/issues/5871)
+
+<!---56944-->*  Magento now successfully saves images that you edit in a {% glossarytooltip 98cf4fd5-59b6-4610-9c1f-b84c8c0abd97 %}WYSIWYG{% endglossarytooltip %} editor. Previously, when you tried to change an image by right-clicking it in a WYSIWYG editor and choosing Insert/Edit Image, Magento did not save your changes.
+
+<!---58335, 42954-->* You can now preview uploaded images.
+
+
+<!---56972-->* You can now set an image size for product watermarks. [GitHub-5270](https://github.com/magento/magento2/issues/5270)
+
+
+<!---55608-->*  Graphics now scroll as expected on mobile devices. [GitHub-5302](https://github.com/magento/magento2/issues/5302)
+
+
+<!--- 55234-->* Magento now successfully saves images that you edit in a {% glossarytooltip 98cf4fd5-59b6-4610-9c1f-b84c8c0abd97 %}WYSIWYG{% endglossarytooltip %} editor. Previously, when you tried to change an image by right-clicking it in a WYSIWYG editor and choosing Insert/Edit Image, Magento did not save your changes.
+
+<!--- 58031-->*  Inserted images on the content block of Category no longer reference the Admin URL. Previously, when you used the Wysiwyg editor to insert an image into the Content block of a Category, the image URL on the front end would reference the Admin location. When you subsequently logged out of the Admin panel, and refreshed the Category page, the image is no longer available.
+
+#### Import/Export
+
+<!---58977-->* You can now successfully import multiselect attributes that contain special symbols or delimiters. Previously, when you tried to import attributes containing delimiters, data validation (and the import) failed.
+
+<!---57052-->* You can now import negative quantities. Previously, when importing a product quantity  of '-1',  Magento returned an error.
+
+<!---56018-->* Magento now imports custom options correctly. Previously, when you tried to import a custom option, the import failed, and Magento displayed this error: `Javascript Error: Uncaught RangeError: Maximum call stack size exceeded`. [GitHub-5573](https://github.com/magento/magento2/issues/5573)
+
+
+<!---57438, 57135-->* We’ve added a new way to import images: You can now successfully import images when you set your document root to `your_Magento_install_dir/pub`. Previously, you needed to set document root to `/magento` to import images. Both ways of importing now work. [GitHub-5359](https://github.com/magento/magento2/issues/5359)
+
+
+<!---57490-->* Magento now removes category URL keys from the `url_rewrite` table as expected during import. Previously, Magento did not remove these keys, which triggered a failure during import. This subsequently caused Magento to quickly reach the maximum error count, returning this error: "Maximum error count has been reached or system error is occurred!". [GitHub-1471](https://github.com/magento/magento2/issues/1471)
+
+
+<!---57981-->* You can now export a {% glossarytooltip fbcfce51-68e2-482f-84d5-f28d84404cff %}bundle product{% endglossarytooltip %} that contains a custom text area attribute.  Previously, if you tried to export this type of bundle product, the export would fail, and Magento displayed the message, "There is no data for the export".
+
+
+<!--- 58299 -->* Magento now maintains super attribute ordering of configurable products with multiple super attributes after export or import. Previously, after import or export, the ordering of super attributes was not maintained. [GitHub-6079](https://github.com/magento/magento2/issues/6079)
+
+<!--- 55237 -->* Magento now correctly displays both configurable and simple products, their attribute values, and visibility values after import if SKU is an integer. [GitHub-5547](https://github.com/magento/magento2/issues/5547)
+
+
+<!--- 58316-->*  Magento now imports customer data as expected after the data passes the pre-import validation step. Previously, although data passed this validation step, an error would occur during import, and Magento displayed this message: `Invalid data for insert`. [GitHub-4921](https://github.com/magento/magento2/issues/4921), [GitHub-9469](https://github.com/magento/magento2/issues/9469)
+
+<!--- 71013-->* The export process now populates values in the configurable variations column for configurable products as expected. Previously, when exporting more than one product, the values for the configurable variations column for configurable products were not included.
+
+<!--- 64643, 64856-->* Magento now displays imported product images in this order: first, the base image, then the additional images in the order in which they were listed in the {% glossarytooltip 6341499b-ead9-4836-9794-53d95eb48ea5 %}CSV{% endglossarytooltip %} file. Previously, Magento displayed images in this unexpected order: first, an additional image, then the base image, and finally, all remaining additional images.
+
+<!--- 56588-->* Magento now runs a selective partial re-indexing operation after import if you enable **Update on Schedule**. Previously, Magento ran a full reindex no matter which index mode was set.
+
+<!--- 53428, 56804-->* We've fixed an issue with the correct representation of date and time zones of items in a product {% glossarytooltip 8d40d668-4996-4856-9f81-b1386cf4b14f %}catalog{% endglossarytooltip %} during import or export. Previously, Magento exported all dates in the default format (UTC-8), including values that you set to be displayed using another standard.
+
+<!--- 65667-->*  Magento now successfully imports customer multiselect attributes. Previously, when you imported a CSV file with either the option's ID numbers or the option's values, Magento returned an error.
+
+<!--- 67240-->* Magento now displays more verbose information about duplicated information with links to action for troubleshooting the import process. Previously, Magento displayed duplicated or incomplete information on the product page after import.
+
+
+<!--- 61025-->* Magento now exports rows only once when product information contains HTML special characters. Previously, Magento exported rows containing product information that included HTML characters at least twice.
+
+
+<!--- 60067-->* We've improved the import speed of advanced pricing data. Previously, the import process for this information frequently stopped after the import of approximately 300 rows of data, and Magento displayed this message: `Please Wait`.
+
+<!--- 64902 -->* The CatalogImportExport uploader now handles HTTPS images as expected. *Fix submitted by community member <a href="https://github.com/clementbeudot" target="_blank">Clement Beudot</a> in pull request <a href="https://github.com/magento/magento2/pull/8278" target="_blank">8278</a>.*
+
+<!---58976 -->* You can now successfully import multiselect attributes that contain special symbols or delimiters. Previously, when you tried to import attributes containing delimiters, data validation (and the import) failed.
+
+<!---61104 -->* When you delete an image in Admin, Magento no longer deletes it on the server. Previously, Magento deleted it from the server as well, which caused errors for other products (example error message: `Cannot gather stats! Warning!stat(): stat failed for`).
+
+
+<!---66270 -->* The exported sheet now generates or renders data for columns that indicate associations for configurable products.
+
+<!---59743 -->* Magento no longer deletes a product after you select the Replace option while importing a product. Previously, Magento deleted the product rather than replacing it.
+
+<!---59715 -->* Magento can now import `additional_images` that are tagged with labels that contain a comma separator.
+
+
+<!---58289 -->* We've fixed an issue where product URL keys (for SKUs) were not auto-generated as expected during import. [GitHub-5188](https://github.com/magento/magento2/issues/5188)
+
+<!---58385 -->* Magento now updates attribute sets as expected when importing  products from CSV. [GitHub-5498](https://github.com/magento/magento2/issues/5498)
+
+<!---63835 -->* The CatalogImportExport uploader can now handle HTTPS images. Previously, if the URL of a file contained HTTPS, the uploader  still used the HTTP provider to retrieve the image, which lead to an error. [GitHub-8277](https://github.com/magento/magento2/issues/8277)
 
 <!--- 57675-->* Magento now displays the WYSIWYG editor as expected. [GitHub-6222](https://github.com/magento/magento2/issues/6222), [GitHub-4828](https://github.com/magento/magento2/issues/4828), [GitHub-6815](https://github.com/magento/magento2/issues/6815)
 
+<!--- 56014-->* The Admin’s Most Viewed Products tab now displays correct product prices. Previously, prices for products in Most Viewed Products tab were incorrectly listed as $0. [GitHub-5660](https://github.com/magento/magento2/issues/5660)
+
 <!--- 57796-->* Magento now renders images as expected in the product description area. Previously, Magento did not render images in this area, and would display a broken link. [GitHub-6138](https://github.com/magento/magento2/issues/6138)
 
-### Gift cards
-
-<!---57054 -->* Order emails now specify the amount of the {% glossarytooltip f5cdf732-d644-4bd5-9f75-53b01401b7e7 %}gift card{% endglossarytooltip %} that you have purchased.
-
-<!---56932 -->* The Checkout page no longer freezes when you order a virtual gift card using the Authorize.net Payment Action value set to **Authorize and Capture**.
-
-<!---57512-->*  You can now complete the purchase of a gift card in environments where you have set the Braintree {% glossarytooltip 422b0fa8-b181-4c7c-93a2-c553abb34efd %}payment method{% endglossarytooltip %} Payment Action to **Authorize and Capture**. Previously, any order made under these conditions would remain indefinitely in the processing stage.
-
-
-
-<!---57353-->* You can now add a gift card with an undefined amount to the Items Ordered table. Previously,  Magento did not permit you to add a gift card of an open value to this table.
-
-<!---64645-->* Customers can no longer exceed a gift card balance by using the gift card twice.
-
-<!---61013-->* You can now save the configuration settings of a gift card product.
-
-<!---61353-->* Gift card accounts are now automatically generated after an invoice is created, when the Authorize and Capture payment action on Authorize.net Direct Post is enabled.
-
-### Gift registry
-
-<!--- 59159 -->* The State/Province dropdown menu now works as expected in the frontend gift registry.
-
-
-
-<!--- 69153-->* We’ve fixed inconsistent gift options checkbox labels in  both the  CSV file (`app\code\Magento\GiftMessage\i18n\en_US.csv`) and PHTML file (`app\code\Magento\GiftMessage\view\frontend\templates\inline.phtml`). *Fix submitted by community member <a href="https://github.com/vpiyappan" target="_blank">vpiyappan</a> in pull request <a href="https://github.com/magento/magento2/pull/9421" target="_blank">9421</a>.*
-
-### Gift wrapping
-
-<!--- 62721-->*  The **Allow Gift Wrapping for Order Items** setting now works as expected. Previously, when **Stores > Configuration > Sales > Gift Options** was set to **No**, users  saw the Gift Option link under each product in their {% glossarytooltip c7ecb18d-cefe-452d-83e2-3c4d5e355db9 %}shopping cart{% endglossarytooltip %}.
-
-<!--- 70603-->* You can now add gift options to an order if logged in using a secure URL
-
-
-<!--- 59821-->* Your gift wrapping selection now appears in the shopping cart regardless of whether you've selected a shipping method. Previously, Magento did not display your gift wrapping choice until you selected a shipping method.
-
-<!--- 59948-->* Magento no longer displays the gift wrap tax when no gift wrap is selected.
-
-<!--- 56982-->* You can now save products using the multiple select attribute value. Previously, you could not save values if using this attribute.
-
-<!--- 70267-->* We’ve fixed an issue with fetching quote item by ID. *Fix submitted by community member  <a href="https://github.com/mladenilic" target="_blank">Mladen Ilic</a> in pull request <a href="https://github.com/magento/magento2/pull/10059" target="_blank">10059</a>.*
-
-
-<!--- 70466-->* We’ve corrected the ACL for the Developer Section resource. *Fix submitted by community member  <a href="https://github.com/PascalBrouwers" target="_blank">Pascal Brouwers</a> in pull request <a href="https://github.com/magento/magento2/pull/10149" target="_blank">10149</a>.*
-
-
-<!--- 70469-->* Layout merging no longer fails when you save a widget that contains the grave accent character in the data. *Fix submitted by community member  <a href="https://github.com/tdgroot" target="_blank">Timon de Groot</a> in pull request <a href="https://github.com/magento/magento2/pull/10151" target="_blank">10151</a>.*
-
-
-<!--- 70419 -->* Magento now uses the correct order when uploading image to the Admin using  **Content > Design**. *Fix submitted by community member  <a href="https://github.com/ihor-sviziev" target="_blank">Ihor Sviziev</a> in pull request <a href="https://github.com/magento/magento2/pull/10126" target="_blank">10126</a>.*
-
-### Google Analytics
-
-<!--- 67427-->* We’ve added the missing single quote (‘) to the Google API Tracking code. *Fix submitted by community member  <a href="https://github.com/sambolek" target="_blank">Petar Sambolek</a> in pull request <a href="https://github.com/magento/magento2/pull/9084" target="_blank">9084</a>.*
-
-<!--- 69374-->* Google Analytics tracking now works when Cookie Restriction is enabled. *Fix submitted by community member <a href="https://github.com/bka" target="_blank">Bernhard</a> in pull request <a href="https://github.com/magento/magento2/pull/9713" target="_blank">9713</a>.*
-
-### HTML
-
-<!--- 67487-->*  The CSS minify option no longer removes the whitespace around the minus (-) sign. Also, this option is now compatible with the `calc()` CSS function.  *Fix submitted by community member <a href="https://github.com/sambolek" target="_blank">Petar Sambolek</a> in pull request <a href="https://github.com/magento/magento2/pull/9027" target="_blank">9027</a>.*
-
-### Images
-
-<!---55447-->* Magento no longer encounters an error when it cannot find a product image file. [GitHub-5184](https://github.com/magento/magento2/issues/5184), [GitHub-5497](https://github.com/magento/magento2/issues/5497), [GitHub-3545](https://github.com/magento/magento2/issues/3545), [GitHub-5871](https://github.com/magento/magento2/issues/5871)
-
-<!---56944-->*  Magento now successfully saves images that you edit in a {% glossarytooltip 98cf4fd5-59b6-4610-9c1f-b84c8c0abd97 %}WYSIWYG{% endglossarytooltip %} editor. Previously, when you tried to change an image by right-clicking it in a WYSIWYG editor and choosing Insert/Edit Image, Magento did not save your changes.
-
-<!---58335, 42954-->* You can now preview uploaded images.
-
-
-<!---56972-->* You can now set an image size for product watermarks. [GitHub-5270](https://github.com/magento/magento2/issues/5270)
-
-
-<!---55608-->*  Graphics now scroll as expected on mobile devices. [GitHub-5302](https://github.com/magento/magento2/issues/5302)
-
-
-<!--- 55234-->* Magento now successfully saves images that you edit in a {% glossarytooltip 98cf4fd5-59b6-4610-9c1f-b84c8c0abd97 %}WYSIWYG{% endglossarytooltip %} editor. Previously, when you tried to change an image by right-clicking it in a WYSIWYG editor and choosing Insert/Edit Image, Magento did not save your changes.
-
-<!--- 58031-->*  Inserted images on the content block of Category no longer reference the Admin URL. Previously, when you used the Wysiwyg editor to insert an image into the Content block of a Category, the image URL on the front end would reference the Admin location. When you subsequently logged out of the Admin panel, and refreshed the Category page, the image is no longer available.
-
-#### Import/Export
-
-<!---58977-->* You can now successfully import multiselect attributes that contain special symbols or delimiters. Previously, when you tried to import attributes containing delimiters, data validation (and the import) failed.
-
-<!---57052-->* You can now import negative quantities. Previously, when importing a product quantity  of '-1',  Magento returned an error.
-
-<!---56018-->* Magento now imports custom options correctly. Previously, when you tried to import a custom option, the import failed, and Magento displayed this error: `Javascript Error: Uncaught RangeError: Maximum call stack size exceeded`. [GitHub-5573](https://github.com/magento/magento2/issues/5573)
-
-
-<!---57438, 57135-->* We’ve added a new way to import images: You can now successfully import images when you set your document root to `your_Magento_install_dir/pub`. Previously, you needed to set document root to `/magento` to import images. Both ways of importing now work. [GitHub-5359](https://github.com/magento/magento2/issues/5359)
-
-
-<!---57490-->* Magento now removes category URL keys from the `url_rewrite` table as expected during import. Previously, Magento did not remove these keys, which triggered a failure during import. This subsequently caused Magento to quickly reach the maximum error count, returning this error: "Maximum error count has been reached or system error is occurred!". [GitHub-1471](https://github.com/magento/magento2/issues/1471)
-
-
-<!---57981-->* You can now export a {% glossarytooltip fbcfce51-68e2-482f-84d5-f28d84404cff %}bundle product{% endglossarytooltip %} that contains a custom text area attribute.  Previously, if you tried to export this type of bundle product, the export would fail, and Magento displayed the message, "There is no data for the export".
-
-
-<!--- 58299 -->* Magento now maintains super attribute ordering of configurable products with multiple super attributes after export or import. Previously, after import or export, the ordering of super attributes was not maintained. [GitHub-6079](https://github.com/magento/magento2/issues/6079)
-
-<!--- 55237 -->* Magento now correctly displays both configurable and simple products, their attribute values, and visibility values after import if SKU is an integer. [GitHub-5547](https://github.com/magento/magento2/issues/5547)
-
-
-<!--- 58316-->*  Magento now imports customer data as expected after the data passes the pre-import validation step. Previously, although data passed this validation step, an error would occur during import, and Magento displayed this message: `Invalid data for insert`. [GitHub-4921](https://github.com/magento/magento2/issues/4921), [GitHub-9469](https://github.com/magento/magento2/issues/9469)
-
-<!--- 71013-->* The export process now populates values in the configurable variations column for configurable products as expected. Previously, when exporting more than one product, the values for the configurable variations column for configurable products were not included.
-
-<!--- 64643, 64856-->* Magento now displays imported product images in this order: first, the base image, then the additional images in the order in which they were listed in the {% glossarytooltip 6341499b-ead9-4836-9794-53d95eb48ea5 %}CSV{% endglossarytooltip %} file. Previously, Magento displayed images in this unexpected order: first, an additional image, then the base image, and finally, all remaining additional images.
-
-<!--- 56588-->* Magento now runs a selective partial re-indexing operation after import if you enable **Update on Schedule**. Previously, Magento ran a full reindex no matter which index mode was set.
-
-<!--- 53428, 56804-->* We've fixed an issue with the correct representation of date and time zones of items in a product {% glossarytooltip 8d40d668-4996-4856-9f81-b1386cf4b14f %}catalog{% endglossarytooltip %} during import or export. Previously, Magento exported all dates in the default format (UTC-8), including values that you set to be displayed using another standard.
-
-<!--- 65667-->*  Magento now successfully imports customer multiselect attributes. Previously, when you imported a CSV file with either the option's ID numbers or the option's values, Magento returned an error.
-
-<!--- 67240-->* Magento now displays more verbose information about duplicated information with links to action for troubleshooting the import process. Previously, Magento displayed duplicated or incomplete information on the product page after import.
-
-
-<!--- 61025-->* Magento now exports rows only once when product information contains HTML special characters. Previously, Magento exported rows containing product information that included HTML characters at least twice.
-
-
-<!--- 60067-->* We've improved the import speed of advanced pricing data. Previously, the import process for this information frequently stopped after the import of approximately 300 rows of data, and Magento displayed this message: `Please Wait`.
-
-<!--- 64902 -->* The CatalogImportExport uploader now handles HTTPS images as expected. *Fix submitted by community member <a href="https://github.com/clementbeudot" target="_blank">Clement Beudot</a> in pull request <a href="https://github.com/magento/magento2/pull/8278" target="_blank">8278</a>.*
-
-<!---58976 -->* You can now successfully import multiselect attributes that contain special symbols or delimiters. Previously, when you tried to import attributes containing delimiters, data validation (and the import) failed.
-
-<!---61104 -->* When you delete an image in Admin, Magento no longer deletes it on the server. Previously, Magento deleted it from the server as well, which caused errors for other products (example error message: `Cannot gather stats! Warning!stat(): stat failed for`).
-
-
-<!---66270 -->* The exported sheet now generates or renders data for columns that indicate associations for configurable products.
-
-<!---59743 -->* Magento no longer deletes a product after you select the Replace option while importing a product. Previously, Magento deleted the product rather than replacing it.
-
-<!---59715 -->* Magento can now import `additional_images` that are tagged with labels that contain a comma separator.
-
-
-<!---58289 -->* We've fixed an issue where product URL keys (for SKUs) were not auto-generated as expected during import. [GitHub-5188](https://github.com/magento/magento2/issues/5188)
-
-<!---58385 -->* Magento now updates attribute sets as expected when importing  products from CSV. [GitHub-5498](https://github.com/magento/magento2/issues/5498)
-
-<!---63835 -->* The CatalogImportExport uploader can now handle HTTPS images. Previously, if the URL of a file contained HTTPS, the uploader  still used the HTTP provider to retrieve the image, which lead to an error. [GitHub-8277](https://github.com/magento/magento2/issues/8277)
-
-<!--- 57675-->* Magento now displays the WYSIWYG editor as expected. [GitHub-6222](https://github.com/magento/magento2/issues/6222), [GitHub-4828](https://github.com/magento/magento2/issues/4828), [GitHub-6815](https://github.com/magento/magento2/issues/6815)
+#### Integrations
+
+<!---56961, 54795-->* With valid permissions, you can now regain access to your Admin account after it is temporarily disabled due to invalid credentials. Previously, you could not unlock the account of a valid Admin user if it were disabled due to multiple invalid login attempts.
+
+<!--- 61867-->* Web API tokens now have a default expiration period: 4 hours for Admin tokens and 1 hour for Customer tokens. This can be changed in the [Admin Panel configuration settings]({{ site.baseurl }}/guides/v2.2/get-started/authentication/gs-authentication-token.html#admin-and-customer-access-tokens)
+
+<!--- 69610-->* You can now edit `authentication_lock` from the Admin. *Fix submitted by community member <a href="https://github.com/EliasKotlyar" target="_blank">Elias Kotlyar</a> in pull request <a href="https://github.com/magento/magento2/pull/9820" target="_blank">9820</a>.*
+
+### Indexing
+
+<!---56928-->* We've improved the performance of the algorithm that Magento uses to calculate batch sizes while indexing categories.
+
+
+
+<!---57470 -->* Magento no longer displays an indexing error when Elasticsearch is enabled. Previously, Magento displayed this indexing error when Elasticsearch was enabled:  `mapper_parsing_exception`. 
+
+<!---58703-->* The category/product indexer now successfully completes a full reindexing of all indexes on large profiles with 500,000 or more products. Previously, Magento successfully generated a large profile, but failed to complete the reindexing of the categories or products, and displayed the following error:  "Error 1114: Table is full".
+
+
+<!--- 58893-->* `IndexerHandlerFactory` no longer tries to cast the `$indexer` object to a String if an error occurs. Since `$indexer` is an object of type `IndexerInterface` and does not have a `__toString()` method, attempting to cast the `$indexer` object to a String previously resulted in an error. [GitHub-5155](https://github.com/magento/magento2/issues/5155)
+
+<!--- 59853-->* The Magento flat indexer now collects correct product data for `ROW_ID`.
+
+
+<!--- 58559-->* The Magento flat indexer no longer throws an error after flat tables are enabled and reindexed. This fix applies to both product and {% glossarytooltip 8d40d668-4996-4856-9f81-b1386cf4b14f %}catalog{% endglossarytooltip %} tables.
+
+
+<!--- 65362 -->* Magento now runs a selective partial re-indexing operation after import if you enable **Update on Schedule**. Previously, Magento ran a full reindex no matter which index mode was set.
+
+
+<!--- 55154 -->* `IndexerHandlerFactory` no longer tries to cast the `$indexer` object to a String if an error occurs. Since `$indexer` is an object of type `IndexerInterface` and does not have a `__toString()` method, attempting to cast the `$indexer` object to a String previously resulted in an error. [GitHub-5155](https://github.com/magento/magento2/issues/5155)
+
+
+<!--- 23764-->* The category/product indexer now successfully completes a full reindexing of all indexes on large profiles with 500,000 or more products. Previously, Magento successfully generated a large profile, but failed to complete the reindexing of the categories or products, and displayed the following error: "Error 1114: Table is full".
+
+<!---71242 -->* We’ve resolved failures with indexing in installations that implemented catalogs containing at least 5,000 - 6,000 SKUs.
+
+<!--- 55589-->* We've improved the performance of the algorithm that Magento uses to calculate batch sizes while indexing categories.
+
+<!--- 60824-->* Reindexing no longer results in an SQL error that prevents bundle products from being reindexed, and results in wrong product prices.
+
+### Orders
+
+<!--- 61268, 59424, 56433, 59422--> * We’ve added PHP interfaces that add the ability to change the status of a {% glossarytooltip c8f00e9d-7f70-4561-9773-60da604ba5c9 %}shipment{% endglossarytooltip %}. The new Creditmemo interface supports tasks you can already do through the Magento Admin, including the ability to:
+
+	* support returning multiple units of a configurable product. Previously, when you tried to refund an order, you could refund only one unit of a configurable product, not the amount in the original order.
+
+	* return the product to stock
+
+	* change order status after a credit memo has been created.
+
+
+<!--- 57077-->* You can now set the customer group when creating a new order from the Admin interface. [GitHub-6162](https://github.com/magento/magento2/issues/6162)
+
+
+<!---57387 -->* You can now print invoices and credit memos from the Order page.
+
+
+<!--- 55598/54787 -->* You can now successfully place orders when the Enable and Configure {% glossarytooltip a3c8f20f-b067-414e-9781-06378c193155 %}Website{% endglossarytooltip %} Payments Standard Payment Action attribute is set to Sale. Previously, under these conditions, Magento would display an error message and not allow you to complete the purchase. [GitHub-4785](https://github.com/magento/magento2/issues/4785)
+
+
+<!--- 50026 -->* Attributes of the `salesInvoiceRepository` methods are now more appropriately type cast. (The data type is now a nullable float.)  Previously, due to the use of an incorrect data type, Magento would produce an error when calling the `salesInvoiceRepositoryV1GetList` method. [GitHub-3605](https://github.com/magento/magento2/issues/3605)
+
+
+<!--- 58832-->* The order comments history no longer duplicates the time that a comment was made. Previously, the time that a comment was made was listed twice.
+
+<!--- 62783-->* Magento now uses the address template from store view level of the placed order (similar to how order confirmation email works). Previously, Magento used the wrong address template for order e-mails.
+
+
+<!--- 59052 -->* Magento now correctly identifies an order being processed when it is placed in a store configured for multiple currencies. Previously, these orders always were identified as potentially fraudulent.
+
+<!--- 56150-->* The order comments history no longer duplicates the time that a comment was made. Previously, the time that a comment was made was listed twice.
+
+<!--- 54813 -->* You can now add a gift card with an undefined amount to the Items Ordered table. Previously, Magento did not permit you to add a gift card of an open value to this table.
+
+<!--- 58074-->* The **Print Shipping Label** link now displays on the product front end. Previously, the layout for the Shipping and Tracking block did not work properly.
+
+<!---66428 -->* You can now create an order through Admin  if there is a `translate csv` for order-header. *Fix submitted by community member  <a href="https://github.com/PascalBrouwers" target="_blank">Pascal Brouwers</a> in pull request <a href="https://github.com/magento/magento2/pull/6856" target="_blank">6856</a>.*
+
+<!---69378 -->* You can now use a second credit memo to successfully issue a full refund for a credit memo with adjustment fees. *Fix submitted by community member  <a href="https://github.com/mcspronko" target="_blank">Max Pronko</a> in pull request <a href="https://github.com/magento/magento2/pull/9715" target="_blank">9715</a>.*
+
+<!---69551 -->* Coupon codes are now included in  invoice print outs. *Fix submitted by community member  <a href="https://github.com/naouibelgacem" target="_blank">Belgacem Naoui</a> in pull request <a href="https://github.com/magento/magento2/pull/9780" target="_blank">9780</a>.*
+
+
+<!---69909 -->* The Orders grid now displays correct order dates. *Fix submitted by community member  <a href="https://github.com/ajpevers" target="_blank">Anton Evers</a> in pull request <a href="https://github.com/magento/magento2/pull/9941" target="_blank">9941</a>.*
+
+<!---68795 -->*  Magento now displays the correct order time in the Sales Order grid in the Admin panel. [GitHub-9426](https://github.com/magento/magento2/issues/9426)
+
+
+<!--- 60587 -->* We’ve increased the size of the `sales_order_payment.cc_number_enc` field. [GitHub-7334](https://github.com/magento/magento2/issues/7334)
+
+<!--- 57312-->* We’ve fixed an issue with an undefined offset in the `order\config.php` file. [GitHub-6111](https://github.com/magento/magento2/issues/6111)
+
+<!--- 59905-->* The Create Order page now works as expected after you select **Update items and quantities**.
+
+
+<!--- 59586-->* Magento no longer creates unnecessary  loaders during checkout with an order that contains virtual products.
+
+<!--- 57846-->* New orders no longer stay in the processing state after you click the Place Order button. Previously, new orders stayed in the processing state even after you clicked Place Order. [GitHub-5860](https://github.com/magento/magento2/issues/5860) 
+
+
+<!--- 60692-->*  You can now use either the parent order item ID or child product order item ID when using  the REST API (`/V1/order/:orderId/invoice : POST method API`)  to create an invoice for an order containing bundle products. [GitHub-6988](https://github.com/magento/magento2/issues/6988)
+
+<!--- 58722-->* We’ve increased the size of the `shipping_method` column in the `sales_order` and `quote_address` tables. [GitHub-6475](https://github.com/magento/magento2/issues/6475)
+
+
+<!--- 56938-->* Magento now creates the shipping address as expected when you  use REST to create an order.  Previously, when you used REST to create an order, then subsequently viewed the order from the Admin, Magento threw an error. 
+
+<!--- 53005-->* Magento now displays all tax details as expected on the Admin order page. Previously, Magento did not save the order tax rate information, and the full tax summary was incomplete. 
+
+<!--- 57880-->*  You can now cancel an order of a bundle product. [GitHub-5194](https://github.com/magento/magento2/issues/5194)
+
+<!--- 57312-->* We’ve fixed an issue with an undefined offset in the `order\config.php` file. [GitHub-6111](https://github.com/magento/magento2/issues/6111)
 
 <!--- 56014-->* The Admin’s Most Viewed Products tab now displays correct product prices. Previously, prices for products in Most Viewed Products tab were incorrectly listed as $0. [GitHub-5660](https://github.com/magento/magento2/issues/5660)
 
-<!--- 57796-->* Magento now renders images as expected in the product description area. Previously, Magento did not render images in this area, and would display a broken link. [GitHub-6138](https://github.com/magento/magento2/issues/6138)
-<<<<<<< HEAD
-
-
-=======
->>>>>>> 168052f6
-
-#### Integrations
-
-<!---56961, 54795-->* With valid permissions, you can now regain access to your Admin account after it is temporarily disabled due to invalid credentials. Previously, you could not unlock the account of a valid Admin user if it were disabled due to multiple invalid login attempts.
-
-<!--- 61867-->* Web API tokens now have a default expiration period: 4 hours for Admin tokens and 1 hour for Customer tokens. This can be changed in the [Admin Panel configuration settings]({{ site.baseurl }}/guides/v2.2/get-started/authentication/gs-authentication-token.html#admin-and-customer-access-tokens)
-
-<!--- 69610-->* You can now edit `authentication_lock` from the Admin. *Fix submitted by community member <a href="https://github.com/EliasKotlyar" target="_blank">Elias Kotlyar</a> in pull request <a href="https://github.com/magento/magento2/pull/9820" target="_blank">9820</a>.*
-
-### Indexing
-
-<!---56928-->* We've improved the performance of the algorithm that Magento uses to calculate batch sizes while indexing categories.
-
-
-
-<!---57470 -->* Magento no longer displays an indexing error when Elasticsearch is enabled. Previously, Magento displayed this indexing error when Elasticsearch was enabled:  `mapper_parsing_exception`. 
-
-<!---58703-->* The category/product indexer now successfully completes a full reindexing of all indexes on large profiles with 500,000 or more products. Previously, Magento successfully generated a large profile, but failed to complete the reindexing of the categories or products, and displayed the following error:  "Error 1114: Table is full".
-
-
-<!--- 58893-->* `IndexerHandlerFactory` no longer tries to cast the `$indexer` object to a String if an error occurs. Since `$indexer` is an object of type `IndexerInterface` and does not have a `__toString()` method, attempting to cast the `$indexer` object to a String previously resulted in an error. [GitHub-5155](https://github.com/magento/magento2/issues/5155)
-
-<!--- 59853-->* The Magento flat indexer now collects correct product data for `ROW_ID`.
-
-
-<!--- 58559-->* The Magento flat indexer no longer throws an error after flat tables are enabled and reindexed. This fix applies to both product and {% glossarytooltip 8d40d668-4996-4856-9f81-b1386cf4b14f %}catalog{% endglossarytooltip %} tables.
-
-
-<!--- 65362 -->* Magento now runs a selective partial re-indexing operation after import if you enable **Update on Schedule**. Previously, Magento ran a full reindex no matter which index mode was set.
-
-
-<!--- 55154 -->* `IndexerHandlerFactory` no longer tries to cast the `$indexer` object to a String if an error occurs. Since `$indexer` is an object of type `IndexerInterface` and does not have a `__toString()` method, attempting to cast the `$indexer` object to a String previously resulted in an error. [GitHub-5155](https://github.com/magento/magento2/issues/5155)
-
-
-<!--- 23764-->* The category/product indexer now successfully completes a full reindexing of all indexes on large profiles with 500,000 or more products. Previously, Magento successfully generated a large profile, but failed to complete the reindexing of the categories or products, and displayed the following error: "Error 1114: Table is full".
-
-<!---71242 -->* We’ve resolved failures with indexing in installations that implemented catalogs containing at least 5,000 - 6,000 SKUs.
-
-<!--- 55589-->* We've improved the performance of the algorithm that Magento uses to calculate batch sizes while indexing categories.
-
-<!--- 60824-->* Reindexing no longer results in an SQL error that prevents bundle products from being reindexed, and results in wrong product prices.
-
-### Orders
-
-<!--- 61268, 59424, 56433, 59422--> * We’ve added PHP interfaces that add the ability to change the status of a {% glossarytooltip c8f00e9d-7f70-4561-9773-60da604ba5c9 %}shipment{% endglossarytooltip %}. The new Creditmemo interface supports tasks you can already do through the Magento Admin, including the ability to:
-
-	* support returning multiple units of a configurable product. Previously, when you tried to refund an order, you could refund only one unit of a configurable product, not the amount in the original order.
-
-	* return the product to stock
-
-	* change order status after a credit memo has been created.
-
-
-<!--- 57077-->* You can now set the customer group when creating a new order from the Admin interface. [GitHub-6162](https://github.com/magento/magento2/issues/6162)
-
-
-<!---57387 -->* You can now print invoices and credit memos from the Order page.
-
-
-<!--- 55598/54787 -->* You can now successfully place orders when the Enable and Configure {% glossarytooltip a3c8f20f-b067-414e-9781-06378c193155 %}Website{% endglossarytooltip %} Payments Standard Payment Action attribute is set to Sale. Previously, under these conditions, Magento would display an error message and not allow you to complete the purchase. [GitHub-4785](https://github.com/magento/magento2/issues/4785)
-
-
-<!--- 50026 -->* Attributes of the `salesInvoiceRepository` methods are now more appropriately type cast. (The data type is now a nullable float.)  Previously, due to the use of an incorrect data type, Magento would produce an error when calling the `salesInvoiceRepositoryV1GetList` method. [GitHub-3605](https://github.com/magento/magento2/issues/3605)
-
-
-<!--- 58832-->* The order comments history no longer duplicates the time that a comment was made. Previously, the time that a comment was made was listed twice.
-
-<!--- 62783-->* Magento now uses the address template from store view level of the placed order (similar to how order confirmation email works). Previously, Magento used the wrong address template for order e-mails.
-
-
-<!--- 59052 -->* Magento now correctly identifies an order being processed when it is placed in a store configured for multiple currencies. Previously, these orders always were identified as potentially fraudulent.
-
-<!--- 56150-->* The order comments history no longer duplicates the time that a comment was made. Previously, the time that a comment was made was listed twice.
-
-<!--- 54813 -->* You can now add a gift card with an undefined amount to the Items Ordered table. Previously, Magento did not permit you to add a gift card of an open value to this table.
-
-<!--- 58074-->* The **Print Shipping Label** link now displays on the product front end. Previously, the layout for the Shipping and Tracking block did not work properly.
-
-<!---66428 -->* You can now create an order through Admin  if there is a `translate csv` for order-header. *Fix submitted by community member  <a href="https://github.com/PascalBrouwers" target="_blank">Pascal Brouwers</a> in pull request <a href="https://github.com/magento/magento2/pull/6856" target="_blank">6856</a>.*
-
-<!---69378 -->* You can now use a second credit memo to successfully issue a full refund for a credit memo with adjustment fees. *Fix submitted by community member  <a href="https://github.com/mcspronko" target="_blank">Max Pronko</a> in pull request <a href="https://github.com/magento/magento2/pull/9715" target="_blank">9715</a>.*
-
-<!---69551 -->* Coupon codes are now included in  invoice print outs. *Fix submitted by community member  <a href="https://github.com/naouibelgacem" target="_blank">Belgacem Naoui</a> in pull request <a href="https://github.com/magento/magento2/pull/9780" target="_blank">9780</a>.*
-
-
-<!---69909 -->* The Orders grid now displays correct order dates. *Fix submitted by community member  <a href="https://github.com/ajpevers" target="_blank">Anton Evers</a> in pull request <a href="https://github.com/magento/magento2/pull/9941" target="_blank">9941</a>.*
-
-<!---68795 -->*  Magento now displays the correct order time in the Sales Order grid in the Admin panel. [GitHub-9426](https://github.com/magento/magento2/issues/9426)
-
-
-<!--- 60587 -->* We’ve increased the size of the `sales_order_payment.cc_number_enc` field. [GitHub-7334](https://github.com/magento/magento2/issues/7334)
-
-<!--- 57312-->* We’ve fixed an issue with an undefined offset in the `order\config.php` file. [GitHub-6111](https://github.com/magento/magento2/issues/6111)
-
-<!--- 59905-->* The Create Order page now works as expected after you select **Update items and quantities**.
-
-
-<!--- 59586-->* Magento no longer creates unnecessary  loaders during checkout with an order that contains virtual products.
 
 <!--- 57846-->* New orders no longer stay in the processing state after you click the Place Order button. Previously, new orders stayed in the processing state even after you clicked Place Order. [GitHub-5860](https://github.com/magento/magento2/issues/5860) 
 
-
-<!--- 60692-->*  You can now use either the parent order item ID or child product order item ID when using  the REST API (`/V1/order/:orderId/invoice : POST method API`)  to create an invoice for an order containing bundle products. [GitHub-6988](https://github.com/magento/magento2/issues/6988)
+### Payment methods
+
+<!--- 72305-->* We’ve added support for the change to the USPS API that USPS implemented on September 1, 2017. After installing or upgrading to this release, Magento will display the Domestic rate for USPS, First-Class Mail Parcel as expected. Previously, the USPS First-Class Mail Parcel option was not available after September 1, 2017 on installations running Magento 2.x unless you applied the workaround described [here]({{ site.baseurl }}/guides/v2.1/release-notes/tech_bull_USPS-patch-Sept2017.html). 
+
+<!--- 56695-->* You can now successfully complete Paypal checkout with products that have custom options. [GitHub-5938](https://github.com/magento/magento2/issues/5938)
+
+<!--- 62669-->* Third-party payment gateways are now visible from the Admin. [GitHub-7891](https://github.com/magento/magento2/issues/7891)
+
+
+<!--- 55612-->* Magento no longer displays the **No {% glossarytooltip 422b0fa8-b181-4c7c-93a2-c553abb34efd %}Payment method{% endglossarytooltip %} available** message when a customer tries to ship items to a billing-restricted country.
+
+
+
+<!--- 57923-->* Magento no longer displays the **No {% glossarytooltip 422b0fa8-b181-4c7c-93a2-c553abb34efd %}Payment method{% endglossarytooltip %} available** message when a customer tries to ship items to a billing-restricted country.
+
+
+<!--- 69750-->* Magento now successfully completes checkout when a custom address attribute is added. Previously, an error occurred during checkout when the user added a required custom address attribute.
+
+<!--- 66959-->* Removed a duplicate method call to the `getLinkField` method in the `Magento\Catalog\Model\ResourceModel\Category` class. *Fixed by <a href="https://github.com/will-b" target="_blank">will-b</a> in pull request <a href="https://github.com/magento/magento2/pull/9057" target="_blank">9057</a>.*
+
+<!--- 54412-->* During order creation, you can now continue with a payment after clicking the **Back** button to the payment selection window. [GitHub-4580](https://github.com/magento/magento2/issues/4580)
+
+<!--- 64413-->* The expiration year validator now works as expected. [GitHub-8482](https://github.com/magento/magento2/issues/8482)
+
+* We've introduced the `Magento\Vault\Block\TokenRendererInterface::getToken` method. This method provides details about payment tokens to renderer components, such as public hash and available card or account details. Third-party developers can use this method to implement this functionality in their payment integrations.
+
+<!--- 56345-->* Error messages associated with the `Authorize.net` payment method are now translated to fit the configured locale. [GitHub-5934](https://github.com/magento/magento2/issues/5934)
 
 <!--- 58722-->* We’ve increased the size of the `shipping_method` column in the `sales_order` and `quote_address` tables. [GitHub-6475](https://github.com/magento/magento2/issues/6475)
-<<<<<<< HEAD
-
-
-<!--- 56938-->* Magento now creates the shipping address as expected when you  use REST to create an order.  Previously, when you used REST to create an order, then subsequently viewed the order from the Admin, Magento threw an error. 
-
-<!--- 53005-->* Magento now displays all tax details as expected on the Admin order page. Previously, Magento did not save the order tax rate information, and the full tax summary was incomplete. 
-
-<!--- 57880-->*  You can now cancel an order of a bundle product. [GitHub-5194](https://github.com/magento/magento2/issues/5194)
-
-<!--- 57312-->* We’ve fixed an issue with an undefined offset in the `order\config.php` file. [GitHub-6111](https://github.com/magento/magento2/issues/6111)
-
-<!--- 56014-->* The Admin’s Most Viewed Products tab now displays correct product prices. Previously, prices for products in Most Viewed Products tab were incorrectly listed as $0. [GitHub-5660](https://github.com/magento/magento2/issues/5660)
-
-
-<!--- 57846-->* New orders no longer stay in the processing state after you click the Place Order button. Previously, new orders stayed in the processing state even after you clicked Place Order. [GitHub-5860](https://github.com/magento/magento2/issues/5860) 
-=======
->>>>>>> 168052f6
-
-
-<!--- 56938-->* Magento now creates the shipping address as expected when you  use REST to create an order.  Previously, when you used REST to create an order, then subsequently viewed the order from the Admin, Magento threw an error. 
-
-<!--- 53005-->* Magento now displays all tax details as expected on the Admin order page. Previously, Magento did not save the order tax rate information, and the full tax summary was incomplete. 
-
-<!--- 57880-->*  You can now cancel an order of a bundle product. [GitHub-5194](https://github.com/magento/magento2/issues/5194)
-
-<!--- 57312-->* We’ve fixed an issue with an undefined offset in the `order\config.php` file. [GitHub-6111](https://github.com/magento/magento2/issues/6111)
-
-<!--- 56014-->* The Admin’s Most Viewed Products tab now displays correct product prices. Previously, prices for products in Most Viewed Products tab were incorrectly listed as $0. [GitHub-5660](https://github.com/magento/magento2/issues/5660)
-
-
-<!--- 57846-->* New orders no longer stay in the processing state after you click the Place Order button. Previously, new orders stayed in the processing state even after you clicked Place Order. [GitHub-5860](https://github.com/magento/magento2/issues/5860) 
-
-### Payment methods
-
-<!--- 72305-->* We’ve added support for the change to the USPS API that USPS implemented on September 1, 2017. After installing or upgrading to this release, Magento will display the Domestic rate for USPS, First-Class Mail Parcel as expected. Previously, the USPS First-Class Mail Parcel option was not available after September 1, 2017 on installations running Magento 2.x unless you applied the workaround described [here]({{ site.baseurl }}/guides/v2.1/release-notes/tech_bull_USPS-patch-Sept2017.html). 
-
-<!--- 56695-->* You can now successfully complete Paypal checkout with products that have custom options. [GitHub-5938](https://github.com/magento/magento2/issues/5938)
-
-<!--- 62669-->* Third-party payment gateways are now visible from the Admin. [GitHub-7891](https://github.com/magento/magento2/issues/7891)
-
-
-<!--- 55612-->* Magento no longer displays the **No {% glossarytooltip 422b0fa8-b181-4c7c-93a2-c553abb34efd %}Payment method{% endglossarytooltip %} available** message when a customer tries to ship items to a billing-restricted country.
-
-
-
-<!--- 57923-->* Magento no longer displays the **No {% glossarytooltip 422b0fa8-b181-4c7c-93a2-c553abb34efd %}Payment method{% endglossarytooltip %} available** message when a customer tries to ship items to a billing-restricted country.
-
-
-<!--- 69750-->* Magento now successfully completes checkout when a custom address attribute is added. Previously, an error occurred during checkout when the user added a required custom address attribute.
-
-<!--- 66959-->* Removed a duplicate method call to the `getLinkField` method in the `Magento\Catalog\Model\ResourceModel\Category` class. *Fixed by <a href="https://github.com/will-b" target="_blank">will-b</a> in pull request <a href="https://github.com/magento/magento2/pull/9057" target="_blank">9057</a>.*
-
-<!--- 54412-->* During order creation, you can now continue with a payment after clicking the **Back** button to the payment selection window. [GitHub-4580](https://github.com/magento/magento2/issues/4580)
-
-<!--- 64413-->* The expiration year validator now works as expected. [GitHub-8482](https://github.com/magento/magento2/issues/8482)
-
-* We've introduced the `Magento\Vault\Block\TokenRendererInterface::getToken` method. This method provides details about payment tokens to renderer components, such as public hash and available card or account details. Third-party developers can use this method to implement this functionality in their payment integrations.
-
-<!--- 56345-->* Error messages associated with the `Authorize.net` payment method are now translated to fit the configured locale. [GitHub-5934](https://github.com/magento/magento2/issues/5934)
-
-<!--- 58722-->* We’ve increased the size of the `shipping_method` column in the `sales_order` and `quote_address` tables. [GitHub-6475](https://github.com/magento/magento2/issues/6475)
 
 <!---56347 -->* We’ve fixed an issue with the REST API that previously resulted in the PayPal gateway rejecting requests. [GitHub-10410](https://github.com/magento/magento2/issues/10410)
-<<<<<<< HEAD
-
-=======
->>>>>>> 168052f6
 
 #### Braintree
 
@@ -1209,13 +1110,6 @@
 
 
 <!---60572-->* The checkout page no longer freezes when you try to use PayPal to pay for a purchase that contains a downloadable product. Previously, a `PayPal.js` error occurred. [GitHub-7000](https://github.com/magento/magento2/issues/7000)
-<<<<<<< HEAD
-
-
-
-
-=======
->>>>>>> 168052f6
 
 ### Performance
 
@@ -1296,10 +1190,6 @@
 <!--- 56871 -->* Non-administrative users with access rights to Products, Marketing, Promotions, and Cart Price rules can now search for categories in Cart Price rules. GitHub-6168](https://github.com/magento/magento2/issues/6168)
 
 <!--- 56871 -->* Non-administrative users with access rights to Products, Marketing, Promotions, and Cart Price rules can now search for categories in Cart Price rules. GitHub-6168](https://github.com/magento/magento2/issues/6168)
-<<<<<<< HEAD
-
-=======
->>>>>>> 168052f6
 
 ### Scope
 
@@ -1316,10 +1206,6 @@
 <!---59953-->* The price you set on the website scope no longer overrides any local settings you set on configurable products at the store view level.
 
 <!---54458, 57003-->* The Product page scope selector now displays all related websites associated with a restricted user. 
-<<<<<<< HEAD
-
-=======
->>>>>>> 168052f6
 
 ### Search
 
@@ -1344,13 +1230,8 @@
 <!---64367 -->* Magento now handles special characters in an Elasticsearch request as expected. Previously, Magento displayed a MySQL syntax error in search requests that contained special characters. [GitHub-8335](https://github.com/magento/magento2/issues/8335)
 
 <!---59477 -->* Attribute weighting now works correctly for the MySQL adapter. [GitHub-9020](https://github.com/magento/magento2/issues/9020)
-<<<<<<< HEAD
 
 <!---56097 -->* Magento no longer throws an indexing error when Elastic search is enabled. 
-=======
->>>>>>> 168052f6
-
-<!---56097 -->* Magento no longer throws an indexing error when Elastic search is enabled. 
 
 ### Shipping
 
@@ -1376,7 +1257,6 @@
 <!--- 58664-->* The Free Shipping rule now works as expected with table rate shipping.[GitHub-6346](https://github.com/magento/magento2/issues/6346)
 
 <!--- 62662-->* Magento now passes the correct object to the  `\Magento\Shipping\Model\Shipping::collectRatesByAddress` method. [GitHub-7309](https://github.com/magento/magento2/issues/7309)
-<<<<<<< HEAD
 
 <!--- 60523-->* Magento now displays the checkout page or cart as expected when you try to edit a virtual item from the multi shipping page. Previously, Magento displayed a 404 error page instead of redirecting to the checkout page or shopping cart. [GitHub-7257](https://github.com/magento/magento2/issues/7257)
 
@@ -1385,24 +1265,10 @@
 <!--- 59149-->* We've resolved an issue where Magento did not display applicable flat-rate USPS box methods during checkout. [GitHub-6798](https://github.com/magento/magento2/issues/6798)
 
 <!--- 58664-->* The Free Shipping rule now works as expected with table rate shipping. [GitHub-6346](https://github.com/magento/magento2/issues/6346)
-=======
->>>>>>> 168052f6
-
-<!--- 60523-->* Magento now displays the checkout page or cart as expected when you try to edit a virtual item from the multi shipping page. Previously, Magento displayed a 404 error page instead of redirecting to the checkout page or shopping cart. [GitHub-7257](https://github.com/magento/magento2/issues/7257)
-
-<!--- 58730-->* Magento now displays UPS rates on the initial load of the checkout page. Previously, although shipping rates showed up properly at the cart level, the payment page did not load the correct shipping options. [GitHub-6564](https://github.com/magento/magento2/issues/6564)
-
-<<<<<<< HEAD
+
+### Sitemap
+
 <!--- 60523-->* Sitemap image URLs now match the URLs on product pages. *Fix submitted by community member <a href="https://github.com/sambolek" target="_blank">Petar Sambolek</a> in pull request <a href="https://github.com/magento/magento2/pull/9082" target="_blank">9082</a>.*
-=======
-<!--- 59149-->* We've resolved an issue where Magento did not display applicable flat-rate USPS box methods during checkout. [GitHub-6798](https://github.com/magento/magento2/issues/6798)
->>>>>>> 168052f6
-
-<!--- 58664-->* The Free Shipping rule now works as expected with table rate shipping. [GitHub-6346](https://github.com/magento/magento2/issues/6346)
-
-### Sitemap
-
-<!--- 60523-->* Sitemap image URLs now match the URLs on product pages. *Fix submitted by community member <a href="https://github.com/sambolek" target="_blank">Petar Sambolek</a> in pull request <a href="https://github.com/magento/magento2/pull/9082" target="_blank">9082</a>.*
 
 <!--- 70056-->* The sitemap is no longer generated in the wrong folder when `vhost` is connected to `/pub`. *Fix submitted by community member <a href="https://github.com/JosephMaxwell" target="_blank">Joseph Maxwell</a> in pull request <a href="https://github.com/magento/magento2/pull/9094" target="_blank">9094</a>.*
 
@@ -1463,12 +1329,6 @@
 <!---60534-->* We’ve resolved a scheduling issue that previously resulted in Magento displaying a 404 error on most frontend pages. This occurred if you deleted a Catalog Rule with an end date, then ran an update.
 
 <!---62646-->* You can now save simple products created in 2.0.x environments after upgrading to environments running Magento 2.1.x. Previously, you could not successfully save the opened product after upgrading.
-<<<<<<< HEAD
-
-
-
-=======
->>>>>>> 168052f6
 
 ### Static file processing
 
@@ -1555,7 +1415,6 @@
 <!---70255 -->* We've fixed several issues with how Magento processes URLs with trailing slashes. *Fix submitted by community member <a href="https://github.com/ihor-sviziev" target="_blank">Ihor Sviziev</a> in pull request <a href="https://github.com/magento/magento2/pull/10043" target="_blank">10043</a>.*
 
 <!---60037 -->* Admin users can no longer create an empty URL key for a category. Previously, Magento let Admin users create an empty URL key, which lead to category-related errors.
-<<<<<<< HEAD
 
 <!---56862 -->* Magento now rewrites URLs as expected when you save a product while running Magento in single-store mode. [GitHub-5929](https://github.com/magento/magento2/issues/5929)
 
@@ -1565,17 +1424,6 @@
 
 <!---56863 -->* Magento now rewrites URLs as expected when you save a CMS page while running Magento in single-store mode. [GitHub-5923](https://github.com/magento/magento2/issues/5923) 
 
-=======
->>>>>>> 168052f6
-
-<!---56862 -->* Magento now rewrites URLs as expected when you save a product while running Magento in single-store mode. [GitHub-5929](https://github.com/magento/magento2/issues/5929)
-
-<!---56863 -->* Magento now rewrites URLs as expected when you save a CMS page while running Magento in single-store mode. [GitHub-5923](https://github.com/magento/magento2/issues/5923) 
-
-<!---64295 -->* URL rewrites are now correctly generated for multiple store views during product import.  [GitHub-8396](https://github.com/magento/magento2/issues/8396)
-
-<!---56863 -->* Magento now rewrites URLs as expected when you save a CMS page while running Magento in single-store mode. [GitHub-5923](https://github.com/magento/magento2/issues/5923) 
-
 ### Varnish
 
 <!---58362-->* We've changed the behavior of the Varnish X-header. Only the parent (meta) SKU is now included in the list -- not the SKUs of all child products. [GitHub-6401](https://github.com/magento/magento2/issues/6401)
@@ -1623,7 +1471,6 @@
 <!---56347 -->* We’ve fixed an issue with the REST API that previously resulted in the PayPal gateway rejecting requests. [GitHub-10410](https://github.com/magento/magento2/issues/10410)
 
 <!---58269 -->* You can now save a billing address using the REST  ’useForShipping' parameter. Previously use of the parameter resulted in a Rest API V1 error. [GitHub-6557](https://github.com/magento/magento2/issues/6557), [GitHub-5180](https://github.com/magento/magento2/issues/5180)
-<<<<<<< HEAD
 
 
 <!---58609 -->* We’ve resolved issues updating `default_frontend_label` using REST. [GitHub-5963](https://github.com/magento/magento2/issues/5963)
@@ -1631,15 +1478,6 @@
 <!---58652 -->* Magento now sends REST multiselect attribute values in compatible formats. Previously, putting an unchanged GET returned errors on the multiselect attribute, and the only way to clear a multi-select field of all selections was to delete the product and re-create it. [GitHub-6120](https://github.com/magento/magento2/issues/6120)
 
 <!---58338 -->* The REST API now successfully handles attribute options that start with a number. [GitHub-5715](https://github.com/magento/magento2/issues/5715)
-=======
->>>>>>> 168052f6
-
-
-<!---58609 -->* We’ve resolved issues updating `default_frontend_label` using REST. [GitHub-5963](https://github.com/magento/magento2/issues/5963)
-
-<!---58652 -->* Magento now sends REST multiselect attribute values in compatible formats. Previously, putting an unchanged GET returned errors on the multiselect attribute, and the only way to clear a multi-select field of all selections was to delete the product and re-create it. [GitHub-6120](https://github.com/magento/magento2/issues/6120)
-
-<!---58338 -->* The REST API now successfully handles attribute options that start with a number. [GitHub-5715](https://github.com/magento/magento2/issues/5715)
 
 ## Community contributions
 
@@ -1653,23 +1491,13 @@
 ### System requirements
 
 Our technology stack is built on PHP and MySQL. For details, see [Technology stack requirements]({{ page.baseurl }}/install-gde/system-requirements-tech.html)
-<<<<<<< HEAD
-
-=======
->>>>>>> 168052f6
 
 ### Installation and upgrade instructions
 
 See [How to get the Magento software]({{ site.baseurl }}/guides/v2.2/install-gde/bk-install-guide.html) for complete installation and upgrade information.
-<<<<<<< HEAD
-
 
 ## Migration toolkits
-=======
-
-## Migration toolkits
-
->>>>>>> 168052f6
+
 The <a href="{{ page.baseurl }}/migration/migration-migrate.html" target="_blank">Data Migration Tool</a> helps transfer existing Magento 1.x store data to Magento 2.x. This command-line interface includes verification, progress tracking, logging, and testing functions. For installation instructions, see  <a href="{{ page.baseurl }}/migration/migration-tool-install.html" target="_blank">Install the Data Migration Tool</a>. Consider exploring or contributing to the <a href="https://github.com/magento/data-migration-tool" target="_blank"> Magento Data Migration repository</a>.
 
 The <a href="https://github.com/magento/code-migration" target="_blank">Code Migration Toolkit</a> helps transfer existing Magento 1.x store extensions and customizations to Magento 2.0.x. The command-line interface includes scripts for converting Magento 1.x modules and layouts.