--- conflicted
+++ resolved
@@ -14,12 +14,8 @@
 
 This section discusses how to start the {% glossarytooltip c1e4242b-1f1a-44c3-9d72-1d5b1435e142 %}Module{% endglossarytooltip %} Manager, which updates or uninstalls *modules* (custom code that extends Magento capabilities)
 
-<<<<<<< HEAD
-<h2 id="compman-prereq">Prerequisites</h2>
-=======
 ## Prerequisites {#compman-prereq}
 
->>>>>>> 168052f6
 Before continuing, complete all tasks discussed in <a href="{{ page.baseurl }}/comp-mgr/prereq/prereq_compman.html">Prerequisites</a>.
 
 ## Module Manager checklist
