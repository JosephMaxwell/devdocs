---
group: compman
title: Upgrade the Magento application and modules
version: 2.2
functional_areas:
  - Upgrade
---

<!-- Topic variables
{% capture ce %}{{site.data.var.ce}}{% endcapture %}
{% capture ee %}{{site.data.var.ee}}{% endcapture %}
-->

## Upgrade the Magento application and modules

This topic discusses the ways you can:

*	Upgrade (that is, *patch*) the Magento software from version {{ page.version }}.0 to {{ page.version }}.1, for example
*	Update any of the following:

	*	Modules (also referred to as *extensions*; extend Magento capabilities)
	*	Themes (change the look and feel of your storefront and Admin)
	*	Language packages (localize the storefront and Admin)
*	Uninstall extensions

## Upgrade the Magento application

<<<<<<< HEAD
*	{{site.data.var.ce}} and {{site.data.var.ee}}: If you used [Composer]({{ page.baseurl }}/install-gde/prereq/integrator_install.html) to install the Magento application or if you downloaded an [archive]({{ page.baseurl }}/install-gde/prereq/zip_install.html), use the [System Upgrade utility]({{ page.baseurl }}/comp-mgr/upgrader/upgrade-start.html) or the [command line]({{ page.baseurl }}/comp-mgr/cli/cli-upgrade.html).
*	{{site.data.var.ce}} only: If you cloned the Magento 2 GitHub repository because you are contributing code to the {{site.data.var.ce}} codebase, <a href="{{ page.baseurl }}/install-gde/install/cli/dev_options.html">upgrade the software manually</a>.
*	If your Magento root directory is `<your Magento install directory/pub>`, you can upgrade in any of the following ways:
=======
The way you upgrade (that is, patch) the Magento application depends on how you installed it:
>>>>>>> 168052f6

* {{ce}} and {{ee}}: If you used [Composer] to install the Magento application or if you downloaded an [archive], use the [System Upgrade utility] or the [command line].
* {{ce}} only: If you cloned the Magento 2 GitHub repository because you are contributing code to the {{ce}} codebase, [upgrade the software manually].
* If your Magento root directory is `<your Magento install directory/pub>`, you can upgrade in any of the following ways:
  *	For the upgrade, create another subdomain or docroot that uses the Magento installation directory as its root. 
	
	Run the System Upgrade utility as discussed in this topic using that subdomain or docroot.
  *	Upgrade the Magento software using the [command line].
* To upgrade from {{ce}} to {{ee}}, see [Upgrade from Open Source to Commerce].

<<<<<<< HEAD
		Run the System Upgrade utility as discussed in this topic using that subdomain or docroot.
	*	Upgrade the Magento software using the [command line]({{ page.baseurl }}/comp-mgr/cli/cli-upgrade.html).
*	To upgrade from {{site.data.var.ce}} to {{site.data.var.ee}}, see <a href="{{ page.baseurl }}/comp-mgr/upgrader/ce-ee-upgrade-start.html">Upgrade from Open Source to Commerce</a>.

<div class="bs-callout bs-callout-info" id="info">
	<p><em>System upgrade</em> refers to updating the Magento 2.x core modules and other installed modules. To migrate from Magento 1.x to Magento 2, see the <a href="{{ page.baseurl }}/migration/bk-migration-guide.html">Migration Guide</a>.</p>
</div>
=======
{:.bs-callout .bs-callout-info}
__System upgrade__ refers to updating the Magento 2.x core modules and other installed modules.
To migrate from Magento 1.x to Magento 2, see the [Migration Guide].

<div class="bs-callout bs-callout-warning" markdown="1">
For upgrade or update, you must use the same authentication keys you used to install the Magento software.
For example, you *cannot* use {{ce}} authentication keys to update or upgrade {{ee}} or vice versa.
You also *cannot* use:
>>>>>>> 168052f6

- Another user\'s authentication keys
- [Shared account] authentication keys
</div>

#### Next step
<<<<<<< HEAD
Complete the tasks discussed in <a href="{{ page.baseurl }}/comp-mgr/prereq/prereq_compman.html">Prerequisites</a>.
=======
>>>>>>> 168052f6

Complete the tasks discussed in [Prerequisites].

<!-- ABBREVIATIONS -->

*[contributing developer]: A developer who contributes code to the Magento 2 CE codebase
*[contributing developers]: Developers who contribute code to the Magento 2 CE codebase

[archive]: {{ page.baseurl }}/install-gde/prereq/zip_install.html
[command line]: {{ page.baseurl }}/comp-mgr/cli/cli-upgrade.html
[Composer]: {{ page.baseurl }}/install-gde/composer.html
[Migration Guide]: {{ page.baseurl }}/migration/bk-migration-guide.html
[Prerequisites]: {{ page.baseurl }}/comp-mgr/prereq/prereq_compman.html
[Shared account]: http://docs.magento.com/m2/ce/user_guide/magento/magento-account-share.html
{:target="_blank"}
[System Upgrade utility]: {{ page.baseurl }}/comp-mgr/upgrader/upgrade-start.html
[Upgrade from Open Source to Commerce]: {{ page.baseurl }}/comp-mgr/upgrader/ce-ee-upgrade-start.html
[upgrade the software manually]: {{ page.baseurl }}/install-gde/install/cli/dev_options.html<|MERGE_RESOLUTION|>--- conflicted
+++ resolved
@@ -25,13 +25,7 @@
 
 ## Upgrade the Magento application
 
-<<<<<<< HEAD
-*	{{site.data.var.ce}} and {{site.data.var.ee}}: If you used [Composer]({{ page.baseurl }}/install-gde/prereq/integrator_install.html) to install the Magento application or if you downloaded an [archive]({{ page.baseurl }}/install-gde/prereq/zip_install.html), use the [System Upgrade utility]({{ page.baseurl }}/comp-mgr/upgrader/upgrade-start.html) or the [command line]({{ page.baseurl }}/comp-mgr/cli/cli-upgrade.html).
-*	{{site.data.var.ce}} only: If you cloned the Magento 2 GitHub repository because you are contributing code to the {{site.data.var.ce}} codebase, <a href="{{ page.baseurl }}/install-gde/install/cli/dev_options.html">upgrade the software manually</a>.
-*	If your Magento root directory is `<your Magento install directory/pub>`, you can upgrade in any of the following ways:
-=======
 The way you upgrade (that is, patch) the Magento application depends on how you installed it:
->>>>>>> 168052f6
 
 * {{ce}} and {{ee}}: If you used [Composer] to install the Magento application or if you downloaded an [archive], use the [System Upgrade utility] or the [command line].
 * {{ce}} only: If you cloned the Magento 2 GitHub repository because you are contributing code to the {{ce}} codebase, [upgrade the software manually].
@@ -42,15 +36,6 @@
   *	Upgrade the Magento software using the [command line].
 * To upgrade from {{ce}} to {{ee}}, see [Upgrade from Open Source to Commerce].
 
-<<<<<<< HEAD
-		Run the System Upgrade utility as discussed in this topic using that subdomain or docroot.
-	*	Upgrade the Magento software using the [command line]({{ page.baseurl }}/comp-mgr/cli/cli-upgrade.html).
-*	To upgrade from {{site.data.var.ce}} to {{site.data.var.ee}}, see <a href="{{ page.baseurl }}/comp-mgr/upgrader/ce-ee-upgrade-start.html">Upgrade from Open Source to Commerce</a>.
-
-<div class="bs-callout bs-callout-info" id="info">
-	<p><em>System upgrade</em> refers to updating the Magento 2.x core modules and other installed modules. To migrate from Magento 1.x to Magento 2, see the <a href="{{ page.baseurl }}/migration/bk-migration-guide.html">Migration Guide</a>.</p>
-</div>
-=======
 {:.bs-callout .bs-callout-info}
 __System upgrade__ refers to updating the Magento 2.x core modules and other installed modules.
 To migrate from Magento 1.x to Magento 2, see the [Migration Guide].
@@ -59,17 +44,12 @@
 For upgrade or update, you must use the same authentication keys you used to install the Magento software.
 For example, you *cannot* use {{ce}} authentication keys to update or upgrade {{ee}} or vice versa.
 You also *cannot* use:
->>>>>>> 168052f6
 
 - Another user\'s authentication keys
 - [Shared account] authentication keys
 </div>
 
 #### Next step
-<<<<<<< HEAD
-Complete the tasks discussed in <a href="{{ page.baseurl }}/comp-mgr/prereq/prereq_compman.html">Prerequisites</a>.
-=======
->>>>>>> 168052f6
 
 Complete the tasks discussed in [Prerequisites].
 
