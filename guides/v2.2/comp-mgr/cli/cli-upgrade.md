--- conflicted
+++ resolved
@@ -52,67 +52,6 @@
 
 ## Upgrade using the command line {#upgrade-cli-upgr}
 
-<<<<<<< HEAD
-{% collapsible To upgrade using the command line: %}
-
-1.	Log in to your Magento server as, or switch to, the Magento file system owner.
-2.	Change to the directory in which you installed the Magento software.
-
-	For example, `cd /var/www/html/magento2`
-2.	Enter the following commands in the order shown:
-
-		composer require <product> <version> --no-update
-		composer update
-
-	For example, to upgrade to {{site.data.var.ce}} version 2.0.11, enter:
-
-		composer require magento/product-community-edition 2.0.11 --no-update
-		composer update
-
-	To upgrade to Magento EE version 2.0.11, enter:
-
-		composer require magento/product-enterprise-edition 2.0.11 --no-update
-		composer update
-
-	<div class="bs-callout bs-callout-info" id="info">
-		<p>If an error displays about a missing <code>.gitignore</code> files, see the <a href="http://devdocs.magento.com/guides/v2.0/release-notes/tech_bull_201-upgrade.html#resolution2">Technical Bulletin (1/28/16)</a>.</p>
-	</div>
-
-3.	If prompted, enter your [authentication keys]({{ page.baseurl }}/install-gde/prereq/connect-auth.html).
-4.	Manually clear `var` subdirectories:
-
-		rm -rf <Magento install dir>/var/cache/*
-		rm -rf <Magento install dir>/var/page_cache/*
-		rm -rf <Magento install dir>/generated/code/*
-    <div class="bs-callout bs-callout-info" markdown="1">
-        If you use a cache storage other than filesystem (e.g., Redis, Memcached, etc.) you need to manually clear the cache there too.
-    </div>
-4. Update the database schema and data:
-
-		php bin/magento setup:upgrade
-5.	Put your storefront online (that is, cancel maintenance mode):
-
-		php bin/magento maintenance:disable
-5.	Restart Varnish if you use it for page caching.
-
-		service varnish restart
-6.	Access your storefront.
-
-	The following error might display:
-
-		We're sorry, an error has occurred while generating this email.
-
-	If so, perform the following tasks:
-
-	1.	Reset [file system ownership and permissions]({{ page.baseurl }}/install-gde/prereq/file-system-perms.html) as a user with `root` privileges.
-	2.	Clear the following directories and try again:
-
-			<your Magento install dir>/var/cache
-			<your Magento install dir>/var/page_cache
-			<your Magento install dir>/generated/code
-
-{% endcollapsible %}
-=======
 1. Log in to your Magento server as, or switch to, the Magento file system owner.
 2. Change to the directory in which you installed the Magento software. For example,
    ```bash
@@ -147,13 +86,12 @@
 5. Manually clear `var` subdirectories:
    ```bash
    rm -rf <Magento install dir>/var/cache/*
-   ```
-   ```bash
    rm -rf <Magento install dir>/var/page_cache/*
-   ```
-   ```bash
    rm -rf <Magento install dir>/generated/code/*
    ```
+   <div class="bs-callout bs-callout-info" markdown="1">
+        If you use a cache storage other than filesystem (e.g., Redis, Memcached, etc.) you need to manually clear the cache there too.
+    </div>
 6. Update the database schema and data:
    ```bash
    php bin/magento setup:upgrade
@@ -179,5 +117,4 @@
    2. Clear the following directories and try again:
       * `<your Magento install dir>/var/cache`
 	  * `<your Magento install dir>/var/page_cache`
-	  * `<your Magento install dir>/generated/code`
->>>>>>> a4de16e5
+	  * `<your Magento install dir>/generated/code`