---
group: software-update-guide
title: Command-line upgrade
functional_areas:
  - Upgrade
---

You can upgrade Magento from the command line if you installed the software using any of the following:

* Downloaded the [metapackage](https://glossary.magento.com/metapackage) using `composer create-project`
* Installed the compressed archive

{: .bs-callout-info }
If you cloned the Magento 2 GitHub repository, you **cannot** use this method to upgrade; instead, see [Update the Magento application]({{ page.baseurl }}/install-gde/install/cli/dev_update-magento.html).

## Pre-upgrade checklist

{% include comp-man/checklist_2.2.md %}

## Prerequisite: `pub` directory root {#upgrade-cli-pub}

This section applies to you *only* if you set the Magento root directory to `<magento_root>/pub`.
If you did not do this, skip this section and continue with the next section.

If you use pub as your Magento root directory:

* For the upgrade, create another subdomain or docroot that uses the Magento installation directory as its root.

   Run the [System Upgrade utility]({{ page.baseurl }}/comp-mgr/upgrader/upgrade-start.html) using that subdomain.

* Use the [following procedure](#upgrade-cli-upgr) to upgrade Magento using the command line.

## Put your store in maintenance mode {#upgrade-cli-maint}

To prevent access to your store while it's being upgraded, put your store in maintenance mode.

{: .bs-callout-info }
You can optionally create a [custom maintenance mode page]({{ page.baseurl }}/comp-mgr/trouble/cman/maint-mode.html).

To enable maintenance mode:

1. Log in to your Magento server as, or switch to, the Magento file system owner.
<<<<<<< HEAD

=======
>>>>>>> a15b4fe2
1. Enter the following command:

   ```bash
   php <magento_root>/bin/magento maintenance:enable
   ```

   For additional options, see [Enable or disable maintenance mode]({{ page.baseurl }}/install-gde/install/cli/install-cli-subcommands-maint.html).

## Upgrade using the command line {#upgrade-cli-upgr}

1. Log in to your Magento server as, or switch to, the Magento file system owner.
<<<<<<< HEAD

=======
>>>>>>> a15b4fe2
1. Change to the directory in which you installed the Magento software. For example,

   ```bash
   cd /var/www/html/magento2
   ```

1. Require the Magento package using Composer and update the dependencies:

   ```bash
   composer require <product> <version> --no-update
   ```

   ```bash
   composer update
   ```

   For example, to upgrade to {{ site.data.var.ce }} version {{ page.guide_version }}.4, enter:

   ```bash
   composer require magento/product-community-edition {{ page.guide_version }}.4 --no-update
   ```

   ```bash
   composer update
   ```

   To upgrade to Magento EE version {{ page.guide_version }}.4, enter:

   ```bash
   composer require magento/product-enterprise-edition {{ page.guide_version }}.4 --no-update
   ```

   ```bash
   composer update
   ```

1. If prompted, enter your [authentication keys]({{ page.baseurl }}/install-gde/prereq/connect-auth.html).

1. Clean the Magento cache:

   ```bash
   bin/magento cache:clean
   ```

1. Manually clear `var` subdirectories:

   ```bash
   rm -rf <Magento install dir>/var/cache/*
   rm -rf <Magento install dir>/var/page_cache/*
   rm -rf <Magento install dir>/generated/code/*
   ```

   {: .bs-callout-info }
   If you use a cache storage other than filesystem (e.g., Redis, Memcached, etc.) you need to manually clear the cache there too.

1. Update the database schema and data:

   ```bash
   php bin/magento setup:upgrade
   ```

1. Put your storefront online (that is, cancel maintenance mode):

   ```bash
   php bin/magento maintenance:disable
   ```

1. Restart Varnish if you use it for page caching.

   ```bash
   service varnish restart
   ```

1. Access your storefront.

   The following error might display:

   ```terminal
   We're sorry, an error has occurred while generating this email.
   ```

   If so, perform the following tasks:

   1. Reset [file system ownership and permissions]({{ page.baseurl }}/install-gde/prereq/file-system-perms.html) as a user with `root` privileges.
   1. Clear the following directories and try again:
      * `<magento_root>/var/cache`
      * `<magento_root>/var/page_cache`
      * `<magento_root>/generated/code`<|MERGE_RESOLUTION|>--- conflicted
+++ resolved
@@ -40,10 +40,6 @@
 To enable maintenance mode:
 
 1. Log in to your Magento server as, or switch to, the Magento file system owner.
-<<<<<<< HEAD
-
-=======
->>>>>>> a15b4fe2
 1. Enter the following command:
 
    ```bash
@@ -55,10 +51,6 @@
 ## Upgrade using the command line {#upgrade-cli-upgr}
 
 1. Log in to your Magento server as, or switch to, the Magento file system owner.
-<<<<<<< HEAD
-
-=======
->>>>>>> a15b4fe2
 1. Change to the directory in which you installed the Magento software. For example,
 
    ```bash
@@ -144,6 +136,6 @@
 
    1. Reset [file system ownership and permissions]({{ page.baseurl }}/install-gde/prereq/file-system-perms.html) as a user with `root` privileges.
    1. Clear the following directories and try again:
-      * `<magento_root>/var/cache`
-      * `<magento_root>/var/page_cache`
-      * `<magento_root>/generated/code`+      *  `<magento_root>/var/cache`
+      *  `<magento_root>/var/page_cache`
+      *  `<magento_root>/generated/code`