---
group: compman
title: Upgrade from Open Source to Commerce
version: 2.2
functional_areas:
  - Upgrade
---

## Overview of {{site.data.var.ce}} to {{site.data.var.ee}} upgrade {#compman-overview}

This section discusses how to upgrade {{site.data.var.ce}} to {{site.data.var.ee}}.

<<<<<<< HEAD
<div class="bs-callout bs-callout-info" id="info">
You must be authorized for {{site.data.var.ee}} to perform the tasks discussed in this topic.
</div>

## Prerequisites {#compman-prereq}

=======
{:.bs-callout .bs-callout-info}
You must be authorized for {{site.data.var.ee}} to perform the tasks discussed in this topic.

## Prerequisites {#compman-prereq}

>>>>>>> 168052f6
Before continuing, complete all tasks discussed in [Prerequisites].

In addition, you might need to install the {% glossarytooltip bf703ab1-ca4b-48f9-b2b7-16a81fd46e02 %}PHP{% endglossarytooltip %} [`bcmath`] extension, which is required by {{site.data.var.ee}}. Examples follow:

*	CentOS (using the `webtatic` repository): `yum -y install php56w-bcmath`
*	Ubuntu (using the `ppa:ondrej/php5-5.6` repository): `apt-get -y install php5-bcmath`

<<<<<<< HEAD
<div class="bs-callout bs-callout-info" id="info">
Make sure you are authorized for {{site.data.var.ee}} access before you continue. Contact [Magento Support] if you have questions.
</div>

## Start System Upgrade from the Magento Admin {#compman-access}

=======
{:.bs-callout .bs-callout-info}
Make sure you are authorized for {{site.data.var.ee}} access before you continue. Contact [Magento Support](http://support.magentocommerce.com){:target="&#95;blank"} if you have questions.

## Start System Upgrade from the Magento Admin {#compman-access}

>>>>>>> 168052f6
To run System Upgrade:

1.	Log in to the {% glossarytooltip 18b930cf-09cc-47c9-a5e5-905f86c43f81 %}Magento Admin{% endglossarytooltip %} as an administrator.
2.	Click **System** > **Web Setup Wizard**.
	The following page displays.

    ![Specify whether to manage components or upgrade Magento]

3.	Click **System Upgrade**.

    Magento begins searching for core module updates immediately. To also search for component updates, click **Yes**. A sample follows:

    ![Magento begins searching for upgrades right away]

    The page displays similar to the following when we find components to upgrade.

    ![Magento finds software to upgrade]

       From the list, click the version to which to upgrade. Typically, you'll choose the most recent version (indicated by **(latest)**.)

After the upgrade completes, restart Varnish if you use it for page caching.

	service varnish restart

#### Errors

*	The following error can indicate one of several issues, including that you haven't entered your [authentication keys] in the Magento Admin:

	![Sorry we can't take that action right now]

    For suggested solutions to other causes indicated by this message, see [troubleshooting].

*	The following error might display:

		[2016-01-19 23:33:24 UTC] An error occurred while executing job
		"setup:upgrade {"command":"setup:upgrade"}": Could not complete
		setup:upgrade {"command":"setup:upgrade"} successfully: Source
		class "\Cybersource" for "CybersourceLogger" generation does not exist.

	For more information, see [Error upgrading from CE to EE].

## Continue your upgrade {#ce-ee-continue}

From here, your upgrade is the same as any other upgrade. Continue with [Step 1. Select versions to upgrade].

<!-- Link Definitions -->
[Prerequisites]: {{ page.baseurl }}/comp-mgr/prereq/prereq_compman.html
[`bcmath`]: http://php.net/manual/en/book.bc.php
{:target="_blank"}
[Magento Support]: http://support.magentocommerce.com
{:target="_blank"}
[authentication keys]: {{ page.baseurl }}/install-gde/prereq/connect-auth.html
[troubleshooting]: {{ page.baseurl }}/comp-mgr/trouble/cman/were-sorry.html
[Error upgrading from CE to EE]: {{ page.baseurl }}/comp-mgr/trouble/cman/ce-ee-upgrade.html
[Step 1. Select versions to upgrade]: {{ page.baseurl }}/comp-mgr/upgrader/upgrade-main-pg.html

<!-- Image Definitions -->
[Specify whether to manage components or upgrade Magento]: {{ site.baseurl }}/common/images/cman_upgr_initial.png
{:width="650px"}
[Magento begins searching for upgrades right away]: {{ site.baseurl }}/common/images/upgr_initial-pg.png
{:width="650px"}
[Magento finds software to upgrade]: {{ site.baseurl }}/common/images/upgr-ee-version-list.png
{:width="750px"}
[Sorry we can't take that action right now]: {{ site.baseurl }}/common/images/upgr-sorry.png
{:width="600px"}<|MERGE_RESOLUTION|>--- conflicted
+++ resolved
@@ -10,20 +10,11 @@
 
 This section discusses how to upgrade {{site.data.var.ce}} to {{site.data.var.ee}}.
 
-<<<<<<< HEAD
-<div class="bs-callout bs-callout-info" id="info">
-You must be authorized for {{site.data.var.ee}} to perform the tasks discussed in this topic.
-</div>
-
-## Prerequisites {#compman-prereq}
-
-=======
 {:.bs-callout .bs-callout-info}
 You must be authorized for {{site.data.var.ee}} to perform the tasks discussed in this topic.
 
 ## Prerequisites {#compman-prereq}
 
->>>>>>> 168052f6
 Before continuing, complete all tasks discussed in [Prerequisites].
 
 In addition, you might need to install the {% glossarytooltip bf703ab1-ca4b-48f9-b2b7-16a81fd46e02 %}PHP{% endglossarytooltip %} [`bcmath`] extension, which is required by {{site.data.var.ee}}. Examples follow:
@@ -31,20 +22,11 @@
 *	CentOS (using the `webtatic` repository): `yum -y install php56w-bcmath`
 *	Ubuntu (using the `ppa:ondrej/php5-5.6` repository): `apt-get -y install php5-bcmath`
 
-<<<<<<< HEAD
-<div class="bs-callout bs-callout-info" id="info">
-Make sure you are authorized for {{site.data.var.ee}} access before you continue. Contact [Magento Support] if you have questions.
-</div>
-
-## Start System Upgrade from the Magento Admin {#compman-access}
-
-=======
 {:.bs-callout .bs-callout-info}
 Make sure you are authorized for {{site.data.var.ee}} access before you continue. Contact [Magento Support](http://support.magentocommerce.com){:target="&#95;blank"} if you have questions.
 
 ## Start System Upgrade from the Magento Admin {#compman-access}
 
->>>>>>> 168052f6
 To run System Upgrade:
 
 1.	Log in to the {% glossarytooltip 18b930cf-09cc-47c9-a5e5-905f86c43f81 %}Magento Admin{% endglossarytooltip %} as an administrator.
