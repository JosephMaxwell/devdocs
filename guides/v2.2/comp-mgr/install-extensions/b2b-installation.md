---
group: compman
subgroup: 10_Install extensions from the command line
title: Install the B2B extension
menu_title: Install the B2B extension
menu_order: 1
version: 2.2
ee_only: true
---

<div class="bs-callout bs-callout-warning" markdown="1">
The {{site.data.var.b2b}} extension is only available for {{site.data.var.ee}} v2.2.0. You must install it after installing {{site.data.var.ee}}.
</div>

## Installation

1.  Change to your Magento installation directory and enter the following command to update your `composer.json` file and install the {{site.data.var.b2b}} extension:

    ```
    composer require magento/extension-b2b
    ```

<<<<<<< HEAD
2.  When prompted, enter your <a href="{{ page.baseurl }}/install-gde/prereq/connect-auth.html">authentication keys</a>. Your *public key* is your username; your *private key* is your password.
=======
    If you get an error when trying to install the B2B module for local instance of Magento Commerce (for example: `[InvalidArgumentException] Could not find a matching version of package magento/extension-b2b. Check the package spelling, your version constraint and that the package is available in a stability which matches your minimum-stability (stable).`), you need to create an `auth.json` file in the Magento root directory and add the following code, using the actual values of you public_key and private_key for `username` and `password`:

    ```
    {
       "http-basic": {
          "repo.magento.com": {
             "username": "<public_key>",
             "password": "<private_key>"
          }
       }
    }
    ```

2.  When prompted, enter your <a href="{{ page.baseurl }}/install-gde/prereq/connect-auth.html">authentication keys</a>. Your *public key* is your username; your *private key* is your password. If you have stored your public and private keys in `auth.json`, you won't be asked to enter them here.
>>>>>>> 168052f6

3.  Run the following commands after Composer finishes updating modules:

    ```
    bin/magento setup:upgrade

    bin/magento setup:di:compile

    bin/magento setup:static-content:deploy -f
    ```

<div class="bs-callout bs-callout-info" markdown="1">
After completing the installation, you must follow the [post-installation steps](#configure-b2b).
</div>

## Post-installation {#configure-b2b}

After installing the {{site.data.var.b2b}} extension, follow these instructions to launch {{site.data.var.b2b}}.

### Start message consumers

The {{site.data.var.b2b}} extension uses MySQL for message queue management. If you want to enable the B2B **Shared Catalog** feature, you must start the corresponding message consumers after installation.

1.  List the available message consumers:

    ```
    bin/magento queue:consumers:list
    ```

    You should see the following consumers:

    ```
    sharedCatalogUpdatePrice
    sharedCatalogUpdateCategoryPermissions
    ```

2.  Start each consumer separately:

    ```
    bin/magento queue:consumers:start <consumer_name>
    ```

    For example:

    ```
    bin/magento queue:consumers:start sharedCatalogUpdatePrice
    ```

<div class="bs-callout bs-callout-tip" markdown="1">
Append `&` to the command to run it in the background, return to a prompt, and continue running commands (e.g., `bin/magento queue:consumers:start sharedCatalogUpdatePrice &`).
</div>

Refer to [Manage message queues]({{ page.baseurl }}/config-guide/mq/manage-mysql.html) for more information.

### Add message consumers to cron

You may also add these two message consumers to the cron job (optional). For this, add these lines in your `crontab.xml`:

{%highlight xml%}
* * * * * ps ax | grep [s]haredCatalogUpdateCategoryPermissions >>/dev/null 2>&1 || nohup php /var/www/html/magento2/bin/magento queue:consumers:start sharedCatalogUpdateCategoryPermissions &
* * * * * ps ax | grep [s]haredCatalogUpdatePrice >>/dev/null 2>&1 || nohup php /var/www/html/magento2/bin/magento queue:consumers:start sharedCatalogUpdatePrice &
{%endhighlight%}

### Specify parameters for message consumers

Depending on your system configuration, to prevent possible issues, you may also need to specify the following parameters when starting the services:

-   `--max-messages`: manages the consumer's lifetime and allows you to specify the maximum number of messages processed by the consumer. The best practice for a PHP application is to restart long-running processes to prevent possible memory leaks.

-   `--batch-size`: allows you to limit the system resources consumed by the consumers (CPU, memory). Using smaller batches reduces resource usage and, thus, leads to slower processing.

### Enable B2B features in Magento Admin

After installing the {{site.data.var.b2b}} extension and starting message consumers (if you want to enable the **Shared Catalog** module), you must also enable B2B modules in Magento Admin.

<div class="bs-callout bs-callout-info" markdown="1">
If you enable the **Shared Catalog** module, you must also enable the **Company** module. The **Quick Order** and **Requisition Lists** modules can be enabled/disabled independently.
</div>

1.  Access the Magento Admin and click **Stores** > **Configuration** > **General** > **B2B Features**.

2.  Select **Yes** from the drop-down menus to enable B2B features:

    ![Enable B2B features]({{ site.baseurl }}/common/images/enable_b2b_features.png)

3.  Click **Save Config**.

Looking for more documentation? Checkout the [B2B Developer Guide]({{ page.baseurl }}/b2b/bk-b2b.html) and [User Guide](//docs.magento.com/m2/b2b/user_guide/getting-started.html).<|MERGE_RESOLUTION|>--- conflicted
+++ resolved
@@ -20,9 +20,6 @@
     composer require magento/extension-b2b
     ```
 
-<<<<<<< HEAD
-2.  When prompted, enter your <a href="{{ page.baseurl }}/install-gde/prereq/connect-auth.html">authentication keys</a>. Your *public key* is your username; your *private key* is your password.
-=======
     If you get an error when trying to install the B2B module for local instance of Magento Commerce (for example: `[InvalidArgumentException] Could not find a matching version of package magento/extension-b2b. Check the package spelling, your version constraint and that the package is available in a stability which matches your minimum-stability (stable).`), you need to create an `auth.json` file in the Magento root directory and add the following code, using the actual values of you public_key and private_key for `username` and `password`:
 
     ```
@@ -37,7 +34,6 @@
     ```
 
 2.  When prompted, enter your <a href="{{ page.baseurl }}/install-gde/prereq/connect-auth.html">authentication keys</a>. Your *public key* is your username; your *private key* is your password. If you have stored your public and private keys in `auth.json`, you won't be asked to enter them here.
->>>>>>> 168052f6
 
 3.  Run the following commands after Composer finishes updating modules:
 
