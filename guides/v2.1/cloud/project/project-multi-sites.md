--- conflicted
+++ resolved
@@ -22,10 +22,7 @@
 3.	Push the changes to an Integration environment and test it.
 
 ## Configure your local installation
-<<<<<<< HEAD
-=======
 
->>>>>>> 168052f6
 To configure your local installation to use multiple stores, see [Multiple websites or stores]({{ page.baseurl }}/config-guide/multi-site/ms_over.html).
 
 ## Configure your Integration environment
@@ -41,14 +38,8 @@
 
 Magento Enterprise Edition *routes* define how incoming URLs are processed. The way you configure routes depends on how you want your site to operate. We suggest configuring routes for integration as follows. You can edit the values later if your needs change.
 
-<<<<<<< HEAD
-<div class="bs-callout bs-callout-info" id="info">
-To set up routes in a staging or production environment, you must create a <a href="{{ page.baseurl }}/cloud/trouble/trouble.html">Support ticket</a>.</p>
-</div>
-=======
 {:.bs-callout .bs-callout-info}
 To set up routes in a staging or production environment, you must create a [Support ticket]({{ page.baseurl }}/cloud/trouble/trouble.html).
->>>>>>> 168052f6
 
 To configure routes in an integration environment:
 
@@ -174,10 +165,7 @@
 5.	Save your changes to `magento-vars.php` and exit the text editor.
 
 ### Deploy and test on the Integration server {#cloud-multi-stores-deploy}
-<<<<<<< HEAD
-=======
 
->>>>>>> 168052f6
 The final step is to push your changes to your {{site.data.var.ece}} server and test your site there.
 To deploy and test:
 
@@ -196,12 +184,7 @@
 When complete, merge the code to the `master` Git branch for further deployment.
 
 ### Deploy to Staging and Production {#deploy-staging-prod}
-<<<<<<< HEAD
-Follow the deployment process for [deploying to Staging and Production]({{ page.baseurl }}/cloud/live/stage-prod-migrate.html). For Starter and Pro environments, you use the Project Web Interface to push code across environments. For Pro accounts created before October 23, 2017 and not updated, you can use [SSH and CLI commands]({{ page.baseurl }}/cloud/live/stage-prod-migrate.html#classic).
-
-=======
 
 Follow the deployment process for [deploying to Staging and Production]({{ page.baseurl }}/cloud/live/stage-prod-migrate.html). For Starter and Pro environments, you use the Project Web Interface to push code across environments. For Pro accounts created before October 23, 2017 and not updated, you can use [SSH and CLI commands]({{ page.baseurl }}/cloud/live/stage-prod-migrate.html#classic).
 
->>>>>>> 168052f6
 We recommend fully testing in Staging prior to pushing to Production. If you need to make changes, you should complete those in Integration and begin the process to deploy across environments again.