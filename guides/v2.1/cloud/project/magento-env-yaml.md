---
group: cloud
title: Build and deploy
version: 2.1
functional_areas:
  - Cloud
  - Configuration
---

The `.magento.env.yaml` file centralizes the management of build and deploy actions across all of your environments, including Pro Staging and Production, using environment variables. 

Unlike other YAML configuration files, such as [`.magento.app.yaml`]({{ page.baseurl }}/cloud/project/project-conf-files_magento-app.html), [`.magento/routes.yaml`]({{ page.baseurl }}/cloud/project/project-conf-files_routes.html), and [`.magento/services.yaml`]({{ page.baseurl }}/cloud/project/project-conf-files_services.html), you can use the `.magento.env.yaml` file to manage configuration settings without opening a support ticket.

{% include note.html type="info" content="If you want to configure unique actions in each environment, you must modify this file in each environment branch."%}

The `.magento.env.yaml` file includes the following sections:

-   **`stage`**—Accommodates the following stages of deployment:
    -   `global`—Controls actions in both the build, deploy, and post-deploy phases. You can override these settings in the build, deploy, and post-deploy sections.
    -   `build`—Controls actions in the build phase only. If you do not specify settings in this section, the build phase uses settings from the global section. Settings in the `build_options.ini` file override settings in this section.
    -   `deploy`—Controls actions in the deploy phase only. If you do not specify settings in this section, the deploy phase uses settings from the global section.
    -   `post-deploy`—Controls actions _after_ deploying your application and _after_ the container begins accepting connections.
-   **`log`**—Controls notifications, including notification types and level of detail.
    -   `slack`—Configure a message to send to a Slack bot.
    -   `email`—Configure an email to send to one or more email recipients.
    -  [logging handlers]({{ page.baseurl }}/cloud/env/log-handlers.html)—Configure hardware and software application messages sent to a remote logging server.

The latest sample of the `.magento.env.yaml` file contains a detailed definition for each variable in the following reference topics:

-   [Application]({{ page.baseurl }}/cloud/env/environment-vars_magento.html)—variables control administrative credentials
-   [Global]({{ page.baseurl }}/cloud/env/variables-intro.html)—variables control actions in the following stages:
    -   [Build]({{ page.baseurl }}/cloud/env/variables-build.html)—variables control build actions
    -   [Deploy]({{ page.baseurl }}/cloud/env/variables-deploy.html)—variables control deploy actions
    -   [Post-deploy]({{ page.baseurl }}/cloud/env/variables-post-deploy.html)—variables control actions after deploy

<<<<<<< HEAD
When a failure occurs because of an unexpected value in the the `.magento.env.yaml` configuration file, you receive an error message. For example, the following error message presents a list of suggested changes to each item with an unexpected value, in some cases providing valid options:
=======
When a failure occurs because of an unexpected value in the `.magento.env.yaml` configuration file, you receive an error message. For example, the following error message presents a list of suggested changes to each item with an unexpected value, in some cases providing valid options:
>>>>>>> 168052f6

```terminal
  - Environment configuration is not valid. Please correct .magento.env.yaml file with next suggestions:
  	Item CRON_CONSUMERS_RUNNER is not supposed to be in stage build. Please move it to one of possible stages: global, deploy
  	Item SKIP_SCD has unexpected type string. Please use one of next types: boolean
  	Item VERBOSE_COMMANDS has unexpected type boolean. Please use one of next types: string
  	Item SKIP_HTML_MINIFICATION has unexpected type string. Please use one of next types: boolean
  	Item CRON_CONSUMERS_RUNNER has unexpected type boolean. Please use one of next types: array
  	Item VAR_WARM_UP_PAGES is not allowed in configuration.
  	Item WARM_UP_PAGES has unexpected type string. Please use one of next types: array
```

Make any corrections, commit, and push the changes. If you do not receive an error message, then the changes to your configuration file pass the validation.<|MERGE_RESOLUTION|>--- conflicted
+++ resolved
@@ -33,11 +33,7 @@
     -   [Deploy]({{ page.baseurl }}/cloud/env/variables-deploy.html)—variables control deploy actions
     -   [Post-deploy]({{ page.baseurl }}/cloud/env/variables-post-deploy.html)—variables control actions after deploy
 
-<<<<<<< HEAD
-When a failure occurs because of an unexpected value in the the `.magento.env.yaml` configuration file, you receive an error message. For example, the following error message presents a list of suggested changes to each item with an unexpected value, in some cases providing valid options:
-=======
 When a failure occurs because of an unexpected value in the `.magento.env.yaml` configuration file, you receive an error message. For example, the following error message presents a list of suggested changes to each item with an unexpected value, in some cases providing valid options:
->>>>>>> 168052f6
 
 ```terminal
   - Environment configuration is not valid. Please correct .magento.env.yaml file with next suggestions:
