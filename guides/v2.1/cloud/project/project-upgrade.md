---
group: cloud
title: Upgrade Magento version
version: 2.1
redirect_from:
  - /guides/v2.1/cloud/howtos/upgrade-magento.html
functional_areas:
  - Cloud
  - Upgrade
---
You can upgrade the core {{site.data.var.ee}} code base to version 2.1. If you need to upgrade from a version older than 2.1, you must upgrade to a supported version first.

It is a best practice to verify the `ADMIN_EMAIL` variable, because it is required for upgrading and patching {{site.data.var.ece}}. See [Set environment and project variables]({{ page.baseurl }}/cloud/project/project-webint-basic.html#project-conf-env-var).

<<<<<<< HEAD
When you upgrade {{site.data.var.ece}}, you also upgrade with patches and available hotfixes as part of the `magento-cloud-metapackage`. Make sure that
your project root folder contains an `auth.json` file for authentication.

Our upgrades are Composer driven. For more information on Composer, see [Composer in Cloud]({{ page.baseurl }}/cloud/reference/cloud-composer.html).
=======
{% include cloud/note-upgrade.md %}

{% include cloud/note-ece-tools-package.md %}
>>>>>>> 168052f6

## Back up the database

{% include cloud/backup-db.md %}

<<<<<<< HEAD
## Verify or set the ADMIN_EMAIL variable {#variable}
The environment variable `ADMIN_EMAIL` is required for upgrading and patching. This email is used for sending password reset requests and verified during when updating {{site.data.var.ece}}. See [[Set environment and project variables]({{ page.baseurl }}/cloud/project/project-webint-basic.html#project-conf-env-var).

## Back up the database {#backup-db}
Back up your integration system database and code:

1.  Enter the following command to make a local backup of the remote database:

        magento-cloud db:dump
2.  Enter the following command to back up code and media:

        php bin/magento setup:backup --code [--media]

    You can optionally omit `[--media]` if you have a large number of static files that are already in source control.

Back up your staging or production system database:

1.  [SSH to the server]({{ page.baseurl }}/cloud/env/environments-ssh.html).
2.  Find the database login information:
=======
## Complete the upgrade

1.  Change to your Magento root directory and set the upgrade version.
>>>>>>> 168052f6

    ```bash
    composer require magento/magento-cloud-metapackage <requiredversion> --no-update
    ```
<<<<<<< HEAD
    php -r 'print_r(json_decode(base64_decode($_ENV["MAGENTO_CLOUD_RELATIONSHIPS"]))->database);'
    ```

3.  Create a database dump:

        mysqldump -h <database host> --user=<database username> --password=<password> --single-transaction <database name> | gzip - > /tmp/database.sql.gz

## Verify other changes {#verify-changes}
Verify other changes you're going to submit to source control before you start the upgrade:

1.  If you haven't done so already, change to your project root directory.
2.  Enter the following command:

        git status
3.  If there are changes you do *not* want to submit to source control, branch or stash them now.
=======
>>>>>>> 168052f6

1.  Update the project.

    ```bash
    composer update
    ```

1.  Add, commit, and push code changes.

    ```bash
    git add -A && git commit -m "Upgrade" && git push origin <branch name>
    ```

    `git add -A` is required to add all changed files to source control because of the way Composer marshals base packages. Both `composer install` and `composer update` marshal files from the base package (that is, `magento/magento2-base` and `magento/magento2-ee-base`) into the package root.

    The files Composer marshals belong to the new version of Magento, to overwrite the outdated version of those same files. Currently, marshaling is disabled in {{site.data.var.ee}}, so you must add the marshaled files to source control.

1.  Wait for deployment to complete.

1.  Verify the upgrade in your Integration, Staging, or Production environment by using SSH to log in and check the version.

<<<<<<< HEAD
To verify the upgrade in your integration, staging, or production system:

1.  [SSH to the server]({{ page.baseurl }}/cloud/env/environments-ssh.html).
2.  Enter the following command from your Magento root directory to verify the installed version:

        php bin/magento --version
=======
    ```bash
      php bin/magento --version
    ```
>>>>>>> 168052f6

## Verify and upgrade your extensions {#extensions}

<<<<<<< HEAD
We recommend [backing up your database]({{ page.baseurl }}/cloud/project/project-webint-snap.html#db-dump) prior to installing a number of extensions on your local and Integration environments.
=======
If you need to upgrade any third-party extensions and modules that support version 2.1, we recommend working in a new Integration branch with your extensions disabled. Review your third-party extension and module pages in Marketplace or other company sites to verify support for {{site.data.var.ee}} and {{site.data.var.ece}} version 2.1.
>>>>>>> 168052f6

1.  Create a new branch on your local workstation.
1.  Disable your extensions as needed.
1.  When available, download extension upgrades.
1.  Install the upgrade as documented by the third-party documentation.
1.  Enable and test the extension.
1.  Add, commit, and push the code changes to the remote.
1.  Push to and test in your Integration environment.
1.  Push to the Staging environment to test in a pre-production environment.

We strongly recommend upgrading your Production environment _before_ including the upgraded extensions in your go-live process.

We strongly recommend upgrading your Fastly module to v1.2.33 or later for {{site.data.var.ece}} 2.1.X.

<<<<<<< HEAD
## Troubleshoot your upgrade {#upgrade-verify-tshoot}
In some cases, an error similar to the following displays when you try to access your storefront or the Magento Admin in a browser:

    There has been an error processing your request
    Exception printing is disabled by default for security reasons.
      Error log record number: <error number>

### View error details on the server
To view the error in your integration system, [SSH to the server]({{ page.baseurl }}/cloud/env/environments-ssh.html) and enter the following command:
=======
## Troubleshoot upgrade
>>>>>>> 168052f6

If the upgrade failed, you receive an error message in the browser indicating you cannot access your storefront or the Magento Admin pane:

```terminal
There has been an error processing your request
Exception printing is disabled by default for security reasons.
  Error log record number: <error number>
```

#### To resolve the error:

1.  Using SSH, log in to the remote server and open the `./app/var/report/<error number>` file. 

<<<<<<< HEAD
1.  [SSH to the server]({{ page.baseurl }}/cloud/env/environments-ssh.html).
2.  [Examine the logs]({{ page.baseurl }}/cloud/trouble/environments-logs.html) to determine the source of the issue.
3.  After you fix the source of the issue, push the change to the server, which causes the upgrade to restart.
=======
1.  [Examine the logs]({{ page.baseurl }}/cloud/trouble/environments-logs.html) to determine the source of the issue.
>>>>>>> 168052f6

1.  Add, commit, and push code changes.

    ```bash
    git add -A && git commit -m "Fixed deployment failure" && git push origin <branch name>
    ```<|MERGE_RESOLUTION|>--- conflicted
+++ resolved
@@ -12,68 +12,21 @@
 
 It is a best practice to verify the `ADMIN_EMAIL` variable, because it is required for upgrading and patching {{site.data.var.ece}}. See [Set environment and project variables]({{ page.baseurl }}/cloud/project/project-webint-basic.html#project-conf-env-var).
 
-<<<<<<< HEAD
-When you upgrade {{site.data.var.ece}}, you also upgrade with patches and available hotfixes as part of the `magento-cloud-metapackage`. Make sure that
-your project root folder contains an `auth.json` file for authentication.
-
-Our upgrades are Composer driven. For more information on Composer, see [Composer in Cloud]({{ page.baseurl }}/cloud/reference/cloud-composer.html).
-=======
 {% include cloud/note-upgrade.md %}
 
 {% include cloud/note-ece-tools-package.md %}
->>>>>>> 168052f6
 
 ## Back up the database
 
 {% include cloud/backup-db.md %}
 
-<<<<<<< HEAD
-## Verify or set the ADMIN_EMAIL variable {#variable}
-The environment variable `ADMIN_EMAIL` is required for upgrading and patching. This email is used for sending password reset requests and verified during when updating {{site.data.var.ece}}. See [[Set environment and project variables]({{ page.baseurl }}/cloud/project/project-webint-basic.html#project-conf-env-var).
-
-## Back up the database {#backup-db}
-Back up your integration system database and code:
-
-1.  Enter the following command to make a local backup of the remote database:
-
-        magento-cloud db:dump
-2.  Enter the following command to back up code and media:
-
-        php bin/magento setup:backup --code [--media]
-
-    You can optionally omit `[--media]` if you have a large number of static files that are already in source control.
-
-Back up your staging or production system database:
-
-1.  [SSH to the server]({{ page.baseurl }}/cloud/env/environments-ssh.html).
-2.  Find the database login information:
-=======
 ## Complete the upgrade
 
 1.  Change to your Magento root directory and set the upgrade version.
->>>>>>> 168052f6
 
     ```bash
     composer require magento/magento-cloud-metapackage <requiredversion> --no-update
     ```
-<<<<<<< HEAD
-    php -r 'print_r(json_decode(base64_decode($_ENV["MAGENTO_CLOUD_RELATIONSHIPS"]))->database);'
-    ```
-
-3.  Create a database dump:
-
-        mysqldump -h <database host> --user=<database username> --password=<password> --single-transaction <database name> | gzip - > /tmp/database.sql.gz
-
-## Verify other changes {#verify-changes}
-Verify other changes you're going to submit to source control before you start the upgrade:
-
-1.  If you haven't done so already, change to your project root directory.
-2.  Enter the following command:
-
-        git status
-3.  If there are changes you do *not* want to submit to source control, branch or stash them now.
-=======
->>>>>>> 168052f6
 
 1.  Update the project.
 
@@ -95,26 +48,13 @@
 
 1.  Verify the upgrade in your Integration, Staging, or Production environment by using SSH to log in and check the version.
 
-<<<<<<< HEAD
-To verify the upgrade in your integration, staging, or production system:
-
-1.  [SSH to the server]({{ page.baseurl }}/cloud/env/environments-ssh.html).
-2.  Enter the following command from your Magento root directory to verify the installed version:
-
-        php bin/magento --version
-=======
     ```bash
       php bin/magento --version
     ```
->>>>>>> 168052f6
 
 ## Verify and upgrade your extensions {#extensions}
 
-<<<<<<< HEAD
-We recommend [backing up your database]({{ page.baseurl }}/cloud/project/project-webint-snap.html#db-dump) prior to installing a number of extensions on your local and Integration environments.
-=======
 If you need to upgrade any third-party extensions and modules that support version 2.1, we recommend working in a new Integration branch with your extensions disabled. Review your third-party extension and module pages in Marketplace or other company sites to verify support for {{site.data.var.ee}} and {{site.data.var.ece}} version 2.1.
->>>>>>> 168052f6
 
 1.  Create a new branch on your local workstation.
 1.  Disable your extensions as needed.
@@ -129,19 +69,7 @@
 
 We strongly recommend upgrading your Fastly module to v1.2.33 or later for {{site.data.var.ece}} 2.1.X.
 
-<<<<<<< HEAD
-## Troubleshoot your upgrade {#upgrade-verify-tshoot}
-In some cases, an error similar to the following displays when you try to access your storefront or the Magento Admin in a browser:
-
-    There has been an error processing your request
-    Exception printing is disabled by default for security reasons.
-      Error log record number: <error number>
-
-### View error details on the server
-To view the error in your integration system, [SSH to the server]({{ page.baseurl }}/cloud/env/environments-ssh.html) and enter the following command:
-=======
 ## Troubleshoot upgrade
->>>>>>> 168052f6
 
 If the upgrade failed, you receive an error message in the browser indicating you cannot access your storefront or the Magento Admin pane:
 
@@ -155,13 +83,7 @@
 
 1.  Using SSH, log in to the remote server and open the `./app/var/report/<error number>` file. 
 
-<<<<<<< HEAD
-1.  [SSH to the server]({{ page.baseurl }}/cloud/env/environments-ssh.html).
-2.  [Examine the logs]({{ page.baseurl }}/cloud/trouble/environments-logs.html) to determine the source of the issue.
-3.  After you fix the source of the issue, push the change to the server, which causes the upgrade to restart.
-=======
 1.  [Examine the logs]({{ page.baseurl }}/cloud/trouble/environments-logs.html) to determine the source of the issue.
->>>>>>> 168052f6
 
 1.  Add, commit, and push code changes.
 
