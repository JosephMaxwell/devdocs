--- conflicted
+++ resolved
@@ -26,21 +26,13 @@
 -  You must bypass the Fastly service in your Production environment when profiling with Blackfire. See [Bypassing Reverse Proxy, Cache, and Content Delivery Networks (CDN)](https://blackfire.io/docs/reference-guide/configuration#bypassing-reverse-proxy-cache-and-content-delivery-networks-cdn){:target="_blank"}.
 
 ## Get your Blackfire credentials
-<<<<<<< HEAD
+
 The Project Owner is the account owner, and their e-mail address is part of the credentials required for accessing Blackfire for your project. You can only use the Project Owner credentials to integrate Blackfire with {{site.data.var.ece}} and to log in to the Blackfire website. An invitation email is sent to the Project Owner's e-mail address to complete activation.
 
 For information on setting up an account on Blackfire, see [Accessing your Blackfire account as a Magento Cloud user](https://support.blackfire.io/blackfire-on-magento-cloud/getting-started/step-1-accessing-your-blackfire-account-as-a-magento-cloud-user){:target="_blank"}. You can access your Blackfire license key through [project details]({{ page.baseurl }}/cloud/project/projects.html#integrations).
 
 ## Add collaborator accounts {#collaborators}
-=======
-
-The Project Owner is the account owner, and their e-mail address is part of the credentials required for accessing Blackfire for your project. You can only use the Project Owner credentials to integrate Blackfire with {{site.data.var.ece}} and to log in to the Blackfire website. An invitation email is sent to the Project Owner's e-mail address to complete activation.
-
-For information on setting up an account on Blackfire, see [Accessing your Blackfire account as a Magento Cloud user](https://support.blackfire.io/blackfire-on-magento-cloud/getting-started/step-1-accessing-your-blackfire-account-as-a-magento-cloud-user){:target="_blank"}. You can access your Blackfire license key through [project details]({{ page.baseurl }}/cloud/project/projects.html#integrations).
-
-## Add collaborator accounts {#collaborators}
-
->>>>>>> 168052f6
+
 After you access your Blackfire account, you can [add additional collaborator accounts](http://support.blackfire.io/blackfire-on-magento-cloud/getting-started/step-2-adding-collaborators-to-the-blackfire-environments){:target="_blank"}.
 
 We recommend adding at least one account through Blackfire to manage all access, integrations, and usage of the tool. We also recommend promoting one of the added members to Admin, to manage all Blackfire access and integrations.
@@ -54,7 +46,7 @@
 	![Promote an admin]({{ site.baseurl }}/common/images/cloud_blackfire-member.png)
 
 ## Enable Blackfire on local workspace
-<<<<<<< HEAD
+
 You need to install and configure Blackfire on your local workspace with your working {{site.data.var.ece}} installation. You do _not_ need to run these installations directly on the hosted environments; only on your local.
 
 We recommend using the Blackfire installation guide to walk you through the process:
@@ -66,6 +58,7 @@
 1.  Open the [Blackfire installation guide](https://blackfire.io/docs/up-and-running/installation){:target="_blank"}, select the Operating System, and follow the instructions.
 
 ## Integrate Blackfire {#dev}
+
 We recommend enabling Blackfire in all of your active environments, including the Integration environment. See [Configure the server credentials & the integration with Magento Cloud](https://support.blackfire.io/blackfire-on-magento-cloud/getting-started/step-3-configure-the-server-credentials-the-integration-with-magento-cloud){:target="_blank"}. You can integrate with the Pro Integration environment and Starter development branches.
 
 {% include note.html type="info" content="For Starter plans, pushing your code and `.magento.app.yaml` file to the Staging and Master branches updates those environments directly. You can directly add Blackfire to those environments the way you do with development." %}
@@ -84,6 +77,7 @@
 	![Blackfire Magento Cloud integration]({{ site.baseurl }}/common/images/cloud_blackfire-integration.png)
 
 ### Add Blackfire to .magento.app.yaml {#magentoappyaml}
+
 By default, the `.magento.app.yaml` file includes the Blackfire module. If the module is not present, use the following instructions to update your `.magento.app.yaml` file, push the updated file to your remote branch, merge, and deploy across all environments.
 
 -  For Starter, merging your Git branch across all environments adds the module.
@@ -96,44 +90,6 @@
 	```bash
 	magento-cloud login
 	```
-=======
-
-You need to install and configure Blackfire on your local workspace with your working {{site.data.var.ece}} installation. You do _not_ need to run these installations directly on the hosted environments; only on your local.
-
-We recommend using the Blackfire installation guide to walk you through the process:
-
-1.  Log in to [Blackfire](https://blackfire.io/login){:target="_blank"}.
-1.  Navigate to the _Environments_ tab and select the **Integration** environment.
-1.  Click the **Settings** tab.
-1.  Scroll to the bottom and locate the _Server ID_ and _Server Token_ for the environment. You need these values for the instructions.
-1.  Open the [Blackfire installation guide](https://blackfire.io/docs/up-and-running/installation){:target="_blank"}, select the Operating System, and follow the instructions.
-
-## Integrate Blackfire {#dev}
-
-We recommend enabling Blackfire in all of your active environments, including the Integration environment. See [Configure the server credentials & the integration with Magento Cloud](https://support.blackfire.io/blackfire-on-magento-cloud/getting-started/step-3-configure-the-server-credentials-the-integration-with-magento-cloud){:target="_blank"}. You can integrate with the Pro Integration environment and Starter development branches.
-
-{% include note.html type="info" content="For Starter plans, pushing your code and `.magento.app.yaml` file to the Staging and Master branches updates those environments directly. You can directly add Blackfire to those environments the way you do with development." %}
-
-These instructions assume you have set up your [local workspace]({{ page.baseurl }}/cloud/before/before-workspace.html).
-
-1.  Log in to [Blackfire](https://blackfire.io/login){:target="_blank"}.
-1.  Navigate to the _Environments_ tab and select the **Integration** environment.
-1.  Click the **Builds** tab.
-1.  Click the info icon next to Magento Cloud.
-
-	![Click info icon]({{ site.baseurl }}/common/images/cloud_blackfire-builds.png)
-
-1.  In the _Magento Cloud Integration_ page, follow the additional steps to complete the integration. The redacted content is the **Project ID**.
-
-	![Blackfire Magento Cloud integration]({{ site.baseurl }}/common/images/cloud_blackfire-integration.png)
-
-### Add Blackfire to .magento.app.yaml {#magentoappyaml}
-
-By default, the `.magento.app.yaml` file includes the Blackfire module. If the module is not present, use the following instructions to update your `.magento.app.yaml` file, push the updated file to your remote branch, merge, and deploy across all environments.
-
--  For Starter, merging your Git branch across all environments adds the module.
--  For Pro (legacy), you need to enter a Support ticket to have `.magento.app.yaml` updated to Staging and Production.
->>>>>>> 168052f6
 
 1.  List projects.
 
@@ -141,7 +97,6 @@
 	magento-cloud project:list
 	```
 
-<<<<<<< HEAD
 1.  List environments in the project.
 
 	```bash
@@ -194,6 +149,7 @@
 	If errors display during deployment, open the `.magento.app.yaml` file and check the syntax, such as indentation and spelling, and try again.
 
 ### Add project variables {#variables}
+
 Add project variables for Blackfire for the server ID and token. You can add these using the Magento Cloud CLI or the Project Web Interface. The following instructions walk through adding them using CLI commands.
 
 1.  Open a terminal and navigate to your {{site.data.var.ece}} project.
@@ -209,6 +165,7 @@
 	```
 
 ### Add Blackfire integration to the project {#integration}
+
 Using the Magento Cloud CLI, enter an integration command to connect Blackfire with the project. This command requires using an account with superuser access. Make sure your Cloud Project account has the [super user option]({{ page.baseurl }}/cloud/project/user-admin.html#cloud-user-webinterface) in the Project through the Project Web Interface.
 
 1.  Open a terminal and navigate to your {{site.data.var.ece}} project.
@@ -224,12 +181,15 @@
 1.  A series of requests display for the command. To accept default values, hit enter for the questions. If you receive a permission error, verify that you have superuser access for the {{site.data.var.ece}} project. Either request your permission be upgraded or request an admin run this command.
 
 ### Default route {#route}
+
 If you need to specify a different route to use instead of the default route, change the route in the Blackfire _Magento Cloud Integration_ page (step 5) and update the route in your project `routes.yaml` file.
 
 ### Save changes in Blackfire {#save}
+
 With all integrations entered on the Blackfire Magento Cloud integration page, click Save. All integration settings save to your Blackfire account with saved integrations and connections with changes entered to your {{site.data.var.ece}} project. Continue to the next section to begin profiling your store to verify the integration.
 
 ## Profile your store {#profile}
+
 You can verify that Blackfire works using a browser extension or the CLI. For extensive CLI profiling options and better understanding the profiles, see [Blackfire resources](#blackfire-resources).
 
 {% include note.html type="info" content="You can only use the CLI in your local development environment." %}
@@ -256,6 +216,7 @@
     -  [Profiling CLI Commands](https://blackfire.io/docs/cookbooks/profiling-cli)
 
 ## Automate performance testing
+
 After completing the [Blackfire Integration](#dev), you can define events for the Staging and Production environments that enable Blackfire to execute polling requests automatically. An event example is whenever a commit deploys in the Integration environment, or when activating the integration between Blackfire and New Relic.
 
 By simply defining a set of key requests for Blackfire to profile— `/home`, `/checkout`, `/checkout/payment`—Blackfire can notify you if your code complies with established [code performance recommendations](https://blackfire.io/docs/reference-guide/recommendations){:target="_blank"}. The following is a sample build report with recommendations:
@@ -263,6 +224,7 @@
 ![Blackfire build report]({{ site.baseurl }}/common/images/cloud_blackfire-recommendations.png)
 
 ### Writing your first automated tests and scenarios
+
 You can easily write tests and scenarios for Blackfire to execute. Create a `.blackfire.yml` file and store it at your project root directory.
 
 Try adding the following scenarios in the file:
@@ -284,6 +246,7 @@
 See the Blackfire documentation on [Writing tests](https://blackfire.io/docs/cookbooks/tests){:target="_blank"} and [Writing scenarios](https://blackfire.io/docs/cookbooks/scenarios){:target="_blank"}.
 
 ### Running your tests automatically
+
 Once you create and deploy your `.blackfire.yml` file, you can enable Blackfire to run your tests automatically in various ways:
 
 -  **Automated builds on Integration**—Whenever you push code on an Integration branch, Blackfire automatically runs your tests. You can receive a notification of the results in various ways, such as a commit status level when using GitHub or Bitbucket. See Blackfire notifications.
@@ -291,194 +254,17 @@
 -   **Automated builds with the Blackfire/New Relic integration**—Blackfire and New Relic are very complementary. New Relic monitors the overall traffic performance, and Blackfire profiles much deeper into the PHP code. See [What is the difference between Blackfire and New Relic](https://support.blackfire.io/questions-about-blackfire/what-is-blackfire/what-is-the-difference-between-blackfire-and-new-relic-and-other-apms){:target="_blank"}. You can configure New Relic to fire Blackfire builds whenever relevant. See [New Relic](https://blackfire.io/docs/integrations/new-relic){:target="_blank"}.
 
 ### Blackfire notifications
-=======
-1.  Log in to your {{site.data.var.ece}} project.
-
-	```bash
-	magento-cloud login
-	```
-
-1.  List projects.
-
-	```bash
-	magento-cloud project:list
-	```
-
-1.  List environments in the project.
-
-	```bash
-	magento-cloud environment:list -p <project_ID>
-	```
-
-1.  Verify current branch.
-
-	```bash
-	git branch
-	```
-
-1.  If necessary, check out an existing branch.
-
-	```bash
-	magento-cloud environment:checkout <environment_ID>
-	```
-
-	You can also create a new branch using the `magento-cloud environment:branch` command.
-1.  Back up the environment using a snapshot.
-
-	```bash
-	magento-cloud snapshot:create -e <environment_ID>
-	```
-
-#### Next, modify the `.magento.app.yaml` file:
-
-1.  Use a text editor to locate and edit `<project root dir>/.magento.app.yaml` in your branch.
-1.  Enter `- name: blackfire` in the `extensions` block under `runtime`.
-
-    ```
-	# .magento.app.yaml
-	runtime:
-		extensions:
-		- mcrypt
-		- redis
-		- xsl
-		- json
-		- blackfire
-	```
-1.  Save your changes to `.magento.app.yaml` and exit the text editor.
-1.  Add, commit, and push your changes to the environment.
-
-    ```bash
-	git add -A
-	git commit -m "<message>"
-	git push origin
-	```
-
-	If errors display during deployment, open the `.magento.app.yaml` file and check the syntax, such as indentation and spelling, and try again.
-
-### Add project variables {#variables}
-
-Add project variables for Blackfire for the server ID and token. You can add these using the Magento Cloud CLI or the Project Web Interface. The following instructions walk through adding them using CLI commands.
-
-1.  Open a terminal and navigate to your {{site.data.var.ece}} project.
-1.  Copy the commands from step 3 on the Blackfire _Magento Cloud Integration_ page.
-1.  Paste and enter the commands in the Magento Cloud CLI. Since you are already in your project, remove the `--project='<Project ID>'` content from the command. The commands include the Project ID and Blackfire server ID and token, similar to the following:
-
-    ```bash
-    magento-cloud project:variable:set env:BLACKFIRE_SERVER_ID <Blackfire Server ID>
-    ```
-
-    ```bash
-    magento-cloud project:variable:set env:BLACKFIRE_SERVER_TOKEN <Blackfire Server Token>
-	```
-
-### Add Blackfire integration to the project {#integration}
-
-Using the Magento Cloud CLI, enter an integration command to connect Blackfire with the project. This command requires using an account with superuser access. Make sure your Cloud Project account has the [super user option]({{ page.baseurl }}/cloud/project/user-admin.html#cloud-user-webinterface) in the Project through the Project Web Interface.
-
-1.  Open a terminal and navigate to your {{site.data.var.ece}} project.
-1.  Copy and enter the integration commands from the Blackfire _Magento Cloud Integration_ page.
-
-	```bash
-	magento-cloud integration:add \
-	--project='<Project ID>' \
-	--type=webhook \
-	--url='<Blackfire provided URL>'
-	```
-
-1.  A series of requests display for the command. To accept default values, hit enter for the questions. If you receive a permission error, verify that you have superuser access for the {{site.data.var.ece}} project. Either request your permission be upgraded or request an admin run this command.
-
-### Default route {#route}
-
-If you need to specify a different route to use instead of the default route, change the route in the Blackfire _Magento Cloud Integration_ page (step 5) and update the route in your project `routes.yaml` file.
-
-### Save changes in Blackfire {#save}
-
-With all integrations entered on the Blackfire Magento Cloud integration page, click Save. All integration settings save to your Blackfire account with saved integrations and connections with changes entered to your {{site.data.var.ece}} project. Continue to the next section to begin profiling your store to verify the integration.
-
-## Profile your store {#profile}
-
-You can verify that Blackfire works using a browser extension or the CLI. For extensive CLI profiling options and better understanding the profiles, see [Blackfire resources](#blackfire-resources).
-
-{% include note.html type="info" content="You can only use the CLI in your local development environment." %}
-
-#### To profile using the browser:
-
-1.  Install the Blackfire browser extension in [Chrome](https://blackfire.io/docs/integrations/chrome#installing-the-companion){:target="_blank"} or [Firefox](https://blackfire.io/docs/integrations/firefox#installing-the-companion){:target="_blank"}. A Blackfire icon displays in your browser next to the address location. If you do not see it, you may need to display the bar.
-1.  Visit the store or site URL for your specific environment, such as the URL for your Integration environment. If you need this URL, you can find it through the Project Web Interface. Select the environment branch and copy the link from the _Access_ section.
-1.  Click the Blackfire icon.
-
-	![Start profiling]({{ site.baseurl }}/common/images/cloud_blackfire.png)
-
-1.  Click **Profile** to start.
-
-    Note: The browser extension also enables you to profile all requests while you browse. For more information about this, see [Blackfire resources](#blackfire-resources).
-
-#### To profile using the CLI:
-
-1.  Install the Blackfire [CLI Tool](https://blackfire.io/docs/up-and-running/installation){:target="_blank"}. Click on your preferred Platform tab and scroll down to **Installing the Blackfire CLI tool**.
-
-1.  Depending on the type of code, profile using the `blackfire curl` or `blackfire run` command.
-
-    -  [Profiling HTTP Requests](https://blackfire.io/docs/cookbooks/profiling-http)
-    -  [Profiling CLI Commands](https://blackfire.io/docs/cookbooks/profiling-cli)
-
-## Automate performance testing
-
-After completing the [Blackfire Integration](#dev), you can define events for the Staging and Production environments that enable Blackfire to execute polling requests automatically. An event example is whenever a commit deploys in the Integration environment, or when activating the integration between Blackfire and New Relic.
-
-By simply defining a set of key requests for Blackfire to profile— `/home`, `/checkout`, `/checkout/payment`—Blackfire can notify you if your code complies with established [code performance recommendations](https://blackfire.io/docs/reference-guide/recommendations){:target="_blank"}. The following is a sample build report with recommendations:
-
-![Blackfire build report]({{ site.baseurl }}/common/images/cloud_blackfire-recommendations.png)
-
-### Writing your first automated tests and scenarios
-
-You can easily write tests and scenarios for Blackfire to execute. Create a `.blackfire.yml` file and store it at your project root directory.
-
-Try adding the following scenarios in the file:
-
-> .blackfire.yml
-
-```yaml
-scenarios:
-  Home:
-    - /index.php
-  Product list:
-    - /index.php/women/tops-women/jackets-women.html
-  Checkout:
-    - /index.php/checkout
-  Payment:
-    - /index.php/checkout/payment
-```
-
-See the Blackfire documentation on [Writing tests](https://blackfire.io/docs/cookbooks/tests){:target="_blank"} and [Writing scenarios](https://blackfire.io/docs/cookbooks/scenarios){:target="_blank"}.
-
-### Running your tests automatically
-
-Once you create and deploy your `.blackfire.yml` file, you can enable Blackfire to run your tests automatically in various ways:
-
--  **Automated builds on Integration**—Whenever you push code on an Integration branch, Blackfire automatically runs your tests. You can receive a notification of the results in various ways, such as a commit status level when using GitHub or Bitbucket. See Blackfire notifications.
--   **Automated builds using a webhook**—Blackfire offers a very flexible way to start builds using a webhook, which can target any endpoint. See [Start building a webhook](https://blackfire.io/docs/reference-guide/builds-and-integrations#start-build-using-a-webhook){:target="_blank"}.
--   **Automated builds with the Blackfire/New Relic integration**—Blackfire and New Relic are very complementary. New Relic monitors the overall traffic performance, and Blackfire profiles much deeper into the PHP code. See [What is the difference between Blackfire and New Relic](https://support.blackfire.io/questions-about-blackfire/what-is-blackfire/what-is-the-difference-between-blackfire-and-new-relic-and-other-apms){:target="_blank"}. You can configure New Relic to fire Blackfire builds whenever relevant. See [New Relic](https://blackfire.io/docs/integrations/new-relic){:target="_blank"}.
-
-### Blackfire notifications
-
->>>>>>> 168052f6
+
 When you configure at least one way of triggering builds with Blackfire, you can be notified whenever a build report is available. Blackfire supports an integration with Slack, GitHub, BitBucket, email, and more. See [Scenario notification channels](https://blackfire.io/docs/reference-guide/notification-channels){:target="_blank"}.
 
 ## Blackfire troubleshooting
 
 ### Bypassing Reverse Proxy, Cache, and Content Delivery Networks (CDN)
-<<<<<<< HEAD
+
 If you use a reverse proxy, cache, or CDN, you must grant Blackfire access to your servers. See [Bypassing Reverse Proxy, Cache, and Content Delivery Networks (CDN)](https://blackfire.io/docs/reference-guide/configuration#bypassing-reverse-proxy-cache-and-content-delivery-networks-cdn) for an in-depth explanation.
 
 ### HTTP Cache configuration
-=======
-
-If you use a reverse proxy, cache, or CDN, you must grant Blackfire access to your servers. See [Bypassing Reverse Proxy, Cache, and Content Delivery Networks (CDN)](https://blackfire.io/docs/reference-guide/configuration#bypassing-reverse-proxy-cache-and-content-delivery-networks-cdn) for an in-depth explanation.
-
-### HTTP Cache configuration
-
->>>>>>> 168052f6
+
 If you use the HTTP cache with `cookies`, update your `.magento.app.yaml` file to allow the `__blackfire` cookie name to pass through the cache. For example:
 
 > `.magento.app.yaml`
@@ -490,10 +276,7 @@
 ```
 
 ## Blackfire support
-<<<<<<< HEAD
-=======
-
->>>>>>> 168052f6
+
 If you continue to experience problems, you can contact Blackfire support and provide output from the following:
 
 1. Display startup errors and save the output.
@@ -501,7 +284,6 @@
     ```bash
     magento-cloud ssh -- php -d display_startup_errors=on --ri blackfire
     ```
-<<<<<<< HEAD
 
 1.  Create a temporary log file.
 
@@ -536,43 +318,7 @@
 ```
 
 ## Blackfire resources
-=======
-
-1.  Create a temporary log file.
-
-    ```bash
-    magento-cloud variable:create --name php:blackfire.log_file --value /tmp/blackfire.log
-    ```
-
-1.  Set the logging level.
-
-    ```bash
-    magento-cloud variable:create --name php:blackfire.log_level --value 4
-    ```
-
-1. Start a profile/build again and collect the logs.
-
-    ```bash
-    magento-cloud ssh -- cat /tmp/blackfire.log > blackfire.log
-    ```
-
-1.  Send output and logs to support@blackfire.io.
-
-#### To disable the Blackfire logs:
-
-You can disable logging by cleaning the temporary log file and removing the log level:
-
-```bash
-magento-cloud variable:delete php:blackfire.log_file
-```
-
-```bash 
-magento-cloud variable:delete php:blackfire.log_level
-```
-
-## Blackfire resources
-
->>>>>>> 168052f6
+
 Blackfire provides great information to better profile and investigate the results on their documentation site:
 
 -   [Profiling HTTP requests](https://blackfire.io/docs/cookbooks/profiling-http){:target="_blank"}
