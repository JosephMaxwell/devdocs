--- conflicted
+++ resolved
@@ -6,53 +6,22 @@
   - Cloud
   - Upgrade
 ---
-<<<<<<< HEAD
-We use [Composer]({{ page.baseurl }}/cloud/reference/cloud-composer.html) for upgrades and patches to {{site.data.var.ece}} and recommend running the `composer update` command.
-=======
 The Upgrades and patches section contains detailed release notes for the `{{site.data.var.ct}}` package, and information on how to upgrade the `{{site.data.var.ct}}` package, upgrade {{site.data.var.ece}}, and apply custom patches and hotfixes.
->>>>>>> 168052f6
 
 -  [Upgrade project to use the {{site.data.var.ct}} package]({{ page.baseurl }}/cloud/project/ece-tools-upgrade-project.html)
 -  [Update the {{site.data.var.ct}} package]({{ page.baseurl }}/cloud/project/ece-tools-update.html)
 -  [Apply custom patches]({{ page.baseurl }}/cloud/project/project-patch.html)
 -  [Upgrade Magento version]({{ page.baseurl }}/cloud/project/project-upgrade.html)
 
-<<<<<<< HEAD
-**Prerequisite**—Before beginning the upgrade process, create a new, active branch from Integration and checkout to your local workstation. Dedicating a branch to the upgrade process helps to avoid interference with work in progress.
-
-{% include note.html type="info" content="PCI compliance requires TLS protocol version 1.2 or later. On April 30, 2018, all Magento Cloud instances must convert to using TLS version 1.2 or later." %}
-
-## Upgrade your application architecture
-We combined the upgrade metapackages for tools and patches with the release of [ece-tools version 2002.0.8]({{ site.baseurl }}/guides/v2.2/cloud/release-notes/cloud-tools.html#v200208), which helps to provide an easier process for future updates. You need to upgrade to the new metapackage to use this process.
-=======
 {{site.data.var.ece}} checks for pending patches and updates whenever you push code changes to the remote environment.
->>>>>>> 168052f6
 
 Some restrictions in the core {{site.data.var.ee}} code base prevent you from upgrading to the new application architecture directly, so use the following table to determine your upgrade path:
 
 | Current Version | Upgrade Path |
 | --- | --- |
 | 2.1.3 and earlier | You must upgrade to version 2.1.4 or later before you continue. |
-<<<<<<< HEAD
-| 2.1.4 and later | You can begin the upgrade to [ece-tools 2002.0.9]({{ page.baseurl }}/cloud/release-notes/cloud-tools.html#v200209) and later. |
-| 2.2.x | You can begin the upgrade to [ece-tools 2002.0.8]({{ page.baseurl }}/cloud/release-notes/cloud-tools.html#v200208) and later. |
-
-### Update the metapackage {#metapackage}
-We are deprecating the `magento/magento-cloud-configuration` and `magento/ece-patches` packages.
-
-You must perform a one-time, manual step to update the package version constraint for `magento/magento-cloud-metapackage` in the `composer.json` file, located in the root directory. This constraint enables updates for Magento Cloud metapackages—including removing deprecated packages—without upgrading your current {{site.data.var.ee}} version.
-
-Each {{site.data.var.ee}} version requires a different constraint based on the following:
-
-```
->=current_version <next_version
-```
-
-You can always find the latest metapackage constraint in the [`magento-cloud` template](https://github.com/magento/magento-cloud/blob/master/composer.json).
-=======
 | 2.1.4 and later | You can begin the upgrade to [{{site.data.var.ct}} 2002.0.9]({{ page.baseurl }}/cloud/release-notes/cloud-tools.html#v200209) and later. |
 | 2.2.x | You can begin the upgrade to [{{site.data.var.ct}} 2002.0.8]({{ page.baseurl }}/cloud/release-notes/cloud-tools.html#v200208) and later. |
->>>>>>> 168052f6
 
 {: .bs-callout .bs-callout-info}
 We combined the upgrade metapackages for tools and patches with the release of [{{site.data.var.ct}} version 2002.0.8](http://devdocs.magento.com/guides/v2.2/cloud/release-notes/cloud-tools.html#v200208) to simplify the process for future updates.
