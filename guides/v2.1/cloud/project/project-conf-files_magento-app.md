--- conflicted
+++ resolved
@@ -1,15 +1,7 @@
 ---
 layout: default
 group: cloud
-<<<<<<< HEAD
 title: Application
-=======
-subgroup: 090_configure
-title: .magento.app.yaml
-menu_title: .magento.app.yaml
-menu_order: 20
-menu_node:
->>>>>>> 5eb814bb
 version: 2.1
 github_link: cloud/project/project-conf-files_magento-app.md
 redirect_from:
@@ -21,7 +13,6 @@
   - Setup
 ---
 
-<<<<<<< HEAD
 The `.magento.app.yaml` file controls the way your application builds and deploys. Although {{site.data.var.ece}} supports multiple applications per project, typically, a project has a single application with the `.magento.app.yaml` file at the root of the repository.
 
 The `.magento.app.yaml` has many default values, see [a sample `.magento.app.yaml` file](https://github.com/magento/magento-cloud/blob/master/.magento.app.yaml){:target="\_blank"}. Make sure to review the `.magento.app.yaml` for your installed version. This file can differ across {{site.data.var.ece}} versions.
@@ -39,123 +30,55 @@
 {% include note.html type="info" content="Do not change the name of an application after it has been deployed." %}
 
 ### `type` and `build`
-=======
-## About `.magento.app.yaml` {#cloud-yaml-platform}
-{{site.data.var.ee}} supports multiple applications per project but typically, a project is composed of a single application, in which case you can simply put a `.magento.app.yaml` at the root of your repository.
-
-This file controls the application and the way it is built and deployed on {{site.data.var.ece}}. To see a sample of the file, see [`.magento.app.yaml`](https://github.com/magento/magento-cloud/blob/master/.magento.app.yaml){:target="\_blank"}. Make sure to review the `.magento.app.yaml` for your installed version. This file can differ across {{site.data.var.ece}} versions.
-
-{% include cloud/note-pro-using-yaml.md %}
-
-The following sections discuss properties in `.magento.app.yaml`.
-
-## Defaults {#cloud-yaml-default}
-`.magento.app.yaml` has many default values; see the [sample `.magento.app.yaml`](https://github.com/magento/magento-cloud/blob/master/.magento.app.yaml){:target="\_blank"}.
-
-## `name` property {#name}
-`name` identifies the application in the project. {{site.data.var.ee}} supports multiple applications in a project, so each application must have a *unique name* in a project.
-
-`name` can consist only of lower case alphanumeric characters; that is, `a`&ndash;`z` and `0`&ndash;`9`. `name` is used in the [`routes.yaml`]({{page.baseurl}}cloud/project/project-conf-files_routes.html) to define the HTTP upstream (by default, `php:php`).
-
-For example, if the value of `name` is `app`, you must use `app:php` in the upstream field. You can also use this name in multi-application relationships.
-
-<div class="bs-callout bs-callout-info" id="info" markdown="1">
-If you change the name you should think about updating your other configuration files (`routes.yaml` or the different `.magento.app.yaml`, you will have in a multi-application project. Changing the name has no effect on your different services (such as databases)
-</div>
-
-
-## `type` and `build` {#cloud-yaml-platform-type}
->>>>>>> 5eb814bb
 The `type`  and `build` properties are used to build and run the project. The only supported `type` currently is {% glossarytooltip bf703ab1-ca4b-48f9-b2b7-16a81fd46e02 %}PHP{% endglossarytooltip %}.
 
 Supported versions for 2.0.X to 2.1.X:
 
-<<<<<<< HEAD
-```
-=======
-```yaml
->>>>>>> 5eb814bb
+```
 type: php:5.5
 type: php:5.6
 type: php:7.0
 ```
 
-<<<<<<< HEAD
 The `build` property determines what happens by default when building the project. The only value currently supported is `composer`.
 
 ```
-=======
-The `build` determines what happens by default when building the project. The only value currently supported is `composer`.
-
-Example:
-
-```yaml
->>>>>>> 5eb814bb
 type: php:7.0
 build:
     flavor: composer
 ```
 
-<<<<<<< HEAD
 ### `access`
 Defines the user roles who can log in using SSH to the environments to which they have access.
 
 Possible values are:
 
 ```
-=======
-## `access` {#cloud-yaml-platform-access}
-`access` defines the user roles who can log in using SSH to the environments to which they have access.
-
-Possible values are:
-
-```yaml
->>>>>>> 5eb814bb
 ssh: admin
 ssh: contributor
 ssh: viewer
 ```
 
-<<<<<<< HEAD
 ### `relationships`
 Defines how services are mapped in your application.
-=======
-## `relationships`  {#cloud-yaml-platform-rel}
-`relationships` defines how services are mapped in your application.
->>>>>>> 5eb814bb
 
 The left-hand side is the name of the relationship as it will be exposed to the application in the `MAGENTO_CLOUD_RELATIONSHIPS` environment variable. The right-hand side is in the form `<service name>:<endpoint name>`, where `<service name>` comes from `.magento/services.yaml` and  `<endpoint name>` should be the same as the value of `type`  declared in that same file.
 
 Example of valid options are:
 
-<<<<<<< HEAD
-```
-=======
-```yaml
->>>>>>> 5eb814bb
+```
 database: "mysql:mysql"
 database2: "mysql2:mysql"
 cache: "arediscache:redis"
 search: "searchengine:solr"
 ```
 
-<<<<<<< HEAD
 See [Services]({{page.baseurl}}cloud/project/project-conf-files_services.html) for a full list of currently supported service types and endpoints.
 
 ### `web`
 Defines how your application is exposed to the web (in HTTP). Here we tell the web application how to serve content, from the front-controller script to a non-static request to an `index.php` file on the root. We support any directory structure so the static file can be in a sub directory, and the `index.php` file can be further down.
 
 Supports the following:
-=======
-See also [`services.yaml` documentation]({{page.baseurl}}cloud/project/project-conf-files_services.html) for a full list of currently supported service types and endpoints.
-
-
-## `web` {#cloud-yaml-platform-web}
-`web` defines how your application is exposed to the web (in HTTP). Here we tell the web application how to serve content, from the front-controller script to a non-static request to an `index.php` file on the root. We support any directory structure so the static file can be in a sub directory, and the `index.php` file can be further down.
-
-
-`web` supports the following:
->>>>>>> 5eb814bb
 
 * `document_root`: The path relative to the root of the application that is exposed on the web. Typical values include `/public` and `/web`.
 * `passthru`: The URL used in the event a static file or PHP file could not be found. This would typically be your applications front controller, often `/index.php` or `/app.php`.
@@ -171,15 +94,9 @@
 *   From the root (`/`) path, only web, media, and `robots.txt` files can be accessed
 *   From the `/pub/static` and `/pub/media` paths, any file can be accessed
 
-<<<<<<< HEAD
 The following displays the default set of web accessible locations associated with an entry in [`mounts`](#mounts):
 
 ```
-=======
-The following displays the default set of web accessible locations associated with an entry in [`mounts`](#cloud-yaml-platform-mounts):
-
-```yaml
->>>>>>> 5eb814bb
 # The configuration of app when it is exposed to the web.
 web:
 locations:
@@ -213,7 +130,6 @@
                   passthru: "/static/$resource"
 ```
 
-<<<<<<< HEAD
 ### `disk`
 Defines the size of the persistent disk size of the application in MB.
 
@@ -225,22 +141,6 @@
 The following is a default list of mounts configured in `magento.app.yaml`:
 
 ```
-=======
-## `disk` {#cloud-yaml-platform-disk}
-`disk` defines the size of the persistent disk size of the
-application in MB.
-
-<div class="bs-callout bs-callout-info" id="info">
-  <p>The minimal recommended disk size is 256MB. If you see the error <code>UserError: Error building the project: Disk size may not be smaller than 128MB</code>, increase the size to 256MB.</p>
-</div>
-
-## `mounts` {#cloud-yaml-platform-mounts}
-`mounts` is an object whose keys are paths relative to the root of the application. The mount is a writable area on the disk for files. It's in the form `volume_id[/subpath]`.
-
-The following is a default list of mounts configured in `magento.app.yaml`:
-
-```yaml
->>>>>>> 5eb814bb
 # The mounts that will be performed when the package is deployed.
 mounts:
     "var": "shared:files/var"
@@ -251,34 +151,19 @@
 
 The format for adding your mount to this list is as follows:
 
-<<<<<<< HEAD
-```
-=======
-```yaml
->>>>>>> 5eb814bb
+```
 "/public/sites/default/files": "shared:files/files"
 ```
 
 * `shared` means that the volume is shared between your applications inside an environment.
 * `disk` key defines the size available for that `shared` volume
 
-<<<<<<< HEAD
 {% include note.html type="info" content="The subpath portion of the mount is the unique identifier of the files area. If changed, files at the old location will be permanently lost. Do not change this value once your site has data unless you really want to lose all existing data."%}
 
 If you also want the mount web accessible, you must add it to the [`web`](#web) block of locations.
 
 ### `dependencies`
 Enables you to specify dependencies that your application might need during the build process.
-=======
-<div class="bs-callout bs-callout-warning" markdown="1">
-Important: The subpath portion of the mount is the unique identifier of the files area. If changed, files at the old location will be permanently lost. Do not change this value once your site has data unless you really want to lose all existing data.
-</div>
-
-If you also want the mount web accessible, you must add it to the [`web`](#cloud-yaml-platform-web) block of locations.
-
-## `dependencies` {#cloud-yaml-platform-dep}
-`dependencies` enables you to specify dependencies that your application might need during the build process.
->>>>>>> 5eb814bb
 
 {{site.data.var.ee}} supports dependencies on the following
 languages:
@@ -291,18 +176,13 @@
 
 You can specify those dependencies as follows:
 
-<<<<<<< HEAD
-```
-=======
-```yaml
->>>>>>> 5eb814bb
+```
 ruby:
    sass: "~3.4"
 nodejs:
    grunt-cli: "~0.3"
 ```
 
-<<<<<<< HEAD
 ### `hooks`
 Use the `hooks` section to run shell commands during the build, deploy, and post-deploy phases:
 
@@ -313,17 +193,6 @@
 Add CLI commands under the `build` or `deploy` sections:
 
 ```
-=======
-## `hooks` {#cloud-yaml-platform-hooks}
-Use the `hooks` section to specify which shell commands to run during the build and deploy phases. For example, you may want to run a CLI command provided by a custom extension during the build phase.
-
--   **`build`**—Execute commands _before_ packaging your application. Services, such as the database or Redis, are not available at this time since the application has not been deployed yet. You must add custom commands _before_ the default `php ./vendor/bin/m2-ece-build` command to make sure custom-generated content makes it to the deployment phase.
--   **`deploy`**—Execute commands _after_ packaging and deploying your application. You can access other services at this point. Since the default `php ./vendor/bin/m2-ece-deploy` command copies the `app/etc` directory to correct location, you must add custom commands _after_ the deploy command to prevent custom commands from failing.
-
-Add CLI commands under the `build` or `deploy` sections:
-
-```yaml
->>>>>>> 5eb814bb
 hooks:
     # We run build hooks before your application has been packaged.
     build: |
@@ -333,7 +202,6 @@
     deploy: |
         php ./vendor/bin/m2-ece-deploy
         php ./bin/magento <custom-command>
-<<<<<<< HEAD
     # We run post deploy hook to clean and warm the cache.
     post_deploy: |
         php ./vendor/bin/ece-tools post-deploy
@@ -344,18 +212,6 @@
 #### To compile SASS files using grunt:
 
 ```
-=======
-```
-
-The home directory, where your application is mounted, is `/app`, and that is the directory from which hooks will be run unless you `cd` somewhere else.
-
-The hooks fail if the final command in them fails. To cause them to fail on the first failed command, add `set -e` to the beginning of the hook.
-
-#### [Example] Compile SASS files using grunt
-For example, to compile SASS files using grunt:
-
-```yaml
->>>>>>> 5eb814bb
 dependencies:
   ruby:
     sass: "3.4.7"
@@ -373,11 +229,7 @@
 
 You must compile SASS files using `grunt` before static content deployment, which happens during the build. Place the `grunt` command before the `build` command.
 
-<<<<<<< HEAD
 ### `crons`
-=======
-## `crons` {#cloud-yaml-platform-cron}
->>>>>>> 5eb814bb
 `crons` describes processes that are triggered on a schedule. We recommend you run cron as the [Magento file system owner]({{ page.baseurl }}cloud/before/before-workspace-file-sys-owner.html). Do not run cron as `root`. We also recommend against running cron as the web server user.
 
 More information about crons:
@@ -389,50 +241,27 @@
 
 A sample Magento cron job follows:
 
-<<<<<<< HEAD
-```
-=======
-```yaml
->>>>>>> 5eb814bb
+```
 crons:
   cronrun:
       spec: "*/5 * * * *"
       cmd: "php bin/magento cron:run"
 ```
 
-<<<<<<< HEAD
 ## Configure PHP options
 You can choose which version of PHP to run in your `.magento.app.yaml` file:
 
 ```
-=======
-## Configure PHP options {#cloud-yaml-platform-php}
-You can choose which version of PHP to run in your `.magento.app.yaml` file:
-
-```yaml
->>>>>>> 5eb814bb
 name: myphpapp
 type: php:5.6
 ```
 
 {{site.data.var.ece}} supports PHP 5.5, 5.6, and 7.0.
 
-<<<<<<< HEAD
 ### PHP extensions
 You can define additional PHP extensions you want to enable or disable. Example:
 
 ```
-=======
-See one of the following sections for more information:
-
-*   [PHP extensions](#cloud-yaml-platform-php-ext)
-*   [Customize `php.ini` settings](#cloud-yaml-platform-php-set)
-
-### PHP extensions {#cloud-yaml-platform-php-ext}
-You can define additional PHP extensions you want to enable or disable. Example:
-
-```yaml
->>>>>>> 5eb814bb
 # .magento.app.yaml
 runtime:
     extensions:
@@ -443,11 +272,7 @@
         - sqlite3
 ```
 
-<<<<<<< HEAD
 To view the current list of PHP extensions:
-=======
-To view the current list of PHP extensions, SSH into your environment and enter the following command:
->>>>>>> 5eb814bb
 
 	php -m
 
@@ -504,17 +329,10 @@
 *	[xhprof](http://php.net/manual/en/book.xhprof.php){:target="\_blank"}
 *	[xmlrpc](http://php.net/manual/en/book.xmlrpc.php){:target="\_blank"}
 
-<<<<<<< HEAD
 {% include note.html type="info" content="Important: PHP compiled with debug is not supported and the Probe may conflict with XDebug or XHProf. Disable those extensions when enabling the Probe. The Probe conflicts with some PHP extensions like Pinba or IonCube." %}
 
 ### Customize `php.ini` settings 
-=======
-<div class="bs-callout bs-callout-info" id="info" markdown="1">
-Important: PHP compiled with debug is not supported and the Probe may conflict with XDebug or XHProf. Disable those extensions when enabling the Probe. The Probe conflicts with some PHP extensions like Pinba or IonCube.
-</div>
-
-### Customize `php.ini` settings {#cloud-yaml-platform-php-set}
->>>>>>> 5eb814bb
+
 You can also create and push a `php.ini` file that is appended to the configuration maintained by {{site.data.var.ee}}.
 
 In your repository, the `php.ini` file should be added to the root of the application (the repository root).
@@ -531,13 +349,4 @@
 
 After pushing your file, you can check that the custom PHP configuration has been added to your environment by [creating an SSH tunnel]({{page.baseurl}}cloud/env/environments-start.html#env-start-tunn) to your environment and entering:
 
-<<<<<<< HEAD
-	cat /etc/php5/fpm/php.ini
-=======
-	cat /etc/php5/fpm/php.ini
-
-#### Related topics
-*	[Get started with a project]({{page.baseurl}}cloud/project/project-start.html)
-*	[routes.yaml]({{page.baseurl}}cloud/project/project-conf-files_routes.html)
-*	[services.yaml]({{page.baseurl}}cloud/project/project-conf-files_services.html)
->>>>>>> 5eb814bb
+	cat /etc/php5/fpm/php.ini