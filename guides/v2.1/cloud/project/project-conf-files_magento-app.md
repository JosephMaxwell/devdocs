--- conflicted
+++ resolved
@@ -35,11 +35,7 @@
 The supported `type` language is {% glossarytooltip bf703ab1-ca4b-48f9-b2b7-16a81fd46e02 %}PHP{% endglossarytooltip %}. Specify the PHP version as follows:
 
 ```yaml
-<<<<<<< HEAD
-type: php:7.0
-=======
 type: php:7.1
->>>>>>> 168052f6
 ```
 
 The `build` property determines what happens by default when building the project. The `flavor` specifies a default set of build tasks to run. The supported flavor is `composer`.
@@ -77,32 +73,19 @@
 search: "searchengine:solr"
 ```
 
-<<<<<<< HEAD
-See [Services]({{ page.baseurl }}/cloud/project/project-conf-files_services.html) for a full list of currently supported service types and endpoints.
-=======
 See [Services]({{page.baseurl}}/cloud/project/project-conf-files_services.html) for a full list of currently supported service types and endpoints.
->>>>>>> 168052f6
 
 ### `web`
 The `web` property defines how your application is exposed to the web (in HTTP). It determines how the web application serves content— from the front-controller script to a non-static request to an `index.php` file on the root. We support any directory structure so the static file can be in a sub directory, and the `index.php` file can be further down.
 
 You can specify the following attributes for the `web` property:
 
-<<<<<<< HEAD
-* `document_root`: The path relative to the root of the application that is exposed on the web. Typical values include `/public` and `/web`.
-* `passthru`: The URL used in the event a static file or PHP file could not be found. This would typically be your applications front controller, often `/index.php` or `/app.php`.
-* `index_files`: To use a static file (for example, `index.html`) to serve your application. This key expects a collection. For this to work, the static file(s) should be included in your whitelist. For example, to use a file named `index.html` as an index file, your whitelist should include an element that matches the filename, like `- \.html$`.
-* `blacklist`: A list of files that should never be executed. Has no effect on static files.
-* `whitelist`: A list of static files (as regular expressions) that can be served. Dynamic files (for example, PHP files) are treated as static files and have their source code served, but they are not executed.
-* `expires`: The number of seconds whitelisted (that is, static) content should be cached by the browser. This enables the cache-control and expires headers for static content. The `expires` directive and resulting headers are left out entirely if this is not set.
-=======
 -  `document_root`: The path relative to the root of the application that is exposed on the web. Typical values include `/public` and `/web`.
 -  `passthru`: The URL used in the event a static file or PHP file could not be found. This would typically be your applications front controller, often `/index.php` or `/app.php`.
 -  `index_files`: To use a static file (for example, `index.html`) to serve your application. This key expects a collection. For this to work, the static file(s) should be included in your whitelist. For example, to use a file named `index.html` as an index file, your whitelist should include an element that matches the filename, like `- \.html$`.
 -  `blacklist`: A list of files that should never be executed. Has no effect on static files.
 -  `whitelist`: A list of static files (as regular expressions) that can be served. Dynamic files (for example, PHP files) are treated as static files and have their source code served, but they are not executed.
 -  `expires`: The number of seconds whitelisted (that is, static) content should be cached by the browser. This enables the cache-control and expires headers for static content. The `expires` directive and resulting headers are left out entirely if this is not set.
->>>>>>> 168052f6
 
 Contrary to standard `.htaccess` approaches, which accept a *blacklist* and allow everything to be accessed except a specific list, we accept a *whitelist*, which means that anything not matched will trigger a 404 error and will be passed through to your `passthru` URL.
 
@@ -149,30 +132,17 @@
 
 ### `disk`
 Defines the persistent disk size of the application in MB.
-<<<<<<< HEAD
-
-```yaml
-disk: 256
-```
-=======
->>>>>>> 168052f6
 
 ```yaml
 disk: 2048
 ```
 
-<<<<<<< HEAD
+{:bs-callout bs-callout-info}
+The minimal recommended disk size is 256MB. If you see the error `UserError: Error building the project: Disk size may not be smaller than 128MB`, increase the size to 256MB.
+
 ### `mounts`
 An object whose keys are paths relative to the root of the application. The mount is a writable area on the disk for files. The following is a default list of mounts configured in the `magento.app.yaml` file using the `volume_id[/subpath]` syntax:
 
-=======
-{:bs-callout bs-callout-info}
-The minimal recommended disk size is 256MB. If you see the error `UserError: Error building the project: Disk size may not be smaller than 128MB`, increase the size to 256MB.
-
-### `mounts`
-An object whose keys are paths relative to the root of the application. The mount is a writable area on the disk for files. The following is a default list of mounts configured in the `magento.app.yaml` file using the `volume_id[/subpath]` syntax:
-
->>>>>>> 168052f6
 ```yaml
  # The mounts that will be performed when the package is deployed.
 mounts:
@@ -194,11 +164,7 @@
 {:.bs-callout .bs-callout-warning}
 Important: The subpath portion of the mount is the unique identifier of the files area. If changed, files at the old location will be permanently lost. Do not change this value once your site has data unless you really want to lose all existing data.
 
-<<<<<<< HEAD
-Also, if you want the mount web accessible, you must add it to the [`web`](#web) block of locations.
-=======
 You can make the mount web accessible by adding it to the [`web`](#web) block of locations.
->>>>>>> 168052f6
 
 ### `dependencies`
 Enables you to specify dependencies that your application might need during the build process.
@@ -224,13 +190,8 @@
 ### `hooks`
 Use the `hooks` section to run shell commands during the build, deploy, and post-deploy phases:
 
-<<<<<<< HEAD
--   **`build`**—Execute commands _before_ packaging your application. Services, such as the database or Redis, are not available at this time since the application has not been deployed yet. You must add custom commands _before_ the default `php ./vendor/bin/m2-ece-build` command to make sure custom-generated content makes it to the deployment phase.
--   **`deploy`**—Execute commands _after_ packaging and deploying your application. You can access other services at this point. Since the default `php ./vendor/bin/m2-ece-deploy` command copies the `app/etc` directory to the correct location, you must add custom commands _after_ the deploy command to prevent custom commands from failing.
-=======
 -   **`build`**—Execute commands _before_ packaging your application. Services, such as the database or Redis, are not available at this time since the application has not been deployed yet. You must add custom commands _before_ the default `php ./vendor/bin/ece-tools` command to make sure custom-generated content makes it to the deployment phase.
 -   **`deploy`**—Execute commands _after_ packaging and deploying your application. You can access other services at this point. Since the default `php ./vendor/bin/ece-tools` command copies the `app/etc` directory to the correct location, you must add custom commands _after_ the deploy command to prevent custom commands from failing.
->>>>>>> 168052f6
 -   **`post_deploy`**—Execute commands _after_ deploying your application and _after_ the container begins accepting connections. The `post_deploy` hook clears the cache and preloads (warms) the cache. You can customize the list of pages using the `WARM_UP_PAGES` variable in the [Post-deploy stage]({{ site.baseurl }}/guides/v2.1/cloud/env/variables-post-deploy.html). It is available only for Pro projects that contain [Staging and Production environments in the Project Web UI]({{ page.baseurl }}/cloud/trouble/pro-env-management.html) and for Starter projects. Although not required, this works in tandem with the `SCD_ON_DEMAND` environment variable.
 
 Add CLI commands under the `build`, `deploy`, or `post_deploy` sections _before_ the `ece-tools` command:
@@ -269,15 +230,9 @@
 ```yaml
 dependencies:
     ruby:
-<<<<<<< HEAD
-        sass: "3.4.7"
-    nodejs:
-        grunt-cli: "~0.1.13"
-=======
       sass: "3.4.7"
     nodejs:
       grunt-cli: "~0.1.13"
->>>>>>> 168052f6
 
 hooks:
     build: |
@@ -285,21 +240,13 @@
         npm install
         grunt
         cd
-<<<<<<< HEAD
-        php ./bin/magento magento-cloud:build
-=======
         php ./vendor/bin/ece-tools
->>>>>>> 168052f6
 ```
 
 You must compile SASS files using `grunt` before static content deployment, which happens during the build. Place the `grunt` command before the `build` command.
 
 ### `crons`
-<<<<<<< HEAD
-Describes processes that are triggered on a schedule. We recommend you run cron as the [Magento file system owner]({{ page.baseurl }}/cloud/before/before-workspace-file-sys-owner.html). Do _not_ run cron as `root` or as the web server user.
-=======
 Describes processes that are triggered on a schedule. We recommend you run `cron` as the [Magento file system owner]({{page.baseurl}}/cloud/before/before-workspace-file-sys-owner.html). Do _not_ run cron as `root` or as the web server user.
->>>>>>> 168052f6
 
 `crons` support the following:
 
@@ -317,11 +264,6 @@
 
 ```yaml
 crons:
-<<<<<<< HEAD
-  cronrun:
-    spec: "*/5 * * * *"
-    cmd: "php bin/magento cron:run"
-=======
     cronrun:
         spec: "* * * * *"
         cmd: "php bin/magento cron:run"
@@ -341,7 +283,6 @@
     CONFIG__DEFAULT__PAYPAL_ONBOARDING__MIDDLEMAN_DOMAIN: 'payment-broker.magento.com'
     CONFIG__STORES__DEFAULT__PAYMENT__BRAINTREE__CHANNEL: 'Magento_Enterprise_Cloud_BT'
     CONFIG__STORES__DEFAULT__PAYPAL__NOTATION_CODE: 'Magento_Enterprise_Cloud'
->>>>>>> 168052f6
 ```
 
 ## Configure PHP options
@@ -358,11 +299,8 @@
 
 ### PHP extensions
 
-<<<<<<< HEAD
-=======
 You can define additional PHP extensions to enable or disable:
 
->>>>>>> 168052f6
 > .magento.app.yaml
 
 ```yaml
