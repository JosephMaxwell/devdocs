---
group: cloud
subgroup: 080_setup
title: First time deployment
menu_title: First time deployment
menu_order: 60
version: 2.1
functional_areas:
  - Cloud
  - Setup
  - Deploy
---

#### Previous step:
[Install Magento]({{ page.baseurl }}/cloud/before/before-setup-env-install.html)

{:.bs-callout .bs-callout-info}
You only need to complete this step one time for a new **Pro project**. This code is already on `master` for the Starter project. As a best practice, you need to have the template Magento Commerce project (or `master` branch) fully deployed across all environments to ensure all future code pushes correctly deploy.

After fully setting up your local workspace, for **Pro** you should have the cloned Integration `master` branch on your local. To finish your initial setup, we **strongly recommend fully deploying** `master` branch to Staging and Production environments. You only need to push this branch from Integration to Staging and Production once without any changes. This fully installs the base Magento Commerce application into those environments.

This initial push provides the following benefits:

* Fully installs Magento in each environment
* Allows the build/deploy scripts to use the `setup:upgrade` command instead of `setup:install` (important for adding extensions)
* Pushes the Magento encryption key across all environments
* Protects against errors and failures when installing with added modules and extensions

  Not all extensions are correctly tested with the setup:install command and application modes. If you initially install Magento code with added 3rd party extensions or custom code, you may receive errors and build/deploy failures. By deploying the unmodified Magento template, all future deployments to Staging and Production typically do not encounter installation issues from 3rd party and custom code.

## Prerequisites {#prereqs}

To deploy, you need the following:

* A project with an unmodified Magento Commerce template `master` branch (projects created using the import option may encounter issues)
* Staging and Production environments provisioned
* SSH access to Staging and Production environments

## Enter a ticket {#ticket}
<<<<<<< HEAD
If you need environments provisioned and SSH access, enter a [Support ticket]({{ page.baseurl }}/cloud/trouble/trouble.html).
=======
>>>>>>> 168052f6

If you need environments provisioned and SSH access, enter a [Support ticket]({{ page.baseurl }}/cloud/trouble/trouble.html).

<<<<<<< HEAD
=======
To request environment provisioning, you will need to have cleared a payment for the Magento Commerce (Cloud) subscription and completed an on-boarding call with Magento.

>>>>>>> 168052f6
To receive SSH access, provide public SSH keys in the ticket for the environments. You should receive the SSH URL for these environments in your project information from Magento.

## Deploy to Staging and Production {#deploy}

The Project Web Interface provides full features to create, manage, and deploy code branches in your Integration, Staging, and Production environments for Starter and Pro plans. You can also use SSH and CLI commands to complete these process. Previously for Pro plans, you could only use SSH and CLI commands for Staging and Production.

For the Pro plan, deploy the branch you created to Staging and Production.

1. [Log in](https://accounts.magento.cloud) to your project.
2. Select the branch you created.
3. Select the **Merge** option to deploy to Staging.
4. Select the Staging branch.
5. Select the **Merge** option to deploy to Production.

![Use the merge option to deploy]({{ site.baseurl }}/common/images/cloud_project-merge.png)

## Deploy using SSH {#ssh}

If you prefer to use CLI for deploying, you will need to configure additional SSH settings and Git remotes to use commands. You can SSH into the Staging and Production environments to push the `master` branch.

You'll need the SSH and Git with your project ID. The formats are as follows:

*	Git URL format:

	*	Staging: `git@git.ent.magento.cloud:<project ID>_stg.git`
	*	Production: `git@git.ent.magento.cloud:<project ID>.git`

*	SSH URL format:

	*	Staging: `<project ID>_stg@<project ID>.ent.magento.cloud`
	*	Production: `<project ID>@<project ID>.ent.magento.cloud`

As part of pushing the code, you may need to:

* [Set up remote Git repos](#cloud-live-migrate-git)
* [Set up the SSH agent](#cloud-live-migrate-agent) on environments

After that is set up, you can SSH into the environment and use Git commands to push the branches.

### Set up remote Git repositories {#cloud-live-migrate-git}

When you know your Git URLs, you must set them up as remote upstream repositories so you can push code to them.

Command syntax:

	git remote add <remote repository name> <remote repository URL>

For example,

	git remote add staging git@git.ent.magento.cloud:dr5q6no7mhqip_stg.git
	git remote add prod git@git.ent.magento.cloud:dr5q6no7mhqip.git

### Set up your SSH agent {#cloud-live-migrate-agent}
<<<<<<< HEAD
=======

>>>>>>> 168052f6
You can use any SSH client you prefer or see our [Recommended tools]({{ page.baseurl }}/cloud/before/before-workspace.html#recommended-tools). For these examples, we use the OpenSSH client.

The SSH agent forwards authentication requests from Staging or Production to your working Magento system (that is, your local workspace). An SSH agent enables you to log in to remote servers from the staging or production host using a local private SSH key. With a working SSH agent, you can easily copy files directly between the staging or production host and integration, or from another remote server.

To set up an SSH agent:

1.	Log in to local development machine.
2.	Enter the following command:

		ssh-add -l

	One of the following messages displays:

	*	Working SSH agent: `2048 ab:de:56:94:e3:1e:71:c3:4f:df:e1:62:8d:29:a5:c0 /home/magento_user/.ssh/id_rsa (RSA)`

		Skip the next step and continue with step 4.
	*	SSH agent not started: `Could not open a connection to your authentication agent.`

		Continue with step 3.

3.	To start the SSH agent, enter the following command:

		  eval $(ssh-agent -s)

	The agent's process ID (PID) displays.
4.	Add your SSH key to the agent:

		  ssh-add ~/.ssh/id_rsa

	A message similar to the following displays:

		  Identity added: /home/magento_user/.ssh/id_rsa (/home/magento_user/.ssh/id_rsa)

For more information on setting up SSH, see [Enable SSH keys]({{ page.baseurl }}/cloud/before/before-workspace-ssh.html) as part of your local setup.

### SSH and pull the Git branch {#git}

1. Open an SSH connection to your Staging or Production environment:

    * Staging: `ssh -A <project ID>_stg@<project ID>.ent.magento.cloud`
    * Production: `ssh -A <project ID>@<project ID>.ent.magento.cloud`
2. Pull the `master` branch to the server.

        git pull origin master

## You're ready to code! {#code}

When this code is fully deployed to those environments, you can begin development, add extensions, and more!<|MERGE_RESOLUTION|>--- conflicted
+++ resolved
@@ -37,18 +37,11 @@
 * SSH access to Staging and Production environments
 
 ## Enter a ticket {#ticket}
-<<<<<<< HEAD
-If you need environments provisioned and SSH access, enter a [Support ticket]({{ page.baseurl }}/cloud/trouble/trouble.html).
-=======
->>>>>>> 168052f6
 
 If you need environments provisioned and SSH access, enter a [Support ticket]({{ page.baseurl }}/cloud/trouble/trouble.html).
 
-<<<<<<< HEAD
-=======
 To request environment provisioning, you will need to have cleared a payment for the Magento Commerce (Cloud) subscription and completed an on-boarding call with Magento.
 
->>>>>>> 168052f6
 To receive SSH access, provide public SSH keys in the ticket for the environments. You should receive the SSH URL for these environments in your project information from Magento.
 
 ## Deploy to Staging and Production {#deploy}
@@ -102,10 +95,7 @@
 	git remote add prod git@git.ent.magento.cloud:dr5q6no7mhqip.git
 
 ### Set up your SSH agent {#cloud-live-migrate-agent}
-<<<<<<< HEAD
-=======
 
->>>>>>> 168052f6
 You can use any SSH client you prefer or see our [Recommended tools]({{ page.baseurl }}/cloud/before/before-workspace.html#recommended-tools). For these examples, we use the OpenSSH client.
 
 The SSH agent forwards authentication requests from Staging or Production to your working Magento system (that is, your local workspace). An SSH agent enables you to log in to remote servers from the staging or production host using a local private SSH key. With a working SSH agent, you can easily copy files directly between the staging or production host and integration, or from another remote server.
