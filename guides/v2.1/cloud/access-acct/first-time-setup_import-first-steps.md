--- conflicted
+++ resolved
@@ -24,11 +24,7 @@
 
 Before you begin, do the following:
 
-<<<<<<< HEAD
--   Add the existing {{site.data.var.ee}} code to a Git repository. We recommend using [GitHub]({{ page.baseurl }}/cloud/project/project-integrate-github.html).
-=======
 -   Add the existing {{site.data.var.ee}} code to a Git repository. We recommend using [GitHub]({{ page.baseurl }}/cloud/integrations/github-integration.html).
->>>>>>> 168052f6
 -   Set up your [local development environment]({{ page.baseurl }}/cloud/access-acct/first-time-setup.html).
 -   Gather required information:
 
@@ -36,22 +32,13 @@
     -    [Database credentials](#db-creds)
 
 ### SSH access to cloud environments {#ssh}
-<<<<<<< HEAD
-=======
 
->>>>>>> 168052f6
 To transfer the database dump and files to {{site.data.var.ece}}, you must know the SSH access link. You can locate the SSH access link using the [`magento-cloud`] CLI tool({{ page.baseurl }}/cloud/reference/cli-ref-topic.html):
 
   magento-cloud environment:ssh --pipe
 
-<<<<<<< HEAD
-<div class="bs-callout bs-callout-info" id="info" markdown="1">
-You must enter all {{site.data.var.ece}} commands on the machine on which your Cloud SSH keys are stored. For more information, see [Enable SSH keys]({{ page.baseurl }}/cloud/before/before-workspace-ssh.html) and [SSH and sFTP]({{ page.baseurl }}/cloud/env/environments-ssh.html).
-</div>
-=======
 {:.bs-callout .bs-callout-info}
 You must enter all {{site.data.var.ece}} commands on the machine on which your Cloud SSH keys are stored. For more information, see [Enable SSH keys]({{ page.baseurl }}/cloud/before/before-workspace-ssh.html) and [SSH and sFTP]({{ page.baseurl }}/cloud/env/environments-ssh.html).
->>>>>>> 168052f6
 
 ### Database credentials {#db-creds}
 
