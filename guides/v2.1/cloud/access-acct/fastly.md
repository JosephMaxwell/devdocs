--- conflicted
+++ resolved
@@ -30,7 +30,7 @@
 * Enable and configure the Fastly image optimization feature (Fastly IO)
 
 ## Multiple Fastly accounts and assigned domains {#domain}
-<<<<<<< HEAD
+
 Before launching {{site.data.var.ece}}, you may already have a Fastly account
 or trial with your apex and subdomains assigned to it. Be advised, you must
 remove any apex domain and subdomains you plan to use with {{site.data.var.ece}}
@@ -42,35 +42,15 @@
 Fastly account, you need to remove them from that account before going live with
 Fastly and {{site.data.var.ece}}.
 
-=======
-
-Before launching {{site.data.var.ece}}, you may already have a Fastly account
-or trial with your apex and subdomains assigned to it. Be advised, you must
-remove any apex domain and subdomains you plan to use with {{site.data.var.ece}}
-from this existing Fastly account.
-
-Fastly only allows one apex domain and all subdomains assigned to a single Fastly
-service and account. For example, if you have the apex domain of mystore.com with
-subdomains of shoes.mystore.com and socks.mystore.com managed by an existing
-Fastly account, you need to remove them from that account before going live with
-Fastly and {{site.data.var.ece}}.
-
->>>>>>> 168052f6
 For details, review your Fastly accounts and [documentation](https://docs.fastly.com/)
 to remove the domains. This may include removing and updating CNAME records and
 more.
 
 ## Get your Fastly credentials {#cloud-fastly-creds}
-<<<<<<< HEAD
+
 To get Fastly credentials, open a [support ticket]({{ page.baseurl }}/cloud/trouble/trouble.html).
 You must provide your fully-qualified domain name.
 
-=======
-
-To get Fastly credentials, open a [support ticket]({{ page.baseurl }}/cloud/trouble/trouble.html).
-You must provide your fully-qualified domain name.
-
->>>>>>> 168052f6
 We'll provide you with the following credentials for your Staging and Production
 services:
 
@@ -83,21 +63,12 @@
 for [Support]({{ page.baseurl }}/cloud/trouble/trouble.html) asking to have the
 file added. We can help provide this credentials file.
 
-<<<<<<< HEAD
-<div class="bs-callout bs-callout-warning" markdown="1">
-Make note of which environment each set of credentials is used for. If you use
-the wrong credentials in an environment, you'll encounter issues with Fastly.
-</div>
-
-## Get started {#cloud-fastly-start}
-=======
 {:.bs-callout .bs-callout-warning}
 Make note of which environment each set of credentials is used for. If you use
 the wrong credentials in an environment, you'll encounter issues with Fastly.
 
 ## Get started {#cloud-fastly-start}
 
->>>>>>> 168052f6
 You need to install Fastly in its own branch. Fine-tuning Fastly can be a
 complex process, depending on your needs and store size. If you already have a
 branch to work in, or know how to create a branch, continue to
@@ -108,13 +79,13 @@
 {% include cloud/cli-get-started.md %}
 
 ## Install Fastly in an Integration branch and deploy {#cloud-fastly-setup}
-<<<<<<< HEAD
+
 You should install the Fastly module on your local, pushing the code to
 Integration and deploying across to your Staging and Production environments.
 For {{site.data.var.ece}} 2.2, install Fastly module 1.2.33 or later for all
 updated settings and full VCL snippet uploading support.
 
-<div class="bs-callout bs-callout-warning" markdown="1">
+{:.bs-callout .bs-callout-warning}
 Don't configure the module in your local before building and deploying. You'll
 configure the module in those environments.
 
@@ -123,35 +94,11 @@
 [2.2.X]({{ site.baseurl }}/guides/v2.2/cloud/live/sens-data-over.html#cloud-config-specific-recomm)).
 When you use the `app:config:dump` command, all configuration options for Fastly
 are locked and cannot be edited in Staging and Production.
-</div>
-=======
-
-You should install the Fastly module on your local, pushing the code to
-Integration and deploying across to your Staging and Production environments.
-For {{site.data.var.ece}} 2.2, install Fastly module 1.2.33 or later for all
-updated settings and full VCL snippet uploading support.
-
-{:.bs-callout .bs-callout-warning}
-Don't configure the module in your local before building and deploying. You'll
-configure the module in those environments.
->>>>>>> 168052f6
-
-We recommend using the `bin/magento magento-cloud:scd-dump` command for
-Configuration Management([2.1.X]({{ site.baseurl }}/guides/v2.1/cloud/live/sens-data-over.html#cloud-config-specific-recomm),
-[2.2.X]({{ site.baseurl }}/guides/v2.2/cloud/live/sens-data-over.html#cloud-config-specific-recomm)).
-When you use the `app:config:dump` command, all configuration options for Fastly
-are locked and cannot be edited in Staging and Production.
-
-<<<<<<< HEAD
+
+
 We provide Fastly services only for your Staging and Production environments.
 You cannot use the Fastly service in Integration environments.
 
-=======
-
-We provide Fastly services only for your Staging and Production environments.
-You cannot use the Fastly service in Integration environments.
-
->>>>>>> 168052f6
 1.	In your local environment root directory, use a terminal to enter the following
     commands in the order shown:
 
@@ -184,18 +131,11 @@
 different caching features as needed in both environments, including VCL snippets.
 
 ## Enable and configure Fastly using the Magento Admin {#cloud-fastly-config}
-<<<<<<< HEAD
+
 To begin configuring Fastly, you need to enter and test Fastly credentials in
 Staging and Production. After successfully testing the credentials, you can
 continue with advanced configurations and [VCL snippets](#custom-vcl).
 
-=======
-
-To begin configuring Fastly, you need to enter and test Fastly credentials in
-Staging and Production. After successfully testing the credentials, you can
-continue with advanced configurations and [VCL snippets](#custom-vcl).
-
->>>>>>> 168052f6
 We provide your Fastly Service ID and API key (or token) for Staging and
 Production environments. These credentials are different for each environment.
 Make sure to use the correct credentials.
@@ -223,19 +163,14 @@
 * [Configure backends and Origin shielding](#backend)
 * [Create custom error/maintenance page](#fastly-errpg)
 
-<<<<<<< HEAD
-<div class="bs-callout bs-callout-info" id="info" markdown="1">
-=======
 {:#info .bs-callout .bs-callout-info}
->>>>>>> 168052f6
 *	Ignore the link to create a free Fastly account. We'll provide your Fastly
 credentials (Service ID and API token).
 *	With Fastly version 1.2.0 and later (we recommend 1.2.33 or later), use
 the **Upload VCL to Fastly** button to upload your default [VCL snippets](#custom-vcl).
-<<<<<<< HEAD
-</div>
 
 ## Upload Fastly VCL snippets {#upload-vcl-snippets}
+
 You don't have to create or code VCL snippets. We provide a default set of snippets for
 Fastly. You only need to click **Upload VCL to Fastly** to finish this step.
 
@@ -257,40 +192,6 @@
 
 	![Upload a Magento VCL to Fastly]({{ site.baseurl }}/common/images/cloud_upload-vcl-to-fastly.png)
 
-	<div class="bs-callout bs-callout-info" id="info" markdown="1">
-  		If the **Upload VCL to Fastly** button does not display, you should
-      upgrade the Fastly extension to version 1.2.0 or later. We recommend 1.2.33
-      or later. The Fastly Composer name is `fastly/magento2`.
-	</div>
-
-2.	Once the upload completes, the modal automatically closes with a success
-    message.
-
-=======
-
-## Upload Fastly VCL snippets {#upload-vcl-snippets}
-
-You don't have to create or code VCL snippets. We provide a default set of snippets for
-Fastly. You only need to click **Upload VCL to Fastly** to finish this step.
-
-The installed Fastly module includes the following default [VCL snippets](https://github.com/fastly/fastly-magento2/tree/master/etc/vcl_snippets){:target="\blank"}
-that drive the integration with Fastly. These VCL snippets are not available
-until you upload them. When you click Upload, you push a set of these default
-VCL snippets to Fastly for your specific Service ID and extension.
-
-For VCL snippet developers, these default snippets are prepended with
-`magentomodule_` with a priority of 50. You should not use this prepended name
-for your own snippets. For full details, see our guide to create and
-add [custom VCL snippets](#custom-vcl).
-
-To use snippets, you must upload the Fastly VCL using the Magento Admin as
-follows:
-
-1.	In the **Fastly Configuration** section, click **Upload VCL to Fastly** as
-    the following figure shows.
-
-	![Upload a Magento VCL to Fastly]({{ site.baseurl }}/common/images/cloud_upload-vcl-to-fastly.png)
-
 	{:#info .bs-callout .bs-callout-info}
   		If the **Upload VCL to Fastly** button does not display, you should
       upgrade the Fastly extension to version 1.2.0 or later. We recommend 1.2.33
@@ -299,7 +200,6 @@
 2.	Once the upload completes, the modal automatically closes with a success
     message.
 
->>>>>>> 168052f6
 After the upload completes, you can create and upload custom VCL snippets with
 advanced settings and options. You use APIs to add these VCL snippets, further
 adding them in your site code depending on the actions.
@@ -307,15 +207,11 @@
 For more information, see [Fastly VCL documentation](https://docs.fastly.com/guides/vcl/guide-to-vcl){:target="\_blank"} and [Fastly VCL snippets](https://docs.fastly.com/guides/vcl-snippets/about-vcl-snippets){:target="\_blank"}.
 
 ## Configure backends and Origin shielding {#backend}
-<<<<<<< HEAD
-=======
-
->>>>>>> 168052f6
+
 Backend settings provide fine tuning for Fastly performance with Origin
 shielding and timeouts. A _backend_ is a specific location (IP or domain) with
 configured Origin shield and timeout settings for checking and providing cached
 content.
-<<<<<<< HEAD
 
 _Origin shielding_ routes all requests for your store to a specific Point of
 Presence (POP). When a request is received, the POP checks for cached content
@@ -328,20 +224,6 @@
 [Wordpress]({{ page.baseurl }}/cloud/configure/fastly-vcl-wordpress.html) to
 handle your blog.
 
-=======
-
-_Origin shielding_ routes all requests for your store to a specific Point of
-Presence (POP). When a request is received, the POP checks for cached content
-and provides it. If it is not cached, it continues to the Shield POP, then to
-the Origin server which caches the content. The shields reduce traffic directly
-to the origin.
-
-You can add multiple backends. Repeat these instructions to create multiple
-backends. For example, you may need a backend specifically for
-[Wordpress]({{ page.baseurl }}/cloud/configure/fastly-vcl-wordpress.html) to
-handle your blog.
-
->>>>>>> 168052f6
 1. Access and expand **Fastly Configuration**.
 2. Expand **Backend settings** and click the gear to configure the default
    backend. A modal opens with options to select and configure.
@@ -380,26 +262,15 @@
 For more information from Fastly, see the Magento 2 [Backend settings guide](https://github.com/fastly/fastly-magento2/blob/21b61c8189971275589219d418332798efc7db41/Documentation/Guides/BACKEND-SETTINGS.md){:target="\_blank"}.
 
 ## Configure purge options {#purge}
-<<<<<<< HEAD
+
 Fastly provides multiple types of purge options on your Magento Cache Management
 page including purging product category, product assets, and content. When enabled,
 Fastly watches for events to automatically purge those caches. If you disable a
 purge option, you can manually purge Fastly aches after finishing updates
 through the Cache Management page.
-=======
->>>>>>> 168052f6
-
-Fastly provides multiple types of purge options on your Magento Cache Management
-page including purging product category, product assets, and content. When enabled,
-Fastly watches for events to automatically purge those caches. If you disable a
-purge option, you can manually purge Fastly aches after finishing updates
-through the Cache Management page.
-
-<<<<<<< HEAD
-=======
+
 The options include:
 
->>>>>>> 168052f6
 * **Purge category**: Purges product category content (not product content) when
 you add and update a single product. You may want to keep this disabled and
 enable purge product, which purges products and product categories.
@@ -432,10 +303,7 @@
 For more information, see [the Fastly configuration options](https://github.com/fastly/fastly-magento2/blob/21b61c8189971275589219d418332798efc7db41/Documentation/CONFIGURATION.md#further-configuration-options){:target="\_blank"}.
 
 ## Create a custom error/maintenance page {#fastly-errpg}
-<<<<<<< HEAD
-=======
-
->>>>>>> 168052f6
+
 You can optionally create a custom page for errors or when your site is down for
 maintenance. Create your page with HTML code to provide detailed information
 about why the site is temporarily down, instead of an HTTP error code.
@@ -450,35 +318,21 @@
 2.	Click **Set HTML**.
 3.	In the provided field, enter your HTML code.	The HTML you enter can be a  
     maximum of 65,535 bytes in length.
-<<<<<<< HEAD
-
-	<div class="bs-callout bs-callout-info" id="info" markdown="1">
-	Avoid using images on your site in the event Fastly is not available. To use
-  images, refer to [Data URIs on the css-tricks site](https://css-tricks.com/data-uris/){:target="\_blank"}.
-	</div>
-=======
 
 	{:#info .bs-callout .bs-callout-info}
 	Avoid using images on your site in the event Fastly is not available. To use
   images, refer to [Data URIs on the css-tricks site](https://css-tricks.com/data-uris/){:target="\_blank"}.
 
->>>>>>> 168052f6
 4.	When you're done, click **Upload** to send your updates to Fastly.
 5.	Click **Save Config** at the top of the page.
 
 ## Create custom VCL snippets {#custom-vcl}
-<<<<<<< HEAD
-=======
-
->>>>>>> 168052f6
+
 For extensive instructions to create custom VCL snippets and needed edge
 dictionaries or ACLs, see [Custom Fastly VCL snippets]({{ page.baseurl }}/cloud/configure/cloud-vcl-custom-snippets.html)
 
 ## Extend Fastly timeout for the Magento Admin {#bulkaction}
-<<<<<<< HEAD
-=======
-
->>>>>>> 168052f6
+
 Fastly sets a 180 second-timeout for HTTPS requests to the Magento Admin, so you
 may encounter timeouts if you need to complete bulk actions that take longer than
 3 minutes. You can manage timeouts using Fastly 1.2.41.
@@ -494,20 +348,12 @@
 file from the `app/etc/env.php` configuration file.
 
 ## Configure GeoIP handling {#geoip}
-<<<<<<< HEAD
+
 The Fastly module includes GeoIP handling to automatically redirect visitors or
 provide a list of stores matching their obtained country code. If you already use
 a Magento extension for GeoIP handling, you may need to verify the features with
 Fastly options.
 
-=======
-
-The Fastly module includes GeoIP handling to automatically redirect visitors or
-provide a list of stores matching their obtained country code. If you already use
-a Magento extension for GeoIP handling, you may need to verify the features with
-Fastly options.
-
->>>>>>> 168052f6
 1. In the **Fastly Configuration** section, expand **Advanced**.
 2. Scroll down and select **Yes** to **Enable GeoIP**. Additional configuration
    options display.
@@ -531,17 +377,6 @@
 add a CNAME record for your website that points to the Fastly service:
 `prod.magentocloud.map.fastly.net`. If you use multiple hostnames for your site,
 you must add a CNAME record for each one.
-<<<<<<< HEAD
-
-<div class="bs-callout bs-callout-info" id="info">
-<p>This does not work for an <a href="https://blog.cloudflare.com/zone-apex-naked-domain-root-domain-cname-supp" target="\_blank">apex domain</a> (also referred to as a <em>naked</em> domain). You must use a DNS
-provider that supports forwarding DNS queries to use an apex domain.</p>
-</div>
-
-The following list contains examples of DNS providers for informational purposes.
-Use your preferred DNS provider.
-
-=======
 
 {:#info .bs-callout .bs-callout-info}
 This does not work for an [apex domain](https://blog.cloudflare.com/zone-apex-naked-domain-root-domain-cname-supp){:target="\_blank"} (also referred to as a _naked_ domain). You must use a DNS
@@ -550,7 +385,6 @@
 The following list contains examples of DNS providers for informational purposes.
 Use your preferred DNS provider.
 
->>>>>>> 168052f6
 *	CNAME with ALIAS record from [Dyn](http://dyn.com){:target="\_blank"}
 *	ANAME record on [DNS Made Easy](http://www.dnsmadeeasy.com){:target="\_blank"}
 *	ANAME at [easyDNS](https://www.easydns.com){:target="\_blank"}
@@ -574,7 +408,7 @@
 for more information.
 
 ### TLS and Fastly {#fastly-tls}
-<<<<<<< HEAD
+
 If you use TLS with Fastly enabled in your environment, you must provide your
 DNS provider with a TXT record from Fastly. We provide a Domain Validated SSL
 certificate with Subject Alternative Name enabled, issued by GLobalSign. When
@@ -586,31 +420,12 @@
 For details on this TXT record, see the Fastly [DNS TXT record validation](https://docs.fastly.com/guides/securing-communications/domain-validation-for-tls-certificates#dns-text-record-verification){:target="\_blank"}.
 
 ## Upgrade Fastly {#upgrade}
+
 Fastly updates the Magento module to resolve issues, increase performance, and
 provide new features. You can check the [Magento Marketplace](https://marketplace.magento.com/fastly-magento2.html){:target="\_blank"}
 and [GitHub](https://github.com/fastly/fastly-magento2/releases){:target="\_blank"}
 for updates on the latest releases.
 
-=======
-
-If you use TLS with Fastly enabled in your environment, you must provide your
-DNS provider with a TXT record from Fastly. We provide a Domain Validated SSL
-certificate with Subject Alternative Name enabled, issued by GLobalSign. When
-entering your [Support ticket]{{ page.baseurl }}/cloud/trouble/trouble.html) for
-DNS information and going live, let us know you are using TLS, provide your
-domain names, and request the TXT record. You can then send this record to your
-DNS provider. The domain validation process is executed by Fastly.
-
-For details on this TXT record, see the Fastly [DNS TXT record validation](https://docs.fastly.com/guides/securing-communications/domain-validation-for-tls-certificates#dns-text-record-verification){:target="\_blank"}.
-
-## Upgrade Fastly {#upgrade}
-
-Fastly updates the Magento module to resolve issues, increase performance, and
-provide new features. You can check the [Magento Marketplace](https://marketplace.magento.com/fastly-magento2.html){:target="\_blank"}
-and [GitHub](https://github.com/fastly/fastly-magento2/releases){:target="\_blank"}
-for updates on the latest releases.
-
->>>>>>> 168052f6
 When you upgrade Fastly, you get the upgraded subset of default VCL snippets.
 When you finish upgrading, you must [upload upgraded default VCL snippets to Fastly](#upload-vcl-snippets):
 
