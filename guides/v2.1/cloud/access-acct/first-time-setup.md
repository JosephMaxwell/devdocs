---
group: cloud
subgroup: 080_setup
title: Local environment setup
menu_title: Local environment setup
menu_order: 1
menu_node: parent
version: 2.1
redirect_from:
  - /guides/v2.0/cloud/howtos/environment-tutorial-set-mage-vars.html
  - /guides/v2.1/cloud/howtos/environment-tutorial-set-mage-vars.html
  - /guides/v2.0/cloud/env/environment-tutorial-set-mage-vars.html
  - /guides/v2.1/cloud/env/environment-tutorial-set-mage-vars.html
  - /guides/v2.0/cloud/access-acct/admin-env-vars.html
  - /guides/v2.1/cloud/access-acct/admin-env-vars.html
functional_areas:
  - Cloud
  - Setup
---

All environments for your project are read-only, requiring all work to be completed on your local environment and pushed to cloud environments. To start developing Magento, you need a configured local developer workspace, cloned {{site.data.var.ece}} code from your Git branch, and knowledge of the deployment workflow. These instructions guide through the entire process to create a development workspace on your local system.

## Project user account {#account}
<<<<<<< HEAD
=======

>>>>>>> 168052f6
Depending on the [Project Owner]({{ page.baseurl }}/cloud/onboarding/onboarding-tasks.html), you may need to be invited by the owner to the project. This account gives you participation in the project and connects your local, credentials, and access to your company's {{site.data.var.ece}} account. The account includes all source code and deployment environments.

After you receive an invitation, you can complete tasks to create your local, pull code, and deploy your store.

## Helpful knowledge {#knowledge}

We highly recommend having experience with the following technologies and methodologies:

* Magento [technology stack]({{ page.baseurl }}/architecture/tech-stack.html)
* [Git](https://git-scm.com/){:target="\_blank"} for repository and code management, [branching methodologies](https://git-scm.com/book/en/v2/Git-Branching-Branching-Workflows){:target="\_blank"}, and working with Magento Git code
* [GitHub](https://github.com/){:target="\_blank"} for managing your code and accessing Magento repositories
* [Fastly](https://www.fastly.com/){:target="\_blank"} for CDN and caching, used in Staging and Production
* [Galera Cluster](http://galeracluster.com/){:target="\_blank"} for databases, used in Staging and Production (with triple redundancy failover in Production)

## Gather credentials {#credentials}

Prior to setting up your workspace, you may want to gather the following credentials and accounts:

* **Magento Access Key**: Provides secure access through a 32-character authentication token. The token authenticates between your account, the Magento 2 code repo (repo.magento.com), and any other Git services like GitHub and 3rd party accounts needed for development. You can create multiple Magento access keys. For the workspace setup, you can start with one specific key for your code repository. To generate a key, contact the Project Owner to generate [Magento authentication keys]({{ page.baseurl }}/install-gde/prereq/connect-auth.html).
* **Cloud Project account**: The Project Owner or Technical Admin (Super User) should invite you to the {{site.data.var.ece}} project. When you receive the e-mail invitation, click the link and follow the prompts to create your account. See [Set up an account]({{ page.baseurl }}/cloud/before/before-workspace.html#newaccount) for details.
* **Magento Encryption Key**: When importing an existing Magento system only, you will need to capture the Magento encryption key used to protect your access and data for the Magento database. For details on this key, see [Resolve issues with encryption key]({{ page.baseurl }}/cloud/trouble/trouble-crypt-key-variable.html)

## Create a local environment {#local}
<<<<<<< HEAD
=======

>>>>>>> 168052f6
For development, you need to install and configure a local environment. All environments for {{site.data.var.ece}} are read-only, including all Starter environments and all Pro Integration, Staging, and Production environments. Working in a local environment, you can write and test code prior to pushing it to an Integration environment for further testing and deployment to Staging and Production.

We recommend adding a virtual machine (VM) or Docker container and installing {{site.data.var.ee}}. The environment should closely match cloud environments. To develop Magento code, you will clone the project Git code and create branches to develop your sites and stores in this local environment.

The following steps walk-through preparing your local environment, installing Magento, and starting development:

*	[Prepare for local environment setup]({{ page.baseurl }}/cloud/before/before-workspace.html)
* [Install Magento prerequisites]({{ page.baseurl }}/cloud/before/before-workspace-magento-prereqs.html)
* [Enable SSH keys]({{ page.baseurl }}/cloud/before/before-workspace-ssh.html)
* [Set up the Magento file system owner]({{ page.baseurl }}/cloud/before/before-workspace-file-sys-owner.html) (optional)
* [Clone and branch the project]({{ page.baseurl }}/cloud/before/before-setup-env-2_clone.html)
* [Install Magento]({{ page.baseurl }}/cloud/before/before-setup-env-install.html)
* [First time deployment]({{ page.baseurl }}/cloud/access-acct/first-time-deploy.html)

If you have existing Magento custom code, we provide instructions to import. For more information, see [First steps for importing {{site.data.var.ee}}]({{ page.baseurl }}/cloud/access-acct/first-time-setup_import-first-steps.html).<|MERGE_RESOLUTION|>--- conflicted
+++ resolved
@@ -21,10 +21,7 @@
 All environments for your project are read-only, requiring all work to be completed on your local environment and pushed to cloud environments. To start developing Magento, you need a configured local developer workspace, cloned {{site.data.var.ece}} code from your Git branch, and knowledge of the deployment workflow. These instructions guide through the entire process to create a development workspace on your local system.
 
 ## Project user account {#account}
-<<<<<<< HEAD
-=======
 
->>>>>>> 168052f6
 Depending on the [Project Owner]({{ page.baseurl }}/cloud/onboarding/onboarding-tasks.html), you may need to be invited by the owner to the project. This account gives you participation in the project and connects your local, credentials, and access to your company's {{site.data.var.ece}} account. The account includes all source code and deployment environments.
 
 After you receive an invitation, you can complete tasks to create your local, pull code, and deploy your store.
@@ -48,10 +45,7 @@
 * **Magento Encryption Key**: When importing an existing Magento system only, you will need to capture the Magento encryption key used to protect your access and data for the Magento database. For details on this key, see [Resolve issues with encryption key]({{ page.baseurl }}/cloud/trouble/trouble-crypt-key-variable.html)
 
 ## Create a local environment {#local}
-<<<<<<< HEAD
-=======
 
->>>>>>> 168052f6
 For development, you need to install and configure a local environment. All environments for {{site.data.var.ece}} are read-only, including all Starter environments and all Pro Integration, Staging, and Production environments. Working in a local environment, you can write and test code prior to pushing it to an Integration environment for further testing and deployment to Staging and Production.
 
 We recommend adding a virtual machine (VM) or Docker container and installing {{site.data.var.ee}}. The environment should closely match cloud environments. To develop Magento code, you will clone the project Git code and create branches to develop your sites and stores in this local environment.
