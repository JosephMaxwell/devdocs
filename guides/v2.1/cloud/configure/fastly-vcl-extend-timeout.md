---
group: cloud
subgroup: 090_configure
title: Custom extend Admin timeout VCL
menu_title: Custom extend Admin timeout VCL
menu_order:
menu_node:
version: 2.1
functional_areas:
  - Cloud
  - Setup
---

Fastly has a strict timeout for the Magento Admin of three minutes. This may not be enough time for some extended actions. To extend the default timeout for the Magento Admin, you will create a new VCL snippet with a priority of 100 and a longer timeout value. This VCL snippet value will run last and override the default value in `pass.vcl` with a priority of 50 (already uploaded to your service).

To build the new command, we took the default code and revised it with a new name (`extendtimeout`) and lower priority value. The order of priorities will use this value over the default 180 seconds. How did you set the default timeout? When you first uploaded your VCL snippets when configuring Fastly, you uploaded a default VCL with a default timeout of 180 seconds (three minutes). The VCL snippet uploaded was from this [Fastly pass.vcl snippet](https://github.com/fastly/fastly-magento2/blob/master/etc/vcl_snippets/pass.vcl){:target="_blank"}.

The important code that sets the timeout is the `first_byte_timeout` value of 100. For this snippet, you can extend this time to 300s for five minutes or 600s for ten minutes. Ten minutes is the hard cap for Fastly timeouts. In this code example, we extend the timeout to ten minutes.

<<<<<<< HEAD
<div class="bs-callout bs-callout-info" id="info" markdown="1">
This information is just the code portion for setting up your VCL. Use this information with [Custom Fastly VCL snippets]({{ page.baseurl }}/cloud/configure/cloud-vcl-custom-snippets.html).
</div>
=======
{:.bs-callout .bs-callout-info}
This information is just the code portion for setting up your VCL. Use this information with [Custom Fastly VCL snippets]({{ page.baseurl }}/cloud/configure/cloud-vcl-custom-snippets.html).
>>>>>>> 168052f6

## Create extendtimeout.json {#vcl}

To extend the timeout for the Magento Admin to Staging and Production environments, you can use the same VCL snippet file without edits.

Create an `extendtimeout.json` file with the following JSON content:

```json
{
  "name": "extendtimeout",
  "dynamic": "0",
  "type": "pass",
  "priority": "100",
  "content": "if ( req.url ~ \"^/(index\\.php/)?admin(_.*)?/\" ) { set bereq.first_byte_timeout = 600s; }"
}
```

Review the following values for the code to determine if you need to make changes:

* `name`: Name for the VCL snippet. For this example, we used the name `blocklist`.
* `priority`: Determines the order VCL snippets call. You want the priority set to 100 to be the last run and overwrite the default `pass.vcl` timeout.
* `type`: For this VCL, we use `pass`.
* `content`: The code that runs. For this snippet, we change the `set bereq.first_byte_timeout` with a higher value. For example, 300s for five minutes or 600s for ten minutes. Ten minutes is the hard cap for Fastly timeouts.

{:.bs-callout .bs-callout-info}
The default VCL snippets you uploaded included a prepended name of `magentomodule_` with a priority of 50. For your custom VCL snippets, **do not use the `magentomodule_` name**. Also consider the priority of your custom snippets if they should override the default snippets.

## Finish adding the VCL {#complete}
<<<<<<< HEAD
=======

>>>>>>> 168052f6
When saved, continue creating other VCLs. You can then run the bash script, then validate and activate your VCLs to complete the process. For complete steps, see [Custom Fastly VCL snippets]({{ page.baseurl }}/cloud/configure/cloud-vcl-custom-snippets.html).
<|MERGE_RESOLUTION|>--- conflicted
+++ resolved
@@ -17,14 +17,8 @@
 
 The important code that sets the timeout is the `first_byte_timeout` value of 100. For this snippet, you can extend this time to 300s for five minutes or 600s for ten minutes. Ten minutes is the hard cap for Fastly timeouts. In this code example, we extend the timeout to ten minutes.
 
-<<<<<<< HEAD
-<div class="bs-callout bs-callout-info" id="info" markdown="1">
-This information is just the code portion for setting up your VCL. Use this information with [Custom Fastly VCL snippets]({{ page.baseurl }}/cloud/configure/cloud-vcl-custom-snippets.html).
-</div>
-=======
 {:.bs-callout .bs-callout-info}
 This information is just the code portion for setting up your VCL. Use this information with [Custom Fastly VCL snippets]({{ page.baseurl }}/cloud/configure/cloud-vcl-custom-snippets.html).
->>>>>>> 168052f6
 
 ## Create extendtimeout.json {#vcl}
 
@@ -53,8 +47,5 @@
 The default VCL snippets you uploaded included a prepended name of `magentomodule_` with a priority of 50. For your custom VCL snippets, **do not use the `magentomodule_` name**. Also consider the priority of your custom snippets if they should override the default snippets.
 
 ## Finish adding the VCL {#complete}
-<<<<<<< HEAD
-=======
 
->>>>>>> 168052f6
 When saved, continue creating other VCLs. You can then run the bash script, then validate and activate your VCLs to complete the process. For complete steps, see [Custom Fastly VCL snippets]({{ page.baseurl }}/cloud/configure/cloud-vcl-custom-snippets.html).
