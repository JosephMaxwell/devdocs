---
group: cloud
subgroup: 090_configure
title: Best practices for store configuration
menu_title: Best practices for store configuration
menu_order:
menu_node:
version: 2.1
functional_areas:
  - Cloud
  - Configuration
---

For detailed information for configuring your store, sites, and websites, you may want to review the  [Magento 2.2.x User Guide](http://docs.magento.com/m2/ee/user_guide/getting-started.html){:target="_blank"}. This page provides best practices, helpful information, and guidelines for configuring your stores, sites, and more with additional content to post over time and across versions.

## Understanding marketing campaigns and promotions {#campaigns}

This information is helpful for {{site.data.var.ece}} 2.1.X and 2.2.X.

To create campaigns and promotions, you will create the options and settings in [Content Staging](http://docs.magento.com/m2/ee/user_guide/cms/content-staging.html){:target="_blank"}. This feature allows you to create and preview your campaigns prior to making them public for customer sales. The following information provides helpful information. For exact instructions, see the linked Magento 2 User Guide content.

_Campaigns_ are marketing events for seasonal sales, new product lines, and more. Each campaign can include custom themes, blocks for content, widgets to control and display content, and associated promotions with price rules. Due to the extensive nature of a campaign, you create them with a start and end date through Content Staging.

_Promotions_ provide discounts, one time offers, coupons, first time buyer incentives, and more. You create these promotions as _Price Rules_ that set the terms, discounts, and options to encourage customers to buy. You can create price rules on the [shopping cart](http://docs.magento.com/m2/ee/user_guide/marketing/price-rules-cart.html){:target="_blank"} or [catalog](http://docs.magento.com/m2/ee/user_guide/marketing/price-rules-catalog.html){:target="_blank"}, with additional options for banners, reward points, and more. We also support scheduling campaigns for your promotions, applying price rules for major events like a new product line or seasonal sales.

The following are tips to help create, update, and manage promotions and campaigns:

* A promotion can be part of a campaign. A campaign cannot be a part of a promotion. You can have lists of promotions as price rules to use multiples times, with multiple campaigns.
* When you create a promotion, it will always create an initial campaign that is inactive. It will have a start date but not an end date. You can ignore this initial campaign. You can Schedule a New Update with the correct campaign schedule and make it active.
* A campaign has a start and end date, not a promotion. The Scheduler that appears when you create a promotion does not configure the start and end dates for the promotion. It allows you so schedule your campaign this promotion is associated with while you are on the promotion’s configuration page.
* You cannot directly edit in Staged Content. If you need to edit settings and options in the campaign, you will need to edit the original or a replica and push to overwrite in Staged Content. For example, if you don't an end date for a campaign, you must edit the original and push to update.

## Advanced Pricing and Staged Content {#adv-pricing}

This information is helpful for {{site.data.var.ece}} 2.1.X and 2.2.X.

Typically, you can set [Advanced Pricing](http://docs.magento.com/m2/ee/user_guide/catalog/settings-advanced-advanced-pricing.html){:target="_blank"} for products through the Products > Catalogs area of the Magento Admin. With Staged Content, you need to complete a few extra steps to add the pricing to a promotion and campaign.

To edit Advanced Pricing and update Content Staging:

1. Log into the Magento Admin.
2. Navigate to **Products** > **Catalog** > and select a product and edit.
3. In the Pricing tab, select **Advanced Pricing**. Edit the price and Save changes.
4. At the top of the page, click **Schedule New Update**.
5. Create a new promotion for the product.
6. Complete the promotion information. For the Scheduler, enter a begin and end date and time.
6. Save the promotion. An inactive initial campaign is created.
7. You can Preview to review the special price, promotion name, regular price, and the scheduled date range for the campaign.

For additional steps, you can continue with instructions with [Schedule Changes for Catalog Price Rules](http://docs.magento.com/m2/ee/user_guide/marketing/price-rule-catalog-scheduled-changes.html){:target="_blank"}. Click **Next** to walk through the steps.

## Example Price Rules {#price-rules}
<<<<<<< HEAD
=======

>>>>>>> 168052f6
Price rules can include logic and conditions as limitless as your marketing imagination. Some popular examples include Buy One Get One Free, Buy One Get One 50% Off, a $25 dollars off on orders over $100 dollars, and so on.

To create a Price Rule, see our [Magento 2 User Guide](http://docs.magento.com/m2/ee/user_guide/Search.html#search-price%20rules){:target="_blank"}.

The following provides an example of creating a Price Rule for a First Order Only discount. For this discount, you would want to:

* Create a price rule with a [customer segment](http://docs.magento.com/m2/ee/user_guide/marketing/customer-segment-price-rule.html){:target="_blank"} with a condition: Total Number of Orders less than 1
* Add this customer segment as a condition to the cart rule
* Optional - Add conditions and rules to apply the discounts to specific SKUs or categories of products for focused purchases

This ensures net-new customers or existing customers who have not made a purchase receive the discount only on their very first order. You could create banners and send email promotions for the first time purchase discount.

## Understanding websites, stores, and store views {#sites}
<<<<<<< HEAD
=======

>>>>>>> 168052f6
Magento 2 allows you to run multiple stores, websites, with different views all through a single implementation. How they work together to provide multiples stores, sites, catalogs, and shopping experiences can be confusing. This section explains what these are, how they work. To configure a multi-site {{site.data.var.ece}} implementation, see [Set up multiple websites or stores]({{ page.baseurl }}/cloud/project/project-multi-sites.html).

You can set up and run several shops through a single implementation of Magento. If you want to have shops that do not interact with each other, you create multiple _websites_. Each website has specific articles, customer data, checkouts, and shopping cart not shared with other websites in Magento.

Each website can include one or more _stores_ with different categories and articles, with shared customer data, checkout, and shopping cart. For these stores, a customer can sign up once and shop across different catalogs of products with a single checkout.

You can further create _store views_ for different languages, layouts, and designs. Each view can have its own domain, look and feel, and language while sharing articles, customer data, checkout, and shopping cart.

The following are examples to better explain:
* Single website with one store and two views for English and Spanish locale. All article data, customers, checkout, and shopping cart are shared.

  ![Store example 1]({{ site.baseurl }}/common/images/cloud_example-store1.png)
* Single website with Store A for women's clothing with two views for English and Spanish, and Store B for children's clothing with a single store view in English. All article data, customers, checkout, and shopping cart are shared. The stores may have different domains and themes.

  ![Store example 2]({{ site.baseurl }}/common/images/cloud_example-store2.png)
* Two websites one for clothing and another for home decor with different catalogs and separate articles, customer data, and shopping cart. Each website could have multiple stores and views sharing articles, customer data, checkout, and shopping cart only within that website.

  ![Store example 3]({{ site.baseurl }}/common/images/cloud_example-store3.png)<|MERGE_RESOLUTION|>--- conflicted
+++ resolved
@@ -50,10 +50,7 @@
 For additional steps, you can continue with instructions with [Schedule Changes for Catalog Price Rules](http://docs.magento.com/m2/ee/user_guide/marketing/price-rule-catalog-scheduled-changes.html){:target="_blank"}. Click **Next** to walk through the steps.
 
 ## Example Price Rules {#price-rules}
-<<<<<<< HEAD
-=======
 
->>>>>>> 168052f6
 Price rules can include logic and conditions as limitless as your marketing imagination. Some popular examples include Buy One Get One Free, Buy One Get One 50% Off, a $25 dollars off on orders over $100 dollars, and so on.
 
 To create a Price Rule, see our [Magento 2 User Guide](http://docs.magento.com/m2/ee/user_guide/Search.html#search-price%20rules){:target="_blank"}.
@@ -67,10 +64,7 @@
 This ensures net-new customers or existing customers who have not made a purchase receive the discount only on their very first order. You could create banners and send email promotions for the first time purchase discount.
 
 ## Understanding websites, stores, and store views {#sites}
-<<<<<<< HEAD
-=======
 
->>>>>>> 168052f6
 Magento 2 allows you to run multiple stores, websites, with different views all through a single implementation. How they work together to provide multiples stores, sites, catalogs, and shopping experiences can be confusing. This section explains what these are, how they work. To configure a multi-site {{site.data.var.ece}} implementation, see [Set up multiple websites or stores]({{ page.baseurl }}/cloud/project/project-multi-sites.html).
 
 You can set up and run several shops through a single implementation of Magento. If you want to have shops that do not interact with each other, you create multiple _websites_. Each website has specific articles, customer data, checkouts, and shopping cart not shared with other websites in Magento.
