--- conflicted
+++ resolved
@@ -18,14 +18,8 @@
 * Create an Edge Dictionary in your environments
 * Account access and URL to the Magento Admin for the Staging or Production environment
 
-<<<<<<< HEAD
-<div class="bs-callout bs-callout-info" id="info" markdown="1">
-This information is just the code portion for setting up your VCL. Use this information with [Custom Fastly VCL snippets]({{ page.baseurl }}/cloud/configure/cloud-vcl-custom-snippets.html).
-</div>
-=======
 {:.bs-callout .bs-callout-info}
 This information is just the code portion for setting up your VCL. Use this information with [Custom Fastly VCL snippets]({{ page.baseurl }}/cloud/configure/cloud-vcl-custom-snippets.html).
->>>>>>> 168052f6
 
 ## Create Wordpress Edge Dictionary {#edge-dictionary}
 
@@ -74,8 +68,5 @@
 	req.http.X-WP == “1”
 
 ## Finish adding the VCL {#complete}
-<<<<<<< HEAD
-=======
 
->>>>>>> 168052f6
 When saved, continue creating other VCLs. You can then run the bash script, then validate and activate your VCLs to complete the process. For complete steps, see [Custom Fastly VCL snippets]({{ page.baseurl }}/cloud/configure/cloud-vcl-custom-snippets.html).