---
group: cloud
title: Install, manage, and upgrade extensions
version: 2.1
redirect_from:
  - /guides/v2.1/cloud/howtos/update-components.html
functional_areas:
  - Cloud
  - Configuration
---

This information includes information for [adding extensions](#install) to {{site.data.var.ece}}, [managing](#manage) enabled and disabled extensions, and [upgrading extension code](#update).

When adding extensions to {{site.data.var.ece}}, you should add the code to a Git branch, test in Integration, deploy and test in Staging, before finally pushing and using in Production.

Extensions include the following:

* Modules to extend Magento capabilities, with options through Magento Marketplace and directly through company sites
* Themes to change the look and feel of your storefronts
* Language packages to localize the storefront and Admin

These instructions walk through extension installation purchased from Magento Marketplace. You can use the same procedure to install any extension with the extension's Composer name. To find it, open the extension's `composer.json` file and note the values for `"name"` and `"version"`.

We also include instructions for [updating extensions](#update).

## Create a branch for adding or updating the extension {#getstarted}

We recommend using a branch for adding or updating, configuring, and testing your extension.

{% include cloud/cli-get-started.md %}

## Install an extension {#install}
[Extension installation](#install) uses the following steps:

1.  Purchase an extension or module from [Magento Marketplace](https://marketplace.magento.com){:target="_blank"} or another site.
1.  [Create a branch](#getstarted) to work with the files.
1.  [Get the extension's Composer name](#compose) and version from your purchase history.
1.  In your local {{site.data.var.ece}} project, [update the Magento `composer.json`](#update) file with the name and version of the extension and add the code to Git. The code builds, deploys, and is available through the environment.
1.  [Verify](#verify) the extension installed properly.

### Step 1: Get the extension's Composer name and version {#compose}

If you already know the extension's Composer name and version, skip this step and continue with [Update Magento's `composer.json`](#update).

{% include cloud/composer-name.md %}

### Step 2: Update Magento's `composer.json` {#update}
<<<<<<< HEAD
=======

>>>>>>> 168052f6
When adding the module to `composer.json`, the file [`app/etc/config.php`]({{ page.baseurl }}/config-guide/config/config-php.html) will also be updated. This file includes a list of installed modules, themes, and language packages, and shared configuration settings. This file differs from `config.local.php` used by [Configuration Management]({{ site.baseurl }}/guides/v2.1/cloud/live/sens-data-over.html).

To update `composer.json`:

1.  If you haven't done so already, change to your environment root directory.
2.  Enter the following commands to update it:
<<<<<<< HEAD

    ```bash
    composer require <component-name>:<version> --no-update
    composer update
    ```

    For example:

    ```bash
    composer require pixlee/magento2:1.0.1 --no-update
    composer update
    ```

1.  Wait for project dependencies to update.
1.  Enter the following commands in the order shown to commit your changes, including `composer.lock`:

    ```bash
    git add -A
    git commit -m "<message>"
    git push origin <environment ID>
    ```

=======

    ```bash
    composer require <component-name>:<version> --no-update
    composer update
    ```

    For example:

    ```bash
    composer require pixlee/magento2:1.0.1 --no-update
    composer update
    ```

1.  Wait for project dependencies to update.
1.  Enter the following commands in the order shown to commit your changes, including `composer.lock`:

    ```bash
    git add -A
    git commit -m "<message>"
    git push origin <environment ID>
    ```

>>>>>>> 168052f6
If there are errors, see [extension deployment failure]({{ page.baseurl }}/cloud/trouble/trouble_comp-deploy-fail.html).

{:.bs-callout .bs-callout-warning}
When installing and adding the module, you must add the `composer.lock` file to your Git branch for deployment. This ensures that the module loads properly when you use the `composer install` command.

### Step 3: Verify the extension {#verify}

To verify the extension installed properly, you can check its functionality in the Magento Admin or you can make sure it is enabled as follows:

1.  Open a terminal.
1.  [Checkout the branch]({{ page.baseurl }}/cloud/before/before-setup-env-2_clone.html#branch) where the module is installed.
1.  Enter the following command to display a list of enabled modules:

    ```bash
    php bin/magento module:status
    ```

1.  Verify the extension is listed.

The extension name is in the format `<VendorName>_<ComponentName>`. It will not be in the same format as the Composer name.

## Manage extensions {#manage}

To manage your extensions, you can enable and disable or change settings per environment.

### Enable and disable extensions {#enable-disable}

You can use CLI commands or directly edit `app/etc/config.php` to enable or disable modules. After updating this file, push your changes from your local to the remote Git and deploy across all environments.

1.  In a terminal, access your local development environment.
1.  List all modules:
<<<<<<< HEAD

    ```bash
    php bin/magento module:status
    ```

1.  Enable a module.

    ```bash
    php bin/magento module:enable <module name>
    ```

1.  Disable a module.

    ```bash
    php bin/magento module:disable <module name>
    ```

1.  Verify the status of a module:

    ```bash
    php bin/magento module:status
    ```

=======

    ```bash
    php bin/magento module:status
    ```

1.  Enable a module.

    ```bash
    php bin/magento module:enable <module name>
    ```

1.  Disable a module.

    ```bash
    php bin/magento module:disable <module name>
    ```

1.  Verify the status of a module:

    ```bash
    php bin/magento module:status
    ```

>>>>>>> 168052f6
    Also, you can navigate to, and edit, the `app/etc/config.php` file to verify the module is disabled.

    ```php
    return array (
      'modules' =>
      array (
        'Magento_Core' => 1,
        'Magento_Store' => 1,
        'Magento_Theme' => 1,
        'Magento_Authorization' => 1,
        'Magento_Directory' => 1,
        'Magento_Backend' => 1,
        'Magento_Backup' => 1,
        'Magento_Eav' => 1,
        'Magento_Customer' => 1,
      ...
       ),
     );
    ```

  The value `1` or `0` indicates whether a module is enabled or disabled.

1.  Push your updates to the Git branch:

    ```bash
    git add -A
    git commit -m "<message>"
    git push origin <environment ID>
    ```

1.  [Complete deployment]({{ page.baseurl }}/cloud/live/stage-prod-live.html) to Integration for testing, then Staging for testing, and finally Production.

### Modify configurations {#configure}

For projects using {{site.data.var.ece}} **before 2.1.4**, to change settings for your extensions and modules, you should make those changes in all environments as needed. We recommend using similar or matching settings between Staging and Production to fully test functionality. If you have an extension or module using sandbox credentials and settings, you make sure to switch those to live settings if in Production.

<<<<<<< HEAD
For projects **2.1.4 and later**, you will update configurations according to [Configuration Management]({{ site.baseurl }}/guides/v2.1/cloud/live/sens-data-over.html#update) for `config.local.php`.
=======
For projects **2.1.4 and later**, you will update configurations according to [Configuration Management]({{ site.baseurl }}/guides/v2.1/cloud/live/sens-data-over.html#cloud-clp-settings) for `config.local.php`.
>>>>>>> 168052f6

## Upgrade an extension {#update}

You should have a branch to work in when updating your extension. These instructions use composer to update the files. Before you continue, you must:

* Know the extension's Composer name and version
* Know the extension is compatible with your project and {{site.data.var.ece}} version. In particular, check the required PHP version.

To update an extension:

1.  If you haven't done so already, change to your environment root directory.
1.  Open `composer.json` in a text editor.
1.  Locate your extension and update the version.
1.  Save your changes to `composer.json` and exit the text editor.
1.  Use the following command to update project dependencies:

    ```bash
    composer update
    ```
<<<<<<< HEAD

1.  Enter the following commands in the order to commit the changes and deploy the project, including `composer.lock`:

    ```bash
    git add -A
    git commit -m "<message>"
    git push origin <environment ID>
    ```
    
=======

1.  Enter the following commands in the order to commit the changes and deploy the project, including `composer.lock`:

    ```bash
    git add -A
    git commit -m "<message>"
    git push origin <environment ID>
    ```

>>>>>>> 168052f6
1.  Wait for the project to deploy and verify in your environment.

If there are errors, see [Component deployment failure]({{ page.baseurl }}/cloud/trouble/trouble_comp-deploy-fail.html).<|MERGE_RESOLUTION|>--- conflicted
+++ resolved
@@ -45,17 +45,13 @@
 {% include cloud/composer-name.md %}
 
 ### Step 2: Update Magento's `composer.json` {#update}
-<<<<<<< HEAD
-=======
 
->>>>>>> 168052f6
 When adding the module to `composer.json`, the file [`app/etc/config.php`]({{ page.baseurl }}/config-guide/config/config-php.html) will also be updated. This file includes a list of installed modules, themes, and language packages, and shared configuration settings. This file differs from `config.local.php` used by [Configuration Management]({{ site.baseurl }}/guides/v2.1/cloud/live/sens-data-over.html).
 
 To update `composer.json`:
 
 1.  If you haven't done so already, change to your environment root directory.
 2.  Enter the following commands to update it:
-<<<<<<< HEAD
 
     ```bash
     composer require <component-name>:<version> --no-update
@@ -78,30 +74,6 @@
     git push origin <environment ID>
     ```
 
-=======
-
-    ```bash
-    composer require <component-name>:<version> --no-update
-    composer update
-    ```
-
-    For example:
-
-    ```bash
-    composer require pixlee/magento2:1.0.1 --no-update
-    composer update
-    ```
-
-1.  Wait for project dependencies to update.
-1.  Enter the following commands in the order shown to commit your changes, including `composer.lock`:
-
-    ```bash
-    git add -A
-    git commit -m "<message>"
-    git push origin <environment ID>
-    ```
-
->>>>>>> 168052f6
 If there are errors, see [extension deployment failure]({{ page.baseurl }}/cloud/trouble/trouble_comp-deploy-fail.html).
 
 {:.bs-callout .bs-callout-warning}
@@ -133,7 +105,6 @@
 
 1.  In a terminal, access your local development environment.
 1.  List all modules:
-<<<<<<< HEAD
 
     ```bash
     php bin/magento module:status
@@ -157,31 +128,6 @@
     php bin/magento module:status
     ```
 
-=======
-
-    ```bash
-    php bin/magento module:status
-    ```
-
-1.  Enable a module.
-
-    ```bash
-    php bin/magento module:enable <module name>
-    ```
-
-1.  Disable a module.
-
-    ```bash
-    php bin/magento module:disable <module name>
-    ```
-
-1.  Verify the status of a module:
-
-    ```bash
-    php bin/magento module:status
-    ```
-
->>>>>>> 168052f6
     Also, you can navigate to, and edit, the `app/etc/config.php` file to verify the module is disabled.
 
     ```php
@@ -218,11 +164,7 @@
 
 For projects using {{site.data.var.ece}} **before 2.1.4**, to change settings for your extensions and modules, you should make those changes in all environments as needed. We recommend using similar or matching settings between Staging and Production to fully test functionality. If you have an extension or module using sandbox credentials and settings, you make sure to switch those to live settings if in Production.
 
-<<<<<<< HEAD
-For projects **2.1.4 and later**, you will update configurations according to [Configuration Management]({{ site.baseurl }}/guides/v2.1/cloud/live/sens-data-over.html#update) for `config.local.php`.
-=======
 For projects **2.1.4 and later**, you will update configurations according to [Configuration Management]({{ site.baseurl }}/guides/v2.1/cloud/live/sens-data-over.html#cloud-clp-settings) for `config.local.php`.
->>>>>>> 168052f6
 
 ## Upgrade an extension {#update}
 
@@ -242,17 +184,6 @@
     ```bash
     composer update
     ```
-<<<<<<< HEAD
-
-1.  Enter the following commands in the order to commit the changes and deploy the project, including `composer.lock`:
-
-    ```bash
-    git add -A
-    git commit -m "<message>"
-    git push origin <environment ID>
-    ```
-    
-=======
 
 1.  Enter the following commands in the order to commit the changes and deploy the project, including `composer.lock`:
 
@@ -262,7 +193,6 @@
     git push origin <environment ID>
     ```
 
->>>>>>> 168052f6
 1.  Wait for the project to deploy and verify in your environment.
 
 If there are errors, see [Component deployment failure]({{ page.baseurl }}/cloud/trouble/trouble_comp-deploy-fail.html).