---
group: cloud-guide
title: Release notes for ece-tools
redirect_from:
  - guides/v2.1/cloud/composer-packages/ece-tools.html
functional_areas:
  - Cloud
  - Setup
  - Configuration
---

<!-- Assigning liquid variables for placeholder values
{% assign base_url = "{{base_url}}" %}
{% assign unsecure_base_url = "{{unsecure_base_url}}" %}

-->

The `ece-tools` package is compatible with {{site.data.var.ee}} version 2.1.4 and later to provide a rich set of features you can use to manage your {{site.data.var.ece}} project. It contains scripts and {{site.data.var.ece}} commands designed to help manage your code and automatically build and deploy your projects.

You can list the available ece-tools commands using:

```bash
php ./vendor/bin/ece-tools list
```

The following updates describe the latest improvements to the `ece-tools` package, which uses the following version sequence:  `200<major>.<minor>.<patch>`.  See [Upgrades and patches]({{ site.baseurl }}/guides/v2.1/cloud/project/project-upgrade-parent.html) for information about updating to the latest release of the `ece-tools` package.


## v2002.0.14

#### New features

-  JIRA-MAGECLOUD-2372-->**Verify Ideal State**—The `ideal-state` wizard now verifies the current configuration during each deployment and provides clear instructions for updating the configuration to achieve a faster, zero-downtime deployment.

-  JIRA-MAGECLOUD-2574-->**Branch-specific configuration option**—You can now create branch-specific configuration files to override environment variables and key-value pairs in the `.magento.env.yaml` configuration file.

-  JIRA-MAGECLOUD-2521-->**PCI Compliance**—Updated the messaging protocols for {{site.data.var.ece}} to require Transport Layer Security (TLS) version 1.2 when connecting with third-party messaging services. If you are using a message service that does not support TLS verision 1.2, you must upgrade your service. Otherwise, the following error message displays when your Magento Commerce application tries to connect to the message server to send an email: `Unable to connect via TLS`.

-  JIRA--MAGECLOUD-2517-->**Deployment improvement**—Added validation to warn customers if a Staging or Production environment has `dev`, `debug`, or `debug_logging` options enabled.


#### Resolved Issues

-  **Deployment fixes**

    -  JIRA-MAGECLOUD-2603-->Now the entire deployment phase runs in maintenance mode to ensure that customers are notified about all deployment issues that require fixes before any new code is copied to the final server.
	
    -  Updated validation checks to minimize deployment failures caused by non-critical environment configuration issues.
    
       -  JIRA-MAGECLOUD-2603-->Issue a warning if the ADMIN_EMAIL address is associated with another account.

       -  JIRA-MAGECLOUD-2603-->If the environment configuration contains incorrect values for cloud variables, ignore the incorrect values and issue a warning with a list of values that require update.

       -  JIRA-MAGECLOUD-2600-->If the Elasticsearch version on the cloud infrastructure is incompatible with the version of the elasticsearch/elasticsearch module supported by {{site.data.var.ece}}, issue a warning with instructions for fixing the issue. If the Magento application does not use Elasticsearch, for example if it is configured for MySQL, issue a warning message that recommends removing the Elasticsearch service from the Cloud infrastructure.

    - JIRA-MAGECLOUD-2173-->Fixed an issue with the shared configuration settings in the `app/etc/config.php` file that caused `recursion detected` errors during deployment.
		

-  **Cron-related fixes**

   -  JIRA-MAGECLOUD-2602-->Fixed a cron scheduling issue that prevented jobs from running if you specify a cron frequency other than the default (1 minute).

   -  JIRA-MAGECLOUD--2537-->Fixed an issue in the deploy phase that allowed cron jobs to continue running during deployment, which can cause database locks and other critical issues. Now, all cron jobs are stopped before the deploy phase begins and restarted after the deployment completes.
   
   -  JIRA-MAGECLOUD-2501-->Fixed the cron job workflow in versions 2.1.4 through 2.1.x to unlock frozen cron jobs so that they can be stopped before beginning deployment. Previously, a frozen cron job caused the deployment to stall.
   
-  JIRA-MAGECLOUD-2527-->Changed the format of the `config.php` file generated by the `vendor/bin/ece-tools config:dump` command to use short array syntax and 4-space indentation to comply with Magento coding standards./:q

-  JIRA-MAGECLOUD-2607-->Fixed a deployment error that occurs when the `.magento.env.yaml` contains `{{base_url}}` and `{{unsecure_base_url}}` placeholders for web configurations instead of the default URL configuration for a {{site.data.var.ece}} project.


## v2002.0.13

#### New features

-  <!--MAGECLOUD-2169-->**Enable zero-downtime deployment**—Now {{site.data.var.ece}} queues requests with required database changes during deployment and applies the changes as soon as the deployment completes. Requests can be held for up to 5 minutes to ensure that no sessions are lost. See [Static content deployment options to reduce deployment downtime on Cloud](https://support.magento.com/hc/en-us/articles/360004861194-Static-content-deployment-options-to-reduce-deployment-downtime-on-Cloud){:target="_blank"}.

-  **Docker Compose for Cloud**—Made the following improvements to the [Docker configuration]({{ page.baseurl }}/cloud/docker/docker-config.html) process:

<<<<<<< HEAD
   -  <!--MAGECLOUD-2359-->Added a command—`docker:config:convert` to convert PHP configuration files to Docker ENV format to simplify environment configuration. Now, you copy the PHP configuration files to the Docker directory and convert them to Docker ENV files. See [Launch Docker]({{ page.baseurl }}/cloud/docker/docker-config.html#launch-docker-configuration}}).
=======
   -  <!--MAGECLOUD-2359-->Added a command—`docker:config:convert` to convert PHP configuration files to Docker ENV format to simplify environment configuration. Now, you copy the PHP configuration files to the Docker directory and convert them to Docker ENV files. See [Launch Docker]({{ page.baseurl }}/cloud/reference/docker-config.html#launch-docker-configuration).
>>>>>>> 152594fa

   -  <!--MAGECLOUD--2357-->The {{site.data.var.ece}} installation process now supports deploying to both read-only and  read-write file systems to more closely emulate the Cloud file system. See [Configure Docker]({{ page.baseurl }}/cloud/docker/docker-config.html).

   -  <!--MAGECLOUD--2442-->Redis service support—Added a Redis image, which is deployed to a Docker container and configured automatically to work with your Docker installation.

   -  <!--MAGECLOUD--2358-->Varnish service support— Added a Varnish image, which is deployed automatically to a Docker container. After deployment, you can manually configure Varnish following Magento best practices. See [Configure and use Varnish]({{ page.baseurl }}/config-guide/varnish/config-varnish.html)

   -  <!--MAGECLOUD--2360-->Secure site access—Added SSL support to access your {{site.data.var.ee}} store and Admin panel.

-  <!--MAGECLOUD-2205-->**Improved {{site.data.var.ece}} extension support**—Downgraded the minimum version requirement for the guzzlehttp/guzzle package in the {{site.data.var.ece}} [composer.json file]({{ page.baseurl }}/cloud/reference/cloud-composer.html) to version 6.2 so that the `ece-tools` package is compatible with more extensions.

- <!--MAGECLOUD-2363-->**Apply custom changes to your {{site.data.var.ee}} application during the build phase**—We split the build phase into two separate processes so that you can use hooks to apply custom changes to the generated static content before packaging the application for deployment. The *build:generate* process generates code, applies patches, and generates static content. The *build:transfer* process transfers the generated code and static content to the final destination. See [Application hooks]({{ page.baseurl }}//cloud/project/project-conf-files_magento-app.html#hooks).

-  **Environment configuration checks**—Improved validation of the environment configuration to warn customers about version incompatibilities and configuration errors before building and deploying {{site.data.var.ece}}.

   -  <!--MAGECLOUD-2183-->Added version-specific validation to identify unsupported or deprecated environment variables and values.

   -  <!--MAGECLOUD-2389-->Added an Elasticsearch compatibility check to warn users about Elasticsearch configuration issues. Now, the deployment fails if the version of Elasticsearch service on the server is incompatible with {{site.data.var.ee}}. Previously, the deployment succeeded even if the Elasticsearch version was incompatible, which caused product catalog issues after site deployment.
   
      You can resolve the incompatiblity by [submitting a Support ticket]({{ page.baseurl }}/cloud/trouble/trouble.html) to upgrade Elasticsearch to a compatible version. For {{site.data.var.ee}} version 2.1.x and later, upgrade Elasticsearch to version 2.4. If you have Elasticsearch version 1.x or 2.x and do not want to upgrade, you can change the {{site.data.var.ee}} elasticsearch/elasticsearch requirement in composer.json to `elasticsearch/elasticsearch: "~2.0"`.

	 
   -  <!--MAGECLOUD-2156-->Improved validation of environment variables to identify configuration settings that can cause conflicts during the build, deploy, and post-deploy phases. For example, a warning message displays during the install and upgrade process if the global setting for static content deployment conflicts with settings on the build or deploy phase.

-  **Environment variable updates**—Changed the following environment variables:

   -  <!--MAGECLOUD-2435-->**[SKIP_HTML_MINIFICATION global variable]({{ page.baseurl }}/cloud/env/variables-intro.html#skip_html_minification)**—Changed the default value to `true` to enable on-demand HTML content minification, which minimizes downtime when deploying to Staging and Production environments. This configuration is required for zero-downtime deployments.

   -  <!--MAGECLOUD-1506-->**[CLEAN_STATIC_FILES deploy variable]({{ page.baseurl }}/cloud/env/variables-deploy.html#clean_static_files)**—Added the capability to manage the clean static files processing for static content generated during the build phase based on the CLEAN_STATIC_FILES environment variable setting. Previously, static content files generated during the build phase were always cleaned.

-  **Logging**—Made the following changes to improve log messages and reduce log size:

   -  <!--MAGECLOUD-2489-->Deployment failure log entries now include the command output from the operations that cause the failures even if your environment configuration does not specify debug level logging. See [`MIN_LOGGING_LEVEL`]({{ page.baseurl }}//cloud/env/variables-intro.html#min_logging_level).

   -  <!--MAGECLOUD-2209-->Added logging for deployment failures that occur when the generated factories required by some extensions cannot be generated correctly because the file system is in a read-only state.

   -  <!--MAGECLOUD-2402-->Reduced the deploy log size and fixed formatting issues caused by setup commands that use the interactive progress bar.

   -  <!--MAGECLOUD-2227-->Eliminated unnecessary verbosity and updated the priority levels for some log statements.

#### Resolved Issues

-  **Cron-specific fixes**

   -  <!--MAGECLOUD-2427-->Changed the default cron job configuration settings for history lifetime from 3d (4320 min) to 1h (60 min) to prevent performance issues and deployment failures that can occur when the cron queue fills too quickly.

   -  <!--MAGECLOUD-2445-->Improved the cron job management process during the deploy phase to prevent database locks and other critical issues. Now, all cron jobs stop during the deploy phase and restart after deployment completes.

   -  <!--MAGECLOUD-2508-->Fixed an issue with the [`cron:unlock`]({{ site.baseurl }}/guides/v2.2/cloud/trouble/reset-cron-jobs.html) command so that it works in {{site.data.var.ee}} v2.1. Previously, the command was supported only in v2.1.

-  <!--MAGECLOUD-2491-->Fixed a Sitemap processing issue in the `ece-tools` package that caused third-party extension conflicts after using the `ece-tools` package to apply recent patches that included Sitemap-related changes.

- <!-- MAGECLOUD-2182-->Fixed an issue with the [static content compression process]({{ page.baseurl }}/cloud/env/variables-deploy.html#scd_compression_level) process (`gzip`) that caused `not overwritten` and `no such file or directory` errors when referencing the compressed file during the deployment process.

- <!--MAGECLOUD-2097-->Fixed permission checks that caused `Missing write permissions` errors during the upgrade process.

- <!--MAGECLOUD-2444-->Fixed an issue that prevented the `php ./vendor/bin/ece-tools config:dump` command from removing redundant sections from the `config.local.php` file during the dump process if the store locale is not specified. Now you can easily move your configuration files between environments. After you update to `ece-tools` v2002.0.13, regenerate older `config.local.php` files with the improved `config:dump` command. See [Configuration management for store settings]({{ page.baseurl }}/cloud/live/sens-data-over.html).

- <!--MAGECLOUD-2556-->Fixed an  issue that caused an error during the deploy phase if the route configuration in the `.magento/routes.yaml` file redirects from an [apex](https://blog.cloudflare.com/zone-apex-naked-domain-root-domain-cname-supp/){:target="_blank"} domain to a `www` domain.

-  <!--MAGECLOUD-2520-->Fixed an issue with the `_merge` option for the [`SEARCH_CONFIGURATION`]({{ page.baseurl }}/cloud/env/variables-deploy.html#search_configuration) variable that caused incorrect merge results if the updated `.magento.env.yaml` configuration file did not include the `engine` parameter value along with other updated values. Now, the merge operation correctly overwrites only the parameter values included in the updated `.magento.env.yaml` without requiring you to specify the `engine` parameter value.

-  <!-- MAGECLOUD-2515-->Fixed a Redis configuration issue that incorrectly enabled session locking for {{site.data.var.ece}} versions  2.1.11 and later, which can cause slow performance and timeouts. Now, session locking is disabled by default. The issue was caused by a change in the default behavior of the `disable_locking` parameter introduced in v1.3.4 of the Redis session handler package [colinmollenhour/php-redis-session-abstract package](https://github.com/colinmollenhour/php-redis-session-abstract).

## v2002.0.12

{:.bs-callout .bs-callout-info}
The ece-tools version 2002.0.12 now supports Magento 2.1.14.

#### New features

-  <!-- MAGECLOUD-2250 -->**Docker Compose for Cloud**—Added a new command—`docker:build`—to generate a [Docker Compose]({{ page.baseurl }}/cloud/docker/docker-config.html) configuration from the Cloud `ece-tools` repository.

-  <!-- MAGECLOUD-2019 -->**Change Locales**—Now you can [change store locale]({{page.baseurl}}/cloud/live/sens-data-over.html#change-locales) without the exporting and importing configuration process. While Magento is in Production and the SCD_ON_DEMAND is enabled, the Magento store and admin locale options are available.

-  <!-- MAGECLOU-1998 -->**Site map and Robots**—Created a [new workflow]({{ page.baseurl }}/cloud/trouble/robots-sitemap.html)
to add a `robots.txt` file and generate a `sitemap.xml` file for a single domain configuration without requiring a change to the infrastructure.

- <!-- MAGECLOUD-1910 -->**Wizards**—Added two [new wizards]({{ page.baseurl }}/cloud/env/smart-wizards.html) to help you with
Cloud configuration:
    -  `ideal-state`—configure the ideal state for minimal deployment downtime
    -  `master-slave`—configure load balancing for database and Redis

- <!-- MAGECLOUD-1521 -->**Module Refresh**—Added a new Cloud command—`module:refresh`—to enable modules that were disabled or not explicitly enabled, similar to the way that it is done automatically during a build. See [Build and deploy on local in Build phase]({{ page.baseurl }}/cloud/live/live-sanity-check.html#build).

-  <!-- MAGECLOUD-2105 -->Added the ability to choose to merge or overwrite configuration for services using the `_merge` option in [CACHE]({{ page.baseurl }}/cloud/env/variables-deploy.html#cache_configuration), [SESSION]({{ page.baseurl }}/cloud/env/variables-deploy.html#session_configuration), [QUEUE]({{ page.baseurl }}/cloud/env/variables-deploy.html#queue_configuration), and [SEARCH]({{ page.baseurl }}/cloud/env/variables-deploy.html#search_configuration) configurations.

- <!-- MAGECLOUD-1908 -->**Environment Configuration sample file**—We added a `.magento.env.yaml` sample file to the ece-tools package that includes a detailed description and possible values for each environment variable.
    -  <!-- MAGECLOUD-1907 -->We also added a deep validation for the `.magento.env.yaml` configuration that prevents failures in the deployment process caused by unexpected values. When a failure occurs, you now receive a detailed error message that begins with: `Environment configuration is not valid. Please correct .magento.env.yaml file with next suggestions:`

-  Added the following [**Environment variables**]({{ page.baseurl }}/cloud/env/variables-intro.html):
    - <!-- MAGECLOUD-1501 -->Now you can define multiple locales for each theme using the new [SCD_MATRIX]({{ page.baseurl }}/cloud/env/variables-deploy.html#scd_matrix) environment variable, which reduces the amount of theme files to deploy.
    -  <!-- MAGECLOUD-2047 --> Added the [DATABASE_CONFIGURATION]({{ page.baseurl }}/cloud/env/variables-deploy.html#database_configuration) environment variable to customize your database connections for deployment.
    -  <!-- MAGECLOUD-2129 -->The new [MIN_LOGGING_LEVEL]({{ page.baseurl }}/cloud/env/variables-intro.html#min_logging_level) variable overrides the minimum logging level for all output streams without making changes to the code.

#### Resolved issues

-  Fixed an issue that caused downtime between the deploy and post-deploy phase. Now, the post_deploy phase begins _immediately_ after the deploy phase ends.

-  <!-- MAGECLOUD-2268 -->Fixed an issue that did not clean the successful cron jobs, those with `status = success`, from the schedule.

-  <!-- MAGECLOUD-2113 -->Fixed an issue with the `post_deploy` hook that cleared the cache in the deploy phase instead of the post-deploy phase of the project.

-  <!-- MAGECLOUD-2034 -->Fixed an issue when using SCD with multiple locales, which generated the same `js-translation.json` file for each locale.

- <!-- MAGECLOUD-2033  -->Optimized the `db:dump` command in the `ece-tools` package to avoid locking tables and increase speed.

## v2002.0.11

{:.bs-callout .bs-callout-info}
The ece-tools version 2002.0.11 now supports Magento 2.1.13.

#### New features

- **Configuring read-only connections to non-master nodes**—This release adds the ability to configure a read-only connection to a non-master node to receive read-only traffic (for <!--MAGECLOUD-143 -->[Redis]({{ page.baseurl }}/cloud/env/variables-deploy.html#redis_use_slave_connection) and for <!--MAGECLOUD-143 --> [MariaDB]({{ page.baseurl }}/cloud/env/variables-deploy.html#mysql_use_slave_connection)).
-  <!--MAGECLOUD-1910 -->**Configuration Wizard**—Added a new wizard to help verify your configuration for static content deployment. See [Smart wizards]({{ page.baseurl }}/cloud/env/smart-wizards.html).
-  <!-- MAGECLOUD-1966-->**Symfony Console support**—Added support for Symfony Console 4 with Magento 2.3.
-  <!-- MAGECLOUD-1607 -->**Cron scheduling optimizations**—Improved the queue management and enhanced logging to help with debugging cron-related issues.

#### Resolved issues

-  <!-- MAGECLOUD-1221 -->Deployment validation fails if an `ADMIN_EMAIL` or `ADMIN_USERNAME` value is the same as an existing Magento administrator account.
-  <!-- MAGECLOUD-1282 -->Removed SOLR support for 2.2.x versions. 2.1.x versions retain the ability to enable SOLR.
-  <!-- MAGECLOUD-1489 -->The first installation of the Staging & Production environments of a PRO project now includes different index prefixes for ElasticSearch to prevent possible conflicts while identifying records belonging to each environment.
-  <!-- MAGECLOUD-2021 -->Fixed an issue that interrupted the build phase for legacy architecture during static content deployment.

-  **Cron-specific Improvements**—<!-- MAGECLOUD-1607 -->Re-worked the cron implementation:
    - Fixed an issue that caused the cron queue to fill quickly. Now it clears the outdated cron jobs in a more reliable way.
    - Re-organized the sequence of cron jobs so that all jobs in separate threads launch prior to the general group.
    - Improved logging to better assist in debugging cron issues.
    - **NOTE**—This release addresses many cron-related issues. If you currently use some cron-related patches in _m2-hotfixes_, remove them.

-  **SCD-specific improvements**
    -  <!-- MAGECLOUD-1819 -->You can now use the `VERBOSE_COMMANDS` and the `SCD_COMPRESSION_LEVEL` environment variables during both _build_ and _deploy_ phases.
    -  <!-- MAGECLOUD-2043 -->Fixed an issue that caused deployment to fail with a random error when encountering an unexpected value for the `SCD_COMPRESSION_LEVEL` environment variable. Improved the configuration validation to provide meaningful notifications. See [`SCD_COMPRESSION_LEVEL`]({{ page.baseurl }}/cloud/env/variables-build.html#scd_compression_level) for acceptable values.
    -  <!-- MAGECLOUD-2044 -->Fixed the behavior of the `SCD_COMPRESSION_LEVEL` environment variable configuration flow so the overrides work as expected.
    -  <!-- MAGECLOUD-2046 -->Fixed an issue that prevented the configuration of the `SCD_THREADS` environment variable in the `.magento.env.yaml` file _deploy_ stage.

## v2002.0.10

#### New features

-  <!-- MAGECLOUD-1285 -->**Static Content Deployment (SCD)**—There is a new, alternative deployment process to generate static content when requested (on-demand). This decreases downtime and improves cache handling by generating the most critical assets.
    -  <!-- MAGECLOUD-1738 -->**New environment variable**—Added the `SCD_ON_DEMAND` global environment variable to generate static content when requested.
    -  <!-- MAGECLOUD-1788 -->**Post-deploy hook**—Added a `post_deploy` hook for the `.magento.app.yaml` file that clears the cache and pre-loads (warms) the cache _after_ the container begins accepting connections. It is available only for Pro projects that contain [Staging and Production environments in the Project Web UI]({{ page.baseurl }}/cloud/trouble/pro-env-management.html) and for Starter projects. Although not required, this works in tandem with the `SCD_ON_DEMAND` environment variable.

-  <!-- MAGECLOUD-1842 -->**Optimization**—Optimized moving or copying files during deployment to improve deployment speed and decrease loads on the file system.

-  <!-- MAGECLOUD-1751 -->**Deployment Logging**—Added the ability to enable Syslog and Graylog Extended Log Format (GELF) handlers for outputting logs during the deployment process. See [Logging handlers]({{ page.baseurl }}/cloud/env/log-handlers.html).

-  Added the following [**Environment variables**]({{ site.baseurl }}/guides/v2.2/cloud/env/variables-intro.html):
    -  <!-- MAGECLOUD-1556 -->`CRYPT_KEY`—Provide a cryptographic key to another environment when moving a database.
    -  <!-- MAGECLOUD-1621 and MAGECLOUD-1736-->`SKIP_HTML_MINIFICATION`—_Global_ environment variable that skips copying the static view files in the `var/view_preprocessed` directory and generates minified HTML when requested.
    -  <!-- MAGECLOUD-1738 -->`SCD_ON_DEMAND`—_Global_ environment variable to generate static content when requested.
    -   `WARM_UP_PAGES`—You can list the pages to use to pre-load the cache. Available in the new [Post-deploy variables]({{ site.baseurl }}/guides/v2.1/cloud/env/variables-post-deploy.html).

#### Resolved issues

-  <!-- MAGECLOUD-982 -->We fixed an issue that involved a locally applied patch breaking the deployment on an instance. Now, ECE-Tools can detect that a patch has been applied.

-  <!-- MAGECLOUD-1735 -->Fixed a conflict between JavaScript bundling and Gzip functionality. Now these features work correctly together.

-  <!-- MAGECLOUD-1744 -->Fixed an issue that caused ece-tools CLI commands to fail when using earlier PHP 7.0.x versions.

-  <!-- MAGECLOUD-1853 -->Fixed a Redis session locking issue that caused an Admin login delay. Also, the fix is available for 2.1.x.

## v2002.0.9

{:.bs-callout .bs-callout-info}
You must [upgrade the {{site.data.var.ece}} metapackage]({{ site.baseurl }}/guides/v2.1/cloud/project/project-upgrade-parent.html) to get this and all future updates.

#### New features

-   <!-- MAGECLOUD-1086 -->**ece-tools**—The `ece-tools` package now supports Magento 2.1.x. You must [upgrade to ece-tools]({{ site.baseurl }}/guides/v2.1/cloud/project/ece-tools-upgrade-project.html) to use these features.

-   <!-- MAGECLOUD-1552 -->**Redis configuration**—You can now [configure Redis]({{ site.baseurl }}/guides/v2.1/cloud/env/variables-deploy.html#cache_configuration) page and default cache and Redis session storage using an environment variable.

-   <!-- MAGECLOUD-1437 -->**Search, AMQP, and Redis service improvements**—We unified the service configuration flow so that it now behaves the same way for all services. Manually editing the `env.php` file to configure services is no longer supported. You must use environment variables or the `.magento.env.yaml` file instead.

-   **Environment variables**

    -    <!-- MAGECLOUD-1507 -->The use of `env:STATIC_CONTENT_THREADS` was deprecated and will be removed in a future release. Use the `STATIC_CONTENT_THREADS` environment variable instead.

    -    <!-- MAGECLOUD-1640 -->The `STATIC_CONTENT_EXCLUDE_THEMES` environment variable was deprecated. You must use the `SCD_EXCLUDE_THEMES` environment variable instead.

-   <!-- MAGECLOUD-1674 -->**Logging**—We simplified logging around built-in patching operations.

#### Resolved issues

-   <!-- MAGECLOUD-1615 -->We removed `developer` mode support and the `APPLICATION_MODE` environment variable because they were causing unexpected behavior.

-   <!-- MAGECLOUD-1630 -->We fixed an issue that was causing static content deployment failures related to Redis. Now, multi-threaded static content deployment runs as designed.

-   <!-- MAGECLOUD-1175 -->We fixed an issue that was preventing users from saving modifications to configuration fields in the Admin, which are marked as sensitive after running the `app:config:dump` command.

-   <!-- MAGECLOUD-1674 -->We added support for an earlier version of `symfony/yaml` to fix conflicts with some packages, which are not yet compatible with the latest version.

## v2002.0.8

{:.bs-callout .bs-callout-info}
We merged `vendor/magento/ece-patches` with `vendor/magento/ece-tools` in this release. You no longer need to update the `vendor/magento/ece-patches` package separately.

#### New features

-   <!-- MAGECLOUD-1253 -MAGECLOUD-1495-->**Improved logging**
    -   We improved log messaging to provide better explanations when the build or deploy process overrides an environment variable.
    -   You can now view installation and upgrade progress in real time. Tail the `install_update.log` file to view progress. For example,

            tail -f var/log/install_upgrade.log

-   <!-- MAGECLOUD-1367 -->**New cron command**—You can now unlock specific stuck cron jobs instead of stopping and re-launching all of them with the [`cron:unlock`]({{ site.baseurl }}/guides/v2.2/cloud/trouble/reset-cron-jobs.html) command. Not available in 2.1.

-   <!-- MAGECLOUD-1369 -->**Unified configuration file**—You can now configure build and deploy stages using a [`.magento.env.yaml`]({{ site.baseurl }}/guides/v2.1/cloud/project/magento-env-yaml.html) file.

-   <!-- MAGECLOUD-1372 -->**Backup configuration files**—The deployment process now automatically creates a backup of the `app/etc/env.php` and `app/etc/config.php` configuration files after deployment. We also added a [new CLI command]({{ site.baseurl }}/guides/v2.1/cloud/trouble/restore-configuration-files.html) to restore these configuration files from a backup.

-   <!-- MAGECLOUD-1491 -->**Troubleshooting validation errors**—We changed the command you must use to resolve validation errors when `config.php` does not contain enough data for static content deployment. Previously, the error message instructed you to run `bin/magento app:config:dump`. Now, you must run `php ./vendor/bin/ece-tools config:dump`.

-   <!-- MAGECLOUD-1410 -->**New environment variables**—You can now use environment variables to connect custom [search]({{ site.baseurl }}/guides/v2.1/cloud/env/variables-deploy.html#search_configuration) and [AMQP-based]({{ site.baseurl }}/guides/v2.1/cloud/env/variables-deploy.html#queue_configuration) services to your site.

-   <!--MAGECLOUD-1090-->We implemented smart patching. Now the package applies patches based not on {{site.data.var.ece}} version, but on patched package version.

#### Resolved issues

-   <!-- MAGECLOUD-1162 -->We fixed a logging issue that was causing build errors.

-   <!-- MAGECLOUD-1389 -->We fixed an issue that was causing timeout exceptions when running deployments in interactive mode.

-   <!-- MAGECLOUD-1446 MAGECLOUD-1485-->We fixed an issue that was causing errors when using the compact strategy for static content generation. Not available in 2.1.

-   <!-- MAGECLOUD-1493 -->We fixed an issue that was preventing the deployment script from properly identifying staging and production environments.

-   <!-- MAGECLOUD-1520 -->We fixed an issue that was causing network issues to disrupt database connections and cause failures during the installation and upgrade process.

-   <!--  MAGECLOUD-1567  -->We fixed an issue preventing you from exporting the configuration files using `app:config:dump` more than once. Not available in 2.1.

-   <!--  MAGECLOUD-1582  -->We fixed a Redis session _locking_ issue that caused an _Admin_ login delay. Not available in 2.1.

-   <!--MAGECLOUD-1450-->We fixed an implementation issue related to versioning that was causing a conflict with other Composer-based patching modules.

-   <!--MAGECLOUD-1310-->We fixed an issue that was causing PHP memory issues during import.

-   <!--MAGECLOUD-1033-->Removed patch; fixing bug in `colinmollenhour/credis` v1.6 to enable support for {{site.data.var.ece}} 2.2.1. Not available in 2.1.

## v2002.0.7

#### Resolved issues

-   <!-- MAGECLOUD-1454-->We removed `var/view_preprocessed` symlinking to fix an issue that was causing JavaScript minification conflicts.

## v2002.0.6

#### Resolved issues

-   <!-- MAGECLOUD-1413 -->We fixed an issue that was causing `gzip` errors when a file or directory name contains spaces.

-   <!-- MAGECLOUD-1424 -->We fixed an issue that was preventing deployment scripts from properly recognizing and enabling module dependencies.

## v2002.0.5

#### New features

-   **Configure a cron consumer with an environment variable**—You can now configure cron consumers using the new `CRON_CONSUMERS_RUNNER` environment variable.

-   **Configuration scanning**—We now scan for critical components during the build/deploy process and halt the process if the scan fails, which prevents unnecessary downtime due to the site being in maintenance mode.

-   **Build/deploy notifications**—We added a new configuration file that you can use to [set up Slack and/or email notifications]({{ site.baseurl }}/guides/v2.1/cloud/env/setup-notifications.html) for build/deploy actions in all your environments.

-   **Static content compression**—We now compress static content using [gzip](https://www.gnu.org/software/gzip/){:target="_blank"} during the build and deploy phases. This compression, coupled with Fastly compression, helps reduce the size of your store and increase deployment speed. If necessary, you can disable compression using a [build option]({{ site.baseurl }}/guides/v2.1/cloud/env/variables-build.html) or [deploy variable]({{ site.baseurl }}/guides/v2.1/cloud/env/variables-deploy.html). See the following topics for more information:

    -   [Magento application environment variables]({{ site.baseurl }}/guides/v2.1/cloud/env/environment-vars_magento.html)
    -   [Static content deployment performance]({{ site.baseurl }}/guides/v2.1/cloud/live/sens-data-over.html#cloud-confman-scd-over)
    -   [Deployment process]({{ site.baseurl }}/guides/v2.1/cloud/reference/discover-deploy.html)

-   **Configuration management**—We now auto-generate an `app/etc/config.php` file in your git repository during the build phase if it doesn't already exist. The auto-generated file includes only a list of modules and extensions. If the file already exists, the build phase continues as normal. If you follow [Configuration Management]({{ site.baseurl }}/guides/v2.1/cloud/live/sens-data-over.html) at a later time, the commands update the file without requiring additional steps. Refer to [Deployment process]({{ site.baseurl }}/guides/v2.1/cloud/reference/discover-deploy.html) for more information.

-   **Database dumps**—We added a new `magento/ece-tools` CLI command for creating database dumps in all environments. For Pro plan Production environments, this command only dumps from one of three high-availability nodes, so production data written to a different node during the dump may not be copied. We recommend putting the application in maintenance mode before doing a database dump in Production environments. See [Snapshots and backup management]({{ site.baseurl }}/guides/v2.1/cloud/project/project-webint-snap.html#db-dump) for more information.

-   **Cron interval limitations lifted**—The default cron interval for all environments provisioned in the us-3, eu-3, and ap-3 regions is 1 minute. The default cron interval in all other regions is 5 minutes for Pro Integration environments and 1 minute for Pro Staging and Production environments. To modify your existing cron jobs, edit your settings in `.magento.app.yaml` or create a support ticket for Production/Staging environments. Refer to [Set up cron jobs]({{ site.baseurl }}/guides/v2.1/cloud/configure/setup-cron-jobs.html) for more information.

#### Resolved issues

-   <!-- MAGECLOUD-1327 -->We fixed an issue that was causing long deploy times due to the deploy process invoking the `cache-clean` operation before static content deployment.

-   <!-- MAGECLOUD-1322 -->We fixed an issue causing errors during the static content generation step of deployment on Production environments.

-   <!-- MAGECLOUD-1264 -->We fixed an issue preventing some `magento/ece-tools` commands from logging output to `stderr`.

-   <!-- MAGECLOUD-1242 -->We fixed an issue preventing base URL values in `env.php` from being updated in forked branches.

-   <!-- MAGECLOUD-1171 -->We fixed an issue causing the `magento setup:install` command to add an unsecure prefix (`http://`) to secure base URLs.

-   <!-- MAGECLOUD-1170 -->We fixed an issue preventing patch errors from causing deployment failures.

-   <!-- MAGECLOUD-1152 -->We fixed an issue preventing `ece-tools` from halting execution and throwing an exception if no patches can be applied.

-   <!-- MAGECLOUD-1138 -->We fixed an issue causing errors when loading the storefront after enabling HTML minification in the Magento Admin.

## v2002.0.4

#### Resolved issues

-   <!-- MAGECLOUD-1355 -->You can now [manually reset stuck Magento cron jobs]({{ site.baseurl }}/guides/v2.2/cloud/configure/setup-cron-jobs.html#reset-cron-jobs) using a CLI command in all environments via SSH access. The deployment process automatically resets cron jobs. Not available in 2.1.

## v2002.0.3

#### Resolved issues

-   <!--MAGECLOUD-1311-->We fixed an issue that was causing pages to time out because Redis was taking too long to read/write. You can now use the `disable_locking` parameter in Redis configurations to prevent this issue.

## v2002.0.2

#### Resolved issues

-   <!--MAGECLOUD-1246-->The RabbitMQ configuration process now obtains all required parameters automatically.

## v2002.0.1

#### New features

-   <!--- MAGECLOUD-1057 -->{{site.data.var.ece}} now supports scopes and [static content deployment strategies]({{ site.baseurl }}/guides/v2.2/config-guide/cli/config-cli-subcommands-static-deploy-strategies.html). We have added the `–s` parameter with a default setting of `quick` for the static content deployment strategy. You can use the environment variable [SCD_STRATEGY]({{ site.baseurl }}/guides/v2.2/cloud/env/variables-deploy.html) to customize and use these strategies with your build and deploy actions. This variable supports the options `standard`, `quick`, or `compact`. If you select `compact`, we override the `STATIC_CONTENT_THREADS` value with `1`, which can slow deployment, especially in production environments. Not available in 2.1.

-   <!--- MAGECLOUD-1014 & MAGECLOUD-1023 -->We have created a new log file on environments to capture and compile build and deploy actions. The file is located in the `var/log/cloud.log` file inside the Magento root application directory.

#### Resolved issues

-   <!-- MAGECLOUD-919 & MAGECLOUD-1030-->Refactored the `ece-tools` package to make it compatible with {{site.data.var.ece}} 2.2.0 and higher.

-   <!-- MAGECLOUD-1186-->We fixed an issue that was preventing `ece-tools` from halting execution and throwing an exception if no patches can be applied.

-   <!-- MAGECLOUD-1047 & MAGECLOUD-1049-->We fixed an issue that was causing exceptions to be thrown when  dependency injection (di) compilation is skipped during builds.

-   <!-- MAGECLOUD-1019-->We fixed an issue that was causing the deploy process to overwrite custom Redis configurations in the `env.php` file.

-   <!--MAGECLOUD-1020-->We fixed an issue that was causing redirect loops due to disabled by default secure admin.

## v2002.0.0

{:.bs-callout .bs-callout-warning}
This package is no longer compatible with other versions of {{site.data.var.ece}} and **should not** be used.

### Initial release

Initial release of `ece-tools` for {{site.data.var.ece}} 2.2.0.<|MERGE_RESOLUTION|>--- conflicted
+++ resolved
@@ -77,12 +77,8 @@
 
 -  **Docker Compose for Cloud**—Made the following improvements to the [Docker configuration]({{ page.baseurl }}/cloud/docker/docker-config.html) process:
 
-<<<<<<< HEAD
-   -  <!--MAGECLOUD-2359-->Added a command—`docker:config:convert` to convert PHP configuration files to Docker ENV format to simplify environment configuration. Now, you copy the PHP configuration files to the Docker directory and convert them to Docker ENV files. See [Launch Docker]({{ page.baseurl }}/cloud/docker/docker-config.html#launch-docker-configuration}}).
-=======
    -  <!--MAGECLOUD-2359-->Added a command—`docker:config:convert` to convert PHP configuration files to Docker ENV format to simplify environment configuration. Now, you copy the PHP configuration files to the Docker directory and convert them to Docker ENV files. See [Launch Docker]({{ page.baseurl }}/cloud/reference/docker-config.html#launch-docker-configuration).
->>>>>>> 152594fa
-
+   
    -  <!--MAGECLOUD--2357-->The {{site.data.var.ece}} installation process now supports deploying to both read-only and  read-write file systems to more closely emulate the Cloud file system. See [Configure Docker]({{ page.baseurl }}/cloud/docker/docker-config.html).
 
    -  <!--MAGECLOUD--2442-->Redis service support—Added a Redis image, which is deployed to a Docker container and configured automatically to work with your Docker installation.
