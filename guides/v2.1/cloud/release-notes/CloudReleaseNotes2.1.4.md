--- conflicted
+++ resolved
@@ -25,11 +25,7 @@
 
 <!--MAGECLOUD-1427-->* We fixed an issue that was causing the wrong products to be indexed in 2.1.4. Previously, the `mview.xml` configuration used `row_id`  instead of `entity_id` when collecting information from changelogs.
 
-<<<<<<< HEAD
-<!--MAGECLOUD-1428-->* We fixed an issue that was preventing merchants from using AMQP and search services. Previously, the deployment process was overwriting these settings in the `env.php` file if the `QUEUE_CONFIGURATION` and/or `SEARCH_CONFIGURATION` [environment variables]({{ site.baseurl }}/guides/v2.1/cloud/env/environment-vars_magento.html#deploy) were not set in 2.1.4.
-=======
 <!--MAGECLOUD-1428-->* We fixed an issue that was preventing merchants from using AMQP and search services. Previously, the deployment process was overwriting these settings in the `env.php` file if the `QUEUE_CONFIGURATION` and/or `SEARCH_CONFIGURATION` [environment variables]({{ site.baseurl }}/guides/v2.1/cloud/env/variables-deploy.html) were not set in 2.1.4.
->>>>>>> 168052f6
 
 <!--MAGECLOUD-1246-->* The RabbitMQ configuration process now obtains all required parameters automatically in 2.1.4.
 
