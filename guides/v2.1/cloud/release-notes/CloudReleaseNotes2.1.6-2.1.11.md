--- conflicted
+++ resolved
@@ -14,11 +14,7 @@
 
 <!--MAGECLOUD-1427-->* We fixed an issue that was causing the wrong products to be indexed. Previously, the `mview.xml` configuration used `row_id`  instead of `entity_id` when collecting information from changelogs.
 
-<<<<<<< HEAD
-<!--MAGECLOUD-1428-->* We fixed an issue that was preventing merchants from using AMQP and search services. Previously, the deployment process was overwriting these settings in the `env.php` file if the `QUEUE_CONFIGURATION` and/or `SEARCH_CONFIGURATION` [environment variables]({{ site.baseurl }}/guides/v2.1/cloud/env/environment-vars_magento.html#deploy) were not set.
-=======
 <!--MAGECLOUD-1428-->* We fixed an issue that was preventing merchants from using AMQP and search services. Previously, the deployment process was overwriting these settings in the `env.php` file if the `QUEUE_CONFIGURATION` and/or `SEARCH_CONFIGURATION` [environment variables]({{ site.baseurl }}/guides/v2.1/cloud/env/variables-deploy.html) were not set.
->>>>>>> 168052f6
 
 <!--MAGECLOUD-1409-->* We fixed an issue that was causing inordinately long down times during deployment in 2.1.9 through 2.1.11.
 
