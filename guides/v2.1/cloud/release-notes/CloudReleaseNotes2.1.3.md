---
group: release-notes
subgroup: 02_rel-notes
title: Magento Commerce (Cloud) 2.1.3 and 2.0.11 Release Notes
menu_title: Magento Commerce (Cloud) 2.1.3 and 2.0.11 Release Notes
menu_order: 385
menu_node:
level3_menu_node: level3child
level3_subgroup: mccloud-relnotes
version: 2.1
redirect_from:
  - /guides/v2.2/cloud/release-notes/CloudReleaseNotes2.1.3.html
functional_areas:
  - Cloud
---

These Release Notes provide up-to-date information about changes, additions, and fixes to the Magento Enterprise Cloud Edition for versions 2.1.3 and 2.0.11.

## Changes in this release

* Staging and Production environments in the UI for Pro projects. You can enter a ticket to have your project updated. For more information, see [Add Staging and Production to Pro projects UI]({{ page.baseurl }}/cloud/trouble/pro-env-management.html).

## Required update to `.magento.app.yaml`
<<<<<<< HEAD
Before you [upgrade]({{ page.baseurl }}/cloud/howtos/upgrade-magento.html) to version 2.1.3 or 2.0.11, you must add a rule to the `web` section of your `.magento.app.yaml` file. You must make the change in your local system, push it to your [integration server]({{ page.baseurl }}/cloud/reference/discover-arch.html#cloud-arch-int), then, after upgrading, push the changes to [staging]({{ page.baseurl }}/cloud/reference/discover-arch.html#cloud-arch-stage) and [production]({{ page.baseurl }}/cloud/reference/discover-arch.html#cloud-arch-prod).
=======

Before you [upgrade]({{ page.baseurl }}/cloud/project/project-upgrade.html) to version 2.1.3 or 2.0.11, you must add a rule to the `web` section of your `.magento.app.yaml` file. You must make the change in your local system, push it to your integration environment, then, after upgrading, push the changes to the staging and production environments. See [{{site.data.var.ece}} architecture]({{ page.baseurl }}/cloud/architecture/cloud-architecture.html).
>>>>>>> 168052f6

### Get started

{% collapsible To get started: %}

{% include cloud/cli-get-started.md %}

{% endcollapsible %}

### Update `.magento.app.yaml`

{% collapsible To update `.magento.app.yaml`: %}

1.	Open `<Magento root dir>/.magento.app.yaml` in a text editor.
2.	Locate the `web:` section, and the `/static` location in it.
3.	Add the following to the `rules:` clause:

		^/static/version\d+/(?<resource>.*)$:
             passthru: "/static/$resource"

    The `/static` location should look like this after the change:

    ~~~
    "/static":
        root: "pub/static"
        allow: true
        scripts: false
        passthru: "/front-static.php"
        rules:
            ^/static/version\d+/(?<resource>.*)$:
                passthru: "/static/$resource"
    ~~~
4.	Save your changes to `.magento.app.yaml` and exit the text editor.
<<<<<<< HEAD
5.	You may now [upgrade]({{ page.baseurl }}/cloud/howtos/upgrade-magento.html) to version 2.1.3 or 2.0.11.
=======
5.	You may now [upgrade]({{ page.baseurl }}/cloud/project/project-upgrade.html) to version 2.1.3 or 2.0.11.
>>>>>>> 168052f6


{% endcollapsible %}

## Update your Elasticsearch configuration {#cloud-rn-213-es}
<<<<<<< HEAD
This section discusses how to update your [integration]({{ page.baseurl }}/cloud/reference/discover-arch.html#cloud-arch-int) system to replace Solr with Elasticsearch. Currently, all Magento Enterprise Cloud Edition upgrades to 2.1.3 must perform these tasks.
=======

This section discusses how to update your [integration]({{ page.baseurl }}/cloud/architecture/cloud-architecture.html) system to replace Solr with Elasticsearch. Currently, all Magento Enterprise Cloud Edition upgrades to 2.1.3 must perform these tasks.
>>>>>>> 168052f6

Elasticsearch is supported by Magento Cloud Enterprise Edition 2.1.x only.

If you installed Magento Enterprise Cloud Edition 2.1.3 for the first time, you don't need to do this because Elasticsearch is already the default search engine.

<<<<<<< HEAD
To use Elasticsearch on a [staging]({{ page.baseurl }}/cloud/reference/discover-arch.html#cloud-arch-stage) or [production]({{ page.baseurl }}/cloud/reference/discover-arch.html#cloud-arch-prod) system, open a [Support ticket]({{ page.baseurl }}/cloud/welcome/get-help.html) and request Elasticsearch.
=======
To use Elasticsearch on a [staging]({{ page.baseurl }}/cloud/architecture/cloud-architecture.html) or [production]({{ page.baseurl }}/cloud/architecture/cloud-architecture.html) system, open a [Support ticket]({{ page.baseurl }}/cloud/welcome/get-help.html) and request Elasticsearch.
>>>>>>> 168052f6

{: .bs-callout .bs-callout-warning}
After installing Elasticsearch, you must do a full index of your fulltext index.
This process can take a while if the index is large. The search functionality is unavailable until the process completes.

To use Elasticsearch, you must perform all the tasks discussed in this section.

### Get started

{% collapsible To get started: %}

{% include cloud/cli-get-started.md %}

{% endcollapsible %}

### Step 1: Update .magento.app.yaml

{% collapsible To update .magento.app.yaml: %}

1.  Open `.magento.app.yaml` in a text editor.

    It's located in your Magento Enterprise Cloud Edition project root directory.
2.  In the `relationships:` section, delete `solr: "solr:solr"` if it exists.
3.  Add `elasticsearch: "elasticsearch:elasticsearch"`

    A sample follows:

        relationships:
           database: "mysql:mysql"
           elasticsearch: "elasticsearch:elasticsearch"
           redis: "redis:redis"
4.  Save your changes to `.magento.app.yaml` and exit the text editor.

{% endcollapsible %}

### Step 2: Update .magento/services.yaml

{% collapsible To update .magento/services.yaml: %}

1.  Open `.magento/services.yaml` in a text editor.
2.  Remove the entire `solr:` section.
3.  Add a new `elasticsearch:` section with the following contents:

        elasticsearch:
           type: elasticsearch:<version>
           disk: 1024
4.  Save your changes to `.magento/services.yaml` and exit the text editor.

{% endcollapsible %}

### Step 3: Push the changes and redeploy the environment

{% collapsible To push the changes: %}

1.  Add, commit, and push the changes:

        git add -A && git commit -m "Add Elasticsearch"
        git push origin <branch name>
2.  Wait for the project to deploy.

{% endcollapsible %}

### Step 4: Get Elasticsearch connection information {#cloud-es-config-mg}

This section discusses how to get connection information for Elasticsearch so you can configure the Magento application to use it as your search engine.

{% collapsible To get Elasticsearch connection information: %}

1.  Open an SSH tunnel to your integration environment.

        magento-cloud environment:ssh
2.  Enter the following command to get Elasticsearch connection details:

        echo $MAGENTO_CLOUD_RELATIONSHIPS | base64 -d | json_pp

    A sample follows:

         "elasticsearch" : [
           {
              "host" : "elasticsearch.internal",
              "ip" : "250.0.97.96",
              "scheme" : "http",
              "port" : "9200"
           }
        ],
3.  Write down the connection information.
4.  Enter `exit` to close the SSH tunnel.
4.  Log in to the Magento Admin as an administrator.

    To view the Magento Admin connection details, enter the following commands:

        magento-cloud environment:url
        magento-cloud variable:list

    These two commands provide you with the environment's base URL and Admin login information, respectively.

    An example follows:

        magento-cloud environment:url
        Enter a number to choose a URL
           [0] https://mybranch-vyaprfq-dyrupdn6bw82h.us.magentosite.cloud/
           [1] http://mybranch-vyaprfq-dyrupdn6bw82h.us.magentosite.cloud/
           > 1
        http://mybranch-vyaprfq-dyrupdn6bw82h.us.magentosite.cloud/

        magento-cloud variable:list
        +----------------+---------------+-----------+------+
        | ID             | Value         | Inherited | JSON |
        +----------------+---------------+-----------+------+
        | ADMIN_PASSWORD | admin_A456    | Yes       | No   |
        | ADMIN_URL      | magento_A8v10 | Yes       | No   |
        | ADMIN_USERNAME | meister_x2U8  | Yes       | No   |
        +----------------+---------------+-----------+------+

5.  Continue with the next section.

{% endcollapsible %}

### Step 5: Configure the Magento application to use Elasticsearch

Configure Magento using the instructions in the [Magento configuration for Elasticsearch]({{ site.baseurl }}/guides/v2.1/config-guide/elasticsearch/configure-magento.html) guide.

## Fixed issue

Note the following issue in this release:

* The `magento setup:install` command (used for deployment) succeeds in either a staging or production system if a Magento database already exists.

### {{site.data.var.ee}} Release Notes
* [{{site.data.var.ee}} 2.0.11 Release Notes]({{ site.gdeurl }}release-notes/ReleaseNotes2.0.11EE.html)
* [{{site.data.var.ee}} 2.1.3 Release Notes]({{ site.gdeurl21 }}release-notes/ReleaseNotes2.1.3EE.html)<|MERGE_RESOLUTION|>--- conflicted
+++ resolved
@@ -21,12 +21,8 @@
 * Staging and Production environments in the UI for Pro projects. You can enter a ticket to have your project updated. For more information, see [Add Staging and Production to Pro projects UI]({{ page.baseurl }}/cloud/trouble/pro-env-management.html).
 
 ## Required update to `.magento.app.yaml`
-<<<<<<< HEAD
-Before you [upgrade]({{ page.baseurl }}/cloud/howtos/upgrade-magento.html) to version 2.1.3 or 2.0.11, you must add a rule to the `web` section of your `.magento.app.yaml` file. You must make the change in your local system, push it to your [integration server]({{ page.baseurl }}/cloud/reference/discover-arch.html#cloud-arch-int), then, after upgrading, push the changes to [staging]({{ page.baseurl }}/cloud/reference/discover-arch.html#cloud-arch-stage) and [production]({{ page.baseurl }}/cloud/reference/discover-arch.html#cloud-arch-prod).
-=======
 
 Before you [upgrade]({{ page.baseurl }}/cloud/project/project-upgrade.html) to version 2.1.3 or 2.0.11, you must add a rule to the `web` section of your `.magento.app.yaml` file. You must make the change in your local system, push it to your integration environment, then, after upgrading, push the changes to the staging and production environments. See [{{site.data.var.ece}} architecture]({{ page.baseurl }}/cloud/architecture/cloud-architecture.html).
->>>>>>> 168052f6
 
 ### Get started
 
@@ -60,32 +56,20 @@
                 passthru: "/static/$resource"
     ~~~
 4.	Save your changes to `.magento.app.yaml` and exit the text editor.
-<<<<<<< HEAD
-5.	You may now [upgrade]({{ page.baseurl }}/cloud/howtos/upgrade-magento.html) to version 2.1.3 or 2.0.11.
-=======
 5.	You may now [upgrade]({{ page.baseurl }}/cloud/project/project-upgrade.html) to version 2.1.3 or 2.0.11.
->>>>>>> 168052f6
 
 
 {% endcollapsible %}
 
 ## Update your Elasticsearch configuration {#cloud-rn-213-es}
-<<<<<<< HEAD
-This section discusses how to update your [integration]({{ page.baseurl }}/cloud/reference/discover-arch.html#cloud-arch-int) system to replace Solr with Elasticsearch. Currently, all Magento Enterprise Cloud Edition upgrades to 2.1.3 must perform these tasks.
-=======
 
 This section discusses how to update your [integration]({{ page.baseurl }}/cloud/architecture/cloud-architecture.html) system to replace Solr with Elasticsearch. Currently, all Magento Enterprise Cloud Edition upgrades to 2.1.3 must perform these tasks.
->>>>>>> 168052f6
 
 Elasticsearch is supported by Magento Cloud Enterprise Edition 2.1.x only.
 
 If you installed Magento Enterprise Cloud Edition 2.1.3 for the first time, you don't need to do this because Elasticsearch is already the default search engine.
 
-<<<<<<< HEAD
-To use Elasticsearch on a [staging]({{ page.baseurl }}/cloud/reference/discover-arch.html#cloud-arch-stage) or [production]({{ page.baseurl }}/cloud/reference/discover-arch.html#cloud-arch-prod) system, open a [Support ticket]({{ page.baseurl }}/cloud/welcome/get-help.html) and request Elasticsearch.
-=======
 To use Elasticsearch on a [staging]({{ page.baseurl }}/cloud/architecture/cloud-architecture.html) or [production]({{ page.baseurl }}/cloud/architecture/cloud-architecture.html) system, open a [Support ticket]({{ page.baseurl }}/cloud/welcome/get-help.html) and request Elasticsearch.
->>>>>>> 168052f6
 
 {: .bs-callout .bs-callout-warning}
 After installing Elasticsearch, you must do a full index of your fulltext index.
