--- conflicted
+++ resolved
@@ -145,10 +145,7 @@
 To activate the environment later, use the `magento-cloud environment:activate` command.
 
 ## Integration environment IP addresses {#ipaddress}
-<<<<<<< HEAD
-=======
-
->>>>>>> 168052f6
+
 The following table lists incoming and outgoing IP addresses used by {{site.data.var.ece}} [Integration environments]({{ page.baseurl }}/cloud/architecture/pro-architecture.html#cloud-arch-int).These IP addresses are stable, but might change in the future. Prior to any future change, all affected customers will receive ample warning.
 
 If you have a corporate firewall that blocks outgoing SSH connections, you can add the inbound IP addresses to your whitelist.
@@ -247,12 +244,8 @@
 </table>
 
 ## Interact with environments via CLI {#commands}
-<<<<<<< HEAD
+
 After setting up your [set up SSH]({{ page.baseurl }}/cloud/env/environments-ssh.html), you can interact with services and modify settings through your local to a remote environment.
-=======
->>>>>>> 168052f6
-
-After setting up your [set up SSH]({{ page.baseurl }}/cloud/env/environments-ssh.html), you can interact with services and modify settings through your local to a remote environment.
 
 {% include cloud/log-in-db.md %}
 
