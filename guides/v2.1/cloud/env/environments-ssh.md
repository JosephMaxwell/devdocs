---
group: cloud
subgroup: 020_tech
title: SSH and sFTP
menu_title: SSH and sFTP
menu_order: 35
menu_node:
version: 2.1
functional_areas:
  - Cloud
  - Setup
  - Configuration
---

SSH, or Secure Shell, is a common protocol used to securely log into remote servers and systems. You will typically use SSH to access your environments directly to enter [CLI commands]({{ page.baseurl }}/cloud/reference/cli-ref-topic.html) for managing your branching, creating variables, and much more. We also support [sFTP](#sftp) (Secure FTP) using your SSH public key.

To use SSH, you need to:

* Generate your SSH public and private keys
* Add your SSH public key to your remote server either through CLI commands or the Project Web Interface
* Use Magento Cloud CLI or Git commands to [SSH](#ssh) to an environment

You create an SSH key pair including a public and private key:

* The _public key_ is safe to provide for accessing a site, [SSH](#ssh), and [sFTP](#sftp).
* The _private key_ should remain private on your workspace that you use for remote accessing environments. **Never share your private key.** Don't add it to a ticket, copy it to a chat, or attach it to emails.

## How SSH keys work {#work}

When you enter an SSH command to connect your client to the remote host, the host and your workspace begin tests back and forth to verify and allow access. These tests use the public and private keys you generated. Your entered command initiates SSH key authentication to request access to the server, indicating the public key to use. The server checks for authorized keys in its list for your public key. When found, it generates a message string and encrypts it with the public key the host has for you. Your system receives the message, decrypts it using your local private key, and merges the message with a session ID. Your system generates an MD5 of the message and session ID, sending it back to the host. If everything checks out, this passes the connection test and completes full SSH access to the host.

{% include cloud/enable-ssh.md %}

## SSH to an environment {#ssh}

You can connect using SSH in any of the following ways:

* [SSH using Magento Cloud CLI](#magento-cli)
* [Locate the SSH command in the Project Web Interface](#web-interface)
* [Git SSH commands for Pro Staging and Production](#pro)

### SSH using Magento Cloud CLI {#magento-cli}

Magento Cloud CLI commands can only be used in environments with the software installed. These environments include:

* Starter environments
* Pro Integration environments

To SSH to an environment using the Magento Cloud command line:

1.	Log in to the project:

		magento-cloud login
2.	List the project IDs:

		magento-cloud project:list
3.	List the environments in that project:

		magento-cloud environment:list -p <project ID>
3.	SSH to the environment:

		magento-cloud ssh -p <project ID> -e <environment ID>

### Locate the SSH command in the Project Web Interface {#web-interface}

You can locate the SSH command for all Starter environments and Pro Integration environments through the Project Web Interface.

To copy the SSH command:

1.	Log in to the Project Web Interface.
2.	Select an environment or branch to access.
3.	Click **Access Site**.

	![Find the SSH URL using the Web Interface]({{ site.baseurl }}/common/images/cloud_project-access-starter.png)

4.	Click the clipboard button to copy the full SSH command to the clipboard.
5.	Enter the command in a terminal window to SSH.

Example SSH command:

	ssh abcdefg123abc-smith-a12b34c--mymagento@ssh.us-2.magento.cloud

### SSH commands for Pro Staging and Production {#pro}
<<<<<<< HEAD
=======

>>>>>>> 168052f6
You can not use the Magento Cloud CLI to log in with SSH to the Pro Staging and Production environments, which are not added into the Project Web Interface. You can log in with SSH to those environments and use Linux/Unix commands for managing the system.

With your SSH keys added to those servers, you can use a terminal application, the SSH command, and the URL to access the server.

For the URLs, see the following:

*	Staging: `ssh <project ID>_stg@<project ID>.ent.magento.cloud`
*	Production: `ssh <project ID>@<project ID>.ent.magento.cloud`

For example, to log in to the Staging environment, use the following command: `ssh abcdefghij_stg@abcdefghij.ent.magento.cloud`. For production: `ssh abcdefghij@abcdefghij.ent.magento.cloud`

## SSH tunneling {#env-start-tunn}

{% include cloud/ssh-tunnel.md %}

## sFTP to environments {#sftp}
<<<<<<< HEAD
=======

>>>>>>> 168052f6
Typically, you want to use SSH for secure access to your environments and [migrate files]({{ page.baseurl }}/cloud/live/stage-prod-migrate.html) with `rsync` commands. We also support accessing your environments using sFTP (secure FTP) with SSH authentication.

You need the following requirements to sFTP into cloud environments:

* You need to use a client that supports SSH key authentication for sFTP and use your SSH public key.
* Your public SSH key must be added to the target environment. For Starter environments and Pro Integration environments, you can add it through the Project Web Interface. For Pro Staging and Production, you must enter a [Support ticket]({{ page.baseurl }}/cloud/trouble/trouble.html) with your public key attached. **Never provide your private SSH key.**


When configuring sFTP, use your SSH public key and the following information for access:

* Username: All content before the `@` in your public SSH key.
* Password: You do not need a password for sFTP. sFTP access uses the SSH key based authentication.
* Host: All content after the `@` in your public SSH key.
* Port: 22, which is the default SSH port.

To add your SSH public key information to your client:

1. Use a text editor to open your generated SSH public key. Locate and edit the file in the directory location you generated it into.
2. Copy and paste all content before the `@` in the file for the client Username.
3. Leave Password empty.
4. Copy and paste all content after the `@` in the file for the client Host.
5. For the Port, enter 22.

Depending on the client, you may need to enter additional options and setup to complete SSH authentication for sFTP. Review the documentation for your selected client.

For **Starter environments and Pro Integration environments**, you may also want to consider [adding a `mount`]({{ page.baseurl }}/cloud/project/project-conf-files_magento-app.html#mounts) for access to a specific directory. You would add the mount to your `.magento.app.yaml` file. For a list of writable directories, see [Project structure]({{ page.baseurl }}/cloud/project/project-start.html). This mount point will only work in those environments.

For **Pro Staging and Production environments**, you need to enter a [Support ticket]({{ page.baseurl }}/cloud/trouble/trouble.html) to request sFTP access in those environments. We can then create a mount point and provide access to the specific `pub/media` folder.<|MERGE_RESOLUTION|>--- conflicted
+++ resolved
@@ -81,10 +81,7 @@
 	ssh abcdefg123abc-smith-a12b34c--mymagento@ssh.us-2.magento.cloud
 
 ### SSH commands for Pro Staging and Production {#pro}
-<<<<<<< HEAD
-=======
 
->>>>>>> 168052f6
 You can not use the Magento Cloud CLI to log in with SSH to the Pro Staging and Production environments, which are not added into the Project Web Interface. You can log in with SSH to those environments and use Linux/Unix commands for managing the system.
 
 With your SSH keys added to those servers, you can use a terminal application, the SSH command, and the URL to access the server.
@@ -101,10 +98,7 @@
 {% include cloud/ssh-tunnel.md %}
 
 ## sFTP to environments {#sftp}
-<<<<<<< HEAD
-=======
 
->>>>>>> 168052f6
 Typically, you want to use SSH for secure access to your environments and [migrate files]({{ page.baseurl }}/cloud/live/stage-prod-migrate.html) with `rsync` commands. We also support accessing your environments using sFTP (secure FTP) with SSH authentication.
 
 You need the following requirements to sFTP into cloud environments:
