--- conflicted
+++ resolved
@@ -2,10 +2,6 @@
 group: cloud
 title: Environment variables
 version: 2.1
-<<<<<<< HEAD
-github_link: cloud/env/variables-intro.md
-=======
->>>>>>> 168052f6
 functional_areas:
   - Cloud
   - Configuration
@@ -13,11 +9,7 @@
 
 {{site.data.var.ece}} enables you to assign environment variables to override configuration options:
 
-<<<<<<< HEAD
--   [Application]({{ page.baseurl }}/cloud/env/environment-vars_magento.html)—variables override application variables
-=======
 -   [ADMIN]({{ page.baseurl }}/cloud/env/environment-vars_magento.html)—variables override project ADMIN variables
->>>>>>> 168052f6
 -   [Build]({{ page.baseurl }}/cloud/env/variables-build.html)—variables control build actions
 -   [Cloud]({{ page.baseurl }}/cloud/env/variables-cloud.html)—variables specific to {{site.data.var.ece}}
 -   [Deploy]({{ page.baseurl }}/cloud/env/variables-deploy.html)—variables control deploy actions
@@ -25,13 +17,6 @@
 
 Variables are _hierarchical_, which means that if a variable is not overridden, it is inherited from the parent environment.
 
-<<<<<<< HEAD
-You use the [`.magento.env.yaml`]({{ site.baseurl }}/guides/v2.1/cloud/project/magento-env-yaml.html) file to manage build and deploy actions across all of your environments—including Pro Staging and Production—without requiring a support ticket.
-
-## Global variables
-The following _global_ variables control actions in the build, deploy, and post-deploy stages of the `.magento.env.yaml` file. Because global variables impact every stage, you must set them in the `global` stage. Insert these variables in the `global` stage of the `.magento.env.yaml` file:
-
-=======
 You can set [ADMIN variables]({{ page.baseurl }}/cloud/env/environment-vars_magento.html)
 from the Project Web interface or using the Magento CLI. Other environment variables can be managed from the [`.magento.env.yaml`]({{ site.baseurl }}/guides/v2.1/cloud/project/magento-env-yaml.html) file to manage build and deploy actions across all of your environments—including Pro Staging and Production—without requiring a support ticket.
 
@@ -39,7 +24,6 @@
 
 The following _global_ variables control actions in the build, deploy, and post-deploy stages of the `.magento.env.yaml` file. Because global variables impact every stage, you must set them in the `global` stage. Insert these variables in the `global` stage of the `.magento.env.yaml` file:
 
->>>>>>> 168052f6
 ```yaml
 stage:
   global:
@@ -97,10 +81,7 @@
 
 Add the `SKIP_HTML_MINIFICATION` environment variable to the `global` stage in the `.magento.env.yaml` file:
 
-<<<<<<< HEAD
-=======
 
->>>>>>> 168052f6
 ```yaml
 stage:
   global:
