--- conflicted
+++ resolved
@@ -17,77 +17,4 @@
 
 Variables are _hierarchical_, which means that if a variable is not overridden, it is inherited from the parent environment.
 
-You can set [ADMIN variables]({{ page.baseurl }}/cloud/env/environment-vars_magento.html)
-<<<<<<< HEAD
-from the Project Web interface or using the Magento CLI. Other environment variables can be managed from the [`.magento.env.yaml`]({{ site.baseurl }}/guides/v2.1/cloud/project/magento-env-yaml.html) file to manage build and deploy actions across all of your environments—including Pro Staging and Production—without requiring a support ticket.
-=======
-from the Project Web interface or using the Magento CLI. Other environment variables can be managed from the [`.magento.env.yaml`]({{ page.baseurl }}/cloud/project/magento-env-yaml.html) file to manage build and deploy actions across all of your environments—including Pro Staging and Production—without requiring a support ticket.
-
-## Global variables
-
-The following _global_ variables control actions in the build, deploy, and post-deploy stages of the `.magento.env.yaml` file. Because global variables impact every stage, you must set them in the `global` stage. Insert these variables in the `global` stage of the `.magento.env.yaml` file:
-
-```yaml
-stage:
-  global:
-    GLOBAL_VARIABLE_NAME: value
-```
-
-### `MIN_LOGGING_LEVEL`
-
--  **Default**—_Not set_
--  **Version**—Magento 2.1.4 and later
-
-Overrides the minimum logging level for all output streams without making changes to the code. This helps to improve troubleshooting problems with deployment. For example, if your deployment fails, you can use this variable to increase the logging granularity globally. See [Log levels]({{page.baseurl}}/cloud/env/log-handlers.html#log-levels). The `min_level` value in Logging handlers overwrites this setting.
-
-```yaml
-stage:
-    global:
-        MIN_LOGGING_LEVEL: debug
-```
-
-### `SCD_ON_DEMAND`
-
--  **Default**—_Not set_
--  **Version**—Magento 2.1.4 and later
-
-Enable generation of static content when requested by a user. This is ideal for the development and testing workflow, because it decreases the deployment time.
-
-Pre-loading the cache using the [`post_deploy` hook]({{ page.baseurl }}/cloud/project/project-conf-files_magento-app.html#hooks) reduces site downtime. The cache warming is available only for Pro projects that contain Staging and Production environments in the Project Web UI and for Starter projects. Add the `SCD_ON_DEMAND` environment variable to the `global` stage in the `.magento.env.yaml` file:
-
-```yaml
-stage:
-  global:
-    SCD_ON_DEMAND: true
-```
-
-The `SCD_ON_DEMAND` variable skips the SCD and the `STATIC_CONTENT_SYMLINK` in both phases (build and deploy), clears the `pub/static` and `var/view_preprocessed` folders, and writes the following to the `app/etc/env.php` file:
-
-```php
-return array(
-   ...
-   'static_content_on_demand_in_production' => 1,
-   ...
-);
-```
-
-### `SKIP_HTML_MINIFICATION`
-
--  **Default**
-   - `true` for `ece-tools` 2002.0.13 and later
-   - `false` for earlier versions of `ece-tools`
--  **Version**—Magento 2.1.4 and later
-
-Enables or disables copying static view files to the `<magento_root>/init/` directory at the end of the build stage. If set to `true` files are not copied and HTML minification is available on request. Set this value to `true` to reduce downtime when deploying to Staging and Production environments.
-
--   **`false`**—Copies the `view_preprocessed` directory to the `<magento_root>/init/` directory at the end of the build stage, and restores the directory in the `<magento_root>/var` directory at the beginning of the deployment stage.
--   **`true`**—Enables on-demand HTML minification; does *not* copy the `<magento_root>var/view_preprocessed` to the `<magento_root>/init/` directory at the end of the _build_ stage.
-
-Add the `SKIP_HTML_MINIFICATION` environment variable to the `global` stage in the `.magento.env.yaml` file:
-
-```yaml
-stage:
-  global:
-    SKIP_HTML_MINIFICATION: true
-```
->>>>>>> fe89748a
+You can set [ADMIN variables]({{ page.baseurl }}/cloud/env/environment-vars_magento.html) from the Project Web interface or using the Magento CLI. You can manage other environment variables from the [`.magento.env.yaml`]({{ site.baseurl }}/guides/v2.1/cloud/project/magento-env-yaml.html) file to manage build and deploy actions across all of your environments—including Pro Staging and Production—without requiring a support ticket.