--- conflicted
+++ resolved
@@ -81,7 +81,6 @@
     To create a new variable, click **Add Variable**.  
     To update an existing variable, click **Edit** next to the variable.
 
-<<<<<<< HEAD
 For environment specific variables, including sensitive data and values, you can add those variables after we update your Project Web Interface. If you have environment variables in an `env.php` file, the file continues working after converting. You can add and manage these variables via SSH and CLI commands directly into the Staging and Production environments.
 
 ## Enter a ticket for updating the Project Web Interface {#enable}
@@ -94,29 +93,28 @@
 ## (Optional) Migrate environment variables
 After conversion, you can manually migrate specific environment variables for Staging and Production.
 
-1. Open a terminal and [checkout a branch]({{page.baseurl}}cloud/before/before-setup-env-2_clone.html#branch) in your local environment.
-1. List all environment variables:
+1.  Open a terminal and [checkout a branch]({{page.baseurl}}cloud/before/before-setup-env-2_clone.html#branch) in your local environment.
+1.  List all environment variables:
 
-    ```bash    
-magento-cloud variable:list
+    ```bash
+    magento-cloud variable:list
     ```
 
-1. Log in to [your {{site.data.var.ece}} account](https://accounts.magento.cloud){:target="_blank"}.
-1. Click the **Projects** tab and the name of your project.
-1. Click the Staging or Production environment.
-1. On the _Variables_ tab, review the environment variables.
-1. Enter the variable name and value.
-1. Select the **Override** checkbox if you want variables in the Project Web Interface to override local CLI or database values.
+1.  Log in to [your {{site.data.var.ece}} account](https://accounts.magento.cloud){:target="_blank"}.
+1.  Click the **Projects** tab and the name of your project.
+1.  Click the Staging or Production environment.
+1.  On the _Variables_ tab, review the environment variables.
+1.  Enter the variable name and value.
+1.  Select the **Override** checkbox if you want variables in the Project Web Interface to override local CLI or database values.
 
 When accessing the Project Web Interface, you should see a hierarchy of branches starting from Production to Staging to Integration. Any branches you create display as children from Integration `master. For more information, see [Pro architecture]({{page.baseurl}}cloud/architecture/pro-architecture.html).
-=======
+
 You can add environment-specific variables, including sensitive data and values, after we update your Project Web Interface. If you have environment variables in an `env.php` file, the file continues working after converting. See [Configure environments]({{page.baseurl}}cloud/env/environments.html).
 
 ## Request an upgrade
 Enter a [Support ticket]({{page.baseurl}}cloud/trouble/trouble.html) with the suggested title "Connect Stg / Prod to Project's UI", and request to enable your project with Staging and Production in the UI.
 
 We review the infrastructure and settings, create user and environment variables for Staging and Production environments, and communicate updates in the ticket. When complete, access and review your project through the [Project Web Interface]({{page.baseurl}}cloud/project/projects.html).
->>>>>>> 0067ef3d
 
 ## Move your environment variables
 Optionally, after a successful conversion you can migrate specific environment variables into the Project Web Interface for Staging and Production. This is not required, but supported. See [Magento Help Center ](https://magento.zendesk.com/hc/en-us/articles/115002998873-Add-Staging-and-Production-to-Magento-Commerce-Cloud-Pro-projects-UI).