--- conflicted
+++ resolved
@@ -8,20 +8,12 @@
   - Services
 ---
 
-<<<<<<< HEAD
-If you use cron jobs—or some other external process manager—to manage message queues instead of [RabbitMQ]({{ page.baseurl }}/cloud/project/project-conf-files_services-rabbit.html), you may need to use an environment variable to restart message queue consumers after every deployment.
-=======
 If you use cron jobs—or some other external process manager—to manage message queues instead of [RabbitMQ]({{ page.baseurl }}/cloud/project/project-conf-files_services-rabbit.html), you may need to use an environment variable to restart message queue consumers after every deployment. (Requires {{site.data.var.ece}} version 2.2.0 or later.)
->>>>>>> 168052f6
 
 ## Symptom
 
 Message queue consumers fail to restart after you deploy code to an environment.
 
 ## Solution
-<<<<<<< HEAD
-Use the [`CRON_CONSUMERS_RUNNER` environment variable]({{ page.baseurl }}/cloud/env/variables-deploy.html#cron_consumers_runner) to ensure that consumers are retrieving messages from the message queue.
-=======
 
-Use the [`CRON_CONSUMERS_RUNNER` environment variable](https://devdocs.magento.com/guides/v2.2/cloud/env/variables-deploy.html#cron_consumers_runner) to ensure that consumers are retrieving messages from the message queue.
->>>>>>> 168052f6
+Use the [`CRON_CONSUMERS_RUNNER` environment variable](https://devdocs.magento.com/guides/v2.2/cloud/env/variables-deploy.html#cron_consumers_runner) to ensure that consumers are retrieving messages from the message queue.