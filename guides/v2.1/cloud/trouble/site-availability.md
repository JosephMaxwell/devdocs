---
group: cloud
title: Site availability
version: 2.1
functional_areas:
  - Cloud
  - Configuration
  - Services
---

If you have site availability issues, the first thing you should do is review your [deployment logs]({{ page.baseurl }}/cloud/trouble/environments-logs.html#log-deploy-log) to see if you can identify the problem.

You may be able to resolve your issue by searching your logs for one of the examples in this topic and trying the associated solution.

## CredisException

This exception is caused by a known issue with how Magento handles simultaneous connections to Redis during static content deployment in the deploy phase.

    [2018-01-30 18:56:52] Generating static content for locales: en_US
    [2018-01-30 18:56:52] Command:php ./bin/magento setup:static-content:deploy --jobs=3  en_US

      [CredisException]
      read error on connection

During static content deployment in the deploy phase, the default number of processing jobs is set to `3`. We recommend setting the number of processing jobs to `1` as a workaround.

You can also move static content deployment from the deploy phase to the build phase, which does not have access to Redis. Refer to [Configuration management]({{ site.baseurl }}/guides/v2.1/cloud/live/sens-data-over.html) for more information.

{: .bs-callout .bs-callout-info}
Static content deployment in the build phase also reduces downtime. The deploy phase puts your application in maintenance mode, which takes your site offline until static content deployment is complete. If static content deployment fails in the deploy phase, your site gets stuck in maintenance mode. A failure during the build phase prevents deployment, which prevents downtime.

### Symptoms

-   Your site is not functioning at all. HTTP requests result in 50x errors.
-   Your site is functioning normally, but fails to refresh static assets.

### Solution

Modify the deploy phase using the `STATIC_CONTENT_THREADS` environment variable and redeploy your site.

1.  In a terminal, log in to your project.

        magento-cloud login

1.  Set the variable.

        magento-cloud variable:set STATIC_CONTENT_THREADS '1' -e <environment>

Refer to [Manage variables]({{ page.baseurl }}/cloud/env/variables-intro.html) and [Redis and static-content deployment]({{ page.baseurl }}/cloud/trouble/redis-troubleshooting.html#static-content) for more information.

<<<<<<< HEAD
<div class="bs-callout bs-callout-info" markdown="1">
For Pro projects **created before October 23, 2017**, you must open a [support ticket]({{ page.baseurl }}/cloud/trouble/trouble.html) to add this environment variable to your production and staging environments.
</div>
=======
{: .bs-callout .bs-callout-info}
For Pro projects **created before October 23, 2017**, you must open a [support ticket]({{ page.baseurl }}/cloud/trouble/trouble.html) to add this environment variable to your production and staging environments.
>>>>>>> 168052f6
<|MERGE_RESOLUTION|>--- conflicted
+++ resolved
@@ -48,11 +48,5 @@
 
 Refer to [Manage variables]({{ page.baseurl }}/cloud/env/variables-intro.html) and [Redis and static-content deployment]({{ page.baseurl }}/cloud/trouble/redis-troubleshooting.html#static-content) for more information.
 
-<<<<<<< HEAD
-<div class="bs-callout bs-callout-info" markdown="1">
-For Pro projects **created before October 23, 2017**, you must open a [support ticket]({{ page.baseurl }}/cloud/trouble/trouble.html) to add this environment variable to your production and staging environments.
-</div>
-=======
 {: .bs-callout .bs-callout-info}
-For Pro projects **created before October 23, 2017**, you must open a [support ticket]({{ page.baseurl }}/cloud/trouble/trouble.html) to add this environment variable to your production and staging environments.
->>>>>>> 168052f6
+For Pro projects **created before October 23, 2017**, you must open a [support ticket]({{ page.baseurl }}/cloud/trouble/trouble.html) to add this environment variable to your production and staging environments.