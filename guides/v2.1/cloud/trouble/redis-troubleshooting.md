---
group: cloud
subgroup: 170_trouble
title: Redis troubleshooting
menu_title: Redis troubleshooting
menu_order: 23
menu_node:
version: 2.1
functional_areas:
  - Cloud
  - Configuration
  - Services
---

Redis is an optional backend cache solution for {{site.data.var.ece}}. This information helps you troubleshoot errors and issues you encounter with Redis. These issues and resolutions affect Starter and Pro plans.

## Redis error on deploy {#update}

You may receive the following error when deploying your Git branch:

    Redis::pipeline(): Already in pipeline mode in /var/www/html/magento2ce/vendor/colinmollenhour/credis/Client.php on line 1037

Your Cloud systems and services have been updated to the latest Redis and PHP-Redis 3.1.3. Due to the upgrade, we have provided a patch to upgrade your PHP-Redis code to 3.1.3. You just need to [patch and test]({{ page.baseurl }}/cloud/project/project-patch.html) this general patch according to your {{site.data.var.ece}} version.

* Use an Integration branch to add the code through your local.
* Patch using the CLI command `composer update` in a terminal.
* Push your code to deploy and test in an Integration environment.
* After testing completes, deploy your code to Staging and Production environments. For more information on deployments, see [Deploy your store]({{ page.baseurl }}/cloud/live/stage-prod-live.html).

{:.bs-callout .bs-callout-info}
We strongly recommend patching to update your PHP-Redis version. Your build and deploy will continue to encounter issues until updated to PHP-Redis 3.1.3.

See the following instructions based on your {{site.data.var.ece}} version:

* 2.0.x: Apply the [patch and test]({{ page.baseurl }}/cloud/project/project-patch.html) the deployment in your Integration environment.
* 2.1.0 – 2.1.3: Apply the [patch and test]({{ page.baseurl }}/cloud/project/project-patch.html) the deployment in your Integration environment.
<<<<<<< HEAD
* 2.1.4 and later merchants: Upgrade [MCC]({{ page.baseurl }}/cloud/reference/cloud-composer.html#magento-commerce-cloud-packages) to the latest version in your branch and deploy to your Integration environment. The MCC upgrade includes this patch. To upgrade a default unchanged MCC, you only need to run `composer update` in a terminal.
=======
* 2.1.4 and later merchants: Upgrade [MCC]({{ page.baseurl }}/cloud/reference/cloud-composer.html) to the latest version in your branch and deploy to your Integration environment. The MCC upgrade includes this patch. To upgrade a default unchanged MCC, you only need to run `composer update` in a terminal.
>>>>>>> 168052f6

  If you hardcoded or modified your MCC, run `composer update` in a terminal. After the composer update completes, verify following `magento/magento-cloud-configuration` version displays in `composer.lock`:

  * 2.1.4: `magento/magento-cloud-configuration 101.4.5` or later
  * 2.1.5: `magento/magento-cloud-configuration 101.5.4` or later
  * 2.1.6: `magento/magento-cloud-configuration 101.6.6` or later
  * 2.1.7: `magento/magento-cloud-configuration 101.7.6` or later
  * 2.1.8: `magento/magento-cloud-configuration 101.8.1` or later
* 2.2: This PHP-Redis upgrade is already included. v2.2 is coming soon for {{site.data.var.ece}}.

For details on MCC and the update command, see [Composer]({{ page.baseurl }}/cloud/reference/cloud-composer.html).

## Redis and static-content deployment {#static-content}

This information helps if you receive a number of Redis connection errors in your production logs during static content deployment.

    Error: RedisException: read error on connection

To resolve, we recommend enabling and using Configuration Management options to move your static content deployment from the Deploy to Build phase.

1. Remove all static content first from `pub/static/frontend/*` and also from `var/view_preprocessed`.
2. Enable and use the recommended [`scd-dump` command]({{ site.baseurl }}/guides/v2.1/cloud/live/sens-data-over.html#cloud-config-specific-recomm) for Configuration Management (Pipeline Deployment). Remember, you will need to add and push the file generated to Git: `config.local.php` for 2.1.X or `config.php` for 2.2.X.

If you continue to encounter these issues after using this method of deployment, you can attempt the following work-around. However, this method will dramatically increase the static content deployment time as it reduces deployment to a single thread.

1. Remove all static content first from `pub/static/frontend/*` and also from `var/view_preprocessed`.
2. SSH to the server after deployment completes.
3. Run the following command to reduce deployment threads: `php bin/magento setup:static-content:deploy -j 1`

You can also set an environment variable for single thread deployment by default: `STATIC_CONTENT_THREADS = 1`.<|MERGE_RESOLUTION|>--- conflicted
+++ resolved
@@ -34,11 +34,7 @@
 
 * 2.0.x: Apply the [patch and test]({{ page.baseurl }}/cloud/project/project-patch.html) the deployment in your Integration environment.
 * 2.1.0 – 2.1.3: Apply the [patch and test]({{ page.baseurl }}/cloud/project/project-patch.html) the deployment in your Integration environment.
-<<<<<<< HEAD
-* 2.1.4 and later merchants: Upgrade [MCC]({{ page.baseurl }}/cloud/reference/cloud-composer.html#magento-commerce-cloud-packages) to the latest version in your branch and deploy to your Integration environment. The MCC upgrade includes this patch. To upgrade a default unchanged MCC, you only need to run `composer update` in a terminal.
-=======
 * 2.1.4 and later merchants: Upgrade [MCC]({{ page.baseurl }}/cloud/reference/cloud-composer.html) to the latest version in your branch and deploy to your Integration environment. The MCC upgrade includes this patch. To upgrade a default unchanged MCC, you only need to run `composer update` in a terminal.
->>>>>>> 168052f6
 
   If you hardcoded or modified your MCC, run `composer update` in a terminal. After the composer update completes, verify following `magento/magento-cloud-configuration` version displays in `composer.lock`:
 
