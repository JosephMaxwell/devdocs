---
group: cloud
subgroup: 170_trouble
title: Incorrect credentials
menu_title: Incorrect credentials
menu_order: 7
menu_node:
version: 2.1
functional_areas:
  - Cloud
  - Configuration
---

## Incorrect credentials
<<<<<<< HEAD
=======

>>>>>>> 168052f6
This topic discusses how to resolve issues with incorrect credentials in your `auth.json`. You might have entered {{site.data.var.ce}} credentials or shared keys for {{site.data.var.ee}}.

### Symptom

The most common symptom of incorrect credentials is a deployment failure with an authentication error similar to the following:

	The 'https://repo.magento.com/archives/magento/magento-cloud-configuration/magento-magento-cloud-configuration-1.0.3.0.zip' URL could not be accessed: HTTP/1.1 403 Forbidden

To see the error log:

1.	[Log in to your project]({{ page.baseurl }}/cloud/project/project-webint-basic.html#project-access).
2.	Click **Failure** to view the log as the following figure shows.

	![View the log for a failed deployment]({{ site.baseurl }}/common/images/cloud_deploy-failure-creds.png){:width="600px"}

### Solution
<<<<<<< HEAD
=======

>>>>>>> 168052f6
To resolve this issue, you must clone the project locally and update `auth.json` with the correct {{site.data.var.ee}} [authorization keys]({{ page.baseurl }}/install-gde/prereq/connect-auth.html) and run `composer update` to update project dependencies. After that, you can deploy your project successfully and get started with your development.

Make sure you're using your own keys, and *not* [shared account keys](http://docs.magento.com/m2/ce/user_guide/magento/magento-account-share.html){:target="_blank"}.

#### Get started

To get started:

1.	Log in to the machine on which your SSH keys are located.
2.	Log in to your project:

		magento-cloud login
3.	List your projects:

		magento-cloud project:list
4.	If necessary, clone a project.

		magento-cloud project:get <project ID>
4.	Change to a project directory.

	For example if your project is named Magento 2, `cd magento-2`

#### Update `auth.json` and redeploy the environment

To resolve the issue with credentials:

1.	If you haven't done so already, change to the project root directory.
2.	Open `auth.json` in a text editor.
3.	Change the value of `username` to your {{site.data.var.ee}} public key.
4.	Change the value of `password` to your {{site.data.var.ee}} private key.
5.	Save your changes to `auth.json` and exit the text editor.
6.	Update project dependencies:

		composer update
6.	Add, commit, and push your changes:

		git add -A
		git commit -m "<message>"
		git push origin master
7.	Wait for the project to deploy.

	A snippet of messages for a successful deployment follows:

{% collapsible Click to show/hide snippet %}

```xml
 Building application 'mymagento' (runtime type: php:7.0, tree: e8450f9)
      Generating runtime configuration.

      Moving the application to the output directory
      Prewarming composer cache.
        Pre-downloaded 3 packages referenced in `composer.lock`

      Found a `composer.json`, installing dependencies.

      Executing post-build hook...
        [2016-05-31 14:36:58] Start build.
        [2016-05-31 14:36:58] Patching Magento.
        [2016-05-31 14:36:58] Command:/usr/bin/php /app/vendor/magento/magento-cloud-configuration/src/Magento/MagentoCloud/../../../patch.php
        [2016-05-31 14:36:59] Status:0
        [2016-05-31 14:36:59] Output:array (

... more ...

[2016-05-31 14:36:59] Command:cd bin/; /usr/bin/php ./magento setup:di:compile
        [2016-05-31 14:38:27] Status:0
        [2016-05-31 14:38:27] Output:array (
          0 => 'Compilation was started.',
          1 => '%message% 0/7 [>---------------------------]   0% 1 sec 42.0 MiB%message% 0/7 [>---------------------------]   0% 1 sec 42.0 MiBProxies code generation... 0/7 [>---------------------------]   0% 1 sec 42.0 MiB',
          2 => 'Proxies code generation... 1/7 [====>-----------------------]  14% 1 sec 48.0 MiB',
          3 => 'Repositories code generation... 1/7 [====>-----------------------]  14% 1 sec 48.0 MiB',
          4 => 'Repositories code generation... 2/7 [========>-------------------]  28% 12 secs 60.0 MiB',
          5 => 'Service data attributes generation... 2/7 [========>-------------------]  28% 12 secs 60.0 MiB',
          6 => 'Service data attributes generation... 3/7 [============>---------------]  42% 12 secs 60.0 MiB',
          7 => 'Application code generator... 3/7 [============>---------------]  42% 12 secs 60.0 MiB',
          8 => 'Application code generator... 4/7 [================>-----------]  57% 34 secs 174.0 MiB',
          9 => 'Interceptors generation... 4/7 [================>-----------]  57% 34 secs 174.0 MiB',
          10 => 'Interceptors generation... 5/7 [====================>-------]  71% 53 secs 180.0 MiB',
          11 => 'Area configuration aggregation... 5/7 [====================>-------]  71% 53 secs 180.0 MiB',
          12 => 'Area configuration aggregation... 6/7 [========================>---]  85% 2 mins 180.0 MiB',
          13 => 'Interception cache generation... 6/7 [========================>---]  85% 2 mins 180.0 MiB',
          14 => 'Interception cache generation... 7/7 [============================] 100% 2 mins 180.0 MiB',
          15 => 'Generated code and dependency injection configuration successfully.',
        )
        [2016-05-31 14:38:27] Clearing temporary directory.
        [2016-05-31 14:38:27] Command:rm -rf ../init/*
        [2016-05-31 14:38:27] Status:0
        [2016-05-31 14:38:27] Output:array (

... more ...

      Executing pre-flight checks...

      Compressing application.
      Beaming package to its final destination.

    Creating environment aqf7hrijhl52o-master.
      Environment configuration:
        mymagento (type: php:7.0, size: S, disk: 2048)
        mysql (type: mysql:10.0, size: S, disk: 2048)
        redis (type: redis:3.0, size: S)
        solr (type: solr:4.10, size: S, disk: 1024)

      Environment routes:
        http://master-aqf7hrijhl52o.us.magentosite.cloud/ is served by application `mymagento`
        https://master-aqf7hrijhl52o.us.magentosite.cloud/ is served by application `mymagento`


To aqf7hrijhl52o@git.us.magento.cloud:aqf7hrijhl52o.git
   34afd91..98c2166  master -> master
```

{% endcollapsible %}

#### Verify the deployment

To verify the deployment was successful, enter one of the URLs displayed under `Environment routes:` in a web browser.

<<<<<<< HEAD
<div class="bs-callout bs-callout-warning" markdown="1">
For security reasons, we strongly recommend you change your Magento Admin URI, administrator username, and administrator password. For step-by-step details, see [Set environment and project variables]({{ page.baseurl }}/cloud/project/project-webint-basic.html#project-conf-env-var).
</div>
=======
{: .bs-callout .bs-callout-warning}
For security reasons, we strongly recommend you change your Magento Admin URI, administrator username, and administrator password. For step-by-step details, see [Set environment and project variables]({{ page.baseurl }}/cloud/project/project-webint-basic.html#project-conf-env-var).
>>>>>>> 168052f6
<|MERGE_RESOLUTION|>--- conflicted
+++ resolved
@@ -12,10 +12,7 @@
 ---
 
 ## Incorrect credentials
-<<<<<<< HEAD
-=======
 
->>>>>>> 168052f6
 This topic discusses how to resolve issues with incorrect credentials in your `auth.json`. You might have entered {{site.data.var.ce}} credentials or shared keys for {{site.data.var.ee}}.
 
 ### Symptom
@@ -32,10 +29,7 @@
 	![View the log for a failed deployment]({{ site.baseurl }}/common/images/cloud_deploy-failure-creds.png){:width="600px"}
 
 ### Solution
-<<<<<<< HEAD
-=======
 
->>>>>>> 168052f6
 To resolve this issue, you must clone the project locally and update `auth.json` with the correct {{site.data.var.ee}} [authorization keys]({{ page.baseurl }}/install-gde/prereq/connect-auth.html) and run `composer update` to update project dependencies. After that, you can deploy your project successfully and get started with your development.
 
 Make sure you're using your own keys, and *not* [shared account keys](http://docs.magento.com/m2/ce/user_guide/magento/magento-account-share.html){:target="_blank"}.
@@ -154,11 +148,5 @@
 
 To verify the deployment was successful, enter one of the URLs displayed under `Environment routes:` in a web browser.
 
-<<<<<<< HEAD
-<div class="bs-callout bs-callout-warning" markdown="1">
-For security reasons, we strongly recommend you change your Magento Admin URI, administrator username, and administrator password. For step-by-step details, see [Set environment and project variables]({{ page.baseurl }}/cloud/project/project-webint-basic.html#project-conf-env-var).
-</div>
-=======
 {: .bs-callout .bs-callout-warning}
-For security reasons, we strongly recommend you change your Magento Admin URI, administrator username, and administrator password. For step-by-step details, see [Set environment and project variables]({{ page.baseurl }}/cloud/project/project-webint-basic.html#project-conf-env-var).
->>>>>>> 168052f6
+For security reasons, we strongly recommend you change your Magento Admin URI, administrator username, and administrator password. For step-by-step details, see [Set environment and project variables]({{ page.baseurl }}/cloud/project/project-webint-basic.html#project-conf-env-var).