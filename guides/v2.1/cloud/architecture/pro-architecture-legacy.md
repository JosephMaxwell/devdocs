--- conflicted
+++ resolved
@@ -12,14 +12,8 @@
 -   **Staging**—Provides a single environment and `master` branch deployed to dedicated Infrastructure-as-a-Service (IaaS) containers.
 -   **Production**—Provides a single environment and `master` branch deployed to dedicated Infrastructure-as-a-Service (IaaS) containers.
 
-<<<<<<< HEAD
-<div class="bs-callout bs-callout-info" id="info" markdown="1">
-To manage Staging and Production environment settings through the Project Web Interface for Pro projects **created before October 23, 2017**, you must [request an update]({{ page.baseurl }}/cloud/trouble/pro-env-management.html). If you do not request the update, you must submit tickets to modify settings, variables, and routes.
-</div>
-=======
 {:.bs-callout .bs-callout-info}
 To manage Staging and Production environment settings through the Project Web Interface for Pro projects **created before October 23, 2017**, you must [request an update]({{ page.baseurl }}/cloud/trouble/pro-env-management.html). If you do not request the update, you must submit tickets to modify settings, variables, and routes.
->>>>>>> 168052f6
 
 ![High-level view of Pro architecture (legacy) flow]({{ site.baseurl }}/common/images/cloud_pro-branch-architecture-legacy.png)  
 
@@ -92,14 +86,8 @@
 1.  Create a new branch and develop on your local workspace
 1.  Push code changes, which automatically build and deploy to the Integration environment for testing
 
-<<<<<<< HEAD
-<div class="bs-callout bs-callout-info" markdown="1">
+{: .bs-callout .bs-callout-info}
 We highly recommend testing every merchant and customer interaction in the Staging environment prior to deploying to the Production environment. See [Prepare for local environment setup]({{ page.baseurl }}/cloud/before/before-workspace.html) and [Deploy your store]({{ page.baseurl }}/cloud/live/stage-prod-live.html).
-</div>
-=======
-{: .bs-callout .bs-callout-info}
-We highly recommend testing every merchant and customer interaction in the Staging environment prior to deploying to the Production environment. See [Prepare for local environment setup]({{ page.baseurl }}/cloud/before/before-workspace.html) and [Deploy your store]({{ page.baseurl }}/cloud/live/stage-prod-live.html).
->>>>>>> 168052f6
 
 ## Staging environment {#cloud-arch-stage}
 
@@ -111,14 +99,8 @@
 
 When you update your project to manage the [Production and Staging environments through the Project Web Interface]({{ page.baseurl }}/cloud/trouble/pro-env-management.html), we create a branch from the Integration environment `master` branch called `staging` that contains all user access settings and environment variables for your Staging environment.
 
-<<<<<<< HEAD
-<div class="bs-callout bs-callout-info" markdown="1">
+{: .bs-callout .bs-callout-info}
 We highly recommend testing every merchant and customer interaction in the Staging environment prior to deploying to the Production environment. See [Deploy your store]({{ page.baseurl }}/cloud/live/stage-prod-live.html) and [Test  deployment]({{ page.baseurl }}/cloud/live/stage-prod-test.html).
-</div>
-=======
-{: .bs-callout .bs-callout-info}
-We highly recommend testing every merchant and customer interaction in the Staging environment prior to deploying to the Production environment. See [Deploy your store]({{ page.baseurl }}/cloud/live/stage-prod-live.html) and [Test  deployment]({{ page.baseurl }}/cloud/live/stage-prod-test.html).
->>>>>>> 168052f6
 
 ## Production environment {#cloud-arch-prod}
 
@@ -130,14 +112,8 @@
 
 When you update your project to manage the [Production and Staging environments through the Project Web Interface]({{ page.baseurl }}/cloud/trouble/pro-env-management.html), we create a branch from the Integration environment `master` branch called `production` that contains all user access settings and environment variables for your Production environment.
 
-<<<<<<< HEAD
-<div class="bs-callout bs-callout-info" markdown="1">
+{: .bs-callout .bs-callout-info}
 We highly recommend testing every merchant and customer interaction in the Staging environment prior to deploying to the Production environment. See [Deploy your store]({{ page.baseurl }}/cloud/live/stage-prod-live.html) and [Go Live and launch]({{ page.baseurl }}/cloud/live/live.html).
-</div>
-=======
-{: .bs-callout .bs-callout-info}
-We highly recommend testing every merchant and customer interaction in the Staging environment prior to deploying to the Production environment. See [Deploy your store]({{ page.baseurl }}/cloud/live/stage-prod-live.html) and [Go Live and launch]({{ page.baseurl }}/cloud/live/live.html).
->>>>>>> 168052f6
 
 ### Advantage of redundant hardware
 
