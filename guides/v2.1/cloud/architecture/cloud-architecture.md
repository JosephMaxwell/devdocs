--- conflicted
+++ resolved
@@ -8,10 +8,7 @@
 Each plan has a unique architecture to drive your Magento development and deployment process. Both, the Starter plan architecture and the Pro plan architecture, deploy databases, web server, and caching servers across multiple environments for end-to-end testing while supporting continuous integration.
 
 ### Starter projects
-<<<<<<< HEAD
-=======
 
->>>>>>> 168052f6
 The [Starter plan architecture]({{ page.baseurl }}/cloud/basic-information/starter-architecture.html) has four environments:
 
 -  **Integration**—The Integration environment provides three testable environments. Each environment includes an active Git branch, database, web server, caching, services, environment variables, and configurations.
@@ -20,10 +17,7 @@
 -  **Inactive**—You can have an unlimited number of inactive branches. 
 
 ### Pro projects
-<<<<<<< HEAD
-=======
 
->>>>>>> 168052f6
 The [Pro plan architecture]({{ page.baseurl }}/cloud/architecture/pro-architecture.html) has a global master with three environments:
 
 -  **Integration**—The Integration environment provides a testable environment that includes a database, web server, caching, some services, environment variables, and configurations. You can develop, deploy, and test your code before merging to the Staging environment.
