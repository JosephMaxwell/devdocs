--- conflicted
+++ resolved
@@ -4,11 +4,7 @@
 version: 2.1
 ---
 
-<<<<<<< HEAD
-{{site.data.var.ece}} includes the following plans with different infrastructures for smaller to larger stores and supported products.
-=======
 {{site.data.var.ece}} has a Starter and a Pro plan. For comparison, each plan includes the following infrastructure features and supported products.
->>>>>>> 168052f6
 
 <table>
   <tbody>
