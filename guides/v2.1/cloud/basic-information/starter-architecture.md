---
group: cloud
title: Starter architecture
version: 2.1
functional_areas:
  - Cloud
---

All of your code is contained in the {{site.data.var.ece}} Starter project. The _project_ is your Magento store code, extensions, and integrations on a `master` branch. Each project supports up to 4 total environments including up to three active Integration *environments* and a Production environment using the `master` branch.

All environments are in PaaS (Platform-as-a-Service) containers. These containers are deployed inside highly restricted containers on a grid of servers. These environments are read-only, accepting deployed code changes from branches pushed from your local workspace.

You can use any development and branching methodology you like. We strongly recommend creating a Staging environment and branch as one of the Integration environments.

<<<<<<< HEAD
<div class="bs-callout bs-callout-info" id="info" markdown="1">
The following architecture information uses an architecture including Production, Staging, and Integration environments.
</div>

=======
>>>>>>> 168052f6
![High-level view of Starter project]({{ site.baseurl }}/common/images/cloud_arch-starter.png)

## Production with a master branch {#cloud-arch-prod}

The Production environment is your live store(s) and site(s). The environment includes your `master` branch, a web server, database, and configured services to fully test your site.

The Production environment runs your public-facing Magento single and multi-site storefronts. This system is read-only, requiring deployment across the architecture from the Integration environment to the Staging environment, and finally to the Production environment.

We walk you through [deploying to Production]({{ page.baseurl }}/cloud/live/stage-prod-live.html) and [Go Live]({{ page.baseurl }}/cloud/live/live.html) requirements and processes.

We highly recommend fully testing in your Staging environment and branch before pushing to the `master` branch which deploys to the Production environment.

## Staging branch and environment {#cloud-arch-stage}

We recommend creating a branch called `staging` from `master`. The Staging environment is created from the `staging` branch to provide a pre-production environment to test code, modules and extensions, payment gateways, shipping, product data, and much more. This environment provides the configuration for all services to match the Production environment including Fastly, New Relic, Blackfire, and search.

Additional sections in this guide provide instructions and walk-throughs for final code deployments and testing production level interactions in a safe Staging environment. For best performance and feature testing, replicate your Production database into the Staging environment.

We walk you through [deploying to Staging]({{ page.baseurl }}/cloud/live/stage-prod-live.html) and [testing your store(s)]({{ page.baseurl }}/cloud/live/stage-prod-test.html) requirements and processes.

<<<<<<< HEAD
<div class="bs-callout bs-callout-warning" markdown="1">
We highly recommend testing every merchant and customer interaction in the Staging environment prior to deploying to the Production environment. See [Deploy your store]({{ page.baseurl }}/cloud/live/stage-prod-live.html) and [Test deployment]({{ page.baseurl }}/cloud/live/stage-prod-test.html).
</div>

## Integration environment {#cloud-arch-int}
Developers use the Integration environment to develop, deploy, and test:

-   Magento application code
-   Custom code
-   Extensions
-   Services

You have up to **two** active environments on a grid for **two** active Git branches. Each Integration environment matches the name of the branch and includes a web server, database, and configured services to fully test your site.

You can have an unlimited number of inactive Git branches to store code. To access, view, and test inactive branches, you must activate them.

<div class="bs-callout bs-callout-info" markdown="1">
The Integration environment does not support all services. For example, the Fastly CDN and New Relic is not accessible in an Integration environment.
</div>
=======
{:.bs-callout .bs-callout-warning}
We highly recommend testing every merchant and customer interaction in the Staging environment prior to deploying to the Production environment. See [Deploy your store]({{ page.baseurl }}/cloud/live/stage-prod-live.html) and [Test deployment]({{ page.baseurl }}/cloud/live/stage-prod-test.html).

## Integration environment {#cloud-arch-int}

Developers use the Integration environment to develop, deploy, and test:

-   Magento application code
-   Custom code
-   Extensions
-   Services

You can have up to **two** active Integration environments on a grid for **two** active branches. Each Integration environment matches the name of the branch and includes a web server, database, and configured services to fully test your site.

You can have an unlimited number of inactive branches to store code. To access, view, and test inactive branches, you must activate them.

{:.bs-callout .bs-callout-info}
The Integration environment does not support all services. For example, Fastly CDN and New Relic are not accessible in an Integration environment.
>>>>>>> 168052f6

The process for developing in Integration requires the following process:

* Branch and develop off of the `staging` branch
* Develop all work on your local workspace in these branches
* Push code to Git to build and deploy on an Integration environment for testing
* As work is completed, merge to the `staging` branch

<<<<<<< HEAD
Additional sections in this guide provide instructions and walk-throughs for setting up your [local workspace]({{ page.baseurl }}/cloud/before/before-workspace.html), working with Git branches, and [deploying code]({{ page.baseurl }}/cloud/live/stage-prod-live.html).

## Production and Staging technology stack {#technology}
The Production and Staging environments include the following technologies. You can modify and configure these technologies through the [.magento.app.yaml file]({{ page.baseurl }}/cloud/project/project-conf-files_magento-app.html).
=======
Additional sections in this guide provide instructions and walk-throughs for setting up your [local workspace]({{ page.baseurl }}/cloud/before/before-workspace.html), working with branches, and [deploying code]({{ page.baseurl }}/cloud/live/stage-prod-live.html).

## Production and Staging technology stack {#technology}
>>>>>>> 168052f6

The Production and Staging environments include the following technologies. You can modify and configure these technologies through the [.magento.app.yaml file]({{ page.baseurl }}/cloud/project/project-conf-files_magento-app.html).

\
* Fastly for HTTP caching and CDN
* Nginx web server speaking to PHP-FPM, one instance with multiple workers
* Redis server
* Elasticsearch for searching for {{site.data.var.ece}} 2.1 and later
* Solr search is supported for {{site.data.var.ece}} 2.0

### Services {#cloud-arch-services}

{{site.data.var.ece}} currently supports the following services: PHP, MySQL (MariaDB), Solr (Magento 2.0.x), Elasticsearch (Magento 2.1.x and later), Redis, and RabbitMQ.

Each service runs in its own secure container. Containers are managed together in the project. Some services are built-in, such as the following:

*	HTTP router (handling incoming requests, but also caching and redirects)
*	PHP application server
*	Git
*	Secure Shell (SSH)

You can even have multiple applications running in the same project. Building a microservice oriented architecture with Magento Commerce is as easy as managing a monolithic application.

### Software versions {#cloud-arch-software}

{{site.data.var.ece}} uses:

*	Operating system: Debian GNU/Linux 8 (jessie)
*	Web server: {% glossarytooltip b14ef3d8-51fd-48fe-94df-ed069afb2cdc %}nginx{% endglossarytooltip %} 1.8

You cannot upgrade the operating system and web server software to a new version, but you can configure versions for the following software:

* [PHP]({{ page.baseurl }}/cloud/project/project-conf-files_magento-app.html)
* [MySQL]({{ page.baseurl }}/cloud/project/project-conf-files_services-mysql.html)
* [Solr]({{ site.baseurl }}/guides/v2.0/cloud/project/project-conf-files_services-solr.html)
* [Redis]({{ page.baseurl }}/cloud/project/project-conf-files_services-redis.html)
* [RabbitMQ]({{ page.baseurl }}/cloud/project/project-conf-files_services-rabbit.html)
* [Elasticsearch]({{ page.baseurl }}/cloud/project/project-conf-files_services-elastic.html)

<<<<<<< HEAD
For Staging and Production, you will use Fastly for CDN and caching. We recommend installing Fastly module 1.2.33 or later. For details, see [Fastly in Cloud]({{ page.baseurl }}/cloud/basic-information/cloud-fastly.html).
=======
In the Staging and Production environments, you use Fastly for CDN and caching. We recommend installing Fastly module 1.2.33 or later. See [Fastly in Cloud]({{ page.baseurl }}/cloud/basic-information/cloud-fastly.html).
>>>>>>> 168052f6

You use the following files to configure the software versions that you want to use in your implementation.

*	[`.magento.app.yaml`]({{ page.baseurl }}/cloud/project/project-conf-files_magento-app.html)
*	[`routes.yaml`]({{ page.baseurl }}/cloud/project/project-conf-files_routes.html)
*	[`services.yaml`]({{ page.baseurl }}/cloud/project/project-conf-files_services.html)

### Backup and disaster recovery {#backup}
<<<<<<< HEAD
=======

>>>>>>> 168052f6
You can create a snapshot of your database and file system using the Project Web Interface or the CLI. The snapshot includes your deployed code, installed software and services, and data. See [Snapshots and backup management]({{ page.baseurl }}/cloud/project/project-webint-snap.html).

## Prepare for development {#develop}

To branch and develop your Magento store:

* Set up your local environment
* Clone the `master` branch from the Project to your local environment
* Create a `staging` branch from `master`
* Create branches for development from `staging`
* Push code to Git that builds and deploys to an environment for testing

<<<<<<< HEAD
Additional sections in this guide provide instructions and walk-throughs for setting up your [local workspace]({{ page.baseurl }}/cloud/before/before-workspace.html), working with Git branches, [deploying code]({{ page.baseurl }}/cloud/live/stage-prod-live.html), and [going live]({{ page.baseurl }}/cloud/live/live.html).
=======
Additional sections in this guide provide instructions and walk-throughs for setting up your [local workspace]({{ page.baseurl }}/cloud/before/before-workspace.html), working with branches, [deploying code]({{ page.baseurl }}/cloud/live/stage-prod-live.html), and [going live]({{ page.baseurl }}/cloud/live/live.html).
>>>>>>> 168052f6
<|MERGE_RESOLUTION|>--- conflicted
+++ resolved
@@ -12,13 +12,6 @@
 
 You can use any development and branching methodology you like. We strongly recommend creating a Staging environment and branch as one of the Integration environments.
 
-<<<<<<< HEAD
-<div class="bs-callout bs-callout-info" id="info" markdown="1">
-The following architecture information uses an architecture including Production, Staging, and Integration environments.
-</div>
-
-=======
->>>>>>> 168052f6
 ![High-level view of Starter project]({{ site.baseurl }}/common/images/cloud_arch-starter.png)
 
 ## Production with a master branch {#cloud-arch-prod}
@@ -39,27 +32,6 @@
 
 We walk you through [deploying to Staging]({{ page.baseurl }}/cloud/live/stage-prod-live.html) and [testing your store(s)]({{ page.baseurl }}/cloud/live/stage-prod-test.html) requirements and processes.
 
-<<<<<<< HEAD
-<div class="bs-callout bs-callout-warning" markdown="1">
-We highly recommend testing every merchant and customer interaction in the Staging environment prior to deploying to the Production environment. See [Deploy your store]({{ page.baseurl }}/cloud/live/stage-prod-live.html) and [Test deployment]({{ page.baseurl }}/cloud/live/stage-prod-test.html).
-</div>
-
-## Integration environment {#cloud-arch-int}
-Developers use the Integration environment to develop, deploy, and test:
-
--   Magento application code
--   Custom code
--   Extensions
--   Services
-
-You have up to **two** active environments on a grid for **two** active Git branches. Each Integration environment matches the name of the branch and includes a web server, database, and configured services to fully test your site.
-
-You can have an unlimited number of inactive Git branches to store code. To access, view, and test inactive branches, you must activate them.
-
-<div class="bs-callout bs-callout-info" markdown="1">
-The Integration environment does not support all services. For example, the Fastly CDN and New Relic is not accessible in an Integration environment.
-</div>
-=======
 {:.bs-callout .bs-callout-warning}
 We highly recommend testing every merchant and customer interaction in the Staging environment prior to deploying to the Production environment. See [Deploy your store]({{ page.baseurl }}/cloud/live/stage-prod-live.html) and [Test deployment]({{ page.baseurl }}/cloud/live/stage-prod-test.html).
 
@@ -78,7 +50,6 @@
 
 {:.bs-callout .bs-callout-info}
 The Integration environment does not support all services. For example, Fastly CDN and New Relic are not accessible in an Integration environment.
->>>>>>> 168052f6
 
 The process for developing in Integration requires the following process:
 
@@ -87,16 +58,9 @@
 * Push code to Git to build and deploy on an Integration environment for testing
 * As work is completed, merge to the `staging` branch
 
-<<<<<<< HEAD
-Additional sections in this guide provide instructions and walk-throughs for setting up your [local workspace]({{ page.baseurl }}/cloud/before/before-workspace.html), working with Git branches, and [deploying code]({{ page.baseurl }}/cloud/live/stage-prod-live.html).
-
-## Production and Staging technology stack {#technology}
-The Production and Staging environments include the following technologies. You can modify and configure these technologies through the [.magento.app.yaml file]({{ page.baseurl }}/cloud/project/project-conf-files_magento-app.html).
-=======
 Additional sections in this guide provide instructions and walk-throughs for setting up your [local workspace]({{ page.baseurl }}/cloud/before/before-workspace.html), working with branches, and [deploying code]({{ page.baseurl }}/cloud/live/stage-prod-live.html).
 
 ## Production and Staging technology stack {#technology}
->>>>>>> 168052f6
 
 The Production and Staging environments include the following technologies. You can modify and configure these technologies through the [.magento.app.yaml file]({{ page.baseurl }}/cloud/project/project-conf-files_magento-app.html).
 
@@ -136,11 +100,7 @@
 * [RabbitMQ]({{ page.baseurl }}/cloud/project/project-conf-files_services-rabbit.html)
 * [Elasticsearch]({{ page.baseurl }}/cloud/project/project-conf-files_services-elastic.html)
 
-<<<<<<< HEAD
-For Staging and Production, you will use Fastly for CDN and caching. We recommend installing Fastly module 1.2.33 or later. For details, see [Fastly in Cloud]({{ page.baseurl }}/cloud/basic-information/cloud-fastly.html).
-=======
 In the Staging and Production environments, you use Fastly for CDN and caching. We recommend installing Fastly module 1.2.33 or later. See [Fastly in Cloud]({{ page.baseurl }}/cloud/basic-information/cloud-fastly.html).
->>>>>>> 168052f6
 
 You use the following files to configure the software versions that you want to use in your implementation.
 
@@ -149,10 +109,7 @@
 *	[`services.yaml`]({{ page.baseurl }}/cloud/project/project-conf-files_services.html)
 
 ### Backup and disaster recovery {#backup}
-<<<<<<< HEAD
-=======
 
->>>>>>> 168052f6
 You can create a snapshot of your database and file system using the Project Web Interface or the CLI. The snapshot includes your deployed code, installed software and services, and data. See [Snapshots and backup management]({{ page.baseurl }}/cloud/project/project-webint-snap.html).
 
 ## Prepare for development {#develop}
@@ -165,8 +122,4 @@
 * Create branches for development from `staging`
 * Push code to Git that builds and deploys to an environment for testing
 
-<<<<<<< HEAD
-Additional sections in this guide provide instructions and walk-throughs for setting up your [local workspace]({{ page.baseurl }}/cloud/before/before-workspace.html), working with Git branches, [deploying code]({{ page.baseurl }}/cloud/live/stage-prod-live.html), and [going live]({{ page.baseurl }}/cloud/live/live.html).
-=======
-Additional sections in this guide provide instructions and walk-throughs for setting up your [local workspace]({{ page.baseurl }}/cloud/before/before-workspace.html), working with branches, [deploying code]({{ page.baseurl }}/cloud/live/stage-prod-live.html), and [going live]({{ page.baseurl }}/cloud/live/live.html).
->>>>>>> 168052f6
+Additional sections in this guide provide instructions and walk-throughs for setting up your [local workspace]({{ page.baseurl }}/cloud/before/before-workspace.html), working with branches, [deploying code]({{ page.baseurl }}/cloud/live/stage-prod-live.html), and [going live]({{ page.baseurl }}/cloud/live/live.html).