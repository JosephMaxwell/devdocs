--- conflicted
+++ resolved
@@ -1,10 +1,6 @@
 ---
 group: cloud
-subgroup: 010_welcome
 title: Starter architecture
-menu_title: Starter architecture
-menu_order: 20
-menu_node:
 version: 2.1
 github_link: cloud/basic-information/starter-architecture.md
 functional_areas:
@@ -16,13 +12,6 @@
 All environments are in PaaS (Platform-as-a-Service) containers. These containers are deployed inside highly restricted containers on a grid of servers. These environments are read-only, accepting deployed code changes from branches pushed from your local workspace.
 
 You can use any development and branching methodology you like. We strongly recommend creating a Staging environment and branch as one of the Integration environments.
-
-{:.bs-callout .bs-callout-info}
-The following architecture information uses an architecture including Production, Staging, and Integration environments.
-<<<<<<< HEAD
-
-=======
->>>>>>> 9a360d48
 
 ![High-level view of Starter project]({{ site.baseurl }}/common/images/cloud_arch-starter.png)
 
@@ -44,14 +33,8 @@
 
 We walk you through [deploying to Staging]({{ page.baseurl }}/cloud/live/stage-prod-live.html) and [testing your store(s)]({{ page.baseurl }}/cloud/live/stage-prod-test.html) requirements and processes.
 
-<<<<<<< HEAD
 {:.bs-callout .bs-callout-warning}
 We highly recommend testing every merchant and customer interaction in the Staging environment prior to deploying to the Production environment. See [Deploy your store]({{ page.baseurl }}/cloud/live/stage-prod-live.html) and [Test deployment]({{ page.baseurl }}/cloud/live/stage-prod-test.html).
-
-=======
-{: .bs-callout .bs-callout-warning}
-We highly recommend testing every merchant and customer interaction in the Staging environment prior to deploying to the Production environment. See [Deploy your store]({{ page.baseurl }}/cloud/live/stage-prod-live.html) and [Test deployment]({{ page.baseurl }}/cloud/live/stage-prod-test.html).
->>>>>>> 9a360d48
 
 ## Integration environment {#cloud-arch-int}
 
@@ -66,13 +49,8 @@
 
 You can have an unlimited number of inactive branches to store code. To access, view, and test inactive branches, you must activate them.
 
-<<<<<<< HEAD
 {:.bs-callout .bs-callout-info}
 The Integration environment does not support all services. For example, Fastly CDN and New Relic are not accessible in an Integration environment.
-=======
-{: .bs-callout .bs-callout-info}
-The Integration environment does not support all services. For example, the Fastly CDN and New Relic is not accessible in an Integration environment.
->>>>>>> 9a360d48
 
 The process for developing in Integration requires the following process:
 
