---
group: cloud
title: Starter develop and deploy workflow
version: 2.1
functional_areas:
  - Cloud
---

<<<<<<< HEAD
Everything in {{site.data.var.ece}} is Git-driven. Your [project]({{ page.baseurl }}/cloud/project/projects.html) is a Master Git branch cloned from a Magento 2 repository. Every active Git branch has an associated full environment. Depending on your {{site.data.var.ece}} plan subscription, your deployment workflow may differ.
=======
The {{site.data.var.ece}} includes a single Git repository with a master branch for the Production environment that can be branched to create Staging and Integration environments for testing and development work. You can have up to four active environments, including a `master` environment for your production server. See [Starter architecture]({{ page.baseurl }}/cloud/basic-information/starter-architecture.html) for an overview.
>>>>>>> 168052f6

For your environments, we recommend following a Development > Staging > Production workflow to develop and deploy your site.

* **Production environment (live site)**—Provides a full Production environment with all services built and deployed from the code on the `master` branch.
* **Staging environment**—Provides a full Staging environment matching the Production environment with all services built and deployed from a `staging` branch that you create by cloning from `master`.
* **Integration environments**—Provides up to two active development environments that you create by cloning from the `staging` branch. The Integration environment does not support third-party services like Fastly and New Relic.

For your branches, you can follow any methodology. For example, you can follow an Agile methodology such as scrum to create branches for every sprint.

<<<<<<< HEAD
We **recommend creating a Staging branch** for fully testing your code, extensions, integrations, and data as a near-production environment. This branch includes all services and features of your Production environment. The remaining branches you can create from `staging` and use for all development, easily merging work up through `staging` then `master`.

Every active environment gives you the Magento and branch code installed and deployed, configurable services, and a database. Only the Production and Staging environments have full services including Fastly and New Relic.

The following diagram details the branch and environment relationships:

![High-level view of Starter project]({{ site.baseurl }}/common/images/cloud_arch-starter.png)

You can manage all of your environments including Production and Staging directly through the [Project Web Interface]({{ page.baseurl }}/cloud/project/project-webint-basic.html), through the store and Admin panel using provided URLs, and using SSH and the [Magento Cloud command-line]({{ page.baseurl }}/cloud/reference/cli-ref-topic.html).

<div class="bs-callout bs-callout-info" id="info" markdown="1">
The following workflow and examples use a Production, Staging, and Integration architecture.
</div>

## Starter environments and branches {#env-branches}
For your environments, we recommend deploying and testing following a Development > Staging > Production workflow.

* Production environment (live site) is your `master` Git branch with an associated full environment with all services
* Staging environment is a Git branch we recommend you create called `staging`, to receive full services matching Production
* Integration environments include two active branches we recommend created from `staging`

For your branches, you can follow any methodology. One example follows an agile methodology such as scrum to create [branches for every sprint]({{ page.baseurl }}/cloud/env/environments.html).

From each sprint, you can have branches for every user story. All the stories become testable. You can continually merge to the sprint branch and validate that on a continuous basis. When the sprint ends, there is no testing bottleneck, and you can just merge to master and put the whole sprint into production.

For detailed information, see [Starter architecture]({{ page.baseurl }}/cloud/basic-information/starter-architecture.html).

## Development workflow {#development}
Development and deployment on Starter plans begin with your initial project. You create your project with the "blank site", which is a {{site.data.var.ece}} template code repo with a fully prepared store. This creates a `master` branch of Git code in your Production environment.
=======
From each sprint, you can create branches for every user story. All the stories become testable. You can continually merge to the sprint branch and validate that branch on a continuous basis. When the sprint ends, you can merge the sprint branch to master to deploy all sprint changes to production without having to deal with a testing bottleneck.

## Development workflow {#development}
>>>>>>> 168052f6

Development and deployment on Starter plans begin with your initial project. You create your project with the "blank site", which is a {{site.data.var.ece}} template code repo with a fully prepared store. This creates a `master` branch with a copy of the code from your Production environment.

The development process uses the following workflow:

* [Clone and branch](#clone-branch) from Master for Staging and development branches
* [Develop code](#dev-code) and install extensions locally in a branch
* [Configure](#configure-store) your store and extension settings
* [Generate configuration](#config-management) management files
* [Push code](#push-code) and configuration to build and deploy to an environment

![Develop and deploy workflow]({{ site.baseurl }}/common/images/cloud_workflow-starter.png)

You also have a few optional steps to help develop and test your code and your store data:

* [Install sample data](#sample-data) to your store
* [Pull production store data](#prod-data) down to environments

<<<<<<< HEAD
This process assumes you would have your [local developer workspace]({{ page.baseurl }}/cloud/access-acct/first-time-setup.html) set up. Feel free to read over this process even if your local isn't ready.
=======
This process assumes that you have set up your [local developer workspace]({{ page.baseurl }}/cloud/access-acct/first-time-setup.html).
>>>>>>> 168052f6

### Clone and branch {#clone-branch}

When you created your project, you cloned the `master` branch from the {{site.data.var.ece}} Git repository. To start branching and working with code, clone the `master` to your local environment.

The format of the Git clone command is:

    git fetch origin
    git pull origin <environment ID>

The first time you start working in branches for your Starter project, you need to create a `staging` branch. This creates a code branch matching the `master` branch that deploys to a Staging environment to test configuration and code changes before deploying to the Production environment.

Next, create branches from `staging` to develop code, add extensions, and configure 3rd party integrations. Anytime you need to develop custom code, add extensions, integrate with a 3rd party service, work in a development branch created from the `staging` branch. You will have four active Integration environments available. When you push an active branch, one of these Integration environments automatically deploys your code to test.

<<<<<<< HEAD
We walk you through the process when you [set up your local]({{ page.baseurl }}/cloud/access-acct/first-time-setup.html).
=======
We walk you through the process when you [set up your local]({{ page.baseurl }}/cloud/access-acct/first-time-setup.html) environment.
>>>>>>> 168052f6

The format of the Git branch command is:

    git checkout <branch name>

The format of the Magento Cloud CLI branch command is:

    magento-cloud environment:branch <environment name> <parent environment ID>


![Branch from Master]({{ site.baseurl }}/common/images/cloud_workflow-branching.png)

### Develop code {#dev-code}

It's the time you have been waiting for—writing code. Using this base branch of {{site.data.var.ece}} code, you can start installing extensions, developing custom code, adding themes, and much more.

We recommend using a branching strategy with your development work. Using one branch to do all of your work all at once might make testing difficult. For example, you could follow continuous integration and sprint methodologies to work:

* Add a few extensions and configure them with your first branch
* Push this code, test, and merge to `staging`, and then to `master`
* Fully configure your services in `services.yaml` and add a theme
* Push this code, test, and merge to`staging`, and then to `master`
* Integrate with a 3rd party service
* Push this code, test, and merge to `staging`, and then to `master`

Repeat this workflow until your store is ready—fully built, configured, and ready to go live. But keep reading, we have even better options for your store and code configuration!

{:.bs-callout .bs-callout-info}
Do not complete any configurations on your local workstation yet.

![Develop code and push to deploy]({{ site.baseurl }}/common/images/cloud_workflow-push-code.png)

### Configure store {#configure-store}

When you are ready to configure your store, push all your code to the Integration environment.
Configure your store settings from the Magento Admin panel for the Integration environment, not in your local environment. You can find the URL in the Project Web Interface. The Store Admin URL is located on the branch page.

<<<<<<< HEAD
=======
For the best information on configurations, review the documentation for {{site.data.var.ee}} and the installed extensions. Here are some links and ideas to help you get kickstarted:

>>>>>>> 168052f6
* [Best practices for store configuration]({{ page.baseurl }}/cloud/configure/configure-best-practices.html) for specific best practices in the cloud
* [Basic configuration](http://docs.magento.com/m2/ee/user_guide/configuration/configuration-basic.html){:target="\_blank"} for store admin access, name, languages, currencies, branding, sites, store views and more
* [Theme](http://docs.magento.com/m2/ee/user_guide/design/design-theme.html){:target="\_blank"} for your look and feel of the site and stores including CSS and layouts
* [System configuration](http://docs.magento.com/m2/ee/user_guide/system/system.html){:target="\_blank"} for roles, tools, notifications, and your encryption key for your database
* Extension settings using their documentation

Beyond just store settings, you can further configure multiple sites and stores, configured services, and more. For details, see [Configure Magento Commerce]({{ page.baseurl }}/cloud/configure/configuration-overview.html).

Now you need to get these settings into your code. We have a helpful command to do this, keep reading.

### Generate configuration management files {#config-management}

<<<<<<< HEAD
=======
If you are familiar with Magento, you may be concerned about how to get your configuration settings from your database in development to the Staging and Production environments. Previously, you had to copy all your configuration settings down on paper or to a file, and then manually apply the settings to other environments. Or you may have dumped your database and pushed that data to another environment.

>>>>>>> 168052f6
{{site.data.var.ece}} provides a set of two [Configuration Management]({{ site.baseurl }}/guides/v2.1/cloud/live/sens-data-over.html) commands that export configuration settings from your environment into a file. These commands are only available for **{{site.data.var.ece}} 2.1.4 and later** (not 2.2).

* `php bin/magento magento-cloud:scd-dump`: Recommended. Exports only the configuration settings you have entered or modified from defaults into a configuration file.
* `php bin/magento app:config:dump`: Exports every configuration setting, including modified and default, into a configuration file.

The generated file is located in `app/etc/`:

* For 2.1.4 and later: `config.local.php`
* For 2.2 and later: `config.php`

The generated file is `app/etc/config.php`.

You generate the file in the Integration environment where you configured Magento. We walk you through the process of generating the file, adding it to your branch, and deploying it.

**Important notes** on Configuration Management:

* Any configuration setting included in the file generated from the `app:config:dump` command is locked from editing, or read-only, in the deployed environment. This is one reason we recommend using the `magento-cloud:scd-dump` command.

  For example, we will have you install a module for Fastly in your development environment. You can only configure this module in the Staging and Production environment. Using the `magento-cloud:scd-dump` command keeps those default fields editable when you deploy your development changes to the Staging and Production environment.

<<<<<<< HEAD
![Generate configuration management file]({{ site.baseurl }}/common/images/cloud_workflow-config-mgmt.png)
=======
* The generated file can be long depending on the size of your deployment. The `magento-cloud:scd-dump` command generates a much smaller file than the file generated by the `app:config:dump` command.
>>>>>>> 168052f6

![Generate configuration management file]({{ site.baseurl }}/common/images/cloud_workflow-config-mgmt.png)

<<<<<<< HEAD
![Environment variables generate]({{ site.baseurl }}/common/images/cloud_workflow-env-variables.png)

=======
If you are using {{site.data.var.ece}} version 2.2 or later, the configuration management commands provide an additional feature to protect sensitive data, like sandbox credentials for a PayPal module. During the export process, any values that contain sensitive data are exported to separate configuration file—`env.php` in the `app/etc/` directory. This file remains in your local environment and does not get copied when you push your code to another branch. You can also create environment variables with CLI commands in all {{site.data.var.ece}} versions.

![Environment variables generate]({{ site.baseurl }}/common/images/cloud_workflow-env-variables.png)

>>>>>>> 168052f6
For more information, see [Configuration Management]({{ site.baseurl }}/guides/v2.1/cloud/live/sens-data-over.html).

### Push code and test {#push-code}

At this point, you should have a developed code branch with a configuration file (`config.local.php` or `config.php`) ready to test.

Every time you push code from your local environment, a series of build and deploy scripts run. These scripts generate new Magento code and deploy it to the remote environment. For example, if you are pushing a development branch from your local environment to the remote Integration branch, a matching environment updates services, code, and static content.

You can directly access this environment with a store URL, Magento Admin URL, and SSH. These environments include a web server, database, and configured services. When ready, you can start deploying and testing in Staging.

For more information, see [Deployment workflow](#deploy).

### Optional: Install sample data {#sample-data}

If you need some example data when developing your store, you can install our sample data. This data simulates an active Magento store, including customers, products, and other data. This sample data works best with a "blank site" {{site.data.var.ece}} template installation when creating your project.

We recommend installing sample data in your local and Integration environments. If you use this data in the Staging or Production environment, make sure to clear out the information and products before going live.

For instructions, see [Install optional sample data]({{ page.baseurl }}/cloud/howtos/sample-data.html).

![Install optional sample data]({{ site.baseurl }}/common/images/cloud_workflow-sample-data.png)

### Optional: Pull production data {#prod-data}

We recommend adding all of your products, catalogs, site content, and so on directly to the Production environment. By adding this data to the Production environment, you can provide updated prices, coupons, inventory stock, sales announcements, information about future offerings, and much more for your customers. This data does not include extension configurations, which you configure in your local development branch.

As you develop features, add extensions, and design themes, having real data to work with is helpful. At any time, you can create a database dump from the Production environment and push that to your Staging and Integration environments as needed.

{% include cloud/data-collection.md %}

![Pull and sanitize production data]({{ site.baseurl }}/common/images/cloud_workflow-data-code-process.png)

<<<<<<< HEAD
<div class="bs-callout bs-callout-info" id="info" markdown="1">
Prior to pushing the data to another environment, you should consider sanitizing your data. You have a couple of options including [using support utilities]({{ page.baseurl }}/config-guide/cli/config-cli-subcommands-spt-util.html) or developing a script to scrub out customer data.
</div>
=======
{:.bs-callout .bs-callout-info}
Before pushing the data to another environment, you should consider sanitizing your data. You have a couple of options including [using support utilities]({{ page.baseurl }}/config-guide/cli/config-cli-subcommands-spt-util.html) or developing a script to scrub out customer data.
>>>>>>> 168052f6

We do not recommend pushing a database from an Integration or Staging environment to a Production environment. If you do, the data from the Integration or Staging environment overwrites your live Production data including sales, orders, new and updated customers, and much more.

## Deployment workflow {#deploy}

As we detailed in the architecture information, {{site.data.var.ece}} is Git driven. Deploying {{site.data.var.ece}} is part of your Git push processes for branches.

When you push branched code from your local environment to the remote branch, a series of build and deploy scripts begin.

Build scripts:

* Your site on the target environment continue running during a build
* Check and run {{site.data.var.ece}} patches and hotfixes
* Compile your code with a build and deploy log
* Check for Configuration Management, if there static content deploy occurs during this phase
* Create or use a slug of unchanged code to speed up the process
* Provision all backend services and applications

Deploy scripts:

* Puts your site on the target environment in Maintenance mode
* Deploys static content if not completed during Build
* Installs or updates {{site.data.var.ece}}
* Configure routing for traffic

When fully completed, your store comes back online, live, with all of your updated code and configurations.

To learn more, see [Deployment process]({{ page.baseurl }}/cloud/reference/discover-deploy.html).

### Push to Staging and test {#staging}
<<<<<<< HEAD
You should always push all of your code in iterations to your Staging environment for full testing. The first time you use this environment, you will need to configure a few services including [Fastly]({{ page.baseurl }}/cloud/basic-information/cloud-fastly.html), [Blackfire Profiler]({{ page.baseurl }}/cloud/project/project-integrate-blackfire.html), and [New Relic APM]({{ page.baseurl }}/cloud/project/new-relic.html). We also recommend configuring payment gateways, shipping, notifications, and other vital services with sandbox or testing credentials.
=======
>>>>>>> 168052f6

You should always push all of your code in iterations to your Staging environment for full testing. The first time you use this environment, you must configure a few services including [Fastly]({{ page.baseurl }}/cloud/basic-information/cloud-fastly.html), [Blackfire Profiler]({{ page.baseurl }}/cloud/project/project-integrate-blackfire.html), and [New Relic APM]({{ page.baseurl }}/cloud/project/new-relic.html). We also recommend configuring payment gateways, shipping, notifications, and other vital services with sandbox or testing credentials.

Staging is a pre-production environment, providing all services and settings as close to the Production environment as possible. Thoroughly test every service, verify your performance testing tools, perform UAT testing as an administrator and customers, until you feel your store is ready to be deployed to the Production environment.

To learn more, see [Deploy your store]({{ page.baseurl }}/cloud/live/stage-prod-live.html).

### Push to Master / Production {#pro}

<<<<<<< HEAD
=======
When you push to the `master` branch, you are pushing to the Production environment. Complete configuration and testing activities in the Production environment like you did in the Staging environment with one important difference. In the Production environment use live credentials for during configuration and testing. The moment you go live and launch, customers must be able to complete purchases and administrators should be able to manage your live store.

>>>>>>> 168052f6
To learn more, see [Deploy your store]({{ page.baseurl }}/cloud/live/stage-prod-live.html).

### Go live {#go-live}

<<<<<<< HEAD
=======
We provide a clear walk-through for going live and launching, which requires more steps than pressing a button. After you complete these steps, your store can serve up products in your customized theme for sale immediately.

>>>>>>> 168052f6
To learn more, check out [Go live and launch]({{ page.baseurl }}/cloud/live/live.html).

## Continuous integration {#continuous-integration}

Following your branching and development methodologies, you can easily develop new features, configure changes, and add extensions to continuously develop and deploy updates.

{{site.data.var.ece}} environments support continuous integration for constant updates. This workflow supports releases multiple times a day or on a set schedule according to your business needs.

* Create development branches with future features and changes
* Test the code in your development environments
* Deploy and test in Staging
* Deploy to Production

For more information, see [Continuous integration]({{ page.baseurl }}/cloud/deploy/continuous-deployment.html).<|MERGE_RESOLUTION|>--- conflicted
+++ resolved
@@ -6,11 +6,7 @@
   - Cloud
 ---
 
-<<<<<<< HEAD
-Everything in {{site.data.var.ece}} is Git-driven. Your [project]({{ page.baseurl }}/cloud/project/projects.html) is a Master Git branch cloned from a Magento 2 repository. Every active Git branch has an associated full environment. Depending on your {{site.data.var.ece}} plan subscription, your deployment workflow may differ.
-=======
 The {{site.data.var.ece}} includes a single Git repository with a master branch for the Production environment that can be branched to create Staging and Integration environments for testing and development work. You can have up to four active environments, including a `master` environment for your production server. See [Starter architecture]({{ page.baseurl }}/cloud/basic-information/starter-architecture.html) for an overview.
->>>>>>> 168052f6
 
 For your environments, we recommend following a Development > Staging > Production workflow to develop and deploy your site.
 
@@ -20,41 +16,9 @@
 
 For your branches, you can follow any methodology. For example, you can follow an Agile methodology such as scrum to create branches for every sprint.
 
-<<<<<<< HEAD
-We **recommend creating a Staging branch** for fully testing your code, extensions, integrations, and data as a near-production environment. This branch includes all services and features of your Production environment. The remaining branches you can create from `staging` and use for all development, easily merging work up through `staging` then `master`.
-
-Every active environment gives you the Magento and branch code installed and deployed, configurable services, and a database. Only the Production and Staging environments have full services including Fastly and New Relic.
-
-The following diagram details the branch and environment relationships:
-
-![High-level view of Starter project]({{ site.baseurl }}/common/images/cloud_arch-starter.png)
-
-You can manage all of your environments including Production and Staging directly through the [Project Web Interface]({{ page.baseurl }}/cloud/project/project-webint-basic.html), through the store and Admin panel using provided URLs, and using SSH and the [Magento Cloud command-line]({{ page.baseurl }}/cloud/reference/cli-ref-topic.html).
-
-<div class="bs-callout bs-callout-info" id="info" markdown="1">
-The following workflow and examples use a Production, Staging, and Integration architecture.
-</div>
-
-## Starter environments and branches {#env-branches}
-For your environments, we recommend deploying and testing following a Development > Staging > Production workflow.
-
-* Production environment (live site) is your `master` Git branch with an associated full environment with all services
-* Staging environment is a Git branch we recommend you create called `staging`, to receive full services matching Production
-* Integration environments include two active branches we recommend created from `staging`
-
-For your branches, you can follow any methodology. One example follows an agile methodology such as scrum to create [branches for every sprint]({{ page.baseurl }}/cloud/env/environments.html).
-
-From each sprint, you can have branches for every user story. All the stories become testable. You can continually merge to the sprint branch and validate that on a continuous basis. When the sprint ends, there is no testing bottleneck, and you can just merge to master and put the whole sprint into production.
-
-For detailed information, see [Starter architecture]({{ page.baseurl }}/cloud/basic-information/starter-architecture.html).
+From each sprint, you can create branches for every user story. All the stories become testable. You can continually merge to the sprint branch and validate that branch on a continuous basis. When the sprint ends, you can merge the sprint branch to master to deploy all sprint changes to production without having to deal with a testing bottleneck.
 
 ## Development workflow {#development}
-Development and deployment on Starter plans begin with your initial project. You create your project with the "blank site", which is a {{site.data.var.ece}} template code repo with a fully prepared store. This creates a `master` branch of Git code in your Production environment.
-=======
-From each sprint, you can create branches for every user story. All the stories become testable. You can continually merge to the sprint branch and validate that branch on a continuous basis. When the sprint ends, you can merge the sprint branch to master to deploy all sprint changes to production without having to deal with a testing bottleneck.
-
-## Development workflow {#development}
->>>>>>> 168052f6
 
 Development and deployment on Starter plans begin with your initial project. You create your project with the "blank site", which is a {{site.data.var.ece}} template code repo with a fully prepared store. This creates a `master` branch with a copy of the code from your Production environment.
 
@@ -73,11 +37,7 @@
 * [Install sample data](#sample-data) to your store
 * [Pull production store data](#prod-data) down to environments
 
-<<<<<<< HEAD
-This process assumes you would have your [local developer workspace]({{ page.baseurl }}/cloud/access-acct/first-time-setup.html) set up. Feel free to read over this process even if your local isn't ready.
-=======
 This process assumes that you have set up your [local developer workspace]({{ page.baseurl }}/cloud/access-acct/first-time-setup.html).
->>>>>>> 168052f6
 
 ### Clone and branch {#clone-branch}
 
@@ -92,11 +52,7 @@
 
 Next, create branches from `staging` to develop code, add extensions, and configure 3rd party integrations. Anytime you need to develop custom code, add extensions, integrate with a 3rd party service, work in a development branch created from the `staging` branch. You will have four active Integration environments available. When you push an active branch, one of these Integration environments automatically deploys your code to test.
 
-<<<<<<< HEAD
-We walk you through the process when you [set up your local]({{ page.baseurl }}/cloud/access-acct/first-time-setup.html).
-=======
 We walk you through the process when you [set up your local]({{ page.baseurl }}/cloud/access-acct/first-time-setup.html) environment.
->>>>>>> 168052f6
 
 The format of the Git branch command is:
 
@@ -134,11 +90,8 @@
 When you are ready to configure your store, push all your code to the Integration environment.
 Configure your store settings from the Magento Admin panel for the Integration environment, not in your local environment. You can find the URL in the Project Web Interface. The Store Admin URL is located on the branch page.
 
-<<<<<<< HEAD
-=======
 For the best information on configurations, review the documentation for {{site.data.var.ee}} and the installed extensions. Here are some links and ideas to help you get kickstarted:
 
->>>>>>> 168052f6
 * [Best practices for store configuration]({{ page.baseurl }}/cloud/configure/configure-best-practices.html) for specific best practices in the cloud
 * [Basic configuration](http://docs.magento.com/m2/ee/user_guide/configuration/configuration-basic.html){:target="\_blank"} for store admin access, name, languages, currencies, branding, sites, store views and more
 * [Theme](http://docs.magento.com/m2/ee/user_guide/design/design-theme.html){:target="\_blank"} for your look and feel of the site and stores including CSS and layouts
@@ -151,11 +104,8 @@
 
 ### Generate configuration management files {#config-management}
 
-<<<<<<< HEAD
-=======
 If you are familiar with Magento, you may be concerned about how to get your configuration settings from your database in development to the Staging and Production environments. Previously, you had to copy all your configuration settings down on paper or to a file, and then manually apply the settings to other environments. Or you may have dumped your database and pushed that data to another environment.
 
->>>>>>> 168052f6
 {{site.data.var.ece}} provides a set of two [Configuration Management]({{ site.baseurl }}/guides/v2.1/cloud/live/sens-data-over.html) commands that export configuration settings from your environment into a file. These commands are only available for **{{site.data.var.ece}} 2.1.4 and later** (not 2.2).
 
 * `php bin/magento magento-cloud:scd-dump`: Recommended. Exports only the configuration settings you have entered or modified from defaults into a configuration file.
@@ -176,23 +126,14 @@
 
   For example, we will have you install a module for Fastly in your development environment. You can only configure this module in the Staging and Production environment. Using the `magento-cloud:scd-dump` command keeps those default fields editable when you deploy your development changes to the Staging and Production environment.
 
-<<<<<<< HEAD
+* The generated file can be long depending on the size of your deployment. The `magento-cloud:scd-dump` command generates a much smaller file than the file generated by the `app:config:dump` command.
+
 ![Generate configuration management file]({{ site.baseurl }}/common/images/cloud_workflow-config-mgmt.png)
-=======
-* The generated file can be long depending on the size of your deployment. The `magento-cloud:scd-dump` command generates a much smaller file than the file generated by the `app:config:dump` command.
->>>>>>> 168052f6
-
-![Generate configuration management file]({{ site.baseurl }}/common/images/cloud_workflow-config-mgmt.png)
-
-<<<<<<< HEAD
+
+If you are using {{site.data.var.ece}} version 2.2 or later, the configuration management commands provide an additional feature to protect sensitive data, like sandbox credentials for a PayPal module. During the export process, any values that contain sensitive data are exported to separate configuration file—`env.php` in the `app/etc/` directory. This file remains in your local environment and does not get copied when you push your code to another branch. You can also create environment variables with CLI commands in all {{site.data.var.ece}} versions.
+
 ![Environment variables generate]({{ site.baseurl }}/common/images/cloud_workflow-env-variables.png)
 
-=======
-If you are using {{site.data.var.ece}} version 2.2 or later, the configuration management commands provide an additional feature to protect sensitive data, like sandbox credentials for a PayPal module. During the export process, any values that contain sensitive data are exported to separate configuration file—`env.php` in the `app/etc/` directory. This file remains in your local environment and does not get copied when you push your code to another branch. You can also create environment variables with CLI commands in all {{site.data.var.ece}} versions.
-
-![Environment variables generate]({{ site.baseurl }}/common/images/cloud_workflow-env-variables.png)
-
->>>>>>> 168052f6
 For more information, see [Configuration Management]({{ site.baseurl }}/guides/v2.1/cloud/live/sens-data-over.html).
 
 ### Push code and test {#push-code}
@@ -225,14 +166,8 @@
 
 ![Pull and sanitize production data]({{ site.baseurl }}/common/images/cloud_workflow-data-code-process.png)
 
-<<<<<<< HEAD
-<div class="bs-callout bs-callout-info" id="info" markdown="1">
-Prior to pushing the data to another environment, you should consider sanitizing your data. You have a couple of options including [using support utilities]({{ page.baseurl }}/config-guide/cli/config-cli-subcommands-spt-util.html) or developing a script to scrub out customer data.
-</div>
-=======
 {:.bs-callout .bs-callout-info}
 Before pushing the data to another environment, you should consider sanitizing your data. You have a couple of options including [using support utilities]({{ page.baseurl }}/config-guide/cli/config-cli-subcommands-spt-util.html) or developing a script to scrub out customer data.
->>>>>>> 168052f6
 
 We do not recommend pushing a database from an Integration or Staging environment to a Production environment. If you do, the data from the Integration or Staging environment overwrites your live Production data including sales, orders, new and updated customers, and much more.
 
@@ -263,10 +198,6 @@
 To learn more, see [Deployment process]({{ page.baseurl }}/cloud/reference/discover-deploy.html).
 
 ### Push to Staging and test {#staging}
-<<<<<<< HEAD
-You should always push all of your code in iterations to your Staging environment for full testing. The first time you use this environment, you will need to configure a few services including [Fastly]({{ page.baseurl }}/cloud/basic-information/cloud-fastly.html), [Blackfire Profiler]({{ page.baseurl }}/cloud/project/project-integrate-blackfire.html), and [New Relic APM]({{ page.baseurl }}/cloud/project/new-relic.html). We also recommend configuring payment gateways, shipping, notifications, and other vital services with sandbox or testing credentials.
-=======
->>>>>>> 168052f6
 
 You should always push all of your code in iterations to your Staging environment for full testing. The first time you use this environment, you must configure a few services including [Fastly]({{ page.baseurl }}/cloud/basic-information/cloud-fastly.html), [Blackfire Profiler]({{ page.baseurl }}/cloud/project/project-integrate-blackfire.html), and [New Relic APM]({{ page.baseurl }}/cloud/project/new-relic.html). We also recommend configuring payment gateways, shipping, notifications, and other vital services with sandbox or testing credentials.
 
@@ -276,20 +207,14 @@
 
 ### Push to Master / Production {#pro}
 
-<<<<<<< HEAD
-=======
 When you push to the `master` branch, you are pushing to the Production environment. Complete configuration and testing activities in the Production environment like you did in the Staging environment with one important difference. In the Production environment use live credentials for during configuration and testing. The moment you go live and launch, customers must be able to complete purchases and administrators should be able to manage your live store.
 
->>>>>>> 168052f6
 To learn more, see [Deploy your store]({{ page.baseurl }}/cloud/live/stage-prod-live.html).
 
 ### Go live {#go-live}
 
-<<<<<<< HEAD
-=======
 We provide a clear walk-through for going live and launching, which requires more steps than pressing a button. After you complete these steps, your store can serve up products in your customized theme for sale immediately.
 
->>>>>>> 168052f6
 To learn more, check out [Go live and launch]({{ page.baseurl }}/cloud/live/live.html).
 
 ## Continuous integration {#continuous-integration}
