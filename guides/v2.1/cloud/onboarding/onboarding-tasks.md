--- conflicted
+++ resolved
@@ -13,33 +13,19 @@
   - /guides/v2.3/cloud/before/before-project-owner.html
 ---
 
-<<<<<<< HEAD
-After your company purchases a subscription plan for {{site.data.var.ece}} and
-the initial account and project are created, the Project Owner is the only person
-who can access the project and code.
-
-Typically, the _Project Owner_  is the person in your business or finance
-=======
 After your company purchases a subscription plan for {{site.data.var.ece}}, the
 only person who initially has access to the project and code is the Project Owner.
 
 The _Project Owner_  is the person in your business or finance
->>>>>>> 647c3013
 organization that manages payments and other business-related issues for
 the {{site.data.var.ece}} account. The Project Owner serves as the point of
 contact with Magento.
 
 To quickly onboard your project so you can develop your site for live
 deployment, you need to complete specific set up steps and onboarding tasks.
-<<<<<<< HEAD
 Typically, the Project Owner begins the process by securing Admin access and
 creating Technical Admin users that can help with set up, customization, and
 development work.
-=======
-Typically, the Project Owner begins the process by securing Admin access to
-the project and creating Technical Admin users that can help with set up,
-customization, and development work.
->>>>>>> 647c3013
 
 ## Project portal
 Once you have an account with a provisioned environment, you can use the
@@ -55,14 +41,10 @@
 
 ## Sign up for a Magento Commerce (Cloud) account {#cloud-first-acct}
 Don't have a {{site.data.var.ece}} account yet? Contact [Magento Sales](https://magento.com/explore/contact-sales){:target="\_blank"}.
-<<<<<<< HEAD
 We will create your account and send you a welcome email that provides instructions to access the project.
 
 The person who signs up for a {{site.data.var.ece}} account is referred to as
 the _Project Owner_.
-=======
-We will create your account and send you a welcome email with instructions to access your project.
->>>>>>> 647c3013
 
 ## Your welcome e-mail {#email}
 Magento sends a welcome email to the Project Owner using the address that was
@@ -145,16 +127,6 @@
 the following project environment variables to your project: `ADMIN_EMAIL`, `ADMIN_USERNAME`,
 and `ADMIN_PASSWORD`. See [Set environment and project variables]({{ page.baseurl }}/cloud/project/project-webint-basic.html#project-conf-env-var).
 
-<<<<<<< HEAD
-<<<<<<< HEAD
 After adding the ADMIN variables to the project configuration and redeploying
 the environment, use the username and password values that you added to sign in
-to the Admin panel.
-=======
-If you receive an error, you may need to add admin variables for `ADMIN_EMAIL`, `ADMIN_USERNAME`, and `ADMIN_PASSWORD`.
->>>>>>> 52b43ee816908abf05338cd351631ae092da2ef9
-=======
-After adding the ADMIN variables to the project configuration and redeploying
-the environment, use the username and password values that you added to sign in
-to the Admin panel.
->>>>>>> 647c3013
+to the Admin panel.