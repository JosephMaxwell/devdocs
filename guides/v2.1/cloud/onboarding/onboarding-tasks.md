---
group: cloud
title: Onboarding tasks
version: 2.1
github_link: cloud/onboarding/onboarding-tasks.md
functional_areas:
  - Cloud
  - Setup
  - Configuration
redirect_from:
  - /guides/v2.1/cloud/before/before-project-owner.html
  - /guides/v2.2/cloud/before/before-project-owner.html
  - /guides/v2.3/cloud/before/before-project-owner.html
---

After your company purchases a subscription plan for {{site.data.var.ece}} and
the initial account and project are created, the Project Owner is the only person
who can access the project and code.

Typically, the _Project Owner_  is the person in your business or finance
organization that manages payments and other business-related issues for
the {{site.data.var.ece}} account. The Project Owner serves as the point of
contact with Magento.

To quickly onboard your project so you can develop your site for live
deployment, you need to complete specific set up steps and onboarding tasks.
Typically, the Project Owner begins the process by securing Admin access and
creating Technical Admin users that can help with set up, customization, and
development work.

<<<<<<< HEAD

<div class="bs-callout bs-callout-info" id="info" markdown="1">
When you sign up for a {{site.data.var.ece}}  account through a Magento Sales
representative or by requesting a 30-day free trial, we complete the following
first steps for you:

-   Create your Cloud account and project
-   Provision the initial environment with a cloned {{site.data.var.ece}} code
    base in a `master` branch
-   Create an environment for the `master` branch with a web server,
    database, and services
-   Add Magento authentication keys for the Project Owner
-   Create an administrative user account for managing the project and
    environments. The username (`ADMIN_USERNAME`) and email address
    (`ADMIN_EMAIL`) for the administrative account are both set to the Project
    Owner email address.
</div>

## Project portal
Once you have an account with a provisioned environment, you can use the
Magento Project Portal that guides you through the process to build and launch
your {{site.data.var.ece}} store. The portal provides a Getting Started guide
and an interactive workflow that helps project administrators, business users,
and developers with the tasks required to develop, build, test, and launch your
site.
=======
## Project access and users {#users}
The _Project Owner_ is typically a "business user" in your business or finance organization that purchased the subscription and is your point of contact with Magento regarding the account overall. The owner can [add user accounts]({{ page.baseurl }}/cloud/project/user-admin.html#cloud-user-webinterface) to provide access to code, manage branches, enter tickets, and support environments. These user accounts can include in-house development, consultants, and Magento solution specialists.
>>>>>>> 09881d3b

When you are logged into your Magento account, access the portal
from the Magento tab on the My Account page. Click View Project Page in the
[Projects section](https://cloud.magento.com/cloud/project/subscriptions/).

## Sign up for a Magento Commerce (Cloud) account {#cloud-first-acct}
<<<<<<< HEAD
Don't have a {{site.data.var.ece}} account yet? You can get an account
using either of the following methods:
=======
Don't have a {{site.data.var.ece}} account yet? Contact [Magento Sales](https://magento.com/explore/contact-sales){:target="\_blank"}. We will create your account and send you a welcome email that provides instructions to access the project.
>>>>>>> 09881d3b

- Sign up for a [free 30-day trial](https://magento.com/trial){:target="\_blank"}
  for a Starter or Pro plan
- Contact [Magento Sales](https://magento.com/explore/contact-sales){:target="\_blank"}
  to request an {{site.var.ece}} account.

After you submit the account request, you will receive a welcome email with
instructions for accessing your project. If you do not receive the email,
check your spam folder.

The person who signs up for a {{site.data.var.ece}} account is referred to as
the _Project Owner_.

## Your welcome e-mail {#email}
Magento sends a welcome email to the Project Owner using the address that was
provided during the sign up process. The email contains a link to access your
{{site.data.var.ece}} project and complete initial project set up.

You can also access your project by [logging in to your account](https://accounts.magento.cloud){:target="\_blank"}.

<<<<<<< HEAD
## Project access and users {#users}
The Project Owner can add user accounts to provide access to code, manage
branches, enter tickets, and support environments. These user accounts can
include in-house development, consultants, and Magento solution specialists.

Typically, the only user the Project Owner must create is the _Technical Admin_.
The Technical Admin needs a user account with admin access to create user
accounts for developers, set environment permissions, and
manage all branches and environments. The Technical Admin can be a developer,
a consultant, a [Magento Solution Partner](https://magento.com/find-a-partner){:target="\_blank"},
or yourself.

You can create a Technical Admin through the Project portal, from the Project
Web interface, or from the command line using the Magento Cloud CLI. For details
on using the web interface and command line,
see [Create and manage users]({{ page.baseurl }}/cloud/project/user-admin.html).
=======
## Get started with the Project Web Interface {#project-setup}
We provision your initial environment with a template {{site.data.var.ece}} repository.
>>>>>>> 09881d3b

## Get started with the Project Web Interface {#project-setup}
When you sign up for a Pro or Starter subscription plan, we provision
your initial project environment with a template {{site.data.var.ece}}
repository to build and manage your site. For information about what is included
in Pro and Starter plans, see [Starter Architecture]({{ site.baseurl }}/cloud/basic-information/starter-architecture.html) and [Pro Architecture]({{ site.baseurl }}/cloud/basic-information/pro-architecture.html).

You can use the Project Web Interface to manage your project, add user accounts,
and begin developing your store(s). The Project Owner, Technical Admin users,
and developers can use this interface to manage all environments and branches,
environment variables, environment settings, and routes.

![Use the Project Web Interface to manage environments]({{ site.baseurl }}/common/images/cloud_project-access.png)

For details, see [Project Web Interface]({{ page.baseurl }}/cloud/project/projects.html).

## Sign up for Magento status {#status}
Get updates about {{site.data.var.ece}}
platform environments and related services from the
[Status page](https://status.magento.cloud){:target="\_blank"} page.

The page lists current status for all {{site.data.var.ece}} components and
services followed by notifications about incident reports, service upgrades,
planned outages, and more. These notifications are ordered by date.

![All status on the page]({{ site.baseurl }}/common/images/cloud_status.png)

Anyone working on your project can subscribe to the {{site.data.var.ece}}
status site to receive event notifications and updates through email. You can
customize your subscription to select only the platform and services that you
want to track. Sign up from the
[Subscription page](https://status.magento.cloud/subscribe){:target="\_blank"}.

## Access your Magento Admin panel {#admin}
Users that have administrative access to the Admin panel can add users, configure
store services, complete store set up and customization work, and more.

For a new project, the first step after getting the welcome email is to secure
Admin access to the project by changing the password on the Project Owner
account.

You can submit a password change request using either of the following methods:

-   Locate the welcome email sent to the Project Owner email address and
    follow the link to change your password.

-   Copy the store URL from the [Project Web Interface]({{ page.baseurl }}/cloud/project/projects.html).
    into a browser. Then, append `/admin` to the end of the URL to open
    the sign in page. Click the "Forgot password?" link to send a password
    change request to the Project Owner email address.

After you submit the password change request, check your email for the password
reset notification. If you do not get the email, check your spam folder.

If the password reset fails or you cannot sign in to the Admin panel, add
the following project environment variables to your project: `ADMIN_EMAIL`, `ADMIN_USERNAME`,
and `ADMIN_PASSWORD`. See [Set environment and project variables]({{ page.baseurl }}/cloud/project/project-webint-basic.html#project-conf-env-var).

<<<<<<< HEAD
After adding the ADMIN variables to the project configuration and redeploying
the environment, use the username and password values that you added to sign in
to the Admin panel.
=======
If you receive an error, you may need to add admin variables for `ADMIN_EMAIL`, `ADMIN_USERNAME`, and `ADMIN_PASSWORD`.
>>>>>>> 09881d3b
<|MERGE_RESOLUTION|>--- conflicted
+++ resolved
@@ -13,39 +13,19 @@
   - /guides/v2.3/cloud/before/before-project-owner.html
 ---
 
-After your company purchases a subscription plan for {{site.data.var.ece}} and
-the initial account and project are created, the Project Owner is the only person
-who can access the project and code.
+After your company purchases a subscription plan for {{site.data.var.ece}}, the
+only person who initially has access to the project and code is the Project Owner.
 
-Typically, the _Project Owner_  is the person in your business or finance
+The _Project Owner_  is the person in your business or finance
 organization that manages payments and other business-related issues for
 the {{site.data.var.ece}} account. The Project Owner serves as the point of
 contact with Magento.
 
 To quickly onboard your project so you can develop your site for live
 deployment, you need to complete specific set up steps and onboarding tasks.
-Typically, the Project Owner begins the process by securing Admin access and
-creating Technical Admin users that can help with set up, customization, and
-development work.
-
-<<<<<<< HEAD
-
-<div class="bs-callout bs-callout-info" id="info" markdown="1">
-When you sign up for a {{site.data.var.ece}}  account through a Magento Sales
-representative or by requesting a 30-day free trial, we complete the following
-first steps for you:
-
--   Create your Cloud account and project
--   Provision the initial environment with a cloned {{site.data.var.ece}} code
-    base in a `master` branch
--   Create an environment for the `master` branch with a web server,
-    database, and services
--   Add Magento authentication keys for the Project Owner
--   Create an administrative user account for managing the project and
-    environments. The username (`ADMIN_USERNAME`) and email address
-    (`ADMIN_EMAIL`) for the administrative account are both set to the Project
-    Owner email address.
-</div>
+Typically, the Project Owner begins the process by securing Admin access to
+the project and creating Technical Admin users that can help with set up,
+customization, and development work.
 
 ## Project portal
 Once you have an account with a provisioned environment, you can use the
@@ -54,34 +34,14 @@
 and an interactive workflow that helps project administrators, business users,
 and developers with the tasks required to develop, build, test, and launch your
 site.
-=======
-## Project access and users {#users}
-The _Project Owner_ is typically a "business user" in your business or finance organization that purchased the subscription and is your point of contact with Magento regarding the account overall. The owner can [add user accounts]({{ page.baseurl }}/cloud/project/user-admin.html#cloud-user-webinterface) to provide access to code, manage branches, enter tickets, and support environments. These user accounts can include in-house development, consultants, and Magento solution specialists.
->>>>>>> 09881d3b
 
 When you are logged into your Magento account, access the portal
 from the Magento tab on the My Account page. Click View Project Page in the
 [Projects section](https://cloud.magento.com/cloud/project/subscriptions/).
 
 ## Sign up for a Magento Commerce (Cloud) account {#cloud-first-acct}
-<<<<<<< HEAD
-Don't have a {{site.data.var.ece}} account yet? You can get an account
-using either of the following methods:
-=======
-Don't have a {{site.data.var.ece}} account yet? Contact [Magento Sales](https://magento.com/explore/contact-sales){:target="\_blank"}. We will create your account and send you a welcome email that provides instructions to access the project.
->>>>>>> 09881d3b
-
-- Sign up for a [free 30-day trial](https://magento.com/trial){:target="\_blank"}
-  for a Starter or Pro plan
-- Contact [Magento Sales](https://magento.com/explore/contact-sales){:target="\_blank"}
-  to request an {{site.var.ece}} account.
-
-After you submit the account request, you will receive a welcome email with
-instructions for accessing your project. If you do not receive the email,
-check your spam folder.
-
-The person who signs up for a {{site.data.var.ece}} account is referred to as
-the _Project Owner_.
+Don't have a {{site.data.var.ece}} account yet? Contact [Magento Sales](https://magento.com/explore/contact-sales){:target="\_blank"}.
+We will create your account and send you a welcome email with instructions to access your project.
 
 ## Your welcome e-mail {#email}
 Magento sends a welcome email to the Project Owner using the address that was
@@ -90,7 +50,6 @@
 
 You can also access your project by [logging in to your account](https://accounts.magento.cloud){:target="\_blank"}.
 
-<<<<<<< HEAD
 ## Project access and users {#users}
 The Project Owner can add user accounts to provide access to code, manage
 branches, enter tickets, and support environments. These user accounts can
@@ -107,10 +66,6 @@
 Web interface, or from the command line using the Magento Cloud CLI. For details
 on using the web interface and command line,
 see [Create and manage users]({{ page.baseurl }}/cloud/project/user-admin.html).
-=======
-## Get started with the Project Web Interface {#project-setup}
-We provision your initial environment with a template {{site.data.var.ece}} repository.
->>>>>>> 09881d3b
 
 ## Get started with the Project Web Interface {#project-setup}
 When you sign up for a Pro or Starter subscription plan, we provision
@@ -169,10 +124,6 @@
 the following project environment variables to your project: `ADMIN_EMAIL`, `ADMIN_USERNAME`,
 and `ADMIN_PASSWORD`. See [Set environment and project variables]({{ page.baseurl }}/cloud/project/project-webint-basic.html#project-conf-env-var).
 
-<<<<<<< HEAD
 After adding the ADMIN variables to the project configuration and redeploying
 the environment, use the username and password values that you added to sign in
-to the Admin panel.
-=======
-If you receive an error, you may need to add admin variables for `ADMIN_EMAIL`, `ADMIN_USERNAME`, and `ADMIN_PASSWORD`.
->>>>>>> 09881d3b
+to the Admin panel.