--- conflicted
+++ resolved
@@ -33,14 +33,9 @@
 If your Cloud account has access to multiple projects, you should see a list of projects. Select the specific project you are preparing to access and work on.
 
 ## Magento specific tools
-<<<<<<< HEAD
-When working on your local, you will be accessing the [Magento Cloud CLI]({{ page.baseurl }}/cloud/reference/cli-ref-topic.html) to issue commands and programmatically complete tasks and the {% glossarytooltip 18b930cf-09cc-47c9-a5e5-905f86c43f81 %}Magento Admin{% endglossarytooltip %} for the store UI and configurations.
-
-=======
 
 When working on your local, you will be accessing the [Magento Cloud CLI]({{ page.baseurl }}/cloud/reference/cli-ref-topic.html) to issue commands and programmatically complete tasks and the {% glossarytooltip 18b930cf-09cc-47c9-a5e5-905f86c43f81 %}Magento Admin{% endglossarytooltip %} for the store UI and configurations.
 
->>>>>>> 168052f6
 You need to set up the {% glossarytooltip 5e7de323-626b-4d1b-a7e5-c8d13a92c5d3 %}Magento file system owner{% endglossarytooltip %} on your local to assign that user as the owner for all created files and directories. For more information, see [Overview of ownership and permissions]({{ page.baseurl }}/install-gde/prereq/file-sys-perms-over.html).
 
 ## Recommended tools
