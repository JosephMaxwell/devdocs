--- conflicted
+++ resolved
@@ -68,35 +68,20 @@
 		git pull magento <environment ID>
 
 ## Change the Magento Admin URL, username, and password on master {#setvariables}
-<<<<<<< HEAD
-=======
 
->>>>>>> 168052f6
 We recommend changing the following variables for the Magento Admin URL and administrator account. You should configure these settings for security reasons prior to branching from the cloned `master`. If you change the variables in the `master` branch, you only have to make these changes once. All branches inherit the variables from `master`.
 
 * `ADMIN_EMAIL`: The email address for the administrative user. This value is required for upgrading and patching Magento Commerce (Cloud) and is used to send password reset emails.
 * `ADMIN_USERNAME`: Username for the administrative user. The administrative user
 can create other users, including other administrative users. The default
-<<<<<<< HEAD
-hardcoded username is the Project Owner email address. You can use this
-value, or change it to another secure username.
-=======
 hardcoded username is the Project Owner email address. You can use this value, or change it to another secure username.
->>>>>>> 168052f6
 * `ADMIN_PASSWORD`: Password for the administrative user. When the project is created, a random password is generated and an email is sent to the Project Owner. During project creation, the Project Owner should have already changed the password. You might
 need to contact the Project Owner for the updated password.
 * `ADMIN_URL`: The relative URL to access the Admin panel. For example: <domain>/admin. For security reasons, we recommend you choose a value other than `admin` or `backend` or another term that is easy to guess.
 
-<<<<<<< HEAD
-<div class="bs-callout bs-callout-info" id="info" markdown="1">
-Make note of any changed values so that you can use them when you install Magento from
-the command line and when you verify the installation.
-</div>
-=======
 {:.bs-callout .bs-callout-info}
 Make note of any changed values so that you can use them when you install Magento from
 the command line and when you verify the installation.
->>>>>>> 168052f6
 
 ### List and review variables {#variablelist}
 
