---
group: cloud
title: Build and deploy on local
version: 2.1
github_link: cloud/live/live-sanity-check.md
functional_areas:
  - Cloud
  - Testing
---

Before pushing your code to your [Starter]({{ page.baseurl }}/cloud/basic-information/starter-architecture.html) or [Pro]({{ page.baseurl }}/cloud/architecture/pro-architecture.html) Staging and Production environments, you should fully build on your local. Fully testing builds and deploys along with full site testing can reduce the risk of issues or delays for your final site deployment, and expose any issues early for debugging.

These tasks walk through:

* Complete development on your local
* Complete a full build and deploy process on your local (deploys to the associated active development environment)
* Test fully before continuing deployment to Staging

For more information on the full five step process, see the [Deployment process]({{ page.baseurl }}/cloud/reference/discover-deploy.html).

<div class="bs-callout bs-callout-warning" markdown="1">
We highly recommend completing your testing in an Integration active environment and the Staging environment. Only complete final tests for going live in the Production environment. Your Staging environment is best for testing with code, data, and services including Fastly, New Relic, and others.
</div>

## Update composer if you add extensions {#composer}
If you modified your `composer.json` file to add modules, we recommend running the `composer update` command in a terminal. This command updates any dependencies in the `composer.lock`. During the build phase, we run `composer install` on a fresh clone of your Git branch of code to retrieve the latest dependencies.

## Verify all required files in Git {#files}
Your Git branch must have the following files for building and deploying for your local and to Integration, Staging, and Production environments:

* `auth.json` in the root Magento directory. This file includes the Magento authentication keys entered when creating the project. If you need to verify the file and settings, see [Troubleshoot deployment]({{ page.baseurl }}/cloud/access-acct/trouble.html).
* `config.local.php` if you used [Configuration Management](http://devdocs.magento.com/guides/v2.1/cloud/live/sens-data-over.html) for 2.1.X
* `config.php` if you used [Configuration Management](http://devdocs.magento.com/guides/v2.2/cloud/live/sens-data-over.html) for 2.2.X
* [`.magento.app.yaml`]({{ page.baseurl }}/cloud/project/project-conf-files_magento-app.html) is updated and saved in the root directory
* [`services.yaml`]({{ page.baseurl }}/cloud/project/project-conf-files_services.html) is updated and saved in `magento/`
* [`routes.yaml`]({{ page.baseurl }}/cloud/project/project-conf-files_routes.html) is updated and saved in `magento/`

## Test build your code locally before pushing {#test-build}
Sometimes you just want to test your build prior to pushing your code to Git. You can use a specific set of commands to build locally. Do **NOT** push the generated build files from this test to your remote Git branch. This is a trial run to ensure no issues occur before pushing to Git. Remember, when you push to the remote Git branch, a full build and deploy process begins automatically.

1. SSH into your local Magento workspace.
2. Move to another location to run your build. You should keep this build separate from your usual Git branch.
3. Run the following command to build locally. The command builds the current project locally strictly to test the build without the full patching and commit process.

		magento-cloud local:build

	For details, enter `magento-cloud local:build --help`.
4. Watch for the results. A series of files will generate for the build. If you do not encounter errors, you can [push code to the remote Git branch](#push) and continue.

If errors occur during the build, you can investigate and resolve the code issues. You should not commit the files from this build to Git.

To remove these test builds, you can use the `magento-cloud local:clean` command. For details, enter `magento-cloud local:clean --help`.

## Push code to Git and Integration {#push}
Before you continue, make sure you push all current code to the remote Cloud server so that, in event of issues, you can recover the state of the Magento application.

#### To prepare your code and branch:

{% include cloud/cli-get-started.md %}

#### To push code to your remote environment:

1.  Change to your project root directory.
1.  Complete code commits in a terminal.

    ```bash
    git add -A && git commit -m "<comment>"
    ```
    
    ```bash
    git push origin <branch name>
    ```

1.  The build and deploy phases begin. Wait for the deployment to complete.

## Build phase {#build}
During the [build phase]({{page.baseurl}}/cloud/reference/discover-deploy.html#cloud-deploy-over-phases-build), we perform the following tasks:

*	Apply patches distributed to all Magento Commerce (Cloud) accounts
*	Apply patches we provided specifically to you
*	Enable modules to build
*	Compile code and the {% glossarytooltip 2be50595-c5c7-4b9d-911c-3bf2cd3f7beb %}dependency injection{% endglossarytooltip %} configuration

The build also checks for a [configuration file](http://devdocs.magento.com/guides/v2.1/cloud/live/sens-data-over.html). If the file exists, the static file deployment is also completed during the build stage. If not, it is completed in the deployment stage.

Before you continue, you must know the file system path to any patch we provided specifically to you. Typically, hotfixes are in the `<Magento root dir>/m2-hotfixes` directory.

#### To build your site:

1.	Apply patches distributed to all Magento Commerce (Cloud) accounts.

	Enter the following command from the project root directory:

		php vendor/magento/magento-cloud-configuration/patch.php

	Output includes the following:

		[2016-11-30 15:05:15] Copying static.php to front-static.php
		[2016-11-30 15:05:15] Command:git apply /var/www/html/magento2/vendor/magento/magento-cloud-configuration/patches/000-MAGETWO-57719-2.1.2.patch
		[2016-11-30 15:05:15] Status:0
		[2016-11-30 15:05:15] Output:array (
		)
		[2016-11-30 15:05:15] Command:git apply /var/www/html/magento2/vendor/magento/magento-cloud-configuration/patches/MAGETWO-52660-scd-improvement.patch
		[2016-11-30 15:05:15] Status:0
		[2016-11-30 15:05:15] Output:array (
		)

		... more ...
							)
<<<<<<< HEAD
2.	Apply hotfixes and other patches provided to you:
=======
2.	Apply hot fixes and other patches provided to you.
>>>>>>> 1c0dbfed

		git apply <path to patch>

	For example, to apply hotfixes:

		git apply m2-hotfixes/<patch file name>

	If the `m2-hotfixes` directory is empty, skip this step.

	If patches are present, output from this command is similar to the patches command.
1.  Enable all missing modules.

    ```bash
    ./vendor/bin/ece-tools module:refresh
    ```

1.  Compile code and the dependency injection configuration:

    ```bash
    php bin/magento  setup:di:compile
    ```
	This command can take several minutes to complete and produces messages similar to the following:

    ```terminal
    Compilation was started.
    0% 1 sec 54.0 MiB%message% 0/7 [>---------------------------]
    0% 1 sec 54.0 MiBProxies code generation...
    0/7 [>---------------------------]
    0% 1 sec 54.0 MiB
    Proxies code generation... 1/7 [====>-----------------------]  14% 1 sec 58.0 MiB
    Repositories code generation... 1/7 [====>-----------------------]  14% 1 sec 58.0 MiB
    Repositories code generation... 2/7 [========>-------------------]  28% 30 secs 176.0 MiB
    ...
    ...
    Interception cache generation... 7/7 [============================] 100% 5 mins 324.0 MiB
    ```

If you receive errors, debug them when possible and open a [support ticket]({{page.baseurl}}/cloud/trouble/trouble.html) for further assistance.

We strongly recommend you complete your testing in an Integration or Staging environment only, and _not_ in a Production environment.

## Deploy phase {#deploy}
We highly recommend having Magento already installed prior to deployment. During the [deployment phase]({{ page.baseurl }}/cloud/reference/discover-deploy.html#cloud-deploy-over-phases-hook), we perform the following tasks:

*	Install the Magento application if needed
*	If the Magento application is installed, upgrade components
*	Clear the {% glossarytooltip 0bc9c8bc-de1a-4a06-9c99-a89a29c30645 %}cache{% endglossarytooltip %}
*	Set the Magento application for [`production`]({{ page.baseurl }}/config-guide/bootstrap/magento-modes.html#production-mode) mode

#### To deploy your site:

1.	If you have not already, log in as or switch to the [Magento file system owner]({{ page.baseurl }}/cloud/before/before-workspace-file-sys-owner.html).
2.	Change to your project root directory.
3.	Enter the following command:

		php bin/magento setup:upgrade

	We highly recommend having Magento already installed if you followed the [First time deployment]({{ page.baseurl }}/cloud/access-acct/first-time-deploy.html). If you have not installed the Magento application yet, use the [`magento setup:install`]({{ page.baseurl }}/install-gde/install/cli/install-cli.html) command instead. Be advised, you may encounter issues with enabled modules on a fresh installation.
4.	Clean the Magento cache:

		php bin/magento cache:clean
5.	Set the Magento application for [production mode]({{ page.baseurl }}/config-guide/bootstrap/magento-modes.html#production-mode):

		php bin/magento deploy:mode:set production

If errors display, debug them if possible, [review logs]({{ page.baseurl }}/cloud/trouble/environments-logs.html), or open a [support ticket]({{ page.baseurl }}/cloud/trouble/trouble.html) to get additional assistance.

#### Next step
[Prepare to deploy to Staging and Production]({{ page.baseurl }}/cloud/live/stage-prod-migrate-prereq.html)<|MERGE_RESOLUTION|>--- conflicted
+++ resolved
@@ -107,11 +107,8 @@
 
 		... more ...
 							)
-<<<<<<< HEAD
+              
 2.	Apply hotfixes and other patches provided to you:
-=======
-2.	Apply hot fixes and other patches provided to you.
->>>>>>> 1c0dbfed
 
 		git apply <path to patch>
 
