--- conflicted
+++ resolved
@@ -37,14 +37,9 @@
 * Integration environments may only have databases populated with test data, not matching a production-like environment
 
 ## Set up Magento Security Scan Tool {#security-scan}
-<<<<<<< HEAD
-The Magento Security Scan Tool enables you to regularly monitor your store websites and receive updates for known security risks, malware, and out of date software. This is a free service available for all implementations and versions of {{site.data.var.ece}}. You access the tool through your [Magento Marketplace account](https://account.magento.com/customer/account/login){:target="_blank"}.
-
-=======
 
 The Magento Security Scan Tool enables you to regularly monitor your store websites and receive updates for known security risks, malware, and out of date software. This is a free service available for all implementations and versions of {{site.data.var.ece}}. You access the tool through your [Magento Marketplace account](https://account.magento.com/customer/account/login){:target="_blank"}.
 
->>>>>>> 168052f6
 * Monitor your sites security status and applied security updates
 * Receive security updates and site specific notifications
 
