---
group: cloud
title: Configuration management for store settings
version: 2.1
functional_areas:
  - Cloud
  - Deploy
---

Configuration management in {{site.data.var.ece}} provides a new way to deploy across your environments with minimal downtime. The process extracts all configuration settings from your Magento implementation into a single file. With this file, you can add it to your Git commit and push it across all of your environments to keep consistent settings and reduce downtime.

It provides the following benefits:

*	Better way to [manage and synchronize](#cloud-confman-over) the configuration across your Integration, Staging, and Production environments.
*	Less time required to [build](#cloud-confman-scd-over) and deploy your project by moving static file deployment from the deploy to the build phase. Your site is in maintenance mode until deployment completes. For details, see [Deployment Process]({{ page.baseurl }}/cloud/reference/discover-deploy.html).
* Sensitive data is automatically added into an environment variables file (`/app/etc/env.php`). You can also manually add sensitive environment variables using the Project Web Interface, the CLI, or directly in the Magento Admin. For example, payment processor passwords and API keys.

{:.bs-callout .bs-callout-info}
These new methods are optional but strongly recommended. The process ensures faster deployments and consistent configurations across your environments.

## Feature availability {#release}
<<<<<<< HEAD
=======

>>>>>>> 168052f6
To complete these configuration management tasks, you must have at a minimum a project reader role with [environment administrator]({{ page.baseurl }}/cloud/project/user-admin.html#cloud-role-env) privileges.

## How it works {#cloud-confman-over}

Magento's store configurations are stored in the database. When updating configurations in development/Integration, Staging, and Production environments, you would need to make those changes in the Magento Admin per environment. By using these commands, you generate a file, exporting all Magento configuration settings into a single text file: `app/etc/config.local.php`.

After configuring your environment, generate the file using one of the following commands:

* `php bin/magento magento-cloud:scd-dump`: **Recommended**. Exports only modified configuration settings
* `php ./vendor/bin/ece-tools config:dump`: Exports every configuration setting, including modified and default settings

{:.bs-callout .bs-callout-warning}
For {{site.data.var.ece}}, we **do not recommend** `app:config:dump` as this command pulls and locks all values as read-only. This will affect Fastly and other important modules. Specifically, this affects customizing your extensions across environments.

Any data that exports to the file becomes locked. The corresponding field in the Magento Admin becomes read-only. This ensures consistent configurations as you push the file across all environments.

By using the `scd-dump` command, you can configure only the settings you want copied across all environments. After you merge the code, you can configure additional settings in Staging and Production. For sensitive configurations, you can also add those settings to environment variables. For example, you may want to add different PayPal merchant account credentials for Staging (sandbox) and Production (live).

If sensitive data is found in your configurations, it is generated as environment variables to `env.php`. This file remains in the environment and should not be added to your Git environment.

### Switching between commands {#commands}

Can you switch between using `php bin/magento magento-cloud:scd-dump` and `php ./vendor/bin/ece-tools config:dump`? Yes, you can.

For 2.1.4 and later (not 2.2.X), you can always delete the `config.local.php` file and regenerate it with either command. Remember, `scd-dump` only pulls configured values (not defaults) and `config:dump` captures all values (default and modified).

### Configuration data {#data}

System settings refer to the configurations in the Magento Admin in **Stores** > **Settings** > **Configuration**. Depending on the command used, all or just modified system configurations save to the file.

This file can include all system configuration settings for stores, sites, extensions, and static file optimization settings. System values related to static content deployment (for example, static file optimization) are also stored in `app/etc/config.local.php`. _Static file optimization_ means merging and minifying JavaScript and Cascading Style Sheets, and minifying HTML templates.

Sensitive values are _not_ stored in `app/etc/config.local.php`. Any sensitive configurations should export to `app/etc/config.php` during the `scd-dump` process. You should create environment variables using CLI commands or the Project Web Interface.

{:.bs-callout .bs-callout-info}
You can set _any_ value using environment variables, but we recommend using environment variables for sensitive values.

For a list of configurable settings, see [Configuration settings you can change](#cloud-clp-settings) and [System settings reference]({{ page.baseurl }}/config-guide/prod/config-reference-var-name.html).

### Static content deployment performance {#cloud-confman-scd-over}
<<<<<<< HEAD
=======

>>>>>>> 168052f6
Depending on the size of your store, you may have a large amount of static content files to deploy. Normally, static content deploys during the [deploy phase]({{ page.baseurl }}/cloud/reference/discover-deploy.html#cloud-deploy-over-phases-hook), which is in Maintenance mode. To move the deployment of static content to the [build phase]({{ page.baseurl }}/cloud/reference/discover-deploy.html#cloud-deploy-over-phases-build), generate the configuration file.

If you generate `config.local.php`, the build and deploy hooks identify the file and deploy all static files during the build phase. This helps reduce the time spent in Maintenance mode during the deploy phase.

<<<<<<< HEAD
<div class="bs-callout bs-callout-info" markdown="1">
Before deploying static files, the build and deploy phases compress static content using `gzip`. Compressing static files reduces server loads and increases site performance. Refer to [Magento build options]({{ site.baseurl }}/guides/v2.2/cloud/env/environment-vars_magento.html#build) to learn about customizing or disabling file compression.
</div>
=======
{:.bs-callout .bs-callout-info}
Before deploying static files, the build and deploy phases compress static content using `gzip`. Compressing static files reduces server loads and increases site performance. Refer to [Magento build options]({{ site.baseurl }}/guides/v2.2/cloud/env/variables-build.html) to learn about customizing or disabling file compression.
>>>>>>> 168052f6

## Configuration selection flow

All system configurations are set during deployment according to the following override scheme:

1. If an environment variable exists, use the custom configuration and ignore the default configuration.
1. If an environment variable does not exist, use the configuration from a `MAGENTO_CLOUD_RELATIONSHIPS` name-value pair in the `.magento.app.yaml` file. Ignore the default configuration.
1. If an environment variable does not exist and `MAGENTO_CLOUD_RELATIONSHIPS` does not contain a name-value pair, remove all customized configuration and use the values from the default configuration.

## Configuration settings you can change {#cloud-clp-settings}

The following table shows the configuration settings affected by the `bin/magento magento-cloud:scd-dump` command. These are the configuration settings that you can manage in Git. If you use `php ./vendor/bin/ece-tools config:dump`, all settings are exported.

The `config.local.php` file includes the following settings and configuration values:

<table>
<tbody>
<tr>
<th style="width:250px;">Description</th>
<th>Path in Magento Admin: Stores > Configuration > ...</th>
</tr>
<tr>
<td>Store locale</td>
<td>General > General, Locale Options > Locale</td>
</tr>
<tr>
<td>Static asset signing</td>
<td>Advanced > Developer, Static Files Settings > Static Files Signing</td>
</tr>
<tr>
<td>Server-side or client-side LESS compilation</td>
<td>Advanced > Developer, Frontend Developer Workflow > Workflow type</td>
</tr>
<tr>
<td>HTML minification</td>
<td>Advanced > Developer, Template Settings > Minify Html</td>
</tr>
<tr>
<td>JavaScript minification</td>
<td>Advanced > Developer, JavaScript Settings > (several options)</td>
</tr>
<tr>
<td>CSS minification</td>
<td>Advanced > Developer, CSS Settings > Merge CSS Files and Minify CSS Files</td>
</tr>
<tr>
<td>Disable modules output</td>
<td>Advanced > Advanced > Disable Modules Output</td>
</tr>
</tbody>
</table>

## Recommended procedure to manage your settings {#cloud-config-specific-recomm}
<<<<<<< HEAD
Managing store configuration is a complex task mostly up to you. What locales do you want to use? What custom themes do you need? Instead of making these changes in every environment, you can use the `config.local.php` file, which contains a number of configuration properties that you can adjust as needed. 

=======

Managing store configuration is a complex task mostly up to you. What locales do you want to use? What custom themes do you need? Instead of making these changes in every environment, you can use the `config.local.php` file, which contains a number of configuration properties that you can adjust as needed.

>>>>>>> 168052f6
We **strongly recommend** using the `scd-dump` command to generate a `config.local.php` file. This file includes only the settings you configure without locking the default values. It also ensures that all extensions used in the Staging and Production environments do not break due to read-only configurations, especially Fastly.

To fully understand the process, please see [our extensive example]({{ page.baseurl }}/cloud/live/sens-data-initial.html).

The **Starter plan** environment high-level overview of this process:

![Overview of Starter configuration management]({{ site.baseurl }}/common/images/cloud_configmgmt-starter-2-1.png)

The **Pro plan** environment high-level overview of this process:

![Overview of Pro configuration management]({{ site.baseurl }}/common/images/cloud_configmgmt-pro-2-1.png)

### Step 1: Configure your store {#config-store}

Complete all configurations for your stores in the Admin console:

1. Log in to the Magento Admin for one of the environments:

    * Starter: An active development branch
    * Pro: Integration branch

2. Create and configure all store settings. These configurations do not include the actual products unless you plan on dumping the database from this environment to Staging and Production. Typically development databases do not include your full store data.
3. Open a terminal on your local and use an SSH command to generate `/app/etc/config.local.php` on the environment:

    `ssh <SSH URL> "<Command>"`

  For example, for Pro on the Integration branch:

    ssh itnu84v4m4e5k-master-ouhx5wq@ssh.us.magentosite.cloud "php bin/magento magento-cloud:scd-dump"

### Step 2: Transfer and add the file to Git {#transfer-file}

Push `config.local.php` to Git. To push this file to the `master` Git branch, you need to complete a few extra steps because this environment is read-only.

1. Transfer `config.local.php` to your local system using `rsync` or `scp`. You can only add this file to the Git branch through your local.

    `rsync <SSH URL>:app/etc/config.local.php ./app/etc/config.local.php`

2. Add and push `config.local.php` to the Git master branch.

    `git add app/etc/config.local.php && git commit -m "Add system-specific configuration" && git push origin master`

### Step 3 & 4: Push Git branch to Staging and Production {#push-git}
<<<<<<< HEAD
=======

>>>>>>> 168052f6
Log in to the Magento Admin in those environments to verify the settings. If you used `scd-dump`, only configured settings display. You can continue configuring the environment if needed.

For Starter, when you push, the updated code pushes to the active environment. Merge the branch to Staging and finally `master` for Production. Complete any additional configurations in Staging and Production as needed.

For Pro, when you push to the Git branch, the Integration environment updates. Deploy this branch to Staging and Production. Complete any additional configurations in Staging and Production as needed.

## Update configurations
<<<<<<< HEAD
If you need to change any configuration settings in the `config.local.php` file, repeat the process with an extra step. For Starter, complete the changes in an active, development environment. For Pro, use the Integration environment.

=======

If you need to change any configuration settings in the `config.local.php` file, repeat the process with an extra step. For Starter, complete the changes in an active, development environment. For Pro, use the Integration environment.

>>>>>>> 168052f6
If you need to make a small change, you can edit the `config.local.php` file in a local development branch and redeploy across environments.

To complete extensive changes:

1.  Delete the `config.local.php`file in your Integration branch.

    You must delete the file to change settings. All configurations exist in the database, displaying as editable in your Magento Admin panel. Remember, the stored configurations in the file are blocked from editing in the Admin console until you delete the file. For example, if you want to change a store name, you can not edit the name until this file is removed.
2.	Make configuration changes in the Admin on the Integration environment.
3.	Repeat the process to re-create `config.local.php` and deploy. You do not need to make additional configurations in Staging and Production unless you need to. Recreating this file should not affect those environment specific settings.

## Change locales
<<<<<<< HEAD
You can change your store locales without following a complex configuration import and export process, _if_ you have [SCD_ON_DEMAND]({{ page.baseurl }}/cloud/env/variables-intro.html#scd_on_demand) enabled. You can update the locales using the Admin panel.

You can add another locale to the Staging or Production environment by enabling `SCD_ON_DEMAND` in an Integration branch, generate an updated `config.local.php` file with the new locale information, and copy the configuration file to the target environment. 
=======

You can change your store locales without following a complex configuration import and export process, _if_ you have [SCD_ON_DEMAND]({{ page.baseurl }}/cloud/env/variables-intro.html#scd_on_demand) enabled. You can update the locales using the Admin panel.

You can add another locale to the Staging or Production environment by enabling `SCD_ON_DEMAND` in an Integration branch, generate an updated `config.local.php` file with the new locale information, and copy the configuration file to the target environment.
>>>>>>> 168052f6

{: .bs-callout .bs-callout-warning}
This process **overwrites** the store configuration; only do the following if the environments contain the same stores.

1.  From your Integration environment, enable the `SCD_ON_DEMAND` variable.
1.  Add the necessary locales using your Admin panel.
1.  Generate the `app/etc/config.local.php` file containing all locales.

    ```bash
    php ./vendor/bin/ece-tools config:dump
    ```

1.  Copy the new configuration file from your Integration environment to your local Staging environment directory.

    ```bash
    rsync <SSH URL>:app/etc/config.local.php ./app/etc/config.local.php
    ```

1.  Push code changes to the remote.

<<<<<<< HEAD
<div class="bs-callout bs-callout-warning" markdown="1">
While you can manually edit the `config.local.php` file in the Staging and Production environments, we do not recommend it. The file helps to keep all configurations consistent across all environments.

Never delete the `config.local.php` file to rebuild it. Deleting the file can remove specific configurations and settings required for build and deploy processes.
</div>
=======
{:.bs-callout .bs-callout-warning}
While you can manually edit the `config.local.php` file in the Staging and Production environments, we do not recommend it. The file helps to keep all configurations consistent across all environments. Never delete the `config.local.php` file to rebuild it. Deleting the file can remove specific configurations and settings required for build and deploy processes.
>>>>>>> 168052f6
<|MERGE_RESOLUTION|>--- conflicted
+++ resolved
@@ -19,10 +19,7 @@
 These new methods are optional but strongly recommended. The process ensures faster deployments and consistent configurations across your environments.
 
 ## Feature availability {#release}
-<<<<<<< HEAD
-=======
-
->>>>>>> 168052f6
+
 To complete these configuration management tasks, you must have at a minimum a project reader role with [environment administrator]({{ page.baseurl }}/cloud/project/user-admin.html#cloud-role-env) privileges.
 
 ## How it works {#cloud-confman-over}
@@ -63,22 +60,13 @@
 For a list of configurable settings, see [Configuration settings you can change](#cloud-clp-settings) and [System settings reference]({{ page.baseurl }}/config-guide/prod/config-reference-var-name.html).
 
 ### Static content deployment performance {#cloud-confman-scd-over}
-<<<<<<< HEAD
-=======
-
->>>>>>> 168052f6
+
 Depending on the size of your store, you may have a large amount of static content files to deploy. Normally, static content deploys during the [deploy phase]({{ page.baseurl }}/cloud/reference/discover-deploy.html#cloud-deploy-over-phases-hook), which is in Maintenance mode. To move the deployment of static content to the [build phase]({{ page.baseurl }}/cloud/reference/discover-deploy.html#cloud-deploy-over-phases-build), generate the configuration file.
 
 If you generate `config.local.php`, the build and deploy hooks identify the file and deploy all static files during the build phase. This helps reduce the time spent in Maintenance mode during the deploy phase.
 
-<<<<<<< HEAD
-<div class="bs-callout bs-callout-info" markdown="1">
-Before deploying static files, the build and deploy phases compress static content using `gzip`. Compressing static files reduces server loads and increases site performance. Refer to [Magento build options]({{ site.baseurl }}/guides/v2.2/cloud/env/environment-vars_magento.html#build) to learn about customizing or disabling file compression.
-</div>
-=======
 {:.bs-callout .bs-callout-info}
 Before deploying static files, the build and deploy phases compress static content using `gzip`. Compressing static files reduces server loads and increases site performance. Refer to [Magento build options]({{ site.baseurl }}/guides/v2.2/cloud/env/variables-build.html) to learn about customizing or disabling file compression.
->>>>>>> 168052f6
 
 ## Configuration selection flow
 
@@ -132,14 +120,9 @@
 </table>
 
 ## Recommended procedure to manage your settings {#cloud-config-specific-recomm}
-<<<<<<< HEAD
-Managing store configuration is a complex task mostly up to you. What locales do you want to use? What custom themes do you need? Instead of making these changes in every environment, you can use the `config.local.php` file, which contains a number of configuration properties that you can adjust as needed. 
-
-=======
 
 Managing store configuration is a complex task mostly up to you. What locales do you want to use? What custom themes do you need? Instead of making these changes in every environment, you can use the `config.local.php` file, which contains a number of configuration properties that you can adjust as needed.
 
->>>>>>> 168052f6
 We **strongly recommend** using the `scd-dump` command to generate a `config.local.php` file. This file includes only the settings you configure without locking the default values. It also ensures that all extensions used in the Staging and Production environments do not break due to read-only configurations, especially Fastly.
 
 To fully understand the process, please see [our extensive example]({{ page.baseurl }}/cloud/live/sens-data-initial.html).
@@ -183,10 +166,7 @@
     `git add app/etc/config.local.php && git commit -m "Add system-specific configuration" && git push origin master`
 
 ### Step 3 & 4: Push Git branch to Staging and Production {#push-git}
-<<<<<<< HEAD
-=======
-
->>>>>>> 168052f6
+
 Log in to the Magento Admin in those environments to verify the settings. If you used `scd-dump`, only configured settings display. You can continue configuring the environment if needed.
 
 For Starter, when you push, the updated code pushes to the active environment. Merge the branch to Staging and finally `master` for Production. Complete any additional configurations in Staging and Production as needed.
@@ -194,14 +174,9 @@
 For Pro, when you push to the Git branch, the Integration environment updates. Deploy this branch to Staging and Production. Complete any additional configurations in Staging and Production as needed.
 
 ## Update configurations
-<<<<<<< HEAD
+
 If you need to change any configuration settings in the `config.local.php` file, repeat the process with an extra step. For Starter, complete the changes in an active, development environment. For Pro, use the Integration environment.
 
-=======
-
-If you need to change any configuration settings in the `config.local.php` file, repeat the process with an extra step. For Starter, complete the changes in an active, development environment. For Pro, use the Integration environment.
-
->>>>>>> 168052f6
 If you need to make a small change, you can edit the `config.local.php` file in a local development branch and redeploy across environments.
 
 To complete extensive changes:
@@ -213,16 +188,10 @@
 3.	Repeat the process to re-create `config.local.php` and deploy. You do not need to make additional configurations in Staging and Production unless you need to. Recreating this file should not affect those environment specific settings.
 
 ## Change locales
-<<<<<<< HEAD
+
 You can change your store locales without following a complex configuration import and export process, _if_ you have [SCD_ON_DEMAND]({{ page.baseurl }}/cloud/env/variables-intro.html#scd_on_demand) enabled. You can update the locales using the Admin panel.
 
-You can add another locale to the Staging or Production environment by enabling `SCD_ON_DEMAND` in an Integration branch, generate an updated `config.local.php` file with the new locale information, and copy the configuration file to the target environment. 
-=======
-
-You can change your store locales without following a complex configuration import and export process, _if_ you have [SCD_ON_DEMAND]({{ page.baseurl }}/cloud/env/variables-intro.html#scd_on_demand) enabled. You can update the locales using the Admin panel.
-
 You can add another locale to the Staging or Production environment by enabling `SCD_ON_DEMAND` in an Integration branch, generate an updated `config.local.php` file with the new locale information, and copy the configuration file to the target environment.
->>>>>>> 168052f6
 
 {: .bs-callout .bs-callout-warning}
 This process **overwrites** the store configuration; only do the following if the environments contain the same stores.
@@ -243,13 +212,5 @@
 
 1.  Push code changes to the remote.
 
-<<<<<<< HEAD
-<div class="bs-callout bs-callout-warning" markdown="1">
-While you can manually edit the `config.local.php` file in the Staging and Production environments, we do not recommend it. The file helps to keep all configurations consistent across all environments.
-
-Never delete the `config.local.php` file to rebuild it. Deleting the file can remove specific configurations and settings required for build and deploy processes.
-</div>
-=======
 {:.bs-callout .bs-callout-warning}
-While you can manually edit the `config.local.php` file in the Staging and Production environments, we do not recommend it. The file helps to keep all configurations consistent across all environments. Never delete the `config.local.php` file to rebuild it. Deleting the file can remove specific configurations and settings required for build and deploy processes.
->>>>>>> 168052f6
+While you can manually edit the `config.local.php` file in the Staging and Production environments, we do not recommend it. The file helps to keep all configurations consistent across all environments. Never delete the `config.local.php` file to rebuild it. Deleting the file can remove specific configurations and settings required for build and deploy processes.