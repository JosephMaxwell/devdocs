---
group: cloud
subgroup: 165_live
title: Go live checklist
menu_title: Go live checklist
menu_order: 10
menu_node:
version: 2.1
functional_areas:
  - Cloud
  - Testing
---

Prior to entering your ticket to go live and switching the DNS, you should complete this checklist and all tests for your deployed site/store. Deploy your `master` branch to the Production environment.

## Completely test in Production {#test}
<<<<<<< HEAD
=======

>>>>>>> 168052f6
See [Test deployment]({{ page.baseurl }}/cloud/live/stage-prod-test.html) for testing all aspects of your sites, stores, and environments. These tests include verifying Fastly, User Acceptance Tests (UAT), and performance testing.

## Go Live Prep call with support {#call}

Contact Support to schedule a Go Live Preparation call. We walk through the Go Live process, verify your readiness with a checklist, and discuss the final steps.

## Enter a ticket with domain names {#domainticket}
<<<<<<< HEAD
=======

>>>>>>> 168052f6
You may [need information]({{ page.baseurl }}/cloud/live/live.html#goliveinfo) for this ticket.

1.	Log in to your [Magento Cloud account](https://accounts.magento.cloud){:target="_blank"}.
2.	Click **Support** > **Submit ticket** from the top menu.
3.	Follow the prompts to open an issue with Support.	Support assists you with your live deployment and gives you an IP address for your live site so you can set up DNS.
5. Provide a list of all storefront domain names for the shared SSL certificate.
4. (Optional) If you purchased a Domain-Validated SSL (HTTP) certificate as part of your subscription, provide the certificate files in an attachment to the ticket. We will provide the certificate to Fastly for deployment.

## DNS configurations {#dns}

You need to complete configurations for your DNS including:

* Set all necessary redirects, especially if you are migrating from an existing site
*	Set the zone’s root resource record to address the hostname
*	Lower the value for the Time-to-Live (TTL) to refresh DNS information to correctly point customers faster to the Production store

  We recommend a significantly lower TTL value when switching the DNS record. This value tells the DNS how long to cache the DNS record. When shortened, it refreshes the DNS faster. For example, changing this value from 3 days to 10 minutes. Be advised, this adds load to the web server.

After checking with your registrar about where to change your DNS settings, add a CNAME record for your website that points to the Fastly service: `prod.magentocloud.map.fastly.net`. If you use multiple hostnames for your site, you must add a CNAME record for each one.

{:.bs-callout .bs-callout-info}
This does not work for an [apex domain](https://blog.cloudflare.com/zone-apex-naked-domain-root-domain-cname-supp){:target="\_blank"} (also referred to as a _naked_ domain). You must use a DNS provider that supports forwarding DNS queries to use an apex domain.

The following list contains examples of DNS providers for informational purposes. Use your preferred DNS provider.

*	CNAME with ALIAS record from [Dyn](http://dyn.com){:target="_blank"}
*	ANAME record on [DNS Made Easy](http://www.dnsmadeeasy.com){:target="_blank"}
*	ANAME at [easyDNS](https://www.easydns.com){:target="_blank"}
*	ACNAME at [CloudFlare](https://www.cloudflare.com){:target="_blank"}
*	ALIAS at [PointDNS](https://pointhq.com){:target="_blank"}

Many other DNS providers also offer workarounds to accomplish this goal. The most common is to add a CNAME record for the `www` host on the domain and then use the DNS provider's redirect service to redirect the apex over to the `www` version of the domain. Consult your DNS provider for more information.

Another option for apex domain is to add A records, which maps a domain name to the Fastly IP addresses:
* `151.101.1.124`
* `151.101.65.124`
* `151.101.129.124`
* `151.101.193.124`

### TLS and Fastly {#fastly-tls}

If you use TLS with Fastly enabled in your environment, you must provide your DNS provider with a TXT record from Fastly. We provide a Domain Validated SSL certificate with Subject Alternative Name enabled, issued by GLobalSign. When entering your [Support ticket](#dns) for DNS information and going live, let us know you are using TLS, provide your domain names and request the TXT record. You can then send this record to your DNS provider. The domain validation process is executed by Fastly.

For details on this TXT record, see Fastly's [DNS TXT record validation](https://docs.fastly.com/guides/securing-communications/domain-validation-for-tls-certificates#dns-text-record-verification){:target="_blank"}.

## Verify Production configurations

Make a final pass for any Production configurations in the store(s). If you need to make changes to configurations, you can modify in Production. If settings are read-only, you may need to SSH and CLI commands to modify, or make configuration changes in your local and deploy across.

The following are recommended changes and checks:

*	Outgoing email has been tested
*	Base URL and Base Admin URL are set correctly
*	Change the default Magento Admin password

	See [Configuring Admin Security](http://docs.magento.com/m2/ee/user_guide/stores/security-admin.html){:target="_blank"} for further information on Admin configurations.
*	Optimize all images for the web
*	[Enable minification](http://docs.magento.com/m2/ee/user_guide/system/file-optimization.html){:target="_blank"} for JS, CSS, and HTTP

## Verify Fastly caching {#verifyfastly}
<<<<<<< HEAD
=======

>>>>>>> 168052f6
Test and verify Fastly caching is correctly working in Production. For detailed tests and checks, see [Fastly testing]({{ page.baseurl }}/cloud/live/stage-prod-test.html#fastly).

*	Make sure that pages are being correctly cached in the page cache and Fastly
*	Make sure the Fastly Extension is up-to-date
*	Make sure the Fastly VCL is up-to-date

## Performance testing {#performance}
<<<<<<< HEAD
=======

>>>>>>> 168052f6
We recommend that you review the [Magento Performance Toolkit]({{ site.mage2100url }}setup/performance-toolkit){:target="_blank"} options as part of your pre-launch readiness process.

You can also test using the following 3rd party options:

* [Siege](https://www.joedog.org/siege-home/){:target="_blank"}: Traffic shaping and testing software to push your store to the limit. Hit your site with a configurable number of simulated clients. Siege supports basic authentication, cookies, HTTP, HTTPS and FTP protocols.
* [Jmeter](http://jmeter.apache.org/){:target="_blank"}: Excellent load testing to help gauge performance for spiked traffic, like for flash sales. Create custom tests to run against your site.
* [New Relic](https://support.newrelic.com/){:target="_blank"} (provided): Helps locate processes and areas of the site causing slow performance with tracked time spent per action like transmitting data, queries, Redis, and so on.
* [Blackfire]({{ page.baseurl }}/cloud/project/project-integrate-blackfire.html) (provided): Helps track through the issues New Relic finds and helps you dig deeper into the issue for specifics. Blackfire profiles the environment and helps locate bottlenecks indepth: process, method call, query, load, and so on.
* [WebPageTest](https://www.webpagetest.org/){:target="_blank"} and [Pingdom](https://www.pingdom.com/){:target="_blank"}: Real-time analysis of your site pages load time with different origin locations. Pingdom may cost a fee. WebPageTest is a free tool.

#### Next step:
[Launch steps]({{ page.baseurl }}/cloud/live/launch-steps.html)<|MERGE_RESOLUTION|>--- conflicted
+++ resolved
@@ -14,10 +14,7 @@
 Prior to entering your ticket to go live and switching the DNS, you should complete this checklist and all tests for your deployed site/store. Deploy your `master` branch to the Production environment.
 
 ## Completely test in Production {#test}
-<<<<<<< HEAD
-=======
 
->>>>>>> 168052f6
 See [Test deployment]({{ page.baseurl }}/cloud/live/stage-prod-test.html) for testing all aspects of your sites, stores, and environments. These tests include verifying Fastly, User Acceptance Tests (UAT), and performance testing.
 
 ## Go Live Prep call with support {#call}
@@ -25,10 +22,7 @@
 Contact Support to schedule a Go Live Preparation call. We walk through the Go Live process, verify your readiness with a checklist, and discuss the final steps.
 
 ## Enter a ticket with domain names {#domainticket}
-<<<<<<< HEAD
-=======
 
->>>>>>> 168052f6
 You may [need information]({{ page.baseurl }}/cloud/live/live.html#goliveinfo) for this ticket.
 
 1.	Log in to your [Magento Cloud account](https://accounts.magento.cloud){:target="_blank"}.
@@ -89,10 +83,7 @@
 *	[Enable minification](http://docs.magento.com/m2/ee/user_guide/system/file-optimization.html){:target="_blank"} for JS, CSS, and HTTP
 
 ## Verify Fastly caching {#verifyfastly}
-<<<<<<< HEAD
-=======
 
->>>>>>> 168052f6
 Test and verify Fastly caching is correctly working in Production. For detailed tests and checks, see [Fastly testing]({{ page.baseurl }}/cloud/live/stage-prod-test.html#fastly).
 
 *	Make sure that pages are being correctly cached in the page cache and Fastly
@@ -100,10 +91,7 @@
 *	Make sure the Fastly VCL is up-to-date
 
 ## Performance testing {#performance}
-<<<<<<< HEAD
-=======
 
->>>>>>> 168052f6
 We recommend that you review the [Magento Performance Toolkit]({{ site.mage2100url }}setup/performance-toolkit){:target="_blank"} options as part of your pre-launch readiness process.
 
 You can also test using the following 3rd party options:
