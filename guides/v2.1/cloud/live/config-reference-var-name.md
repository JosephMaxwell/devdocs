--- conflicted
+++ resolved
@@ -12,104 +12,7 @@
 github_link: cloud/live/config-reference-var-name.md
 ---
 
-<<<<<<< HEAD
 {% include config/config-reference_conf-var-name1.md %}
-=======
- 
-A configuration variable name consists of its scope followed by its configuration path. The following sections discuss how to determine a variable name in more detail.
-
-You can use variables for any of the following:
-
-*	You _must_ set [sensitive values]({{ page.baseurl }}cloud/live/config-reference-sens.html) using configuration variables.
-*	You can optionally use configuration variables to override system-specific settings.
-
-	Configuration paths for system-specific settings can be found in:
-
-	*	[All configuration paths except payments reference]({{ page.baseurl }}cloud/live/config-reference-most.html)
-	*	[Payment configuration paths reference]({{ page.baseurl }}cloud/live/config-reference-payment.html)
-
-### Variable names
-The general format of system settings variable names follows:
-
-<pre class="no-copy">&lt;SCOPE>__&lt;SYSTEM__VARIABLE__NAME></pre>
-
-`<SCOPE>` can be either:
-
-*	Global scope (that is, the global setting for _all_ scopes)
-
-	Global scope variables have the following format:
-
-	<pre class="no-copy">CONFIG__DEFAULT__&lt;SYSTEM__VARIABLE__NAME></pre>
-
-*	A specific scope (that is, the setting affects only a specified {% glossarytooltip ca5a9ff1-8182-4fc4-a34b-9b3f831dbf3f %}store view{% endglossarytooltip %} or website)
-
-	Store view scope variables, for example, have the following format:
-
-	<pre class="no-copy">CONFIG__STORES__ &lt;STORE_VIEW_CODE>__&lt;SYSTEM__VARIABLE__NAME></pre>
-
-	For more information about scopes, see:
-
-	*	[Step 1: Find the scope value](#cloud-system-vars-scopes)
-	*	[Magento User Guide](http://docs.magento.com/m2/ce/user_guide/configuration/scope.html){:target="_blank"}
-	*	[Scope quick reference](http://docs.magento.com/m2/ce/user_guide/stores/store-scope-reference.html){:target="_blank"}
-
-`<SYSTEM__VARIABLE__NAME>` is the variable you wish to specify. For more information, see [Step 2: Set system variables](#cloud-system-vars-sys).
-
-### Variable format
-`<SCOPE>` is separated from `<SYSTEM__VARIABLE__NAME>` by two underscore characters. 
-
-`<SYSTEM__VARIABLE__NAME>` is derived from a configuration setting's _configuration path_, which is a `/` delimited string that uniquely identifies a particular setting. Replace each `/` character in the configuration path with two underscore characters to create the system variable.
-
-A complete list of configuration paths can be found in:
-
-*	[All configuration variables except paths]({{ page.baseurl }}cloud/live/config-reference-most.html)
-*	[Payment configuration paths]({{ page.baseurl }}cloud/live/config-reference-payment.html)
-
-<p id="cloud-system-vars-scopes"></p>{% collapsibleh2 Step 1: Find the website or store view scope value %}
-
-This section discusses how you can find and set system configuration values per _scope_ (store view or website). To set global scope variables, see [Step 2:  Set global, website, or store view variables](#cloud-system-vars-sys).
-
-Scope values come from the `store`, `store_group`, and `store_website` tables.
-
-*	The `store` table specifies store view names and codes
-*	The `store_website` table specifies website names and codes
-
-You can also find the code values using the Magento Admin.
-
-How to read the table:
-
-*	`Path in Magento Admin` column
-
-	Values before the comma are paths in the Admin navigation. Values after the comma are options in the right pane.
-*	`Variable name` column is the name of the corresponding environment variable.
-
-	You have the option of specifying system values for these configuration parameters as environment variables if you wish.
-
-	*	The entire variable name is always ALL CAPS
-	*	Start a variable name with `CONFIG__` (note two underscore characters)
-	*	You can find the `<STORE_VIEW_CODE>` or `<WEBSITE_CODE>` portion of a variable name in either the Magento Admin or the Magento database, as indicated in the following sections.
-	*	You can find `<SYSTEM__VARIABLE__NAME>` as discussed in [Step 2:  Set global, website, or store view variables](#cloud-system-vars-sys).
-
-### Find a website or store view scope in the Magento Admin
-The following table summarizes how to find website or store view value in the Admin. 
-
-| Description  | Path in Magento Admin | Variable name | 
-|--------------|--------------|----------------------|
-| Create, edit, delete store views | **Stores** > **All Stores** | `CONFIG__STORES__<STORE_VIEW_CODE>__<SYSTEM__VARIABLE__NAME>`  |
-| Create, edit, delete websites | **Stores** > **All Stores**  | `CONFIG__WEBSITE__<WEBSITE_CODE>__<SYSTEM__VARIABLE__NAME>` | 
-
-For example, to find a website or store view scope value in the Admin:
-
-1.	Log in to the Magento Admin as a user authorized to view websites.
-2.	Click **Stores** > **All Stores**.
-3.	Click the name of a website or store view.
-
-	The right figure is displayed similar to the following.
-
-	![Find a website code]({{ site.baseurl }}common/images/cloud_vars_website-code.png){:width="600px"}
-3.	The scope name is displayed in the **Code** field.
-4.	Continue with [Step 2:  Set global, website, or store view variables](#cloud-system-vars-sys).
->>>>>>> abe348e3
 
 ### Find a website or store view scope in the database {#cloud-vars-db}
 To get these values from the database:
@@ -140,64 +43,7 @@
 
 where `<SYSTEM__VARIABLE__NAME>` comes from the next section.
 
-<<<<<<< HEAD
 {% include config/config-reference_conf-var-name2.md %}
-=======
-{% endcollapsibleh2 %}
-
-<p id="cloud-system-vars-sys"></p>{% collapsibleh2 Step 2: Set global, website, or store view variables %}
-
-This section discusses how to set system variables. 
-
-*	To set values for the global scope (that is, all websites, stores, and store views), start the variable name with `CONFIG__DEFAULT__`. 
-
-*	To set a value for a particular store view or website, start the variable name as discussed in [Step 1: Find the scope value](#cloud-system-vars-scopes):
-
-	*	`CONFIG__WEBSITES`
-	*	`CONFIG__STORES`
-*	The last part of the variable name is the configuration path, which is unique for each configuration setting.
-
-[See some examples](#cloud-system-vars-ex)
-
-The following table shows a few sample variables.
-
-| Description  | Path in Magento Admin (omitting **Stores** > **Configuration**) | Variable name | 
-|--------------|--------------|----------------------|
-| Elasticsearch server hostname  | Catalog > **Catalog**, **Elasticsearch Server Hostname**   |  `<SCOPE>__CATALOG__SEARCH__ELASTICSEARCH_SERVER_HOSTNAME` | 
-| Elasticsearch server port |  Catalog > **Catalog**, **Elasticsearch Server Port** | `<SCOPE>__CATALOG__SEARCH__ELASTICSEARCH_SERVER_PORT`  | 
-| Shipping country origin  | Sales > **Shipping Settings** |  `<SCOPE>SHIPPING__ORIGIN__COUNTRY_ID` | 
-| Custom Admin URL | Advanced > **Admin**  | `<SCOPE>__ADMIN__URL__CUSTOM`  | 
-| Custom Admin Path  | Advanced > **Admin** | `<SCOPE>__ADMIN__URL__CUSTOM_PATH` |  
-
-A complete list of values can be found in [Sensitive configuration paths]({{ page.baseurl }}cloud/live/config-reference-sens.html).
-
-{% endcollapsibleh2 %}
-
-## Examples {#cloud-system-vars-ex}
-This section shows how to find values of some sample variables.
-
-### Elasticsearch server hostname
-To find the variable name for global {% glossarytooltip a2aff425-07dd-4bd6-9671-29b7edefa871 %}HTML{% endglossarytooltip %} minification:
-
-1.	Determine the scope.
-
-	It's the global scope so the variable name starts with `CONFIG__DEFAULT__`
-2.	The rest of the variable name is `CATALOG__SEARCH__ELASTICSEARCH_SERVER_HOSTNAME`.
-
-**Result**: The variable name is `CONFIG__DEFAULT__CATALOG__SEARCH__ELASTICSEARCH_SERVER_HOSTNAME`
-
-### Shipping country origin
-To find the variable name for HTML minification for a store view:
-
-1.	Determine the scope.
-
-	Find the scope in the [database](#cloud-system-vars-scopes) as discussed in Step 1: Find the website or store view scope value. (You can also find the value in the Admin as shown in the the [table in Step 2: Set global, website, or store view variables](#cloud-system-vars-sys).
-
-	For example, the scope might be `CONFIG__WEBSITE__DEFAULT`.
-2.	The rest of the variable name is `SHIPPING__ORIGIN__COUNTRY_ID`.
-
-**Result**: The variable name is `CONFIG__WEBSITE__DEFAULT__SHIPPING__ORIGIN__COUNTRY_ID`
->>>>>>> abe348e3
 
 #### Next step
 [Example of managing system-specific settings]({{ page.baseurl }}cloud/live/sens-data-initial.html)
