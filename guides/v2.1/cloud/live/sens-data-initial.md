--- conflicted
+++ resolved
@@ -20,15 +20,9 @@
 	2.	Change configuration settings on the Integration environment.
 	3.	Re-create and push the updated `config.local.php` to the Integration environment.
 
-<<<<<<< HEAD
-<!-- <div class="bs-callout bs-callout-info" id="info" markdown="1">
-This example shows how you can set and lock configuration values for everything _except_ sensitive settings. You must set sensitive settings either as configuration variables or in the {% glossarytooltip 18b930cf-09cc-47c9-a5e5-905f86c43f81 %}Magento Admin{% endglossarytooltip %}. For more information, see [Sensitive and system-specific]({{ page.baseurl }}/config-guide/prod/config-reference-sens.html).
-</div> -->
-=======
 <!-- {:.bs-callout .bs-callout-info}
 This example shows how you can set and lock configuration values for everything _except_ sensitive settings. You must set sensitive settings either as configuration variables or in the {% glossarytooltip 18b930cf-09cc-47c9-a5e5-905f86c43f81 %}Magento Admin{% endglossarytooltip %}. For more information, see [Sensitive and system-specific]({{ page.baseurl }}/config-guide/prod/config-reference-sens.html).
 -->
->>>>>>> 168052f6
 
 For example, you may want to set the following settings:
 
@@ -77,11 +71,7 @@
 
 ## Export values and transfer config.local.php to your local workstation {#export}
 
-<<<<<<< HEAD
-This procedure corresponds to step 2 in the [recommended procedure]({{ page.baseurl }}/cloud/live/sens-data-over.html#cloud-config-specific-recomm). After you create `config.local.php`, transfer it to your local system so you can add it to Git.
-=======
 This step creates and transfers the `config.local.php` configuration file on the Integration environment using a command you run on your local machine.
->>>>>>> 168052f6
 
 This procedure corresponds to step 2 in the [recommended procedure]({{ page.baseurl }}/cloud/live/sens-data-over.html#cloud-config-specific-recomm). After you create `config.local.php`, transfer it to your local workstation so you can add it to Git.
 
@@ -123,12 +113,8 @@
 </pre>
 
 ## Push and deploy config.local.php to environments {#deploy}
-<<<<<<< HEAD
-Now that you've created `config.local.php` and transferred it to your local system, commit it to Git and push it to your environments. This procedure corresponds to step 3 and 4 in the [recommended procedure]({{ page.baseurl }}/cloud/live/sens-data-over.html#cloud-config-specific-recomm).
-=======
 
 Now that you've created `config.local.php` and transferred it to your local workstation, commit it to Git and push it to your environments. This procedure corresponds to step 3 and 4 in the [recommended procedure]({{ page.baseurl }}/cloud/live/sens-data-over.html#cloud-config-specific-recomm).
->>>>>>> 168052f6
 
 The following command adds, commits, and pushes to master:
 
@@ -161,10 +147,7 @@
 7.	Log out of the Magento Admin.
 
 ## Change and update system-specific configuration settings {#modify}
-<<<<<<< HEAD
-=======
-
->>>>>>> 168052f6
+
 If you need to modify any of these settings and update `config.local.php`, you will need to delete the file, update configurations, generate the file, and push it to Git following the previous steps. For an overview, see the [recommended procedure]({{ page.baseurl }}/cloud/live/sens-data-over.html#cloud-config-specific-recomm).
 
 For this example, we'll modify static file optimization settings.
