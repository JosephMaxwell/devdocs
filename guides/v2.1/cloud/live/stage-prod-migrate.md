--- conflicted
+++ resolved
@@ -71,10 +71,7 @@
   	*	Production: `<project ID>@<project ID>.ent.magento.cloud`
 
 #### Deploy to Pro: updated or created after October 23, 2017 {#classic}
-<<<<<<< HEAD
-=======
-
->>>>>>> 168052f6
+
 To deploy to Pro projects **created after October 23, 2017** or [updated]({{ page.baseurl }}/cloud/trouble/pro-env-management.html):
 
 1. Open an SSH connection to your Staging or Production environment using the SSH command.
@@ -93,10 +90,7 @@
           git push origin
 
 #### Deploy to Pro: created before October 23, 2017 {#classic}
-<<<<<<< HEAD
-=======
-
->>>>>>> 168052f6
+
 For these environments, you are pushing code from repository to repository: Integration `master` to Staging or Production `master`. Due to these being `master` branches in different repositories, you cannot merge as if branch to branch. You should have completed all [prerequisites]({{ page.baseurl }}/cloud/live/stage-prod-migrate-prereq.html) prior to deployment.
 
 1. Open an SSH connection to your Staging or Production environment using the SSH command.
@@ -132,7 +126,6 @@
 
 
 To migrate static files from your local machine:
-<<<<<<< HEAD
 
 	*	rsync the `pub/media` directory from your local Magento server to staging or production:
 
@@ -148,23 +141,6 @@
 
 2.	rsync the `pub/media` directory from your environment you have logged into on step #1 to another remote environment:
 
-=======
-
-	*	rsync the `pub/media` directory from your local Magento server to staging or production:
-
-		rsync -azvP local_machine/pub/media/ <environment_ssh_link@ssh.region.magento.cloud>:pub/media/ 
-						
-To migrate static files from remote-to-remote environments directly (fast approach):
-
-**Note** In order to transfer media from remote-to-remote environments directly you need to enable ssh agent forwarding, please refer to this [github guidance](https://developer.github.com/v3/guides/using-ssh-agent-forwarding/)
-
-1.	SSH into the environment you want to transfer from (you can find ssh link in your Cloud UI -> select the branch -> Access Site -> SSH access):
-
-		 ssh -A <environment_ssh_link@ssh.region.magento.cloud>
-
-2.	rsync the `pub/media` directory from your environment you have logged into on step #1 to another remote environment:
-
->>>>>>> 168052f6
 		rsync -azvP pub/media/ <destination_environment_ssh_link@ssh.region.magento.cloud>:pub/media/
 
 **Note**: You can find ssh link of the environment in your Cloud UI -> select the branch -> Access Site -> SSH access.
@@ -240,14 +216,8 @@
 
 Use the database dump you just created to [migrate the database](#cloud-live-migrate-db).
 
-<<<<<<< HEAD
-<div class="bs-callout bs-callout-info" id="info" markdown="1">
-After migrating the database, you can set up your stored procedures or views in Staging or Production the same way you did in your Integration environment.
-</div>
-=======
 {:.bs-callout .bs-callout-info}
 After migrating the database, you can set up your stored procedures or views in Staging or Production the same way you did in your Integration environment.
->>>>>>> 168052f6
 
 #### Next step
 [Test deployment]({{ page.baseurl }}/cloud/live/stage-prod-test.html)