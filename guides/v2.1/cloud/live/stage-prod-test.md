--- conflicted
+++ resolved
@@ -38,10 +38,7 @@
 Check the Magento configuration settings through the Admin panel including the Base URL, Base Admin URL, multi-site settings, and more. If you need to make any additional changes, complete edits in your local Git branch and push to the `master` branch in Integration, Staging, and Production.
 
 ## Check Fastly caching {#fastly}
-<<<<<<< HEAD
-=======
-
->>>>>>> 168052f6
+
 Verify Fastly is caching properly on Staging and Production. [Configuring Fastly]({{ page.baseurl }}/cloud/access-acct/fastly.html) requires careful attention to details, using the correct Fastly Service ID and Fastly API key, and a proper VCL snippet uploaded.
 
 First, check for headers with a dig command to the URL. In a terminal application, enter `dig <url>` to verify Fastly services display in the headers. For additional `dig` tests, see Fastly's [Testing before changing DNS](https://docs.fastly.com/guides/basic-configuration/testing-setup-before-changing-domains){:target="_blank"}.
@@ -220,8 +217,5 @@
 * [WebPageTest](https://www.webpagetest.org/){:target="_blank"} and [Pingdom](https://www.pingdom.com/){:target="_blank"}: Real-time analysis of your site pages load time with different origin locations. Pingdom may cost a fee. WebPageTest is a free tool.
 
 ## Set up Magento Security Scan Tool {#security-scan}
-<<<<<<< HEAD
-=======
-
->>>>>>> 168052f6
+
 We provide a free Security Scan Tool for your sites. To add your sites and run the tool, see [Magento Security Scan Tool]({{ page.baseurl }}/cloud/live/live.html#security-scan).