---
group: cloud
title: Deployment process
version: 2.1
functional_areas:
  - Cloud
  - Deploy
---

Every time you push code from your local workstation to the remote environment or merge code to a base environment branch, such as a merge from the Integration environment to the Staging environment, this activates the build and deploy scripts. These scripts generate new Magento code and provision configured services to the remote environment.

The build and deploy process is slightly different for each plan:

-  **Starter plans**—For the Integration environment, every active branch build and deploys to a full environment for access and testing. Fully test your code after merging to the `staging` branch. To go live, push `staging` to `master` to deploy to Production. You have full access to all branches through the Project Web Interface and the CLI commands.
-  **Pro plans**—For the Integration environment, every _active_ branch builds and deploys to a full environment for access and testing. You must merge your code to the `integration` branch before you can merge to the Staging environment and then the Production environment. You can only merge to Staging and Production using CLI commands with SSH or using the Project Web Interface. If you do not see the Staging or Production environments in your Project Web Interface, then you need to [Add Staging and Production to Pro projects UI]({{ page.baseurl }}/cloud/trouble/pro-env-management.html).

{:.bs-callout .bs-callout-info}
Verify the code for your site and stores is in the {{site.data.var.ece}} branch. If you point, or include hooks, to code in other branches, such as a private branch, you may encounter problems with the build and deploy process. For example, if you include a theme from a private repo in your branch, the theme will not build with the Magento code.

{% include cloud/wings-management.md %}

## Track the process {#track}

You can track build and deploy actions in real-time using the terminal or the Project Web Interface. The status displays in-progress, pending, success, or failed. You can view the logs in the interface.

If you are using external GitHub repositories, the log of the operations does not display in the GitHub session. You can still follow activity in their interface and in the {{site.data.var.ece}} Project Web Interface.

## Project configuration {#cloud-deploy-conf}

A set of YAML configuration files located in the project root directory define your Magento installation and describe its dependencies. If you intend to make changes, modify the YAML files in your local branch. The build and deploy scripts access those files for specific settings.

For all Starter environments and Pro Integration environments, pushing your Git branch updates all settings and configurations dependent on these files. For Pro Staging and Production environments, you will need to enter a [Support ticket]({{ page.baseurl }}/cloud/trouble/trouble.html). We will configure those environments using configurations from the Git files.

-  [`.magento.app.yaml`]({{ page.baseurl }}/cloud/project/project-conf-files_magento-app.html)—defines how to build and deploy Magento. Enter specific build and deploy options to the `hooks` section.
- [`.magento.env.yaml`]({{ page.baseurl }}/cloud/project/magento-env-yaml.html)—centralizes the management of build and deploy actions across all of your environments, including Pro Staging and Production, using environment variables.
-  [`.magento/routes.yaml`]({{ page.baseurl }}/cloud/project/project-conf-files_routes.html)—defines how {{site.data.var.ee}} processes an incoming URL.
-  [`.magento/services.yaml`]({{ page.baseurl }}/cloud/project/project-conf-files_services.html)—defines the services Magento uses by name and version. For example, this file may include versions of MySQL, PHP extensions, and Elasticsearch. These are referred to as *services*.
-  [`app/etc/config.php`]({{ site.baseurl }}/guides/v2.1/cloud/live/sens-data-over.html)—defines the [system-specific settings]({{ site.baseurl }}/guides/v2.1/cloud/live/sens-data-over.html#cloud-clp-settings) Magento uses to configure your store. Magento auto-generates this file if it does not detect it during the build phase and includes a list of modules and extensions. If the file exists, the build phase continues as normal, compresses static files using `gzip`, and deploys the files. If you follow [Configuration Management]({{ site.baseurl }}/guides/v2.1/cloud/live/sens-data-over.html) at a later time, the commands update the file without requiring additional steps.

   {:.bs-callout .bs-callout-info}
   The `app/etc/config.php` file includes a _scopes_ setting that defines how static files deploy during the build phase. {{site.data.var.ece}} 2.1 supports the `standard` strategy only. Static file deployment takes a long time to complete, so doing it during the build phase reduces deployment and site downtime.

## Required files for your Git branch {#requiredfiles}

Your Git branch must have the following files for building and deploying in your local environment and to Integration, Staging, and Production environments:

-  `auth.json`—in the root Magento directory. This file includes the Magento Authentication keys entered when creating the project. The file is generated as part of autoprovisioning a new project using a blank template. If you need to verify the file and settings, see [Troubleshoot deployment]({{ page.baseurl }}/cloud/access-acct/trouble.html).
-  [`app/etc/config.php`]({{ site.baseurl }}/guides/v2.1/cloud/live/sens-data-over.html)—auto-generated during the build phase if it does not exist.
-  [`.magento.app.yaml`]({{ page.baseurl }}/cloud/project/project-conf-files_magento-app.html)—updated and saved to the root directory.
-  [`.magento/services.yaml`]({{ page.baseurl }}/cloud/project/project-conf-files_services.html)—updated and saved to `magento/`.
-  [`.magento/routes.yaml`]({{ page.baseurl }}/cloud/project/project-conf-files_routes.html)—updated and saved to `magento/`.

## Best practices for builds and deployment {#best-practices}

We highly recommend the following best practices and considerations for your deployment process:

-  **Always follow the deployment process** to ensure your code is THE SAME in Integration, Staging, and Production. This is vital. Pushing code from Integration environments may become important or needed for upgrades, patches, and configurations. This deployment overwrites Production and any differences in code in that environment.
-  **Always add new extensions, integrations, and code in iterated branches** to then build and deploy using the process. Some extensions and integrations must be enabled and configured in a specific order due to dependencies. Adding these in groups can make your build and deploy process much easier and help determine where issues occur.
-  **Enter the same variables environment-to-environment.** The values for these [variables]({{ page.baseurl }}/cloud/env/variables-intro.html) may differ across environments, but the variables may be required for your code.
-  **Keep sensitive configuration values and data in environment-specific variables.** This includes an `env.php` file, CLI-entered variables, and Project Web Interface-entered variables. The values can differ, but having the variables is important.
-  **Test your build and deploy locally and in Staging before deploying to Production.** Extensions and custom code work great in development. Some users push to production only to have failures and issues. Staging gives you an opportunity to fully test your code and implementation in a production environment without extended downtime if something goes wrong in Production.

## Five phases of Integration build and deployment {#cloud-deploy-over-phases}
<<<<<<< HEAD
=======

>>>>>>> 168052f6
The following phases occur in your local development environment and the Integration environment. For Pro plans, the code is not deployed to the Staging or Production environments in these initial phases. See [Deploy code to Staging and Production]({{ page.baseurl }}/cloud/live/stage-prod-migrate.html).

Integration build and deployment consists of the following phases:

[Phase 1: Configuration validation and code retrieval](#cloud-deploy-over-phases-conf)  
[Phase 2: Build](#cloud-deploy-over-phases-build)  
[Phase 3: Prepare slug](#cloud-deploy-over-phases-slug)  
[Phase 4: Deploy slugs and cluster](#cloud-deploy-over-phases-slugclus)  
[Phase 5: Deployment hooks](#cloud-deploy-over-phases-hook)  
[Post-deployment: configure routing](#cloud-deploy-over-phases-route)  

For detailed instructions, see [Build and deploy full steps](#steps).

### Phase 1: Code and configuration validation {#cloud-deploy-over-phases-conf}

When you initially set up a project from a template, we retrieve the code from the [the {{site.data.var.ee}} template](https://github.com/magento/magento-cloud){:target="\_blank"}. This code repo is cloned to your project as the `master` branch.

-  **For Starter**—`master` branch is your Production environment.
-  **For Pro**—`master` begins as origin branch for the Integration environment.

You should create a branch from `master` for your custom code, extensions and modules, and third party integrations. We provide a full Integration environment for testing your code in the cloud.

When you push your code from your local workspace to the remote repository, a series of checks and code validation completes prior to build and deploy scripts. The built-in Git server checks what you are pushing and makes changes. For example, you may want to add an Elasticsearch instance. The built-in Git server detects this and verifies that the topology of your cluster is modified to your new needs.

If you have a syntax error in a configuration file, our Git server refuses the push. For details, see [Protective Block]({{ page.baseurl }}/cloud/live/live-prot.html).

This phase also runs `composer install` to retrieve dependencies.

### Phase 2: Build {#cloud-deploy-over-phases-build}

{:.bs-callout .bs-callout-info}
During the build phase, the site is not in maintenance mode and will not be brought down if errors or issues occur. We build only what has changed since the last build.

This phase builds the codebase and runs hooks in the `build` section of `.magento.app.yaml`. The default Magento build hook is the `magento-cloud:build` command and performs the following:

-  Applies patches located in `vendor/magento/ece-patches`, as well as optional, project-specific patches in `m2-hotfixes`
-  Regenerates code and the {% glossarytooltip 2be50595-c5c7-4b9d-911c-3bf2cd3f7beb %}dependency injection{% endglossarytooltip %} configuration (that is, the `var/generation` and `var/di` directories) using `bin/magento setup:di:compile`.
<<<<<<< HEAD
-  Checks if the [`app/etc/config.php`]({{ page.baseurl }}/cloud/live/sens-data-over.html) file exists in the codebase. Magento auto-generates this file it does not detect it during the build phase and includes a list of modules and extensions. If it exists, the build phase continues as normal, compresses static files using `gzip`, and deploys the files, which reduces downtime in the deployment phase. Refer to [Magento build options]({{ site.baseurl }}/guides/v2.1/cloud/env/environment-vars_magento.html#build) to learn about customizing or disabling file compression.
=======
-  Checks if the [`app/etc/config.php`]({{ page.baseurl }}/cloud/live/sens-data-over.html) file exists in the codebase. Magento auto-generates this file it does not detect it during the build phase and includes a list of modules and extensions. If it exists, the build phase continues as normal, compresses static files using `gzip`, and deploys the files, which reduces downtime in the deployment phase. Refer to [Magento build options]({{ site.baseurl }}/guides/v2.1/cloud/env/variables-build.html) to learn about customizing or disabling file compression.
>>>>>>> 168052f6

    {:.bs-callout .bs-callout-info}
    The `/app/etc/config.php` file includes a _scopes_ setting that defines how static files deploy during the build phase. {{site.data.var.ece}} 2.1 supports the `standard` strategy only. Static file deployment takes a long time to complete, so initiating it during the build phase helps to reduce deployment and site downtime.

{:.bs-callout .bs-callout-warning}
At this point, the cluster has not been created yet, so you should not try to connect to a database or assume anything was daemonized.

After the application builds, it is mounted on a **read-only file system**. You can configure specific mount points that are going to be read/write. You cannot FTP to the server and add modules. Instead, you must add code to your local repository and run `git push`, which builds and deploys the environment. For the project structure, see [Local project directory structure]({{ page.baseurl }}/cloud/project/project-start.html).

### Phase 3: Prepare the slug {#cloud-deploy-over-phases-slug}

The result of the build phase is a read-only file system referred to as a *slug*. In this phase, we create an archive and put the slug in permanent storage. The next time you push code, if a service did not change, it uses the slug from the archive.

-  Makes continuous integration build faster by reusing unchanged code
-  If code changes, updates the slug for the next build to reuse
-  Allows for instantaneous reverting of a deployment, if needed
-  Includes static files if the `app/etc/config.php` file exists in the codebase

The slug includes all files and folders **excluding the following** mounts configured in `magento.app.yaml`:

-  `"var": "shared:files/var"`
-  `"app/etc": "shared:files/etc"`
-  `"pub/media": "shared:files/media"`
-  `"pub/static": "shared:files/static"`

### Phase 4: Deploy slugs and cluster {#cloud-deploy-over-phases-slugclus}

Now we provision your applications and all of the {% glossarytooltip 74d6d228-34bd-4475-a6f8-0c0f4d6d0d61 %}backend{% endglossarytooltip %} services you need:

-  Mounts each service in a container (web server, Elasticsearch, RabbitMQ)
-  Mounts the read-write file system (mounted on a highly available distributed storage grid)
-  Configures the network so Magento services can "see" each other (and only each other)

{:.bs-callout .bs-callout-info}
Make your changes in a Git branch after all build and deployment completes and push again. All environment file systems are _read-only_. A read-only system guarantees deterministic deployments and dramatically improves your site security because no process can write to the file system. It also works to ensure your code is identical in the Integration, Staging, and Production environments.

### Phase 5: Deployment hooks {#cloud-deploy-over-phases-hook}

{:.bs-callout .bs-callout-info}
This phase puts the application in maintenance mode until deployment is complete.

The last step runs a deployment script, which you can use to anonymize data in development environments, clear caches, and ping external, continuous integration tools. When this script runs, you have access to all the services in your environment, such as Redis.

If the `app/etc/config.php` file does not exist in the codebase, static files are compressed using `gzip` and deployed during this phase. This increases the length of your deploy phase and site maintenance.

<<<<<<< HEAD
<div class="bs-callout bs-callout-info" id="info" markdown="1">
Refer to [Magento deploy variables]({{ site.baseurl }}/guides/v2.1/cloud/env/environment-vars_magento.html#deploy) to learn about customizing or disabling file compression.
</div>
=======
{:.bs-callout .bs-callout-info}
Refer to [Magento deploy variables]({{ site.baseurl }}/guides/v2.1/cloud/env/variables-deploy.html) to learn about customizing or disabling file compression.
>>>>>>> 168052f6

There are two default deploy hooks. The `pre-deploy.php` hook completes necessary cleanup and retrieval of resources and code generated in the build hook. The `php ./vendor/bin/m2-ece-deploy` hook runs a series of commands and scripts:

-  If Magento is **not installed**, it installs Magento with `bin/magento setup:install`, updates the deployment configuration, `app/etc/env.php`, and the database for your specified environment, such as Redis and website URLs. **Important:** When you completed the [First time deployment]({{ page.baseurl }}/cloud/access-acct/first-time-deploy.html) during setup, {{site.data.var.ee}} was installed and deployed across all environments.

-  If Magento **is installed**, performs any necessary upgrades. The deployment script runs [`bin/magento setup:upgrade`]({{ page.baseurl }}/install-gde/install/cli/install-cli-subcommands-db-upgr.html) to update the database schema and data (which is necessary after extension or core code updates), and also updates the [deployment configuration]({{ page.baseurl }}/config-guide/config/config-php.html), `app/etc/env.php`, and the database for your environment. Finally, the deployment script clears the Magento cache.

-  The script optionally generates static web content using the command [`magento setup:static-content:deploy`]({{ page.baseurl }}/config-guide/cli/config-cli-subcommands-static-view.html).

-  Uses scopes (`-s` flag in build scripts) with a default setting of `standard` for static content deployment strategy. You cannot change the strategy in 2.1.x.

{:.bs-callout .bs-callout-info}
Our deploy script uses the values defined by configuration files in the `.magento` directory, then the script deletes the directory and its contents. Your local development environment is not affected.

### Post-deployment: configure routing {#cloud-deploy-over-phases-route}

While the deployment is running, we freeze the incoming traffic at the entry point for 60 seconds. We are now ready to configure routing so your web traffic arrives at your newly created cluster.

Successful deployment removes the maintenance mode to allow for normal access and creates backup (BAK) files for the `app/etc/env.php` and the `app/etc/config.php` configuration files.

If you enabled static content generation using the `SCD_ON_DEMAND` variable and you configured the [`post_deploy` hook]({{ page.baseurl }}/cloud/project/project-conf-files_magento-app.html#hooks), this clears the cache and pre-loads (warms) the cache _after_ the container begins accepting connections and _during_ normal, incoming traffic.

To review build and deploy logs, see [Use logs for troubleshooting]({{ page.baseurl }}/cloud/trouble/environments-logs.html).

### Build and deploy full steps {#steps}

With an understanding of the process, we provide the following instructions for build and deploy for your local, Integration, Staging, and finally Production environments:

-  [Build and deploy to your local]({{ page.baseurl }}/cloud/live/live-sanity-check.html)
-  [Prepare to deploy]({{ page.baseurl }}/cloud/live/stage-prod-migrate-prereq.html)
-  [Deploy code and data]({{ page.baseurl }}/cloud/live/stage-prod-migrate.html)
-  [Test deployment]({{ page.baseurl }}/cloud/live/stage-prod-test.html)
-  [Go live and launch]({{ page.baseurl }}/cloud/live/live.html)<|MERGE_RESOLUTION|>--- conflicted
+++ resolved
@@ -61,10 +61,7 @@
 -  **Test your build and deploy locally and in Staging before deploying to Production.** Extensions and custom code work great in development. Some users push to production only to have failures and issues. Staging gives you an opportunity to fully test your code and implementation in a production environment without extended downtime if something goes wrong in Production.
 
 ## Five phases of Integration build and deployment {#cloud-deploy-over-phases}
-<<<<<<< HEAD
-=======
 
->>>>>>> 168052f6
 The following phases occur in your local development environment and the Integration environment. For Pro plans, the code is not deployed to the Staging or Production environments in these initial phases. See [Deploy code to Staging and Production]({{ page.baseurl }}/cloud/live/stage-prod-migrate.html).
 
 Integration build and deployment consists of the following phases:
@@ -102,11 +99,7 @@
 
 -  Applies patches located in `vendor/magento/ece-patches`, as well as optional, project-specific patches in `m2-hotfixes`
 -  Regenerates code and the {% glossarytooltip 2be50595-c5c7-4b9d-911c-3bf2cd3f7beb %}dependency injection{% endglossarytooltip %} configuration (that is, the `var/generation` and `var/di` directories) using `bin/magento setup:di:compile`.
-<<<<<<< HEAD
--  Checks if the [`app/etc/config.php`]({{ page.baseurl }}/cloud/live/sens-data-over.html) file exists in the codebase. Magento auto-generates this file it does not detect it during the build phase and includes a list of modules and extensions. If it exists, the build phase continues as normal, compresses static files using `gzip`, and deploys the files, which reduces downtime in the deployment phase. Refer to [Magento build options]({{ site.baseurl }}/guides/v2.1/cloud/env/environment-vars_magento.html#build) to learn about customizing or disabling file compression.
-=======
 -  Checks if the [`app/etc/config.php`]({{ page.baseurl }}/cloud/live/sens-data-over.html) file exists in the codebase. Magento auto-generates this file it does not detect it during the build phase and includes a list of modules and extensions. If it exists, the build phase continues as normal, compresses static files using `gzip`, and deploys the files, which reduces downtime in the deployment phase. Refer to [Magento build options]({{ site.baseurl }}/guides/v2.1/cloud/env/variables-build.html) to learn about customizing or disabling file compression.
->>>>>>> 168052f6
 
     {:.bs-callout .bs-callout-info}
     The `/app/etc/config.php` file includes a _scopes_ setting that defines how static files deploy during the build phase. {{site.data.var.ece}} 2.1 supports the `standard` strategy only. Static file deployment takes a long time to complete, so initiating it during the build phase helps to reduce deployment and site downtime.
@@ -152,14 +145,8 @@
 
 If the `app/etc/config.php` file does not exist in the codebase, static files are compressed using `gzip` and deployed during this phase. This increases the length of your deploy phase and site maintenance.
 
-<<<<<<< HEAD
-<div class="bs-callout bs-callout-info" id="info" markdown="1">
-Refer to [Magento deploy variables]({{ site.baseurl }}/guides/v2.1/cloud/env/environment-vars_magento.html#deploy) to learn about customizing or disabling file compression.
-</div>
-=======
 {:.bs-callout .bs-callout-info}
 Refer to [Magento deploy variables]({{ site.baseurl }}/guides/v2.1/cloud/env/variables-deploy.html) to learn about customizing or disabling file compression.
->>>>>>> 168052f6
 
 There are two default deploy hooks. The `pre-deploy.php` hook completes necessary cleanup and retrieval of resources and code generated in the build hook. The `php ./vendor/bin/m2-ece-deploy` hook runs a series of commands and scripts:
 
