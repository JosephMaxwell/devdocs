--- conflicted
+++ resolved
@@ -45,27 +45,6 @@
 ```
 
 The `magento-cloud environment:list` command displays environment hierarchies, whereas `git branch` does not. If you have any nested environments, use the `magento-cloud environment:list` command.
-<<<<<<< HEAD
-
-## Git commands
-You may notice that some of these commands are similar to Git commands. The `magento-cloud` Git commands directly connect to the Magento Git-based Cloud project with additional features. For example, when you push a Git branch, it is not activated until you access GitHub. The Magento CLI command includes activation.
-
-#### To push an empty commit and force a redeployment:
-
-```bash
-git commit --allow-empty -m "redeploy" && git push <BRANCH_NAME>
-```
-
-Some actions, such as adding a user, do not result in deployment.
-
-#### To create a new branch:
-
-```bash
-magento-cloud environment:branch <NAME> <PARENT_BRANCH>
-```
-
-## Environment commands
-=======
 
 ## Git commands
 
@@ -87,7 +66,6 @@
 
 ## Environment commands
 
->>>>>>> 168052f6
 The environment _name_ is different from the environment _ID_ only if you use spaces or capital letters in the environment name. An environment ID consists of all lowercase letters, numbers, and allowed symbols. Capital letters in an environment name are converted to lowercase in the ID; spaces in an environment name are converted to dashes.
 
 An environment name _cannot_ include characters reserved for your Linux shell or for regular expressions. Forbidden characters include curly braces (`{ }`), parentheses, asterisk (`*`), angle brackets (`< >`), ampersand (`&`), percent (`%`), and other characters.
@@ -99,10 +77,7 @@
 ```
 
 #### To redeploy the environment:
-<<<<<<< HEAD
-=======
 
->>>>>>> 168052f6
 Trigger a redeployment without using a push. You must verify and confirm the environment to redeploy. Do not use redeploy if there is a build in a pending state. 
 
 ```bash
@@ -135,10 +110,7 @@
 ```
 
 ## Common commands 
-<<<<<<< HEAD
-=======
 
->>>>>>> 168052f6
 The listed commands are for Magento Cloud CLI version 1.11.1 and later.
 
 Command | Description
@@ -195,10 +167,7 @@
 ```
 
 ## Update Magento Cloud CLI
-<<<<<<< HEAD
-=======
 
->>>>>>> 168052f6
 The Magento Cloud CLI checks for available updates upon login, but you can also check for updates using the `self:update` command. If there is an update available, follow the instructions and enter `Y` for _yes_ to update the CLI.
 
 If your Magento Cloud CLI is up to date, you see the following response:
