---
group: fedg
title: Magento cache overview
menu_title: Magento cache overview
menu_order: 10
version: 2.1
functional_areas:
  - Frontend
---

{% include cache/page-cache-overview.md%}

## Cache types

The following cache types mostly have impact on frontend development process:

| Cache type "friendly" name | Cache type code name | Description                                                                                                                                                                                                                                                                                                                                       |
|----------------------------|----------------------|---------------------------------------------------------------------------------------------------------------------------------------------------------------------------------------------------------------------------------------------------------------------------------------------------------------------------------------------------|
| Layout                     | `layout`             | Compiled page layouts (that is, the layout components from all components). Clean or flush this cache type after modifying layout files.                                                                                                                                                                                                          |
| Block HTML output          | `block_html`         | HTML page fragments per block. Clean or flush this cache type after modifying the view layer.                                                                                                                                                                                                                                                     |
| Page cache                 | `full_page`          | Generated HTML pages. If necessary, Magento cleans up this cache automatically, but third-party developers can put any data in any segment of the cache. Clean or flush this cache type after modifying code level that affects HTML output. It’s recommended to keep this cache enabled because caching HTML improves performance significantly. |
| Translations               | `translate`          | Merged translations from all modules.                                                                                                                                                                                                                                                                                                             |

<<<<<<< HEAD
<div class="bs-callout bs-callout-info" id="info" markdown ="1">
<span class="glyphicon-class">
The full list of cache types can be found in the [Overview of cache types]({{ page.baseurl }}/config-guide/cli/config-cli-subcommands-cache.html#config-cli-subcommands-cache-clean-over) topic.
</span>
</div>
=======
{:.bs-callout .bs-callout-info}
The full list of cache types can be found in the [Overview of cache types]({{ page.baseurl }}/config-guide/cli/config-cli-subcommands-cache.html#config-cli-subcommands-cache-clean-over) topic.
>>>>>>> 168052f6

## Clean cache {#clean_cache}

To clean cache, run

	magento cache:clean <type> ... <type>

To view the status of the cache, run:

	php bin/magento cache:status
<<<<<<< HEAD

For more details about working with cache, see [Manage the cache]({{ page.baseurl }}/config-guide/cli/config-cli-subcommands-cache.html)

## Clean static files cache {#clean_static_cache}

You can clean generated static view files in any of the following ways:

-   In the {% glossarytooltip 18b930cf-09cc-47c9-a5e5-905f86c43f81 %}Magento Admin{% endglossarytooltip %}. Go to **System** > **Tools** > **Cache Management** and click **Flush {% glossarytooltip 363662cb-73f1-4347-a15e-2d2adabeb0c2 %}Static Files{% endglossarytooltip %} Cache**.

    <div class="bs-callout bs-callout-info" id="info" markdown="1">
    This option is only available in `developer` mode. Refer to the [static view files overview]({{ page.baseurl }}/config-guide/cli/config-cli-subcommands-static-view.html#config-cli-static-overview) for more information.

-   Manually by clearing the `pub/static` and `var/view_preprocessed` directories and subdirectories _except_ for `pub/static/.htaccess`.

    To clear the `pub/static` directory of all files except `.htaccess` (which is a hidden file), enter the following command:

        rm -R pub/static/*

-   Several commands support an optional parameter `--clear-static-content`, which cleans generated static view files:

=======

For more details about working with cache, see [Manage the cache]({{ page.baseurl }}/config-guide/cli/config-cli-subcommands-cache.html)

## Clean static files cache {#clean_static_cache}

You can clean generated static view files in any of the following ways:

-   In the {% glossarytooltip 18b930cf-09cc-47c9-a5e5-905f86c43f81 %}Magento Admin{% endglossarytooltip %}. Go to **System** > **Tools** > **Cache Management** and click **Flush {% glossarytooltip 363662cb-73f1-4347-a15e-2d2adabeb0c2 %}Static Files{% endglossarytooltip %} Cache**.

    {:.bs-callout .bs-callout-info}
    This option is only available in `developer` mode. Refer to the [static view files overview]({{ page.baseurl }}/config-guide/cli/config-cli-subcommands-static-view.html#config-cli-static-overview) for more information.

-   Manually by clearing the `pub/static` and `var/view_preprocessed` directories and subdirectories _except_ for `pub/static/.htaccess`.

    To clear the `pub/static` directory of all files except `.htaccess` (which is a hidden file), enter the following command:

        rm -R pub/static/*

-   Several commands support an optional parameter `--clear-static-content`, which cleans generated static view files:

>>>>>>> 168052f6
    -   [`magento module:enable` and `magento module:disable`]({{ page.baseurl }}/install-gde/install/cli/install-cli-subcommands-enable.html)
    -   [`magento theme:uninstall`]({{ page.baseurl }}/install-gde/install/cli/install-cli-theme-uninstall.html)
    -   [`magento module:uninstall`]({{ page.baseurl }}/install-gde/install/cli/install-cli-uninstall-mods.html)

## Clean static files {#clean_static}

Besides the cached files, in theme development process developers also deal with other saved files - static view files that are preprocessed and published to the `var/view_preprocessed` and `pub/static` directories correspondingly. In most cases when working on a custom theme, for example, if you are only working on styles, you do not need to clean cache, but need to clean the previously preprocessed and published static view files. To clean them, run  `grunt clean <theme>` or manually clear the `pub/static` and `var/view_preprocessed` directories.<|MERGE_RESOLUTION|>--- conflicted
+++ resolved
@@ -21,16 +21,8 @@
 | Page cache                 | `full_page`          | Generated HTML pages. If necessary, Magento cleans up this cache automatically, but third-party developers can put any data in any segment of the cache. Clean or flush this cache type after modifying code level that affects HTML output. It’s recommended to keep this cache enabled because caching HTML improves performance significantly. |
 | Translations               | `translate`          | Merged translations from all modules.                                                                                                                                                                                                                                                                                                             |
 
-<<<<<<< HEAD
-<div class="bs-callout bs-callout-info" id="info" markdown ="1">
-<span class="glyphicon-class">
-The full list of cache types can be found in the [Overview of cache types]({{ page.baseurl }}/config-guide/cli/config-cli-subcommands-cache.html#config-cli-subcommands-cache-clean-over) topic.
-</span>
-</div>
-=======
 {:.bs-callout .bs-callout-info}
 The full list of cache types can be found in the [Overview of cache types]({{ page.baseurl }}/config-guide/cli/config-cli-subcommands-cache.html#config-cli-subcommands-cache-clean-over) topic.
->>>>>>> 168052f6
 
 ## Clean cache {#clean_cache}
 
@@ -41,28 +33,6 @@
 To view the status of the cache, run:
 
 	php bin/magento cache:status
-<<<<<<< HEAD
-
-For more details about working with cache, see [Manage the cache]({{ page.baseurl }}/config-guide/cli/config-cli-subcommands-cache.html)
-
-## Clean static files cache {#clean_static_cache}
-
-You can clean generated static view files in any of the following ways:
-
--   In the {% glossarytooltip 18b930cf-09cc-47c9-a5e5-905f86c43f81 %}Magento Admin{% endglossarytooltip %}. Go to **System** > **Tools** > **Cache Management** and click **Flush {% glossarytooltip 363662cb-73f1-4347-a15e-2d2adabeb0c2 %}Static Files{% endglossarytooltip %} Cache**.
-
-    <div class="bs-callout bs-callout-info" id="info" markdown="1">
-    This option is only available in `developer` mode. Refer to the [static view files overview]({{ page.baseurl }}/config-guide/cli/config-cli-subcommands-static-view.html#config-cli-static-overview) for more information.
-
--   Manually by clearing the `pub/static` and `var/view_preprocessed` directories and subdirectories _except_ for `pub/static/.htaccess`.
-
-    To clear the `pub/static` directory of all files except `.htaccess` (which is a hidden file), enter the following command:
-
-        rm -R pub/static/*
-
--   Several commands support an optional parameter `--clear-static-content`, which cleans generated static view files:
-
-=======
 
 For more details about working with cache, see [Manage the cache]({{ page.baseurl }}/config-guide/cli/config-cli-subcommands-cache.html)
 
@@ -83,7 +53,6 @@
 
 -   Several commands support an optional parameter `--clear-static-content`, which cleans generated static view files:
 
->>>>>>> 168052f6
     -   [`magento module:enable` and `magento module:disable`]({{ page.baseurl }}/install-gde/install/cli/install-cli-subcommands-enable.html)
     -   [`magento theme:uninstall`]({{ page.baseurl }}/install-gde/install/cli/install-cli-theme-uninstall.html)
     -   [`magento module:uninstall`]({{ page.baseurl }}/install-gde/install/cli/install-cli-uninstall-mods.html)
