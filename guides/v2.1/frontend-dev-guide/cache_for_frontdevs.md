--- conflicted
+++ resolved
@@ -23,10 +23,6 @@
 
 {:.bs-callout .bs-callout-info}
 The full list of cache types can be found in the [Overview of cache types]({{ page.baseurl }}/config-guide/cli/config-cli-subcommands-cache.html#config-cli-subcommands-cache-clean-over) topic.
-<<<<<<< HEAD
-
-=======
->>>>>>> 5bb5a28a
 
 ## Clean cache {#clean_cache}
 
