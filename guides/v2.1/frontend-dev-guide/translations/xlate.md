--- conflicted
+++ resolved
@@ -30,16 +30,16 @@
 
 ## Benefits of Translations
 
-Localizing Magento storefronts and the Admin panel gives your company global presence for support and sales.  
+Localizing Magento storefronts and the Admin panel gives your company global presence for support and sales.
 
 *	Magento supports two types of language packages:
 
-	*	Translated Module and theme packages. 
-	
+	*	Translated Module and theme packages.
+
 		Magento auto-discovers packages included in the `i18n` directory of a module or theme. When installing themes and extensions, consider checking for multiple language versions to download and use.
 
-	*	An entire dictionary in one directory. 
-	
+	*	An entire dictionary in one directory.
+
 		This is intended to be used and distributed as a standalone component (similar to modules and themes).
 *	Customize the default strings in Magento. For example, changing "Add to Wish List" to "Wish List".
 *	Use ready-to-use language packages prepared by other users or create your own. The [Magento Marketplace] offers language packs to download and install.
@@ -49,18 +49,7 @@
 
 Depending on your needs, you can use the existing [language packages](#m2devgde-xlate-languagepack), [translate Magento by yourself](#m2devgde-xlate-translating), or [contribute](#translations-project).
 
-<<<<<<< HEAD
 ## Programming notes
-=======
-### Changes in Magento 2
-
-Changes made:
-
-*	The {% glossarytooltip 9c4c7b9b-43f0-4454-8e8c-fb62ad40c35f %}language package{% endglossarytooltip %} (`i18n` directory) can now be moved and saved to any directory of your {% glossarytooltip 55774db9-bf9d-40f3-83db-b10cc5ae3b68 %}extension{% endglossarytooltip %}.
-*	The phrases for translations are enabled in the Phrase class.
-
-### Programming notes
->>>>>>> 770b476e
 
 * It is recommended, but not enforced, that you do not place variables inside `__()` functions or `new Phrase()` calls. The scanner that collects the phrases from the code cannot interpret and collect the value of the variable when it is in these locations. Instead, you should place the full text in the `__()` function or `new Phrase()` call. If you need to specify a variable in these cases, ensure that it is translated correctly wherever it is defined as a string literal.
 * The {% glossarytooltip 9c4c7b9b-43f0-4454-8e8c-fb62ad40c35f %}language package{% endglossarytooltip %} (`i18n` directory) can be saved to any directory of your {% glossarytooltip 55774db9-bf9d-40f3-83db-b10cc5ae3b68 %}extension{% endglossarytooltip %}.
@@ -167,10 +156,10 @@
 
 1. Create a [CrowdIn account] and join the [Magento CrowdIn project].
 1. Browse and select a language. A percentage displays tracking translation progress overall and per section of the Magento Admin.
-1. Expand and locate an area of UI text strings to translate. Strings marked red need a translation, and marked green have existing translations. 
+1. Expand and locate an area of UI text strings to translate. Strings marked red need a translation, and marked green have existing translations.
 1. Enter or review translations for strings. For more information, see the [CrowdIn knowledge base].
 
-Magento admins will review and approve translations as available. We plan to expand the project to generate and provide language packs using these approved translations. 
+Magento admins will review and approve translations as available. We plan to expand the project to generate and provide language packs using these approved translations.
 
 If you need help understanding the context or meaning of a UI string, or have questions, chat with us in the Community Engineering [Translations Slack channel]. To join, send us request at [engcom@magento.com] or [self signup].
 
@@ -186,9 +175,6 @@
 [translation dictionary tool]: {{page.baseurl}}/config-guide/cli/config-cli-subcommands-i18n.html#config-cli-subcommands-xlate-dict
 [language package]: {{page.baseurl}}/config-guide/cli/config-cli-subcommands-i18n.html#config-cli-subcommands-xlate-pack
 [More information about the dictionary generator tool]: {{page.baseurl}}/config-guide/cli/config-cli-subcommands-i18n.html#config-cli-subcommands-xlate-dict
-<<<<<<< HEAD
-[Sample composer.json]: {{site.mage2100url}}app/i18n/Magento/de_DE/composer.json
-[Sample language.xml]: {{site.mage2100url}}app/i18n/Magento/de_DE/language.xml
 [Translation dictionaries and packages]: {{page.baseurl}}/config-guide/cli/config-cli-subcommands-i18n.html
 [Magento CrowdIn project]: https://crowdin.com/project/magento-2
 [CrowdIn account]: https://crowdin.com/join
@@ -197,7 +183,4 @@
 [self signup]: https://tinyurl.com/engcom-slack
 [Translations Slack channel]: https://magentocommeng.slack.com/messages/CD97DKBHS
 [Magento Marketplace]: https://marketplace.magento.com/catalogsearch/result/?q=language%20packs#q=language%20pack&idx=m2_cloud_prod_default_products&p=0&nR%5Bvisibility_search%5D%5B%3D%5D%5B0%5D=1
-[Conventional notations for paths to modules and themes]: {{page.baseurl}}/frontend-dev-guide/conventions.html
-=======
-[Translation dictionaries and packages]: {{page.baseurl}}/config-guide/cli/config-cli-subcommands-i18n.html
->>>>>>> 770b476e
+[Conventional notations for paths to modules and themes]: {{page.baseurl}}/frontend-dev-guide/conventions.html