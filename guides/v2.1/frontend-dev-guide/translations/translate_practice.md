---
group: fedg
subgroup: G_Translate
title: Create a translation dictionary for a theme
menu_title: Create a translation dictionary for a theme, illustration
menu_order: 2
version: 2.1
functional_areas:
  - Frontend
---

## What's in this topic

This topic is a step-by-step illustration of creating a default en_US {% glossarytooltip 05099dbb-d491-4e33-a065-16035cb2d4d9 %}locale{% endglossarytooltip %} <a href="{{ page.baseurl }}/frontend-dev-guide/translations/xlate.html#translate_terms">dictionary</a> for a custom {% glossarytooltip d2093e4a-2b71-48a3-99b7-b32af7158019 %}theme{% endglossarytooltip %}. 
<<<<<<< HEAD
=======

## Changing default strings {#theme}
>>>>>>> 168052f6

OrangeCo created a custom `orange` theme that inherits from the Magento Blank theme.
Among the other changes, they want to rephrase certain strings used in the Blank theme and modules for the default locale. 

Namely, they need the following changes:
<ul>
<li>
Change <b>Add to Cart</b> label to <b>Purchase</b>
</li>
<li>
Change <b>Add to Compare</b> label to <b>Compare</b>
</li>
<li>
Change <b>Add to Wish List</b> label to <b>Wishlist</b>
</li>
</ul>

The following image shows a page where the strings meant to be changed are used:

<div style="border: 1px solid #ABABAB">
<img width="700px" src="{{ site.baseurl }}/common/images/fdg_trans_bag.png" alt="Product page where the Add to Compare string is displayed">
</div>

To override the strings, OrangeCo plan to use the en_US dictionary file. 

So OrangeCo take the following steps:

<ol>

<li>
Run the <a href="{{ page.baseurl }}/config-guide/cli/config-cli-subcommands-i18n.html#config-cli-subcommands-xlate-dict">i18n (internationalization) tool</a> to generate the en_US dictionary for the <code>orange</code> theme:
<pre>
{% glossarytooltip bf703ab1-ca4b-48f9-b2b7-16a81fd46e02 %}php{% endglossarytooltip %} magento2/bin/magento i18n:collect-phrases --output="magento2/app/design/frontend/OrangeCo/orange/i18n/en_US.csv" magento2/app/design/frontend/OrangeCo/orange
</pre>
</li>
<li>

Open the newly generated <code>magento2/app/design/frontend/OrangeCo/orange/i18n/en_US.csv</code> file and add the following rows:

<pre>
"Add to Cart", "Purchase"
"Add to Compare", "Compare"
"Add to Wish List", "Wishlist"
</pre>
</li>

</ol>

Now you can run deploy command to get changes of localization,
<pre>
php bin/magento setup:static-content:deploy
</pre>

When the OrangeCo apply the orange theme, the custom strings are used instead default ones. 

For example:

<div style="border: 1px solid #ABABAB">
<img width="700px" src="{{ site.baseurl }}/common/images/fdg_translations_bag2.png" alt="Product page where the customized Compare string is displayed"> 
</div>

##  Recommended reading 

<ul>
<li><a href="{{ page.baseurl }}/frontend-dev-guide/translations/xlate.html">Translations overview</a></li>
<li><a href="{{ page.baseurl }}/config-guide/cli/config-cli-subcommands-i18n.html#config-cli-subcommands-xlate-dict">Translation dictionaries and language packages</a></li>
<li><a href="{{ page.baseurl }}/frontend-dev-guide/translations/theme_dictionary.html">Using translation dictionary to customize strings</a></li>
</ul><|MERGE_RESOLUTION|>--- conflicted
+++ resolved
@@ -12,11 +12,8 @@
 ## What's in this topic
 
 This topic is a step-by-step illustration of creating a default en_US {% glossarytooltip 05099dbb-d491-4e33-a065-16035cb2d4d9 %}locale{% endglossarytooltip %} <a href="{{ page.baseurl }}/frontend-dev-guide/translations/xlate.html#translate_terms">dictionary</a> for a custom {% glossarytooltip d2093e4a-2b71-48a3-99b7-b32af7158019 %}theme{% endglossarytooltip %}. 
-<<<<<<< HEAD
-=======
 
 ## Changing default strings {#theme}
->>>>>>> 168052f6
 
 OrangeCo created a custom `orange` theme that inherits from the Magento Blank theme.
 Among the other changes, they want to rephrase certain strings used in the Blank theme and modules for the default locale. 
