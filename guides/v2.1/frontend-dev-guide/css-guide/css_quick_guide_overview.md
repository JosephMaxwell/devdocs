---
group: fedg
subgroup: D_CSS_G
title: Quick start guide to working with styles for a new theme
version: 2.1
functional_areas:
  - Frontend
---

This chapter combines the topics aiming to help you to quickly start working with styles of your custom theme:

- [Simple ways to customize a theme's styles]
- [Simple style changes with client-side LESS compilation vs. server-side]

## High-level steps to create a theme and change styles

<<<<<<< HEAD
## High-level steps to create a theme and change styles

=======
>>>>>>> 168052f6
1. [Set] your Magento application to the developer [mode].
1. In the file system, [add a new theme] inheriting from Magento Blank or Luma.
3. [Apply your theme]
2. Decide which {% glossarytooltip 6c5cb4e9-9197-46f2-ba79-6147d9bfe66d %}CSS{% endglossarytooltip %} compilation mode you will use. Compilation modes are described in the following topics:
	- Detailed description: [Styles debugging]
	- Practical illustration: [Simple style changes with client-side LESS compilation vs. server-side]
4. Customize styles. To learn how, check out the following sources:
	- [CSS chapter of this book][css overview]
	- [Simple ways to customize a theme's styles]

## Why do you need to create a custom theme?

Magento provides two themes out of the box: Blank and Luma. If Magento is installed with sample data, the {% glossarytooltip d2093e4a-2b71-48a3-99b7-b32af7158019 %}theme{% endglossarytooltip %} applied after installation is Luma. If no sample data is installed, the Blank theme is installed by default.

![Storefront with Luma applied]

Luma inherits from Blank, which contains all the basic functionality and styling required for a theme.

You can use either Luma or Blank for your storeview, if there is literally nothing you want to change in their design.

But if there is something you want to improve, the only recommended way is creating a new theme. It can inherit from Blank or Luma so you can preserve all you need, and change or add whatever is required.

Making changes in the Magento out-of-the-box themes is a bad idea, because can result in your changes being overwritten during upgrade.

## Related topics

- [CSS in Magento themes][css overview]
- [Simple ways to customize a theme's styles]
- [Simple style changes with client-side LESS compilation vs. server-side]

<!-- Link Definitions -->
[Simple ways to customize a theme's styles]: {{ page.baseurl }}/frontend-dev-guide/css-guide/css_quick_guide_approach.html
[Simple style changes with client-side LESS compilation vs. server-side]: {{ page.baseurl }}/frontend-dev-guide/css-guide/css_quick_guide_mode.html
[Set]: {{ page.baseurl }}/config-guide/cli/config-cli-subcommands-mode.html
[mode]: {{ page.baseurl }}/config-guide/bootstrap/magento-modes.html
[add a new theme]: {{ page.baseurl }}/frontend-dev-guide/themes/theme-create.html
{:target="_blank"}
[Apply your theme]: {{ page.baseurl }}/frontend-dev-guide/themes/theme-apply.html
{:target="_blank"}
[Styles debugging]: {{ page.baseurl }}/frontend-dev-guide/css-topics/css_debug.html
[Simple style changes with client-side LESS compilation vs. server-side]: {{ page.baseurl }}/frontend-dev-guide/css-guide/css_quick_guide_mode.html
[css overview]: {{ page.baseurl }}/frontend-dev-guide/css-topics/css-overview.html
[Simple ways to customize a theme's styles]: {{ page.baseurl }}/frontend-dev-guide/css-guide/css_quick_guide_approach.html
[Simple style changes with client-side LESS compilation vs. server-side]: {{ page.baseurl }}/frontend-dev-guide/css-guide/css_quick_guide_mode.html

<!-- Image definitions -->
[Storefront with Luma applied]: {{ site.baseurl }}/common/images/css_guide_luma21.png<|MERGE_RESOLUTION|>--- conflicted
+++ resolved
@@ -14,11 +14,6 @@
 
 ## High-level steps to create a theme and change styles
 
-<<<<<<< HEAD
-## High-level steps to create a theme and change styles
-
-=======
->>>>>>> 168052f6
 1. [Set] your Magento application to the developer [mode].
 1. In the file system, [add a new theme] inheriting from Magento Blank or Luma.
 3. [Apply your theme]
