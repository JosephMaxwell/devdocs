---
group: fedg
subgroup: D_CSS
title: Compile LESS with Grunt
menu_order: 4
menu_title: Compile LESS with Grunt
version: 2.1
functional_areas:
  - Frontend
---

## What's in this topic

<p>
The topic describes how to install, configure and use <a href="http://gruntjs.com/" target="_blank">Grunt JavaScript task runner</a> for compiling <code>.less</code> files in Magento 2. </p>

## Prerequisites
<<<<<<< HEAD
=======

>>>>>>> 168052f6
Make sure that you [set]({{ page.baseurl }}/config-guide/cli/config-cli-subcommands-mode.html) your Magento application to the developer or default [mode]({{ page.baseurl }}/config-guide/bootstrap/magento-modes.html).

## Installing and configuring Grunt {#grunt_prereq}

Magento has built-in Grunt tasks configured, but there are still several prerequisite steps you need to take to be able to use it:

<ol>
<li>
Install <a href="https://github.com/joyent/node/wiki/installing-node.js-via-package-manager)" target="_blank">node.js</a> to any location on your machine.
</li>
<li>Install Grunt CLI tool globally. To do this, run the following command in a command prompt:<br>
<pre>
npm install -g grunt-cli
</pre>
</li>
<li>
Rename the following files in your Magento root directory:
<ul>
<li><code>package.json.sample</code> to <code>package.json</code></li>
<li><code>Gruntfile.js.sample</code> to <code>Gruntfile.js</code></li>
</ul>
</li>
<li>

Install (or refresh) the <code>node.js</code> project dependency, including Grunt, for your Magento instance. To do this, run the following commands in a command prompt:<br>

<pre>
cd &lt;your_Magento_instance_directory&gt;
npm install
npm update
</pre>
</li>

<li>
Add your {% glossarytooltip d2093e4a-2b71-48a3-99b7-b32af7158019 %}theme{% endglossarytooltip %} to Grunt configuration. To do this, in the <code>dev/tools/grunt/configs/themes.js</code> file, add your theme to <code>module.exports</code> like following:
<pre>
{% glossarytooltip c1e4242b-1f1a-44c3-9d72-1d5b1435e142 %}module{% endglossarytooltip %}.exports = {
    ...
    &lt;theme&gt;: {
        area: 'frontend',
        name: '&lt;Vendor&gt;/&lt;theme&gt;',
        locale: '&lt;language&gt;',
        files: [
            '&lt;path_to_file1&gt;', //path to root source file
            '&lt;path_to_file2&gt;'
        ],
        dsl: 'less'
    ...
    },
</pre>

Where the following notation is used:
<ul>
<li>
<code>&lt;theme&gt;</code>: your theme code, conventionally should correspond to the theme directory name.
</li>
<li>
<code>&lt;language&gt;</code>: specified in the 'code_subtag' format, for example <code>en_US</code>. Only one {% glossarytooltip 05099dbb-d491-4e33-a065-16035cb2d4d9 %}locale{% endglossarytooltip %} can be specified here. To debug the theme with another locale, create one more theme declaration, having specified another value for <code>language</code>
</li>
<li>
<code>&lt;path_to_file&gt;</code>: path to the root source file, relative to the <code>app/design/frontend/&lt;Vendor&gt;/&lt;theme&gt;/web</code> directory. You need to specify all <a href="{{ page.baseurl }}/frontend-dev-guide/css-topics/css-preprocess.html#css_preprocess_terms" target="_blank">root source files of the theme</a>. If your theme <a href="{{ page.baseurl }}/frontend-dev-guide/themes/theme-inherit.html" target="_blank">inherits</a> from a certain theme, and does not contain its own root source files, specify the root source files of the parent theme.

</li>

</ul>
</li>
<li id="livereload">
(Optional) If you want to use Grunt for "watching" changes automatically, without reloading pages in a browser each time, install the <a href="http://livereload.com/extensions/" target="_blank">LiveReload extension</a> in your browser.

</li>
</ol>

## Grunt commands {#grunt_commands}

The following table describes the grunt commands you can use performing different customization tasks. Run all commands from your Magento installation directory.

<table>
<tr>
<th>
Grunt task
</th>
<th>
Action
</th>
</tr>
<tr>

<td>
<pre>
grunt clean:&lt;theme&gt;
</pre>

For example:
<pre>
grunt clean:blank
</pre>
</td>
<td>
Removes the theme related {% glossarytooltip 363662cb-73f1-4347-a15e-2d2adabeb0c2 %}static files{% endglossarytooltip %} in the <code>pub/static</code> and <code>var</code> directories.
</td>
</tr>
<tr>

<td>
<pre>
grunt exec:&lt;theme&gt;
</pre>

</td>
<td>
Republishes symlinks to the source files to the <code>pub/static/frontend/&lt;Vendor&gt;/&lt;theme&gt;/&lt;locale&gt;</code> directory.

</td>
</tr>
<tr>
<td>

<pre>
grunt less:&lt;theme&gt;
</pre>
</td>
<td>
Compiles <code>.css</code> files using the symlinks published in the <code>pub/static/frontend/&lt;Vendor&gt;/&lt;theme&gt;/&lt;locale&gt;</code> directory
</td>
</tr>

<tr>

<td>
<pre>
grunt watch
</pre>
</td>
<td>
Tracks the changes in the source files, recompiles <code>.css</code> files, and reloads the page in the browser pages
(you need to have installed for you browser)
</td>
</tr>
</table>

## Use cases of tracking changes using Grunt {#use_cases}

The following shows which Grunt tasks to use for debugging:

<ul>
<li>After you switch the compilation mode from client-side to server-side, run the <code>exec</code> command.</li>
<li>
After you customize the content of any <code>.less</code> file, except the root source files, run the <code>less</code> task and reload the page. </li>

<li>After you <a href="{{ site.baseurl }}/guides/v2.2/frontend-dev-guide/css-topics/css-preprocess.html#css_exception">customize the root source files or move the files included to the root files</a>, run the <code>exec</code> command and reload the page.</li>


</ul>

If you have LiveReload installed, run the <code>grunt watch</code> command, and the flow is even simpler:
<ul>
<li>
After you customize the content of any <code>.less</code> file, changes are applied and the page reloads automatically. No additional changes are required.</li>

<li>After you <a href="{{ site.baseurl }}/guides/v2.2/frontend-dev-guide/css-topics/css-preprocess.html#css_exception">customize the root source files or move the files included to the root files</a>, run the <code>clean</code> and <code>exec</code> commands, and the browser page reloads automatically.</li>

</ul>

## CSS source maps {#source_maps}

When using Grunt for styles preprocessing, you can enable the CSS source maps generation in your browser. It will make the theme styles debugging easier.

For each theme, Magento compiles all theme `.less` files into two CSS files: `styles-m.css` and `styles-l.css`. So when you debug a theme, you browser only sees `styles-m.css` and it might be difficult to define which exactly `.css` or `.less` file requires corrections. For example:

![node declaration autocomplete]({{ site.baseurl }}/common/images/fdg/no-map.png){:width="610px"}

CSS source maps solve this issue. They help to find the `.less` file, where the style is specified. For example:

![node declaration autocomplete]({{ site.baseurl }}/common/images/fdg/with-map.png){:width="610px"}

CSS source maps are generated automatically when you compile CSS for your theme using the `grunt less: <theme>` command. To use them, you need to enable source maps displaying in your browser.

The path to the CSS source maps configuration differs, depending on the browser.

In Google Chrome, to enable source maps generation, go to **Inspect** > **Settings** > **Preferences** > **Enable CSS source maps**.   <|MERGE_RESOLUTION|>--- conflicted
+++ resolved
@@ -15,10 +15,7 @@
 The topic describes how to install, configure and use <a href="http://gruntjs.com/" target="_blank">Grunt JavaScript task runner</a> for compiling <code>.less</code> files in Magento 2. </p>
 
 ## Prerequisites
-<<<<<<< HEAD
-=======
 
->>>>>>> 168052f6
 Make sure that you [set]({{ page.baseurl }}/config-guide/cli/config-cli-subcommands-mode.html) your Magento application to the developer or default [mode]({{ page.baseurl }}/config-guide/bootstrap/magento-modes.html).
 
 ## Installing and configuring Grunt {#grunt_prereq}
