--- conflicted
+++ resolved
@@ -58,15 +58,9 @@
 
 1.  **Server-side LESS compilation** - This is the default compilation mode, and is the only option in [production application mode]({{ page.baseurl }}/config-guide/bootstrap/magento-modes.html#production-mode). In this case the compilation is performed on the server, using the [LESS PHP library](https://github.com/oyejorge/less.php).
 2.  **Client-side LESS compilation** - When your application is not in production mode, you can set Magento to compile `.less` files in a browser, using the [native `less.js` library](http://lesscss.org/usage/#using-less-in-the-browser)
-<<<<<<< HEAD
 
 To set the compilation mode:
 
-=======
-
-To set the compilation mode:
-
->>>>>>> 168052f6
 1.  In the Magento Admin, navigate to **Stores** > **Configuration** > **Advanced** > **Developer**.
 2.  In the **Store View** dropdown field, select **Default Config**.
 3.  Under **Front-end development workflow**, in the **Workflow type** field, select the compilation mode.
@@ -102,11 +96,6 @@
 *   Root source (.less) files with resolved `@magento_import` directive
 *   [Symlinks](http://en.wikipedia.org/wiki/Symbolic_link){:target="_blank"} to the root source file that do not contain `@magento_import`
 *   symlinks to all other `.less` files imported recursively by the `@magento_import` and `@import` directives
-<<<<<<< HEAD
-
-Symlink is not created, and a copy of the processed file is published to `pub/static` instead, if the source file differs from the processed one. One of the reasons for this difference might be the usage of the `@import` directive without the file extension in the source file. See [The @import directive usage](#fedg_css-import) for more details.
-=======
->>>>>>> 168052f6
 
 Symlink is not created, and a copy of the processed file is published to `pub/static` instead, if the source file differs from the processed one. One of the reasons for this difference might be the usage of the `@import` directive without the file extension in the source file. See [The @import directive usage](#fedg_css-import) for more details.
 
