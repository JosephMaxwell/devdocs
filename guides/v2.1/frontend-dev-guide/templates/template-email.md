---
group: fedg
title: Customize email templates
functional_areas:
  - Frontend
---

## Customize email templates {#customize-email-templates}

Email templates are stored in the `<module_dir>/view/<area>/email` directory of their respective modules. For example, the template for the new order transactional email for the Sales module is located in [`<Magento_Sales_module_dir>/view/frontend/email/order_new.html`]({{ site.mage2100url }}app/code/Magento/Sales/view/frontend/email/order_new.html). 

We strongly recommend you not change the default Magento files. If you want to customize the default templates, you should create your custom templates and configure Magento to use them instead of the default templates. 

You can add custom templates as physical files in your custom {% glossarytooltip d2093e4a-2b71-48a3-99b7-b32af7158019 %}theme{% endglossarytooltip %} or create them using the {% glossarytooltip 18b930cf-09cc-47c9-a5e5-905f86c43f81 %}Magento Admin{% endglossarytooltip %}. Both approaches are described in the following sections.
 
### Customize email templates using a theme {#customize-email-theme}

Override email templates by creating templates in a new directory in your custom theme, using this pattern: `<theme_dir>/<ModuleVendorName>_<ModuleName>/email`. For example, to override the New Order email template, create a template named `order_new.html` in the `<theme_dir>/Magento_Sales/email` directory.

[Template fallback]({{ page.baseurl }}/frontend-dev-guide/themes/theme-inherit.html#theme-inherit-templates) is supported for email templates, so parent themes of your current theme are searched for templates.
 
### Customize email templates using the Magento Admin {#customize-email-admin}

Any templates configured in the Magento {% glossarytooltip 29ddb393-ca22-4df9-a8d4-0024d75739b1 %}Admin{% endglossarytooltip %} take precedence over default or theme-based templates.

1. In the Magento Admin, navigate to **MARKETING** > Communications > **Email Templates**
2. Click **Add New Template**.
3. If you want to use a default template as a starting point, in the **Load default template** section, choose the template and click **Load Template**. The path to the configuration settings for each default template displays in the **Currently Used For** field in the Template Information section.<br>
Make note of this path because you will need it later when you configure this new template to be used instead of the default template.
<<<<<<< HEAD

   ![New template creation page with loaded default template]({{ site.baseurl }}/common/images/email_create_template21.png){:width="70%"}{:height="70%"}
=======
    <br>![New template creation page with loaded default template]({{ site.baseurl }}/common/images/email_create_template21.png){:width="70%"}{:height="70%"}
>>>>>>> ff91e3de

4. In **Template Name**, enter a name to identify the template in the Magento Admin.
5. In **Template Subject**, add plain text to use as the Subject of the emails sent using the template you create. This field can contain system variables.  
6. Customize template content. For details, see [the section on customizing content](#customize-content).
7. In **Template Styles**, optionally add CSS styles for the template. These styles are added inside of a `<style>` tag in the `<head>` of the email. Typically, you'll use the [LESS files](#email-styles) to make style changes to emails because some email clients don't support styles in `<style>` tags.
8. Click **Save Template**.
9. Now that you have created a template, you must configure that template to be used:

    1. If you haven't done so already, log in to the Magento Admin as an administrator.
    2. Click **STORES** > Settings > **Configuration** > SALES > **Sales Emails**.
    3. In the left pane, locate the section that contains the template you want to override. This is the section referenced by **Currently Used For** in your new template. (See step 3 earlier in this section.)
<<<<<<< HEAD
       For example, if you created a "New Order" template, the configuration section is **Order** as the following figure shows.
       ![Choosing a custom template]({{ site.baseurl }}/common/images/email_choose-template21.png){:width="70%"}{:height="70%"}
=======
    <br>For example, if you created a "New Order" template, the configuration section is **Order** as the following figure shows.
    <br>![Choosing a custom template]({{ site.baseurl }}/common/images/email_choose-template21.png){:width="70%"}{:height="70%"}
>>>>>>> ff91e3de
    4. Select your newly created template from the list.
    5. Click **Save Config**.

### Customize header and footer templates {#customize-header-footer}

Every frontend email template includes a header and footer template using these two directives: `{% raw %}{{template config_path="design/email/header_template"}}{% endraw %}` and `{% raw %}{{template config_path="design/email/footer_template"}}{% endraw %}`. By default, those two directives load contents from these files:
 
  * [`<Magento_Email_module_dir>/view/frontend/email/header.html`]({{ site.mage2100url }}app/code/Magento/Email/view/frontend/email/header.html)
  * [`<Magento_Email_module_dir>/view/frontend/email/footer.html`]({{ site.mage2100url }}app/code/Magento/Email/view/frontend/email/footer.html)

You can customize header and footer templates using either the [theme](#customize-email-theme) or [admin](#customize-email-admin) customization methods discussed previously.

### Customize email content {#customize-content}

To add the store and sales related information to a template, use system variables.

System variables are placeholders which are replaced by particular values when the actual email is generated. For example, the `{% raw %}{{var store_hours}}{% endraw %}` variable is replaced by the value set in the **STORES** > Settings > **Configuration** > GENERAL > **General** > **Store Information** section.

{:.bs-callout .bs-callout-info}
You can also create your own custom variables and set their values in the Admin, under **SYSTEM** > **Custom Variables**.

To add a variable to your template content:

1. In the Magento Admin, navigate to **MARKETING** > Communications > **Email Templates**
2. Create a new template or edit an existing template.
3. Click to place the cursor in the text in which to insert the variable.
<<<<<<< HEAD
4. Click **Insert Variable**. A pop-up containing a list of variables opens, including custom variables. The variables in the **Store Contact Information** are available in all email templates whereas the variables in the **Template Variables** section are specific to the template you're editing. The following figure shows an example: 
   ![The list of available variables]({{ site.baseurl }}/common/images/email_insert_variable21.png){:width="70%"}{:height="70%"}
=======
4. Click **Insert Variable**. A pop-up containing a list of variables opens, including custom variables. The variables in the **Store Contact Information** are available in all email templates whereas the variables in the **Template Variables** section are specific to the template you're editing. The following figure shows an example: <br>![The list of available variables]({{ site.baseurl }}/common/images/email_insert_variable21.png){:width="70%"}{:height="70%"}
>>>>>>> ff91e3de

5. Click the name of the required variable. <br> The variable code is inserted in the template content.


{:.bs-callout .bs-callout-info}
The selection of available variables depends on which template you use as a basis. The template-specific variables are contained in a `<!--@vars @-->` comment at the top of each template on the file system. (For example, look at [app/code/Magento/Customer/view/frontend/email/account_new.html]({{ site.mage2100url }}app/code/Magento/Customer/view/frontend/email/account_new.html#L8).

## Styles for email templates {#email-styles}

Some email clients (for example, Gmail) support only CSS styles that have been applied as "inline" styles on the `style` attribute of HTML tags. Because of this, the majority of email styles are applied as inline styles. Inline styling is provided by the [Emogrifier](https://github.com/jjriv/emogrifier)Emogrifier library, which takes the HTML and CSS and adds all of the CSS styles to `style` attributes of the HTML tags.

### Inline styles {#inline-styles}

The `<Magento_Email_module_dir>/view/frontend/email/header.html` file contains an `inlinecss` directive:

    {% raw %}{{inlinecss file="css/email-inline.css"}}{% endraw %}

The `inlinecss` directive tells Magento which files to apply as inline styles on the email template. 

For example, let's say an email is being sent from a store configured with the Magento Luma theme. The `inlinecss` directive first looks for a `email-inline.less` file in `<Magento_Luma_theme_dir>/web/css/email-inline.less`. However because that file doesn't exist, it will fall back to the `<Magento_Blank_theme_dir>/web/css/email-inline.less` file. The contents of that file will then be compiled and its contents are applied as inline styles to the email template.

Refer to the [Emogrifier README](https://github.com/jjriv/emogrifier#supported-css-selectors") to see what CSS selectors are supported.

### Non-inline styles {#non-inline-styles}

Non-inline styles for emails come from global and template-specific styles, as described in the following sections. 

#### Global non-inline styles {#global-non-inline-styles}

While the majority of styles should be applied inline, there are certain CSS styles that can't be applied inline, such as media queries or `:hover` pseudo styles. These styles must be in a `<style type="text/css"></style>` tag for them to work.

The `<Magento_Email_module_dir>/view/frontend/email/header.html` file contains a `css` directive inside of a `<style>` tag:
```html
<style type="text/css">
    {% raw %}{{var template_styles|raw}}{% endraw %}

    {% raw %}{{css file="css/email.css"}}{% endraw %}
</style>
```

The `css` directive compiles the contents of the provided file and outputs it. 

For example, let's say an email is being sent from a store configured with the Magento Luma theme. The `css` directive first looks for an `email.less` file in `<Magento_Luma_theme_dir>/web/css`. However, because the file doesn't exist there, it falls back to `<Magento_Blank_theme_dir>/web/css/email.less`. The contents of that file are compiled and its contents output in the `<style>` tag.

#### Template-specific non-inline styles {#template-specific-non-inline-styles}

As mentioned in the preceding section, the `header.html` file outputs the `{% raw %}{{var template_styles|raw}}{% endraw %}` variable. 

The value of that variable comes from any of the following: 

* Any styles you add to any `html` email template inside a comment block, like in the following example, are included in the `template_styles` variable:
```html
      <!--@styles 
      .example-style { color: green; }
      @-->
```
      
* If you customize transactional emails using the Magento Admin, you can add CSS styles to the **Template Styles** field to include those styles in the `template_styles` variable.

### How email styles are organized {#organization-email-styles}

The styles for emails are split into several different files.

<table>
  <tbody>
    <tr>
      <th>
        File
      </th>
      <th>
        Description
      </th>
    </tr>
    <tr>
      <td>
<<<<<<< HEAD
        <p>
          <code>/web/css/email.less</code>
        </p>
      </td>
      <td>
        <p>
          Imports necessary files and then outputs styles to be
          included in tag
        </p>
=======
          <p><code>&lt;Magento_Blank_theme_dir&gt;/web/css/email.less</code></p>
      </td>
      <td>
          <p>Imports necessary files and then outputs styles to be included in <code>&lt;style&gt;</code> tag</p>
>>>>>>> ff91e3de
      </td>
    </tr>
    <tr>
      <td>
<<<<<<< HEAD
        <p>
          <code>/web/css/email-fonts.less</code>
        </p>
=======
          <p><code>&lt;Magento_Blank_theme_dir&gt;/web/css/email-fonts.less</code></p>
>>>>>>> ff91e3de
      </td>
      <td>
        <p>
          Contains <code>@font-face</code> declarations for custom
          fonts. This file is imported by the
          <code>_email-extend.less</code> file using an
          <code>@import</code> rule.
        </p>
      </td>
    </tr>
    <tr>
      <td>
<<<<<<< HEAD
        <p>
          <code>/web/css/email-inline.less</code>
        </p>
=======
          <p><code>&lt;Magento_Blank_theme_dir&gt;/web/css/email-inline.less</code></p>
>>>>>>> ff91e3de
      </td>
      <td>
        <p>
          Imports necessary files and then outputs styles to be
          inlined
        </p>
      </td>
    </tr>
    <tr>
      <td>
<<<<<<< HEAD
        <p>
          <code>/web/css/source/_email-base.less</code>
        </p>
=======
          <p><code>&lt;Magento_Blank_theme_dir&gt;/web/css/source/_email-base.less</code></p>
>>>>>>> ff91e3de
      </td>
      <td>
        <p>
          Contains majority of styles for emails, including resets,
          layout, typography, and so on. Review the comments at the
          top of this file to understand how the styles in this
          file are split between the <code>email.less</code> and
          <code>email-inline.less</code> files.
        </p>
      </td>
    </tr>
    <tr>
      <td>
<<<<<<< HEAD
        <p>
          <code>/web/css/source/_email-extend.less</code>
        </p>
      </td>
      <td>
        <p>
          This file is intended to be copied into your custom
          themes and edited directly. You can add new email styles
          or override existing ones. This should prevent having to
          copy the <code>_email-base.less</code> file into your
          custom theme. See the
          <code>/web/css/source/_email-extend.less</code> file for
          example usage.
        </p>
=======
          <p><code>&lt;Magento_Blank_theme_dir&gt;/web/css/source/_email-extend.less</code></p>
      </td>
      <td>
          <p>This file is intended to be copied into your custom themes and edited directly. You can add new email styles or override existing ones. This should prevent having to copy the <code>_email-base.less</code> file into your custom theme. See the <code>&lt;Magento_Luma_theme_dir&gt;/web/css/source/_email-extend.less</code> file for example usage.</p>
>>>>>>> ff91e3de
      </td>
    </tr>
    <tr>
      <td>
<<<<<<< HEAD
        <p>
          <code>/web/css/source/_email-variables.less</code>
        </p>
      </td>
      <td>
        <p>
          The <code>_email-base.less</code> file uses a number
          mixins from the Magento UI library. If you want to change
          any of the styles output by those mixins, you can set the
          value of any of the variables those mixins uses in this
          file. See the
          <code>/web/css/source/_email-variables.less</code> file
          for example usage.
        </p>
=======
          <p><code>&lt;Magento_Blank_theme_dir&gt;/web/css/source/_email-variables.less</code></p>
      </td>
      <td>
          <p>The <code>_email-base.less</code> file uses a number mixins from the Magento UI library. If you want to change any of the styles output by those mixins, you can set the value of any of the variables those mixins uses in this file. See the <code>&lt;Magento_Luma_theme_dir&gt;/web/css/source/_email-variables.less</code> file for example usage.</p>
>>>>>>> ff91e3de
      </td>
    </tr>
    <tr>
      <td>
<<<<<<< HEAD
        <p>
          <code>/_/web/css/source/_email.less</code>
        </p>
=======
          <p><code>&lt;Namespace&gt;_&lt;Module&gt;/web/css/source/_email.less</code></p>
>>>>>>> ff91e3de
      </td>
      <td>
        <p>
          Styles that are specific to modules are stored in these
          files. This mechanism also allows third-party extensions
          to include styles that will get included in the
          inline/non-inline output.
        </p>
      </td>
    </tr>
    <tr>
      <td>
        <p>
          <code>lib/web/css/source/_email-variables.less</code>
        </p>
      </td>
      <td>
<<<<<<< HEAD
        <p>
          Same as
          <code>/web/css/source/_email-variables.less</code>
        </p>
=======
          <p>Same as <code>&lt;Magento_Blank_theme_dir&gt;/web/css/source/_email-variables.less</code></p>
>>>>>>> ff91e3de
      </td>
    </tr>
    <tr>
      <td>
        <p>
          <code>lib/web/css/source/lib/variables/_email.less</code>
        </p>
      </td>
      <td>
        <p>
          Contains new email-specific variables that can be
          overridden in a theme-specific
          <code>_email-variables.less</code> file.
        </p>
      </td>
    </tr>
  </tbody>
</table>
When implementing a custom theme, you should be able to fully customize email templates by copying the `<Magento_Blank_theme_dir>/web/css/source/_email-extend.less` and `<Magento_Blank_theme_dir>/web/css/source/_email-variables.less` files to your custom theme and editing those files.

### Custom fonts {#custom-fonts}

Emails inherit the custom fonts that are defined by the frontend theme. The Magento Blank theme uses the **Open Sans** font. Because **Open Sans** is not a standard system font, `@font-face` rules are used to include web fonts.

Here is an overview of how the font structure for emails works:

* [`<Magento_Blank_theme_dir>/web/css/source/_email-extend.less`]({{ site.mage2100url }}app/design/frontend/Magento/blank/web/css/source/_email-extend.less) contains the `@import` directive that requests the `email-fonts.css` file.

  The reason the contents of `email-fonts.css` are loaded using `@import` rather than being output directly into a `<style>` tag in the `<head>` of an email is that if a user is reading their email offline, some email clients don't render the text because the web fonts can't be loaded.
* The `<Magento_Blank_theme_dir>/web/css/email-fonts.less` file imports `source/_variables.less` and `source/_typography.less` files:
    * [app/design/frontend/Magento/blank/web/css/source/_variables.less]({{ site.mage2100url }}app/design/frontend/Magento/blank/web/css/source/_variables.less) defines which font is used in the `@font-family-name__base` variable.
    * [app/design/frontend/Magento/blank/web/css/source/_typography.less]({{ site.mage2100url }}app/design/frontend/Magento/blank/web/css/source/_typography.less) generates the `@font-face` rules which import the custom fonts.

If you want to change the font used for emails, do the following:

1. Refer to the documentation on [using fonts]({{ page.baseurl }}/frontend-dev-guide/css-topics/using-fonts.html) for details on how to add a new font.
2. After you've added a new font and have updated the `source/_variables.less` and `source/_typography.less` files for your custom theme to refer to the new font, the emails should automatically use the specified font.

## Email logo {#email-logo}

You can add a logo to emails by adding it to your theme or by uploading it in the Magento Admin. 

Because email clients don't support vector-based formats such as Scalable Vector Graphics (SVG), you must prepare a Portable Network Graphics (PNG) logo. Because emails are viewed on devices with a broad range of pixel densities, you should use a logo that is 3&times; the size that you actually want it to display. For example, let's say your email has a 200px &times; 100px area for the logo. The logo image should be 600px &times; 300px.

If you don't have access to a high-resolution version of your logo, you can upload a normal-resolution image. For example, if your logo image is 200px &times; 100px, specify `200` for the width and `100` for the height.

### Customize the email logo using a theme {#customize-logo-theme} 

To customize your logo using a theme:

1. Add a file named `logo_email.png` to a `Magento_Email/web` directory in your custom theme.
  
   For example, if the OrangeCo vendor wants to add a logo for their custom Orange, they must add a file in the `app/design/frontend/OrangeCo/orange/Magento_Email/web` directory.

2. Copy the `<Magento_Email_module_dir>/view/frontend/email/header.html` file into a `Magento_Email/email` directory in your theme. 
   
   For example, the OrangeCo vendor would copy the file to this location: `app/design/frontend/OrangeCo/orange/Magento_Email/email/header.html`
   
   Edit the `width` and `height` attributes of the `<img>` tag to reflect the area in which you want your logo to display (for example, 200 &times; 100).
  
   Example:
   
       {% raw %}
       {{if logo_width}}
           width="{{var logo_width}}"
       {{else}}
           width="200"
       {{/if}}
       
       {{if logo_height}}
           height="{{var logo_height}}"
       {{else}}
           height="100"
       {{/if}}
       {% endraw %}
   
   You should leave the if/else conditional statement in place in case you ever want to override these values using the Admin.

### Customize the email logo using the Admin {#customize-logo-admin}

1. In the Magento Admin, navigate to **CONTENT** > Design > **Configuration**. A Design Configuration page opens. It contains a grid with the available configuration scopes.
2. In the configuration record corresponding to your store view, click **Edit**.
3. Under **Transactional Emails** in the **Logo Image** field upload your logo and specify the alternative text for it.
![System configuration]({{ site.baseurl }}/common/images/email_templ_logo21.png)

4. Enter values for **Logo Width** and **Logo Height**. Based on the preceding example, you would enter `200` and `100`, respectively.

5. Click the **Save Configuration** button.

## Use contact information in emails {#contact-information-emails}

Emails can output your store name, store email address, store phone number, and store hours of operation if those values are configured in the Admin. 

To set those values:

1. To set the store name, phone number, and hours of operation:
    1. In the Magento Admin, navigate to **STORES** > Settings > **Configuration** > GENERAL > **General** > **Store Information**
    2. Input values into the **Store Name**, **Store Phone Number**, and **Store Hours of Operation** fields.
    3. Note: The **Store Phone Number** and **Store Hours of Operation** fields are optional.
    4. Click the **Save Config** button.
2. To set the store email:
    1. In the Magento Admin, navigate to **STORES** > Settings > **Configuration** > GENERAL > **General** > **Store Email Addresses** > **General Contact**
    2. Input values into the **Sender Name** and **Sender Email** fields.
    3. Click the **Save Config** button.

The sales emails are configured to display all of the above values, if they're configured in the admin. If you want to add those values to other email templates, you can use the following variables:

    {% raw %}{{var store.getFrontendName()}}{% endraw %}
    {% raw %}{{var store_email}}{% endraw %}
    {% raw %}{{var store_phone}}{% endraw %}
    {% raw %}{{var store_hours}}{% endraw %}

## Localization {#localization}

In order to support the translation of content, all strings in emails are output using the `trans` directive. Example: 

    {% raw %}{{trans "Thank you for your order from %store_name." store_name=$store.getFrontendName()}}{% endraw %}
    {% raw %}{{trans "Once your package ships we will send you a tracking number."}}{% endraw %}

The `trans` directive will translate strings into whatever locale is configured for the store from which the email is being sent. For example, if an email is being sent from a store view that is configured to use the `fr_FR` locale, the emails are translated to French.

Please note, that variable assignment must not contain spaces. 

Correct:

    {% raw %}
    {{trans "Thank you for your order from %store_name." store_name=$store.getFrontendName()}}
    {% endraw %}

Incorrect:

    {% raw %}
    {{trans "Thank you for your order from %store_name." store_name = $store.getFrontendName()}}
    {% endraw %}

{:.bs-callout .bs-callout-info}
Exception: argument value can contain spaces if it is enclosed in brackets.

## Supported email clients and devices {#supported-clients}

We tested responsive emails using a combination of real devices and [Litmus](http://litmus.com/). Due to the greatly varied level of support among email clients for modern web technologies, not all email clients rendered the emails perfectly. However, all of the following clients should render the emails in a manner that allows them to be easily read without obvious issues.

* Supported Desktop Clients
    * Apple Mail 7 (OS X 10.9)
    * Apple Mail 8 (OS X 10.10)
    * Outlook 2003 (Windows 7)
    * Outlook 2007 (Windows 7)
    * Outlook 2010 (Windows 7)
    * Outlook 2013 (Windows 7)
    * Outlook 2016 (OS X 10.10)
* Supported Mobile Clients
    * Native email app (Android 2.3)
    * Native email app (Android 4.2)
    * Gmail app (Android 4.2)
    * Native email app (Blackberry 5 OS)
    * iOS 7 (iPhone 5s)
    * iOS 8 (iPad Retina)
    * iOS 8 (iPad Mini)
    * iOS 8 (iPhone 6)
    * iOS 8 (iPhone 6 Plus)
    * Windows Phone 8
* Supported Web Clients (tested in combination of Firefox, Chrome, and Internet Explorer)
    * AOL Mail
    * Gmail
    * Office 365
    * Outlook.com
    * Yahoo! Mail

## Newsletter templates {#newsletter-templates}

The focus of this article is on transactional emails but the same techniques can be used with newsletter templates as well, including:

* Import the header and footer using `{% raw %}{{template config_path="design/email/header_template"}}{% endraw %}` and `{% raw %}{{template config_path="design/email/footer_template"}}{% endraw %}`
* Apply inline styles using `{% raw %}{{inlinecss file="css/email-inline.css"}}{% endraw %}`
* Include non-inline styles using `{% raw %}{{css file="css/email.css"}}{% endraw %}`<|MERGE_RESOLUTION|>--- conflicted
+++ resolved
@@ -27,12 +27,8 @@
 2. Click **Add New Template**.
 3. If you want to use a default template as a starting point, in the **Load default template** section, choose the template and click **Load Template**. The path to the configuration settings for each default template displays in the **Currently Used For** field in the Template Information section.<br>
 Make note of this path because you will need it later when you configure this new template to be used instead of the default template.
-<<<<<<< HEAD
 
    ![New template creation page with loaded default template]({{ site.baseurl }}/common/images/email_create_template21.png){:width="70%"}{:height="70%"}
-=======
-    <br>![New template creation page with loaded default template]({{ site.baseurl }}/common/images/email_create_template21.png){:width="70%"}{:height="70%"}
->>>>>>> ff91e3de
 
 4. In **Template Name**, enter a name to identify the template in the Magento Admin.
 5. In **Template Subject**, add plain text to use as the Subject of the emails sent using the template you create. This field can contain system variables.  
@@ -44,13 +40,8 @@
     1. If you haven't done so already, log in to the Magento Admin as an administrator.
     2. Click **STORES** > Settings > **Configuration** > SALES > **Sales Emails**.
     3. In the left pane, locate the section that contains the template you want to override. This is the section referenced by **Currently Used For** in your new template. (See step 3 earlier in this section.)
-<<<<<<< HEAD
        For example, if you created a "New Order" template, the configuration section is **Order** as the following figure shows.
        ![Choosing a custom template]({{ site.baseurl }}/common/images/email_choose-template21.png){:width="70%"}{:height="70%"}
-=======
-    <br>For example, if you created a "New Order" template, the configuration section is **Order** as the following figure shows.
-    <br>![Choosing a custom template]({{ site.baseurl }}/common/images/email_choose-template21.png){:width="70%"}{:height="70%"}
->>>>>>> ff91e3de
     4. Select your newly created template from the list.
     5. Click **Save Config**.
 
@@ -77,12 +68,8 @@
 1. In the Magento Admin, navigate to **MARKETING** > Communications > **Email Templates**
 2. Create a new template or edit an existing template.
 3. Click to place the cursor in the text in which to insert the variable.
-<<<<<<< HEAD
 4. Click **Insert Variable**. A pop-up containing a list of variables opens, including custom variables. The variables in the **Store Contact Information** are available in all email templates whereas the variables in the **Template Variables** section are specific to the template you're editing. The following figure shows an example: 
    ![The list of available variables]({{ site.baseurl }}/common/images/email_insert_variable21.png){:width="70%"}{:height="70%"}
-=======
-4. Click **Insert Variable**. A pop-up containing a list of variables opens, including custom variables. The variables in the **Store Contact Information** are available in all email templates whereas the variables in the **Template Variables** section are specific to the template you're editing. The following figure shows an example: <br>![The list of available variables]({{ site.baseurl }}/common/images/email_insert_variable21.png){:width="70%"}{:height="70%"}
->>>>>>> ff91e3de
 
 5. Click the name of the required variable. <br> The variable code is inserted in the template content.
 
@@ -158,33 +145,15 @@
     </tr>
     <tr>
       <td>
-<<<<<<< HEAD
-        <p>
-          <code>/web/css/email.less</code>
-        </p>
-      </td>
-      <td>
-        <p>
-          Imports necessary files and then outputs styles to be
-          included in tag
-        </p>
-=======
           <p><code>&lt;Magento_Blank_theme_dir&gt;/web/css/email.less</code></p>
       </td>
       <td>
           <p>Imports necessary files and then outputs styles to be included in <code>&lt;style&gt;</code> tag</p>
->>>>>>> ff91e3de
-      </td>
-    </tr>
-    <tr>
-      <td>
-<<<<<<< HEAD
-        <p>
-          <code>/web/css/email-fonts.less</code>
-        </p>
-=======
+      </td>
+    </tr>
+    <tr>
+      <td>
           <p><code>&lt;Magento_Blank_theme_dir&gt;/web/css/email-fonts.less</code></p>
->>>>>>> ff91e3de
       </td>
       <td>
         <p>
@@ -197,13 +166,7 @@
     </tr>
     <tr>
       <td>
-<<<<<<< HEAD
-        <p>
-          <code>/web/css/email-inline.less</code>
-        </p>
-=======
           <p><code>&lt;Magento_Blank_theme_dir&gt;/web/css/email-inline.less</code></p>
->>>>>>> ff91e3de
       </td>
       <td>
         <p>
@@ -214,13 +177,7 @@
     </tr>
     <tr>
       <td>
-<<<<<<< HEAD
-        <p>
-          <code>/web/css/source/_email-base.less</code>
-        </p>
-=======
           <p><code>&lt;Magento_Blank_theme_dir&gt;/web/css/source/_email-base.less</code></p>
->>>>>>> ff91e3de
       </td>
       <td>
         <p>
@@ -234,63 +191,23 @@
     </tr>
     <tr>
       <td>
-<<<<<<< HEAD
-        <p>
-          <code>/web/css/source/_email-extend.less</code>
-        </p>
-      </td>
-      <td>
-        <p>
-          This file is intended to be copied into your custom
-          themes and edited directly. You can add new email styles
-          or override existing ones. This should prevent having to
-          copy the <code>_email-base.less</code> file into your
-          custom theme. See the
-          <code>/web/css/source/_email-extend.less</code> file for
-          example usage.
-        </p>
-=======
           <p><code>&lt;Magento_Blank_theme_dir&gt;/web/css/source/_email-extend.less</code></p>
       </td>
       <td>
           <p>This file is intended to be copied into your custom themes and edited directly. You can add new email styles or override existing ones. This should prevent having to copy the <code>_email-base.less</code> file into your custom theme. See the <code>&lt;Magento_Luma_theme_dir&gt;/web/css/source/_email-extend.less</code> file for example usage.</p>
->>>>>>> ff91e3de
-      </td>
-    </tr>
-    <tr>
-      <td>
-<<<<<<< HEAD
-        <p>
-          <code>/web/css/source/_email-variables.less</code>
-        </p>
-      </td>
-      <td>
-        <p>
-          The <code>_email-base.less</code> file uses a number
-          mixins from the Magento UI library. If you want to change
-          any of the styles output by those mixins, you can set the
-          value of any of the variables those mixins uses in this
-          file. See the
-          <code>/web/css/source/_email-variables.less</code> file
-          for example usage.
-        </p>
-=======
+      </td>
+    </tr>
+    <tr>
+      <td>
           <p><code>&lt;Magento_Blank_theme_dir&gt;/web/css/source/_email-variables.less</code></p>
       </td>
       <td>
           <p>The <code>_email-base.less</code> file uses a number mixins from the Magento UI library. If you want to change any of the styles output by those mixins, you can set the value of any of the variables those mixins uses in this file. See the <code>&lt;Magento_Luma_theme_dir&gt;/web/css/source/_email-variables.less</code> file for example usage.</p>
->>>>>>> ff91e3de
-      </td>
-    </tr>
-    <tr>
-      <td>
-<<<<<<< HEAD
-        <p>
-          <code>/_/web/css/source/_email.less</code>
-        </p>
-=======
+      </td>
+    </tr>
+    <tr>
+      <td>
           <p><code>&lt;Namespace&gt;_&lt;Module&gt;/web/css/source/_email.less</code></p>
->>>>>>> ff91e3de
       </td>
       <td>
         <p>
@@ -308,14 +225,7 @@
         </p>
       </td>
       <td>
-<<<<<<< HEAD
-        <p>
-          Same as
-          <code>/web/css/source/_email-variables.less</code>
-        </p>
-=======
           <p>Same as <code>&lt;Magento_Blank_theme_dir&gt;/web/css/source/_email-variables.less</code></p>
->>>>>>> ff91e3de
       </td>
     </tr>
     <tr>
