---
group: fedg
title: Illustration of customizing templates
version: 2.1
redirect_from: /guides/v1.0/frontend-dev-guide/templates/template-sample.html
functional_areas:
  - Frontend
---

This topic contains a step-by-step illustration of solving a typical design customization task using templates.

## Sample template customization: changing a layout of the mini shopping cart

In the Magento basic Blank theme, in the mini shopping cart, products are listed under the **Go to Checkout** button, like following:

<<<<<<< HEAD
<img src="{{ site.baseurl }}/common/images/inherit_mini1.png" alt="An image of a mini shopping cart where products are listed under the **Go to Checkout** button">

OrangeCo decided they want to change this and display the product list before the **Go to Checkout** button.

The template responsible for displaying the mini-shopping cart items and controls is [`<Magento_Checkout_module_dir>/view/frontend/web/template/minicart/content.html`]({{ site.mage2000url }}app/code/Magento/Checkout/view/frontend/web/template/minicart/content.html).
Here is the part of the code OrangeCo worked with:

<img src="{{ site.baseurl }}/common/images/templ_overview_code1.png" alt="code">
=======
![An image of a mini shopping cart where products are listed under the Go to Checkout button]({{site.baseurl}}/common/images/inherit_mini121.png)

OrangeCo decided they want to change this and display the product list before the **Go to Checkout** button.

The template responsible for displaying the mini-shopping cart items and controls is [`<Magento_Checkout_module_dir>/view/frontend/web/template/minicart/content.html`]({{site.mage2100url}}app/code/Magento/Checkout/view/frontend/web/template/minicart/content.html){:target="\_blank"}.
Here is the part of the code OrangeCo worked with:

![code1]({{site.baseurl}}/common/images/templ_overview_code121.png)
>>>>>>> 168052f6

They created a new Orange {% glossarytooltip d2093e4a-2b71-48a3-99b7-b32af7158019 %}theme{% endglossarytooltip %} and copied the `content.html` to the theme directory:
`app/design/frontend/OrangeCo/orange/Magento_Checkout/web/template/minicart/content.html`.

In their copy of the templates, they changed the order of the blocks as follows:

<<<<<<< HEAD
<img src="{{ site.baseurl }}/common/images/templ_overview_code2.png" alt="code">
=======
![code2]({{site.baseurl}}/common/images/templ_overview_code221.png)
>>>>>>> 168052f6

When the Orange theme was applied, the mini shopping cart with products looked like the following:

<<<<<<< HEAD
<img src="{{ site.baseurl }}/common/images/inherit_mini2.png" alt="In the minishopping cart products are listed before the Go to Checkout button ">
=======
![In the minishopping cart products are listed before the Go to Checkout button]({{site.baseurl}}/common/images/inherit_mini221.png)
>>>>>>> 168052f6
<|MERGE_RESOLUTION|>--- conflicted
+++ resolved
@@ -13,16 +13,6 @@
 
 In the Magento basic Blank theme, in the mini shopping cart, products are listed under the **Go to Checkout** button, like following:
 
-<<<<<<< HEAD
-<img src="{{ site.baseurl }}/common/images/inherit_mini1.png" alt="An image of a mini shopping cart where products are listed under the **Go to Checkout** button">
-
-OrangeCo decided they want to change this and display the product list before the **Go to Checkout** button.
-
-The template responsible for displaying the mini-shopping cart items and controls is [`<Magento_Checkout_module_dir>/view/frontend/web/template/minicart/content.html`]({{ site.mage2000url }}app/code/Magento/Checkout/view/frontend/web/template/minicart/content.html).
-Here is the part of the code OrangeCo worked with:
-
-<img src="{{ site.baseurl }}/common/images/templ_overview_code1.png" alt="code">
-=======
 ![An image of a mini shopping cart where products are listed under the Go to Checkout button]({{site.baseurl}}/common/images/inherit_mini121.png)
 
 OrangeCo decided they want to change this and display the product list before the **Go to Checkout** button.
@@ -31,23 +21,14 @@
 Here is the part of the code OrangeCo worked with:
 
 ![code1]({{site.baseurl}}/common/images/templ_overview_code121.png)
->>>>>>> 168052f6
 
 They created a new Orange {% glossarytooltip d2093e4a-2b71-48a3-99b7-b32af7158019 %}theme{% endglossarytooltip %} and copied the `content.html` to the theme directory:
 `app/design/frontend/OrangeCo/orange/Magento_Checkout/web/template/minicart/content.html`.
 
 In their copy of the templates, they changed the order of the blocks as follows:
 
-<<<<<<< HEAD
-<img src="{{ site.baseurl }}/common/images/templ_overview_code2.png" alt="code">
-=======
 ![code2]({{site.baseurl}}/common/images/templ_overview_code221.png)
->>>>>>> 168052f6
 
 When the Orange theme was applied, the mini shopping cart with products looked like the following:
 
-<<<<<<< HEAD
-<img src="{{ site.baseurl }}/common/images/inherit_mini2.png" alt="In the minishopping cart products are listed before the Go to Checkout button ">
-=======
-![In the minishopping cart products are listed before the Go to Checkout button]({{site.baseurl}}/common/images/inherit_mini221.png)
->>>>>>> 168052f6
+![In the minishopping cart products are listed before the Go to Checkout button]({{site.baseurl}}/common/images/inherit_mini221.png)