--- conflicted
+++ resolved
@@ -12,21 +12,11 @@
 
 ## What's in this topic
 
-<<<<<<< HEAD
-Stylesheets are the main tool in responsive web design (RWD) implementation. This topic describes the mechanisms and approaches to building RWD used in the default Magento themes. To re-use them in your custom theme, make your {% glossarytooltip d2093e4a-2b71-48a3-99b7-b32af7158019 %}theme{% endglossarytooltip %} <a href="{{ page.baseurl }}/frontend-dev-guide/themes/theme-inherit.html" target="_blank">inherit</a> from the Magento basic Blank theme.
-=======
 Stylesheets are the main tool in responsive web design (RWD) implementation. This topic describes the mechanisms and approaches to building RWD used in the default Magento themes. To re-use them in your custom theme, make your {% glossarytooltip d2093e4a-2b71-48a3-99b7-b32af7158019 %}theme{% endglossarytooltip %} <a href="{{ page.baseurl }}/frontend-dev-guide/themes/theme-inherit.html" target="_blank">inherit</a> from the Magento Blank theme.
->>>>>>> 168052f6
 
 ## Mobile first
 
-<<<<<<< HEAD
-The Blank and Luma theme styles are based on the <a href="{{ page.baseurl }}/frontend-dev-guide//css-topics/theme-ui-lib.html" target="_blank">Magento UI library</a>. The library uses <a href="http://en.wikipedia.org/wiki/Media_queries" target="_blank">CSS3 media queries</a>, an {% glossarytooltip 55774db9-bf9d-40f3-83db-b10cc5ae3b68 %}extension{% endglossarytooltip %} of the <code>@media</code> rule, to adapt the {% glossarytooltip 73ab5daa-5857-4039-97df-11269b626134 %}layout{% endglossarytooltip %} to the screen width.
-
-According to the approach implemented in the library, the <code>.media-width()</code> {% glossarytooltip 1a305bdb-9be8-44aa-adad-98758821d6a7 %}mixin{% endglossarytooltip %} can be used in any <code>.less</code> file in your theme, as many times as you need, but it is invoked only once, in <code>lib/web/css/source/lib/_responsive.less</code>. The resulting <code>styles.css</code> has only one call of each media query with all the rules there, instead of multiple calls for the same query.
-=======
 In the Blank and Luma themes, the mobile first approach is used. It means that the styles for mobile devices (screen width less than 768px) are extended by the styles for the higher breakpoints. As the result, the extra styles are never loaded when a store is viewed on a mobile device.
->>>>>>> 168052f6
 
 The mobile and desktop styles are defined in separate files:
 
@@ -39,11 +29,7 @@
 
 Breakpoints are used in the {% glossarytooltip 6c5cb4e9-9197-46f2-ba79-6147d9bfe66d %}CSS{% endglossarytooltip %} code to set up the screen width at which the design switches from the mobile to the desktop version.
 
-<<<<<<< HEAD
-The Blank and Luma themes implement the following <a href="{{ page.baseurl }}/frontend-dev-guide/responsive-web-design/rwd_overview.html#fedg_rwd_terms" target="_blank">breakpoints</a>:
-=======
 The Blank and Luma themes use LESS variables to implement the following <a href="{{ page.baseurl }}/frontend-dev-guide/responsive-web-design/rwd_overview.html#fedg_rwd_terms" target="_blank">breakpoints</a>:
->>>>>>> 168052f6
 <ul>
   <li><code>@screen__xxs</code>: 320px</li>
   <li><code>@screen__xs</code>: 480px</li>
@@ -63,14 +49,7 @@
 
 If working on a theme which inherits from either the Blank or Luma theme, it's recommended to use <code>.media-width()</code> and style groups separation.  Otherwise the style rules will be added twice, once to <code>styles-m.css</code> and once more to <code>styles-l.css</code>.
 
-<<<<<<< HEAD
-<ul>
-<li><a href="{{ site.mage2000url }}app/design/frontend/Magento/blank/web/css/styles-l.less">styles-l.less</a> is used to generate desktop-specific styles (768px and higher).</li>
-<li><a href="{{ site.mage2000url }}app/design/frontend/Magento/blank/web/css/styles-m.less">styles-m.less</a> is used to generate basic and mobile-specific styles.</li>
-</ul>
-=======
 For LESS styles rules to be compiled to <code>styles-m.css</code> without a media query so that they apply to all screen widths use the <code>@media-common</code> style group separation.
->>>>>>> 168052f6
 
 <pre>
 //
@@ -117,13 +96,7 @@
 
 You can find more information about the Magento UI {% glossarytooltip 08968dbb-2eeb-45c7-ae95-ffca228a7575 %}library{% endglossarytooltip %} responsive mixin usage in <code>&lt;your_Magento_instance&gt;/pub/static/frontend/Magento/blank/en_US/css/docs/responsive.html</code> (view in a browser).
 
-<<<<<<< HEAD
-*	<a href="{{ page.baseurl }}/frontend-dev-guide/themes/theme-create.html">Create a theme</a>
-*	<a href="{{ page.baseurl }}/frontend-dev-guide/css-topics/theme-ui-lib.html">Magento UI library</a>
-*	<a href="{{ page.baseurl }}/frontend-dev-guide/responsive-web-design/rwd_js.html">JavaScript in a responsive design</a>
-=======
 ## Related topics
->>>>>>> 168052f6
 
 *	<a href="{{ page.baseurl }}/frontend-dev-guide/themes/theme-create.html">Create a theme</a>
 *	<a href="{{ page.baseurl }}/frontend-dev-guide/css-topics/css-preprocess.html">CSS and LESS preprocessing</a>
