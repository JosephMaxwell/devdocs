---
group: fedg
subgroup: E_rwd
title: Overview of responsive web design in Magento
menu_title: How to Make Your Theme Responsive and Mobile
menu_order: 1
menu_node: parent
version: 2.1
redirect_from: /guides/v1.0/frontend-dev-guide/responsive-web-design/rwd_overview.html
functional_areas:
  - Frontend
---

Responsive web design (RWD, also referred as <i>responsive design</i>) crafts web sites to provide an optimal viewing experience across a wide range of devices (from large, high-resolution desktop computer monitors to mobile phones).

The out of the box Magento Blank and Luma themes (Luma <a href="{{ page.baseurl }}/frontend-dev-guide/themes/theme-inherit.html" target="_blank">inherits</a> from Blank) use the mobile first RWD approach. It is ensured mostly by means of {% glossarytooltip 6c5cb4e9-9197-46f2-ba79-6147d9bfe66d %}CSS{% endglossarytooltip %} and {% glossarytooltip 312b4baf-15f7-4968-944e-c814d53de218 %}JavaScript{% endglossarytooltip %}.


The following image illustrates how the same page built on the Blank {% glossarytooltip d2093e4a-2b71-48a3-99b7-b32af7158019 %}theme{% endglossarytooltip %} looks on mobile, tablet and desktop devices.

<img src="{{ site.baseurl }}/common/images/css_responsive1.jpg">


We recommend using the Blank theme, as a starting point for your customizations. That is, your custom theme should <a href="{{ page.baseurl }}/frontend-dev-guide/themes/theme-inherit.html" target="_blank">inherit</a> from Blank.

The articles in this chapter describe the particular approaches used in the Blank theme, and provide practical recommendations on how to use these approaches in your themes:

<ul>
<li> 
<a href="{{ page.baseurl }}/frontend-dev-guide/responsive-web-design/rwd_css.html" target="_blank">CSS in Magento responsive design</a>
</li>
<li>
<a href="{{ page.baseurl }}/frontend-dev-guide/responsive-web-design/rwd_js.html" target="_blank">JavaScript in Magento responsive design</a>
</li>
<li>
<a href="{{ page.baseurl }}/frontend-dev-guide/responsive-web-design/rwd_practice.html" target="_blank">Customizing RWD: illustration</a>
</li>

<li>
<a href="{{ page.baseurl }}/frontend-dev-guide/responsive-web-design/rwd_mobile.html" target="_blank">Create a responsive mobile theme based on Blank</a>
</li>

</ul>

## Terms used {#fedg_rwd_terms}

<table>
<tr>
<th>
Term
</th>
<th>
Description
</th>
</tr>
<tr>
<td>
<i>Breakpoint</i>
</td>
<td>

The width of the user’s screen that causes your responsive {% glossarytooltip 73ab5daa-5857-4039-97df-11269b626134 %}layout{% endglossarytooltip %} to change.

</td>
</tr>
</table>

## Recommended reading

<<<<<<< HEAD
<h2>Recommended reading</h2>

=======
>>>>>>> 168052f6
*	<a href="{{ page.baseurl }}/frontend-dev-guide/themes/theme-general.html" target="_blank">Magento Themes</a>


<|MERGE_RESOLUTION|>--- conflicted
+++ resolved
@@ -67,11 +67,6 @@
 
 ## Recommended reading
 
-<<<<<<< HEAD
-<h2>Recommended reading</h2>
-
-=======
->>>>>>> 168052f6
 *	<a href="{{ page.baseurl }}/frontend-dev-guide/themes/theme-general.html" target="_blank">Magento Themes</a>
 
 
