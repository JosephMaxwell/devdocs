---
group: frontend-developer-guide
title: Add a custom breakpoint
redirect_from:
 - /guides/v2.0/frontend-dev-guide/css-topics/css-breakpoints.html
 - /guides/v2.1/frontend-dev-guide/css-topics/css-breakpoints.html
functional_areas:
  - Frontend
---

## What's in this topic

Breakpoints are used in stylesheets to set up the screen width at which the design changes, for example from the mobile to the desktop version. Themes provided with Magento implement a list of [default breakpoints]({{ page.baseurl }}/frontend-dev-guide/responsive-web-design/rwd_css.html#fedg_rwd_css_break). This topic describes how to add a custom breakpoint in your theme. 

## Overview

To add a custom breakpoint in your theme, you need to do the following:

1. Define a variable for the new breakpoint.
2. Override the library `_responsive.less` file, and add the new rule for the new breakpoint. 
3. Implement the screen changes for the new breakpoint.

## Add a new breakpoint variable

In your custom theme directory, add a `/web/css/source/variables.less` in one of the following ways:

- if your theme [inherits]({{ page.baseurl }}/frontend-dev-guide/themes/theme-inherit.html) from the other, then copy the parent's `variables.less`.
- if your theme is a standalone one, add a new empty file.

In `variable.less`, add the variable for your new breakpoint.

For example:

```less
@your__breakpoint: 1280px;
```

For variables' naming rules see [Less coding standards]({{ site.baseurl }}/guides/v2.0/coding-standards/code-standard-less.html#variables).

## Override `_responsive.less` from the library

According to the approach, implemented in the Magento UI library, the `.media-width()` mixin calls are defined in many places, but invoked in one place, in `lib/web/css/source/lib/_responsive.less`. 

To implement a new breakpoint, you need to edit the `.media-width()` mixin by adding the appropriate rule there. So you need to override the library `_responsive.less` in your theme, and add the customizations there. 

To do this, take the following steps:

1. Copy the `_responsive.less` file to your `<your_theme_dir>/web/css/source/lib/` directory from one of the following locations:
	- `<your_parent_theme_dir>/web/css/source/lib/_responsive.less`: overriding `_responsive.less` in the parent theme. If there's no such file or no parent theme, use the other option. 
	- `<your_theme_dir>/web/css/source/lib/_responsive.less`: the library file.
<<<<<<< HEAD
2. In your `_responsive.less`, add the `.media-width` {% glossarytooltip 1a305bdb-9be8-44aa-adad-98758821d6a7 %}mixin{% endglossarytooltip %} rule for your breakpoint in the corresponding section (desktop or mobile, depending on the type of breakpoint you add). 

{:.bs-callout .bs-callout-info}
`@media-target` option may have one of the following values: `all`, `desktop` or `mobile`.  
=======
2. In your `_responsive.less` file, add the `.media-width` {% glossarytooltip 1a305bdb-9be8-44aa-adad-98758821d6a7 %}mixin{% endglossarytooltip %} rule for your breakpoint in the corresponding section (desktop or mobile, depending on the type of breakpoint you add). 

{:.bs-callout .bs-callout-info}
The `@media-target` option may have one of the following values: `all`, `desktop` or `mobile`.  
>>>>>>> e9dc7262

Example:
```less
& when (@media-target = 'desktop'), (@media-target = 'all') {

    @media all and (min-width: @your__breakpoint) {
        .media-width('min', @your__breakpoint);
    }
}
```

## Add `.media-width()` calls for the new breakpoint

Now you can add a new `.media-width()` mixin call where necessary in your theme `.less ` files.

Example:
```less
.media-width(@extremum, @break) when (@extremum = 'min') and (@break = @your__breakpoint) {
    //  Customization for @your__breakpoint breakpoint
}
```

## Related reading

- You can find information about the `_responsive.less` library file in the generated Magento UI library documentation. It is available in the following location in your Magento installation: `<your_Magento_installation>/pub/static/frontend/Magento/blank/en_US/css/docs/responsive.html`.
- [How to make your theme responsive and mobile]({{ page.baseurl }}/frontend-dev-guide/responsive-web-design/rwd_overview.html).<|MERGE_RESOLUTION|>--- conflicted
+++ resolved
@@ -48,17 +48,10 @@
 1. Copy the `_responsive.less` file to your `<your_theme_dir>/web/css/source/lib/` directory from one of the following locations:
 	- `<your_parent_theme_dir>/web/css/source/lib/_responsive.less`: overriding `_responsive.less` in the parent theme. If there's no such file or no parent theme, use the other option. 
 	- `<your_theme_dir>/web/css/source/lib/_responsive.less`: the library file.
-<<<<<<< HEAD
-2. In your `_responsive.less`, add the `.media-width` {% glossarytooltip 1a305bdb-9be8-44aa-adad-98758821d6a7 %}mixin{% endglossarytooltip %} rule for your breakpoint in the corresponding section (desktop or mobile, depending on the type of breakpoint you add). 
-
-{:.bs-callout .bs-callout-info}
-`@media-target` option may have one of the following values: `all`, `desktop` or `mobile`.  
-=======
 2. In your `_responsive.less` file, add the `.media-width` {% glossarytooltip 1a305bdb-9be8-44aa-adad-98758821d6a7 %}mixin{% endglossarytooltip %} rule for your breakpoint in the corresponding section (desktop or mobile, depending on the type of breakpoint you add). 
 
 {:.bs-callout .bs-callout-info}
 The `@media-target` option may have one of the following values: `all`, `desktop` or `mobile`.  
->>>>>>> e9dc7262
 
 Example:
 ```less
