---
group: fedg
subgroup: A_Themes
title: Apply and configure a storefront theme
menu_title: Apply and configure a storefront theme
version: 2.1
menu_order: 30
functional_areas:
  - Frontend
  - Theme
---

## What's in this topic {#theme-apply-overview}

The topic describes how to apply a {% glossarytooltip d2093e4a-2b71-48a3-99b7-b32af7158019 %}theme{% endglossarytooltip %} for your store. This is a required step if you want a theme to be used on a {% glossarytooltip 1a70d3ac-6bd9-475a-8937-5f80ca785c14 %}storefront{% endglossarytooltip %}.
Also, it gives information how to add a theme independent logo for your store.

## Prerequisites

Make sure that you [set]({{ site.gdeurl21 }}config-guide/cli/config-cli-subcommands-mode.html) your Magento application to the developer [mode]({{ site.gdeurl21 }}config-guide/bootstrap/magento-modes.html).
<<<<<<< HEAD


## Apply a theme {#theme-apply-apply}
After you <a href="{{ site.gdeurl21 }}frontend-dev-guide/themes/theme-create.html">add your theme to the file system</a>, you can apply it to your store. You apply a theme in {% glossarytooltip 29ddb393-ca22-4df9-a8d4-0024d75739b1 %}Admin{% endglossarytooltip %}.
=======

## Apply a theme {#theme-apply-apply}

After you [add your theme to the file system]({{ site.gdeurl21 }}frontend-dev-guide/themes/theme-create.html), you can apply it to your store. You apply a theme in {% glossarytooltip 29ddb393-ca22-4df9-a8d4-0024d75739b1 %}Admin{% endglossarytooltip %}.
>>>>>>> 168052f6

To apply a theme:

1. In Admin, go to **CONTENT** > **Design** > **Configuration**. A Design Configuration page opens. It contains a grid with the available configuration scopes. For example: <br><img src="{{ site.baseurl }}/common/images/design_conf1.png" alt="Design Configuration page">
2. In the configuration record corresponding to your store view, click **Edit**. The page with design configuration for the selected scope opens. For example:
<br><img src="{{ site.baseurl }}/common/images/fdg/applied_theme.png" alt="Design Configuration page for a particular scope">
4. On the **Default Theme** tab, in the **Applied Theme** drop-down, select your newly created theme.
5. Click **Save Configuration**.
6. If caching is enabled, <a href="#theme-apply-clear">clear the cache</a>.
6. To see your changes applied, reload the storefront pages.
<<<<<<< HEAD

=======
>>>>>>> 168052f6

## Add a design exception {#theme-apply-except}

Design exceptions enable you to specify an alternative theme for particular user-agents, instead of creating a separate store views for them.
To add a design exception:


2. In Admin, go to **CONTENT** > **Design** > **Configuration**
2. In the configuration record corresponding to your store view, click **Edit**.
4. On the **Design Rule** tab, click **Add New User Agent Rule**.
5. In the **Search String** box specify the user-agent using either normal strings or regular expressions (PCRE). In the **Theme Name** drop-down list select the theme to be used for matching agent.
6. Click **Save Configuration** or **Save and Continue**.
7. If caching is enabled, <a href="#theme-apply-clear">clear the cache</a>.
6. To see your changes applied, reload the storefront pages.
<<<<<<< HEAD


## Add a theme-independent logo {#theme-apply-logo}
=======

## Add a theme-independent logo {#theme-apply-logo}

>>>>>>> 168052f6
You might want to set a permanent store logo that displays on the storefront no matter what theme is applied.
To add a permanent theme-independent logo:

2. In Admin, go to **CONTENT** > **Design** > **Configuration**
2. In the configuration record corresponding to your store view, click **Edit**.
3. Expand the **Header** tab.
4. In the **Logo Image** field browse to the logo file saved in your file system.
6. Upload the file.
5. Optionally, specify the desired width, height, and the alternative text for the logo in the corresponding fields.
7. Click **Save Configuration** or **Save and Continue**.
7. If caching is enabled, <a href="#theme-apply-clear">clear the cache</a>.
8. To see your changes applied, reload the storefront pages.

The logo you add here is stored in the `/pub/media/logo/default/` directory.

{:.bs-callout .bs-callout-warning}
To delete the permanent logo, go to the same location, and click the "Delete image" icon in the bottom left corner of the logo preview.

## Clear the cache {#theme-apply-clear}

If caching is enabled in Magento Admin, you must clear the {% glossarytooltip 0bc9c8bc-de1a-4a06-9c99-a89a29c30645 %}cache{% endglossarytooltip %} after you apply the theme, add a design exception, add a logo, and perform other tasks.

A system message notifies you that invalidated cache types must be refreshed.

1.	Click **System** > **Cache Management**.
2.	Clear the invalid cache types.

## Troubleshooting (if the changes do not get applied)

If the changes you configure in the Admin are not applied after you clear the cache and reload the page, delete all files in the `pub/static/frontend` and `var/view_preprocessed` directories, then reload the pages. You can delete the files manually or run the `grunt clean:<theme_name>` command in CLI. For details about using Grunt in Magento see [Installing and configuring Grunt]({{ site.gdeurl21 }}frontend-dev-guide/css-topics/css_debug.html#grunt_prereq).<|MERGE_RESOLUTION|>--- conflicted
+++ resolved
@@ -18,17 +18,10 @@
 ## Prerequisites
 
 Make sure that you [set]({{ site.gdeurl21 }}config-guide/cli/config-cli-subcommands-mode.html) your Magento application to the developer [mode]({{ site.gdeurl21 }}config-guide/bootstrap/magento-modes.html).
-<<<<<<< HEAD
-
-
-## Apply a theme {#theme-apply-apply}
-After you <a href="{{ site.gdeurl21 }}frontend-dev-guide/themes/theme-create.html">add your theme to the file system</a>, you can apply it to your store. You apply a theme in {% glossarytooltip 29ddb393-ca22-4df9-a8d4-0024d75739b1 %}Admin{% endglossarytooltip %}.
-=======
 
 ## Apply a theme {#theme-apply-apply}
 
 After you [add your theme to the file system]({{ site.gdeurl21 }}frontend-dev-guide/themes/theme-create.html), you can apply it to your store. You apply a theme in {% glossarytooltip 29ddb393-ca22-4df9-a8d4-0024d75739b1 %}Admin{% endglossarytooltip %}.
->>>>>>> 168052f6
 
 To apply a theme:
 
@@ -39,10 +32,6 @@
 5. Click **Save Configuration**.
 6. If caching is enabled, <a href="#theme-apply-clear">clear the cache</a>.
 6. To see your changes applied, reload the storefront pages.
-<<<<<<< HEAD
-
-=======
->>>>>>> 168052f6
 
 ## Add a design exception {#theme-apply-except}
 
@@ -57,15 +46,9 @@
 6. Click **Save Configuration** or **Save and Continue**.
 7. If caching is enabled, <a href="#theme-apply-clear">clear the cache</a>.
 6. To see your changes applied, reload the storefront pages.
-<<<<<<< HEAD
-
-
-## Add a theme-independent logo {#theme-apply-logo}
-=======
 
 ## Add a theme-independent logo {#theme-apply-logo}
 
->>>>>>> 168052f6
 You might want to set a permanent store logo that displays on the storefront no matter what theme is applied.
 To add a permanent theme-independent logo:
 
