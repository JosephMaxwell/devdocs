--- conflicted
+++ resolved
@@ -86,20 +86,11 @@
 
 In the Orange theme there is a footer background image located at `app/design/frontend/OrangeCo/orange/web/images/background.jpg`.
 
-<<<<<<< HEAD
-<img src="{{ site.baseurl }}/common/images/inh-background1.jpg"/>
-=======
 ![]({{ site.baseurl }}/common/images/inh-background1.jpg)
->>>>>>> 168052f6
 
 OrangeCo wants it to be replaced with a holiday one, so it places a new background image with exactly the same name and {% glossarytooltip 55774db9-bf9d-40f3-83db-b10cc5ae3b68 %}extension{% endglossarytooltip %} in `app/design/frontend/OrangeCo/orange_winter/web/images/background.jpg`
 
 Once the Orange Winter theme is [applied]({{ page.baseurl }}/frontend-dev-guide/themes/theme-apply.html), the new holiday image overrides the one from Orange, so on {% glossarytooltip 1a70d3ac-6bd9-475a-8937-5f80ca785c14 %}storefront{% endglossarytooltip %} the holiday background is visible.
-<<<<<<< HEAD
-
-<img src="{{ site.baseurl }}/common/images/inh-background2.jpg"/>
-=======
->>>>>>> 168052f6
 
 ![]({{ site.baseurl }}/common/images/inh-background2.jpg)
 
@@ -118,12 +109,8 @@
 
 <u>Example</u>
 By default, according to the module template, in the mini {% glossarytooltip c7ecb18d-cefe-452d-83e2-3c4d5e355db9 %}shopping cart{% endglossarytooltip %} products are listed under the Go to {% glossarytooltip 278c3ce0-cd4c-4ffc-a098-695d94d73bde %}Checkout{% endglossarytooltip %} button:
-<<<<<<< HEAD
-<p><img src="{{ site.baseurl }}/common/images/inherit_mini1.png" alt="In the minishopping cart products are listed under the Go to Checkout button"/></p>
-=======
 
 ![In the minishopping cart products are listed under the Go to Checkout button]({{ site.baseurl }}/common/images/inherit_mini1.png)
->>>>>>> 168052f6
 
 The order is defined in the `<Magento_Checkout_module_dir>/view/frontend/templates/cart/minicart.phtml` module template. The Blank theme does not override this template.
 OrangeCo decided they want the product list to be displayed before the Go to Checkout button.
@@ -131,15 +118,10 @@
 `app/design/frontend/OrangeCo/orange/Magento_Checkout/templates/cart/minicart.phtml`
 Note, that the path to the template inside the `templates` directory in the theme corresponds to that in the module.
 Having changed the order or elements in the templates, OrangeCo got the minicart look like following:
-<<<<<<< HEAD
-<p><img src="{{ site.baseurl }}/common/images/inherit_mini2.png" alt="In the minishopping cart products are listed above the Go to Checkout button"/></p>
-You can find out what exactly code changes are required to perform this and other tasks in the <a href="{{ page.baseurl }}/frontend-dev-guide/templates/template-sample.html">Illustration of customizing templates topic</a>.
-=======
 
 ![In the minishopping cart products are listed above the Go to Checkout button]({{ site.baseurl }}/common/images/inherit_mini2.png)
 
 You can find out what exactly code changes are required to perform this and other tasks in the [Illustration of customizing templates topic]({{ page.baseurl }}/frontend-dev-guide/templates/template-sample.html).
->>>>>>> 168052f6
 
 ## Extend layouts {#theme-inherit-layout}
 
@@ -171,11 +153,7 @@
 {%endhighlight xml%}
 
 
-<<<<<<< HEAD
-For more information about extending layout refer to the <a href="{{ page.baseurl }}/frontend-dev-guide/layouts/layout-extend.html" target="_blank">Extend a layout</a> article.
-=======
 For more information about extending layout refer to the [Extend a layout]({{ page.baseurl }}/frontend-dev-guide/layouts/layout-extend.html){target="&#95;blank"} article.
->>>>>>> 168052f6
 
 ## Override layouts {#theme-inherit-layout-over}
 
