--- conflicted
+++ resolved
@@ -19,21 +19,12 @@
 *	Themes (change the look and feel of your {% glossarytooltip 1a70d3ac-6bd9-475a-8937-5f80ca785c14 %}storefront{% endglossarytooltip %} and Admin)
 *	Language packages (localize the storefront and Admin)
 
-<<<<<<< HEAD
-<div class="bs-callout bs-callout-warning">
-    <p>If you installed the Magento application by <a href="{{ page.baseurl }}/install-gde/prereq/dev_install.html">cloning the GitHub repository</a>, you <em>cannot</em> use the Component Manager utility to update components. Instead, you must <a href="{{ page.baseurl }}/install-gde/install/cli/dev_options.html">update them manually</a>.</p>
-</div>
-
-<h2 id="compman-prereq">Prerequisites</h2>
-Before continuing, complete all tasks discussed in <a href="{{ page.baseurl }}/comp-mgr/prereq/prereq_compman.html">Prerequisites</a>.
-=======
 {:.bs-callout .bs-callout-warning}
 If you installed the Magento application by [cloning the GitHub repository]({{ page.baseurl }}/install-gde/prereq/dev_install.html), you _cannot_ use the Component Manager utility to update components. Instead, you must [update them manually]({{ page.baseurl }}/install-gde/install/cli/dev_options.html).
 
 ## Prerequisites {#compman-prereq}
 
 Before continuing, complete all tasks discussed in [Prerequisites]({{ page.baseurl }}/comp-mgr/prereq/prereq_compman.html).
->>>>>>> 168052f6
 
 ## Component Manager checklist
 {% include comp-man/checklist.md %}
