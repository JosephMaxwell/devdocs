--- conflicted
+++ resolved
@@ -34,11 +34,6 @@
 
 ### Backup fails {#trouble-backup-all}
 
-<<<<<<< HEAD
-<h3 id="trouble-backup-all">Backup fails</h3>
-If the backup fails or if all backup tests fail, it's possible the <a href="{{ page.baseurl }}/install-gde/prereq/apache-user.html">Magento file system owner</a> doesn't have sufficient privileges and ownership of the Magento file system. For example, another user might own the files or the files might be read-only.
-=======
 If the backup fails or if all backup tests fail, it's possible the [Magento file system owner]({{ page.baseurl }}/install-gde/prereq/apache-user.html) doesn't have sufficient privileges and ownership of the Magento file system. For example, another user might own the files or the files might be read-only.
->>>>>>> 168052f6
 
 Pay particular attention to file system permissions and ownership of the `<your Magento install dir>/var` directory and subdirectories. For more information, see [Set file system permissions and ownership]({{ page.baseurl }}/install-gde/prereq/file-system-perms.html)