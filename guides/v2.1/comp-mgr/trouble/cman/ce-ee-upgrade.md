---
group: compman
subgroup: 50_trouble
title: Error upgrading from CE to EE
menu_title: Error upgrading from CE to EE
menu_node:
menu_order: 500
version: 2.1
functional_areas:
  - Upgrade
---

### Problem: Error upgrading from CE to EE {#ce-ee}
<<<<<<< HEAD
=======

>>>>>>> 168052f6
Your upgrade from **{{site.data.var.ce}}** to **{{site.data.var.ee}}** might fail with the following error:

	[2016-01-19 23:33:24 UTC] An error occurred while executing job 
	"setup:upgrade {"command":"setup:upgrade"}": Could not complete 
	setup:upgrade {"command":"setup:upgrade"} successfully: Source 
	class "\Cybersource" for "CybersourceLogger" generation does not exist.

If this error displays, resolve it as follows:

1.	Log in to your Magento server as the {% glossarytooltip 5e7de323-626b-4d1b-a7e5-c8d13a92c5d3 %}Magento file system owner{% endglossarytooltip %}.
2.	Enter the following commands in the order shown:

		php <your Magento install dir>/bin/magento setup:upgrade

3.	After the command completes, verify your upgrade was successful:

		php bin/magento --version<|MERGE_RESOLUTION|>--- conflicted
+++ resolved
@@ -11,10 +11,7 @@
 ---
 
 ### Problem: Error upgrading from CE to EE {#ce-ee}
-<<<<<<< HEAD
-=======
 
->>>>>>> 168052f6
 Your upgrade from **{{site.data.var.ce}}** to **{{site.data.var.ee}}** might fail with the following error:
 
 	[2016-01-19 23:33:24 UTC] An error occurred while executing job 
