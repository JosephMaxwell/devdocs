--- conflicted
+++ resolved
@@ -20,47 +20,6 @@
 
 ## Upgrade the Magento application
 
-<<<<<<< HEAD
-## Upgrade the Magento application
-
-The way you upgrade (that is, patch) the Magento application depends on how you installed it:
-
-*	{{site.data.var.ce}} and {{site.data.var.ee}}: If you used [Composer] to install the Magento application or if you downloaded an [archive], use the [System Upgrade utility] or the [command line].
-*	{{site.data.var.ce}} only: If you cloned the Magento 2 GitHub repository because you are contributing code to the {{site.data.var.ce}} codebase, [upgrade the software manually].
-
-*	If your Magento root directory is `<your Magento install directory/pub>`, you can upgrade in any of the following ways:
-
-	*	For the upgrade, create another subdomain or docroot that uses the Magento installation directory as its root.
-
-		Run the System Upgrade utility as discussed in this topic using that subdomain or docroot.
-	*	Upgrade the Magento software using the [command line].
-*	To upgrade from {{site.data.var.ce}} to {{site.data.var.ee}}, see [Upgrade from CE to EE].
-
-{%
-include note.html
-type="info"
-content="__System upgrade__ refers to updating the Magento 2.x core components and other installed components. To migrate from Magento 1.x to Magento 2, see the [Migration Guide]."
-%}
-
-<div class="bs-callout bs-callout-warning" id="warning" markdown="1">
-For upgrade or update, you must use the same authentication keys you used to install the Magento software. For example, you __cannot__ use {{site.data.var.ce}} authentication keys to update or upgrade {{site.data.var.ee}} or vice versa. You also __cannot__ use:
-* Another user's authentication keys
-* [Shared account] authentication keys
-</div>
-
-
-
-## Update components
-
-To update Magento components, use the [Component Manager]({{ page.baseurl }}/comp-mgr/module-man/compman-start.html).
-
-
-### Next step
-
-Complete the tasks discussed in [Prerequisites]({{ page.baseurl }}/comp-mgr/prereq/prereq_compman.html).
-
-
-=======
 The way you upgrade (that is, patch) the Magento application depends on how you installed it:
 
 * {{ce}} and {{ee}}: If you used [Composer] to install the Magento application or if you downloaded an [archive], use the [System Upgrade utility] or the [command line].
@@ -91,27 +50,12 @@
 To update Magento components, use the [Component Manager].
 
 ### Next step
->>>>>>> 168052f6
 
 Complete the tasks discussed in [Prerequisites].
 
 <!-- Tooltips -->
 *[contributing developer]: A developer who contributes code to the Magento 2 CE codebase
 *[contributing developers]: Developers who contribute code to the Magento 2 CE codebase
-<<<<<<< HEAD
-
-
-[Composer]: {{ page.baseurl }}/install-gde/prereq/integrator_install.html
-[archive]: {{ page.baseurl }}/install-gde/prereq/zip_install.html
-[System Upgrade utility]: {{ page.baseurl }}/comp-mgr/upgrader/upgrade-start.html
-[command line]: {{ page.baseurl }}/comp-mgr/cli/cli-upgrade.html
-[upgrade the software manually]: {{ page.baseurl }}/install-gde/install/cli/dev_options.html
-[command line]: {{ page.baseurl }}/comp-mgr/cli/cli-upgrade.html
-[Upgrade from CE to EE]: {{ page.baseurl }}/comp-mgr/upgrader/ce-ee-upgrade-start.html
-[Migration Guide]: {{ page.baseurl }}/migration/bk-migration-guide.html
-[Shared account]: http://docs.magento.com/m2/ce/user_guide/magento/magento-account-share.html
-{:target="_blank"}
-=======
  
 <!-- Link definitions -->
 [archive]: {{ page.baseurl }}/install-gde/prereq/zip_install.html
@@ -124,5 +68,4 @@
 {:target="_blank"}
 [System Upgrade utility]: {{ page.baseurl }}/comp-mgr/upgrader/upgrade-start.html
 [Upgrade from CE to EE]: {{ page.baseurl }}/comp-mgr/upgrader/ce-ee-upgrade-start.html
-[upgrade the software manually]: {{ page.baseurl }}/install-gde/install/cli/dev_options.html
->>>>>>> 168052f6
+[upgrade the software manually]: {{ page.baseurl }}/install-gde/install/cli/dev_options.html