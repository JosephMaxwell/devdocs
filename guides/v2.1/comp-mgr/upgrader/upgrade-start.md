---
group: compman
subgroup: 32_UseUpgrade
title: Start System Upgrade
menu_title: Start System Upgrade
menu_node:
menu_order: 3
version: 2.1
functional_areas:
  - Upgrade
---

<<<<<<< HEAD
<h2 id="compman-prereq">Prerequisites</h2>
Before continuing, complete all tasks discussed in <a href="{{ page.baseurl }}/comp-mgr/prereq/prereq_compman.html">Prerequisites</a>.

<div class="bs-callout bs-callout-warning">
   	<p>If you're upgrading to version 2.1, see <a href="{{ site.baseurl }}/guides/v2.1/release-notes/tech_bull_21-upgrade.html">Upgrade to Magento version 2.1 (June 22, 2016)</a>.</p>   
</div>
=======
## Prerequisites {#compman-prereq}

Before continuing, complete all tasks discussed in [Prerequisites]({{ page.baseurl }}/comp-mgr/prereq/prereq_compman.html).

{:.bs-callout .bs-callout-warning}
If you're upgrading to version 2.1, see [Upgrade to Magento version 2.1 (June 22, 2016)]({{ site.baseurl }}/guides/v2.1/release-notes/tech_bull_21-upgrade.html).
>>>>>>> 168052f6

## Optional custom maintenance page

During the time you're upgrading, your {% glossarytooltip 1a70d3ac-6bd9-475a-8937-5f80ca785c14 %}storefront{% endglossarytooltip %} is partially available. Users can see a list of files and so on but cannot shop or check out.

To avoid the appearance of a disabled site and to set up a custom maintenance page that displays during the upgrade, see [Maintenance mode options for upgrade]({{ page.baseurl }}/comp-mgr/trouble/cman/maint-mode.html).
<<<<<<< HEAD
=======

## Start System Upgrade from the Magento Admin {#compman-access}
>>>>>>> 168052f6

To run System Upgrade:

1.	Log in to the {% glossarytooltip 18b930cf-09cc-47c9-a5e5-905f86c43f81 %}Magento Admin{% endglossarytooltip %} as an administrator.
2.	Click **System** > **Tools** > **Web Setup Wizard**.
	The following page displays.<br><br>
<<<<<<< HEAD
	<img src="{{ site.baseurl }}/common/images/cman_upgr_initial.png" width="650px" alt="Specify whether to manage components or upgrade Magento">
=======
	![Specify whether to manage components or upgrade Magento]({{ site.baseurl }}/common/images/cman_upgr_initial.png)
>>>>>>> 168052f6
3.	Click **System Configuration**.
4.	If you haven't already done so, enter your [authentication keys]({{ page.baseurl }}/install-gde/prereq/connect-auth.html) in the provided fields.

	The following figure shows an example if you *have* already entered your keys.

	![Authentication keys entered in the Setup Wizard]({{ site.baseurl }}/common/images/compman_auth-keys.png)

	<div class="bs-callout bs-callout-warning">
    	<p>For upgrade or update, you must use the same authentication keys you used to install the Magento software. For example, you <em>cannot</em> use {{site.data.var.ce}} authentication keys to update or upgrade Magento EE or vice versa. You also <em>cannot</em> use:</p>
    	<ul><li>Another user's authentication keys</li>
    	<li><a href="http://docs.magento.com/m2/ce/user_guide/magento/magento-account-share.html" target="_blank">Shared account</a> authentication keys</li></ul>   
	</div>
5.	Click **Save Config**.
3.	Click **System Upgrade**.

	Magento begins searching for core module updates immediately. To also search for component updates, click **Yes**. A sample follows:

<<<<<<< HEAD
	<img src="{{ site.baseurl }}/common/images/upgr_initial-pg.png" width="650px" alt="Magento begins searching for upgrades right away">

	The page displays similar to the following when we find components to upgrade.<br><br>
	<img src="{{ site.baseurl }}/common/images/upgr_stuff-2-upgrade.png" width="650px" alt="Magento finds software to upgrade"><br><br>
4. 	Continue with <a href="{{ page.baseurl }}/comp-mgr/upgrader/upgrade-main-pg.html">Step 1. Select versions to upgrade</a>.

#### Error
The following error can indicate one of several issues, including that you haven't entered your <a href="{{ page.baseurl }}/comp-mgr/prereq/prereq_auth-token.html">authentication keys</a> in the Magento Admin:

<img src="{{ site.baseurl }}/common/images/upgr-sorry.png" width="600px">

For suggested solutions to other causes indicated by this message, see <a href="{{ page.baseurl }}/comp-mgr/trouble/cman/were-sorry.html">troubleshooting</a>.
=======
	![Magento begins searching for upgrades right away]({{ site.baseurl }}/common/images/upgr_initial-pg.png)

	The page displays similar to the following when we find components to upgrade.<br><br>
	![Magento finds software to upgrade]({{ site.baseurl }}/common/images/upgr_stuff-2-upgrade.png)<br><br>
4. 	Continue with [Step 1. Select versions to upgrade]({{ page.baseurl }}/comp-mgr/upgrader/upgrade-main-pg.html).

#### Error

The following error can indicate one of several issues, including that you haven't entered your [authentication keys]({{ page.baseurl }}/comp-mgr/prereq/prereq_auth-token.html) in the Magento Admin:

![]({{ site.baseurl }}/common/images/upgr-sorry.png)

For suggested solutions to other causes indicated by this message, see [troubleshooting]({{ page.baseurl }}/comp-mgr/trouble/cman/were-sorry.html).
>>>>>>> 168052f6

#### Sample data

The System Upgrade utility installs sample data for you but doesn't display it, if you:

*	Used the [`magento sampledata:deploy`]({{ page.baseurl }}/install-gde/install/cli/install-cli-sample-data-composer.html) command to download, but not installed sample data
*	You chose to update components at the same time as the Magento system software<|MERGE_RESOLUTION|>--- conflicted
+++ resolved
@@ -10,43 +10,27 @@
   - Upgrade
 ---
 
-<<<<<<< HEAD
-<h2 id="compman-prereq">Prerequisites</h2>
-Before continuing, complete all tasks discussed in <a href="{{ page.baseurl }}/comp-mgr/prereq/prereq_compman.html">Prerequisites</a>.
-
-<div class="bs-callout bs-callout-warning">
-   	<p>If you're upgrading to version 2.1, see <a href="{{ site.baseurl }}/guides/v2.1/release-notes/tech_bull_21-upgrade.html">Upgrade to Magento version 2.1 (June 22, 2016)</a>.</p>   
-</div>
-=======
 ## Prerequisites {#compman-prereq}
 
 Before continuing, complete all tasks discussed in [Prerequisites]({{ page.baseurl }}/comp-mgr/prereq/prereq_compman.html).
 
 {:.bs-callout .bs-callout-warning}
 If you're upgrading to version 2.1, see [Upgrade to Magento version 2.1 (June 22, 2016)]({{ site.baseurl }}/guides/v2.1/release-notes/tech_bull_21-upgrade.html).
->>>>>>> 168052f6
 
 ## Optional custom maintenance page
 
 During the time you're upgrading, your {% glossarytooltip 1a70d3ac-6bd9-475a-8937-5f80ca785c14 %}storefront{% endglossarytooltip %} is partially available. Users can see a list of files and so on but cannot shop or check out.
 
 To avoid the appearance of a disabled site and to set up a custom maintenance page that displays during the upgrade, see [Maintenance mode options for upgrade]({{ page.baseurl }}/comp-mgr/trouble/cman/maint-mode.html).
-<<<<<<< HEAD
-=======
 
 ## Start System Upgrade from the Magento Admin {#compman-access}
->>>>>>> 168052f6
 
 To run System Upgrade:
 
 1.	Log in to the {% glossarytooltip 18b930cf-09cc-47c9-a5e5-905f86c43f81 %}Magento Admin{% endglossarytooltip %} as an administrator.
 2.	Click **System** > **Tools** > **Web Setup Wizard**.
 	The following page displays.<br><br>
-<<<<<<< HEAD
-	<img src="{{ site.baseurl }}/common/images/cman_upgr_initial.png" width="650px" alt="Specify whether to manage components or upgrade Magento">
-=======
 	![Specify whether to manage components or upgrade Magento]({{ site.baseurl }}/common/images/cman_upgr_initial.png)
->>>>>>> 168052f6
 3.	Click **System Configuration**.
 4.	If you haven't already done so, enter your [authentication keys]({{ page.baseurl }}/install-gde/prereq/connect-auth.html) in the provided fields.
 
@@ -64,20 +48,6 @@
 
 	Magento begins searching for core module updates immediately. To also search for component updates, click **Yes**. A sample follows:
 
-<<<<<<< HEAD
-	<img src="{{ site.baseurl }}/common/images/upgr_initial-pg.png" width="650px" alt="Magento begins searching for upgrades right away">
-
-	The page displays similar to the following when we find components to upgrade.<br><br>
-	<img src="{{ site.baseurl }}/common/images/upgr_stuff-2-upgrade.png" width="650px" alt="Magento finds software to upgrade"><br><br>
-4. 	Continue with <a href="{{ page.baseurl }}/comp-mgr/upgrader/upgrade-main-pg.html">Step 1. Select versions to upgrade</a>.
-
-#### Error
-The following error can indicate one of several issues, including that you haven't entered your <a href="{{ page.baseurl }}/comp-mgr/prereq/prereq_auth-token.html">authentication keys</a> in the Magento Admin:
-
-<img src="{{ site.baseurl }}/common/images/upgr-sorry.png" width="600px">
-
-For suggested solutions to other causes indicated by this message, see <a href="{{ page.baseurl }}/comp-mgr/trouble/cman/were-sorry.html">troubleshooting</a>.
-=======
 	![Magento begins searching for upgrades right away]({{ site.baseurl }}/common/images/upgr_initial-pg.png)
 
 	The page displays similar to the following when we find components to upgrade.<br><br>
@@ -91,7 +61,6 @@
 ![]({{ site.baseurl }}/common/images/upgr-sorry.png)
 
 For suggested solutions to other causes indicated by this message, see [troubleshooting]({{ page.baseurl }}/comp-mgr/trouble/cman/were-sorry.html).
->>>>>>> 168052f6
 
 #### Sample data
 
