---
group: compman
subgroup: 32_UseUpgrade
title: Run System Upgrade
menu_title: Run System Upgrade
menu_node: parent
menu_order: 1
version: 2.1
functional_areas:
  - Upgrade
---

## Overview of System Upgrade {#compman-overview}

This section discusses how to start System Upgrade, which upgrades the version of Magento core components as well as any other installed components.

You can upgrade in any of the following ways:

*	Using the System Upgrade utility, a wizard that walks you through the upgrade step by step; continue with this topic.

	Use this method if you don't have a to the Magento server's file system or if you're a non-technical user.
*	Using the [command line]({{ page.baseurl }}/comp-mgr/cli/cli-upgrade.html).

	This upgrade method is more advanced and it requires access to the Magento server's file system.	

<<<<<<< HEAD
<div class="bs-callout bs-callout-info" id="info">
	<p><em>System upgrade</em> refers to updating the Magento 2.x core components and other installed components. To migrate from Magento 1.x to Magento 2, see the <a href="{{ page.baseurl }}/migration/bk-migration-guide.html">Migration Guide</a>.</p>
</div>

<div class="bs-callout bs-callout-warning">
    <ul><li>Authorization keys from a <a href="http://docs.magento.com/m2/ce/user_guide/magento/magento-account-share.html" target="_blank">shared account</a> <em>cannot</em> be used for upgrade. You must get your authorization keys from <code>magento.com</code> account owner.</li>
    	<li>If you installed the Magento application by <a href="{{ page.baseurl }}/install-gde/prereq/dev_install.html">cloning the GitHub repository</a>, you <em>cannot</em> use the System Upgrade utility to upgrade the software. Instead, you must <a href="{{ page.baseurl }}/install-gde/install/cli/dev_options.html">update it manually</a>.</li></ul>
</div>
=======
{:.bs-callout .bs-callout-info}
_System upgrade_ refers to updating the Magento 2.x core components and other installed components. To migrate from Magento 1.x to Magento 2, see the [Migration Guide]({{ page.baseurl }}/migration/bk-migration-guide.html).

{:.bs-callout .bs-callout-warning}
*   Authorization keys from a [shared account](http://docs.magento.com/m2/ce/user_guide/magento/magento-account-share.html) _cannot_ be used for upgrade. You must get your authorization keys from `magento.com` account owner.
*   If you installed the Magento application by [cloning the GitHub repository]({{ page.baseurl }}/install-gde/prereq/dev_install.html), you _cannot_ use the System Upgrade utility to upgrade the software. Instead, you must [update it manually]({{ page.baseurl }}/install-gde/install/cli/dev_options.html).
>>>>>>> 168052f6

## System Upgrade checklist
{% include comp-man/checklist.md %}

#### Next step
[Start System Upgrade]({{ page.baseurl }}/comp-mgr/upgrader/upgrade-start.html)<|MERGE_RESOLUTION|>--- conflicted
+++ resolved
@@ -23,23 +23,12 @@
 
 	This upgrade method is more advanced and it requires access to the Magento server's file system.	
 
-<<<<<<< HEAD
-<div class="bs-callout bs-callout-info" id="info">
-	<p><em>System upgrade</em> refers to updating the Magento 2.x core components and other installed components. To migrate from Magento 1.x to Magento 2, see the <a href="{{ page.baseurl }}/migration/bk-migration-guide.html">Migration Guide</a>.</p>
-</div>
-
-<div class="bs-callout bs-callout-warning">
-    <ul><li>Authorization keys from a <a href="http://docs.magento.com/m2/ce/user_guide/magento/magento-account-share.html" target="_blank">shared account</a> <em>cannot</em> be used for upgrade. You must get your authorization keys from <code>magento.com</code> account owner.</li>
-    	<li>If you installed the Magento application by <a href="{{ page.baseurl }}/install-gde/prereq/dev_install.html">cloning the GitHub repository</a>, you <em>cannot</em> use the System Upgrade utility to upgrade the software. Instead, you must <a href="{{ page.baseurl }}/install-gde/install/cli/dev_options.html">update it manually</a>.</li></ul>
-</div>
-=======
 {:.bs-callout .bs-callout-info}
 _System upgrade_ refers to updating the Magento 2.x core components and other installed components. To migrate from Magento 1.x to Magento 2, see the [Migration Guide]({{ page.baseurl }}/migration/bk-migration-guide.html).
 
 {:.bs-callout .bs-callout-warning}
 *   Authorization keys from a [shared account](http://docs.magento.com/m2/ce/user_guide/magento/magento-account-share.html) _cannot_ be used for upgrade. You must get your authorization keys from `magento.com` account owner.
 *   If you installed the Magento application by [cloning the GitHub repository]({{ page.baseurl }}/install-gde/prereq/dev_install.html), you _cannot_ use the System Upgrade utility to upgrade the software. Instead, you must [update it manually]({{ page.baseurl }}/install-gde/install/cli/dev_options.html).
->>>>>>> 168052f6
 
 ## System Upgrade checklist
 {% include comp-man/checklist.md %}
