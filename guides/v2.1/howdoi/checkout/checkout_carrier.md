---
layout: tutorial
group: howdoi
subgroup:
title: Add custom shipping carrier validations
subtitle: Customize Checkout
menu_order: 5
level3_subgroup: checkout-tutorial
version: 2.1
functional_areas:
  - Checkout
---

This topic describes how to add shipping address validations for a custom {% glossarytooltip b51bd4e9-7174-4ca0-83a0-1a895c9fc9e8 %}shipping carrier{% endglossarytooltip %} to the Magento {% glossarytooltip 278c3ce0-cd4c-4ffc-a098-695d94d73bde %}checkout{% endglossarytooltip %}. This is an essential part of the bigger task of adding a custom shipping method to your Magento store.

To add new shipping carrier validations to the Magento checkout, do the following:

1. [Create validation rules](#rules).
2. [Create validator](#validator).
3. [Register validator and rules in the validators pool](#register).
4. [Add the validators and rules to the checkout layout](#layout).

<div class="bs-callout bs-callout-info" id="info">
During checkout, when a customer fills the shipping address form, shipping carrier validations trigger the shipping rates request. That is why adding shipping carrier validations for your custom shipping method is mandatory.
</div>

## Step 1: Create validation rules {#rules}
<<<<<<< HEAD
=======

>>>>>>> 168052f6
Shipping carrier validation rules declare which fields of the shipping address are required for the corresponding shipping method to be available. The validation itself is performed by the [validator](#validator).

During checkout, if the shipping address fields declared in the rules are filled, the further validation of fields' values is carried on the {% glossarytooltip ebe2cd14-d6d4-4d75-b3d7-a4f2384e5af9 %}server side{% endglossarytooltip %}. For example, whether a carrier is available for the specified country.

For the sake of compatibility, upgradability, and easy maintenance, do not edit the default Magento code, add your customization in a separate module. For your checkout customization to be applied correctly, your custom module should [depend]({{ page.baseurl }}/extension-dev-guide/build/composer-integration.html) on the `Magento_Checkout` module.

Do not use `Ui` for your custom module name, because `%Vendor%_Ui` notation, required when specifying paths, might cause issues.

In your `<your_module_dir>/view/frontend/web/js/model` directory, create a `.js` file implementing the validation rules.

The script must implement the `getRules()` method.

For example, the FedEx shipping method requires only two fields of the shipping address to be filled: **Country** and **Zip Code**. This is how the validation rules for FedEx look:

> _<Magento_Fedex_dir>/view/frontend/web/js/model/shipping-rates-validation-rules.js_

```js
define(
    [],
    function () {
        'use strict';
        return {
            getRules: function() {
                return {
                    'postcode': {
                        'required': true
                    },
                    'country_id': {
                        'required': true
                    }
                };
            }
        };
    }
)
```

Triggering the shipping rates request correlates directly with the fields you specify in the validation rules: the request is triggered once all these fields are populated and pass the validation.

## Step 2: Create validator {#validator}

Create the validator `.js` script that checks if the fields defined by the validation rules are filled. The script must be located in the `<your_module_dir>/view/frontend/web/js/model` directory.

A sample validator script follows:

```js
define(
    [
        'jquery',
        'mageUtils',

        './shipping-rates-validation-rules',
        'mage/translate'
    ],
    function ($, utils, validationRules, $t) {
        'use strict';
        return {
            validationErrors: [],
            validate: function(address) {
                var self = this;
                this.validationErrors = [];
                $.each(validationRules.getRules(), function(field, rule) {
                    if (rule.required && utils.isEmpty(address[field])) {
                        var message = $t('Field ') + field + $t(' is required.');
                        self.validationErrors.push(message);
                    }
                });
                return !Boolean(this.validationErrors.length);
            }
        };
    }
);
```

You can use this sample for your validator, but you need to specify your validation rules script instead of `./shipping-rates-validation-rules` in the list of used modules.

## Step 3: Register validator and rules in the validators pool {#register}

Your custom validator must be added to the pool of validators. To do this, in the `<your_module_dir>/view/frontend/web/js/view` directory create a new `<your-validation>.js` file with the following content (having replaced the `<your_validator>` and `<your_validation_rules>` with your values):

```js
define(
    [
        'uiComponent',
        'Magento_Checkout/js/model/shipping-rates-validator',
        'Magento_Checkout/js/model/shipping-rates-validation-rules',
        '../model/<your_validator>',
        '../model/<your_validation_rules>'
    ],
    function (
        Component,
        defaultShippingRatesValidator,
        defaultShippingRatesValidationRules,
        shippingRatesValidator,
        shippingRatesValidationRules
    ) {
        'use strict';
        defaultShippingRatesValidator.registerValidator('carrierName', shippingRatesValidator);
        defaultShippingRatesValidationRules.registerRules('carrierName', shippingRatesValidationRules);
        return Component;
    }
);
```

## Step 4: Add the validation to the checkout layout {#layout}

The last step is specifying the script you created on the previous step in the checkout page {% glossarytooltip 73ab5daa-5857-4039-97df-11269b626134 %}layout{% endglossarytooltip %}.

In your custom module directory, create a new `<your_module_dir>/view/frontend/layout/checkout_index_index.xml` file.

In this file, add the following:

```xml
<page xmlns:xsi="http://www.w3.org/2001/XMLSchema-instance" xsi:noNamespaceSchemaLocation="urn:magento:framework:View/Layout/etc/page_configuration.xsd">
    <body>
        <referenceBlock name="checkout.root">
            <arguments>
                <argument name="jsLayout" xsi:type="array">
                    <item name="components" xsi:type="array">
                        <item name="checkout" xsi:type="array">
                            <item name="children" xsi:type="array">
                                <item name="steps" xsi:type="array">
                                    <item name="children" xsi:type="array">
                                        <item name="shipping-step" xsi:type="array">
                                            <item name="children" xsi:type="array">
                                                <item name="step-config" xsi:type="array">
                                                    <item name="children" xsi:type="array">
                                                        <item name="shipping-rates-validation" xsi:type="array">
                                                            <item name="children" xsi:type="array">
                                                                <item name="<your-validation-name>" xsi:type="array">
                                                                    <item name="component" xsi:type="string">%your_module%/js/view/%your-validation%</item>
                                                                </item>
                                                            </item>
                                                        </item>
                                                    </item>
                                                </item>
                                            </item>
                                        </item>
                                    </item>
                                </item>
                            </item>
                        </item>
                    </item>
                </argument>
            </arguments>
        </referenceBlock>
    </body>
</page>
```<|MERGE_RESOLUTION|>--- conflicted
+++ resolved
@@ -25,10 +25,7 @@
 </div>
 
 ## Step 1: Create validation rules {#rules}
-<<<<<<< HEAD
-=======
 
->>>>>>> 168052f6
 Shipping carrier validation rules declare which fields of the shipping address are required for the corresponding shipping method to be available. The validation itself is performed by the [validator](#validator).
 
 During checkout, if the shipping address fields declared in the rules are filled, the further validation of fields' values is carried on the {% glossarytooltip ebe2cd14-d6d4-4d75-b3d7-a4f2384e5af9 %}server side{% endglossarytooltip %}. For example, whether a carrier is available for the specified country.
