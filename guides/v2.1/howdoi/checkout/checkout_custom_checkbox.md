--- conflicted
+++ resolved
@@ -14,7 +14,6 @@
 
 This topic describes how to add a custom field that influences other fields on the checkout page.
 
-<<<<<<< HEAD
 Let's consider a case where you need to add a checkbox whose state (selected or cleared) changes the state of other fields: when the checkbox is selected, the Shipping Address fields get prepopulated with a certain address.
 
 To implement such a checkbox, take the following steps:
@@ -22,13 +21,6 @@
 1. [Create a plugin for the process method](#create-plugin) of the `<Magento_Checkout_module_dir>/Block/Checkout/LayoutProcessor.php` class.
 2. [Declare the plugin in your module's `di.xml`](#declare-plugin).
 3. [Create a JS component for the checkbox with custom logic](#create-jscomponent).
-=======
-Let's consider a case where you need to add a checkbox whose state (selected or cleared) changes the state of other fields: when the checkbox is selected, the Shipping Address fields get prepopulated with a certain address. To implement such a checkbox, take the following steps:
-
-1. Create a [plugin]({{ page.baseurl }}/extension-dev-guide/plugins.html) for the process method of the `<Magento_Checkout_module_dir>/Block/Checkout/LayoutProcessor.php` class.
-2. Declare the plugin in your module's `di.xml`.
-2. Create a JS component for the checkbox with custom logic.
->>>>>>> 395ff66b
 
 ## Create a plugin for the `LayoutProcessor`'s process method
 
@@ -153,12 +145,7 @@
 </config>
 ```
 
-
-<<<<<<< HEAD
 ## Step 3: Create a JS component for the checkbox {#create-jscomponent}
-=======
-## Create a JS component for the checkbox
->>>>>>> 395ff66b
 
 In your custom module directory, create the following new file: `<your_module_dir>/view/frontend/web/js/single-checkbox.js`. In this file, add the following code. This is  a JS component that extends `Magento_Ui/js/form/element/single-checkbox.js`. The `onCheckedChanged` method calls the methods that update street labels, change the city and country values, and disable these fields:
 
