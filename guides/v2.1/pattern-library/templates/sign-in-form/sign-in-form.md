---
group: pattern
title: Sign-in form
version: 2.1
redirect_from: /guides/v1.0/pattern-library/templates/sign-in-form/sign-in-form.html
---
"Sign in" is used to log into the system, or to recover a lost password.

## When to Use

Use this pattern when user needs to sign into the system.

## Interaction and Behavior

### General

The user may "tab" to navigate the form in the following order:

1. First tab = active "Username" field
2. Second tab = active "Password" field
3. Third tab = focus on "Sign in" button
4. Fourth tab = focus on hyperlink ("Forgot your password?")
5. Fifth tab = return to top of the order.

### Initial state

In its initial state the sign-in {% glossarytooltip c1e4242b-1f1a-44c3-9d72-1d5b1435e142 %}module{% endglossarytooltip %} consists of

* a Welcome message
* two text fields – **Username** and **Password**
* a link to retrieve the user’s password
* a button to submit the user’s credentials – **Sign in**

![](img/Sign-in_initial.png)

### Error state

In the {% glossarytooltip c57aef7c-97b4-4b2b-a999-8001accef1fe %}event{% endglossarytooltip %} that invalid credentials are submitted the sign-in module consists of

* an alert message informing the user that either the Username or Password is invalid
* two text fields – **Username** and **Password**, where the Username field will retain the initial entry as
typed by the user and be the active field and the password field will be blank
* a link to retrieve the user’s password
* a button to submit the user’s credentials – **Sign in**

![](img/Sign-in_error.png)

### Password retrieval

If the user opts to retrieve their password via the hyperlink ("Forgot your password?") the sign-in module will display

* the title **Password Help** in the style of the Welcome message from the initial state
* instructional text explaining the process for retrieving one’s password
* a text field to enter the user’s email address used at the time of registration; a button to submit the user’s email address and initiate the process – **Retrieve Password**
* a link to cancel the retrieval and return to the initial state of the sign-in module – "Back to Sign in"

![](img/Sign-in_password-retrieval.png)

### Confirmation of password retrieval

<<<<<<< HEAD
Once a user submits their email address to retrieve their password, the module will provide a confirmation on the action via text in the module. 
* the title **Password Help** in the style of the Welcome message from the initial state 
=======
Once a user submits their email address to retrieve their password, the module will provide a confirmation on the action via text in the module.
* the title **Password Help** in the style of the Welcome message from the initial state
>>>>>>> 168052f6
* text confirming that an email has been sent
* a link to return to the initial state of the sign-in module – "Back to Sign in"

![](img/Sign-in_password-retrieval_confirmation.png)

### Error of password retrieval

In the event that the user enters an invalid email address, either by mistyping or by entering an unregistered email address, the module will display an alert message.
* the title Password Help in the style of the Welcome message from the initial state
* an alert message indicating the email address failed
* a text field to enter the user’s email address used at the time of registration; a button to submit the user’s email address and initiate the process – Retrieve Password
* a link to cancel the retrieval and return to the initial state of the sign-in module – "Back to Sign in"

![](img/Sign-in_password-retrieval_error.png)

### Successful sign-out

When the user signs out of the system they are presented with the sign-in module as follows

* an alert message informing the user that sign-out was successful
* two text fields – **Username** and **Password**
* a link to retrieve the user’s password
* a button to submit the user’s credentials – **Sign in**.

![](img/Sign-in_successful-signout.png)

## Style

Suggested specifications.

The module container should be centered in the browser and should be some percentage of the width viewport (about one-half) but no less that 450px on desktop and tablet form factors.

#### Initial state:

![](img/specs/Sign-in_initial-SPECS.png)

#### Error state:

![](img/specs/Sign-in_error-SPECS.png)

#### Password Retrieval:

![](img/specs/Sign-in_password-retrieval_SPECS.png)

#### Confirmation of password retrieval:

![](img/specs/Sign-in_password-retrieval_confirmation-SPECS.png)

#### Error of password retrieval:

![](img/specs/Sign-in_password-retrieval_error-SPECS.png)

#### Successful sign-out:

![](img/specs/Sign-in_successful-signout-SPECS.png)

## Assets

[Download Sign-In form source](src/magento-sign-in.psd).

For any questions or additional information about the sign-in module please contact the Magento User Experience and Product Design team.<|MERGE_RESOLUTION|>--- conflicted
+++ resolved
@@ -58,13 +58,8 @@
 
 ### Confirmation of password retrieval
 
-<<<<<<< HEAD
-Once a user submits their email address to retrieve their password, the module will provide a confirmation on the action via text in the module. 
-* the title **Password Help** in the style of the Welcome message from the initial state 
-=======
 Once a user submits their email address to retrieve their password, the module will provide a confirmation on the action via text in the module.
 * the title **Password Help** in the style of the Welcome message from the initial state
->>>>>>> 168052f6
 * text confirming that an email has been sent
 * a link to return to the initial state of the sign-in module – "Back to Sign in"
 
