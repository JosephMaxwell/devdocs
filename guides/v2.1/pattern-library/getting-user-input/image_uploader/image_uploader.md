--- conflicted
+++ resolved
@@ -5,21 +5,11 @@
 ---
 The Image uploader provides the ability for users to upload a single image, or group of images, to the application, most commonly images associated with Products (during the Product Creation process). These images may serve as thumbnail images, detailed Product images, images to within a product gallery, etc.
 
-<<<<<<< HEAD
-## Image uploader
-The Image uploader provides the ability for users to upload a single image, or group of images, to the application, most commonly images associated with Products (during the Product Creation process). These images may serve as thumbnail images, detailed Product images, images to within a product gallery, etc.  
-=======
 ## When to Use
->>>>>>> 168052f6
 
 When it is desirable to allow users to upload a single image or multiple images for display within the {% glossarytooltip 18b930cf-09cc-47c9-a5e5-905f86c43f81 %}Magento Admin{% endglossarytooltip %} or on the {% glossarytooltip 1a70d3ac-6bd9-475a-8937-5f80ca785c14 %}Storefront{% endglossarytooltip %}.
 
-<<<<<<< HEAD
-<h3 id="whentouse">When to Use</h3>
-When it is desirable to allow users to upload a single image or multiple images for display within the {% glossarytooltip 18b930cf-09cc-47c9-a5e5-905f86c43f81 %}Magento Admin{% endglossarytooltip %} or on the {% glossarytooltip 1a70d3ac-6bd9-475a-8937-5f80ca785c14 %}Storefront{% endglossarytooltip %}.
-=======
 ## When Not to Use
->>>>>>> 168052f6
 
 This pattern should be used specifically to upload images, and not to upload documents such as PDFs, WordDocs, Spreadsheets, etc. Please refer to the "File Upload" pattern.
 
