--- conflicted
+++ resolved
@@ -6,14 +6,9 @@
 ---
 The Magento application should be accessible for all people, whatever their hardware, software, language, culture, location, or physical or mental ability. These are general guidelines that when adhere to, people with diverse range of hearing, movement, sight, and cognitive ability should be able to use.
 
-<<<<<<< HEAD
-### Visual {#visual}
-**1. Be mindful of text length**
-=======
 ## Visual
 
 #### Be mindful of text length
->>>>>>> 168052f6
 
 Don't make textual content too long or too short.
 
@@ -23,11 +18,8 @@
 [http://webaim.org/resources/contrastchecker/](http://webaim.org/resources/contrastchecker/){:target=_"blank"}
 or here:
 [http://www.paciellogroup.com/resources/contrastAnalyser](http://www.paciellogroup.com/resources/contrastAnalyser){:target=_"blank"}
-<<<<<<< HEAD
-=======
 
 Acceptable
->>>>>>> 168052f6
 
 ![Acceptable](img/largetext-sample1.png)
 
@@ -57,25 +49,6 @@
 
 A link for keyboard users to skip navigation should be at the top of the page. It can be hidden, but should be visible when in keyboard focus.
 
-<<<<<<< HEAD
-Examples
-
-[http://www.nomensa.com/](http://www.nomensa.com/){:target=_"blank"}
-
-[https://www.paypal.com/](https://www.paypal.com/){:target=_"blank"}
-
-[http://www.standardchartered.com/en/](http://www.standardchartered.com/en/){:target=_"blank"}
-
-[http://nemesisdesign.net/blog/accessibility/nice-css-skip-links-appearing-focus/](http://nemesisdesign.net/blog/accessibility/nice-css-skip-links-appearing-focus/){:target=_"blank"}
-
-[Skip-To Widget](https://github.com/paypal/skipto){:target=_"blank"}
-
-**8. Use animation, video and audio with caution**
-
-If used, provide a play/pause button. Avoid flashing or strobing content, which can cause seizures. Provide captions and other alternatives for multimedia.
-
-**9. Don’t convey content with color alone**
-=======
 Examples:
 
 * [http://www.nomensa.com/](http://www.nomensa.com/){:target=_"blank"}
@@ -89,7 +62,6 @@
 If used, provide a play/pause button. Avoid flashing or strobing content, which can cause seizures. Provide captions and other alternatives for multimedia.
 
 #### Don’t convey content with color alone
->>>>>>> 168052f6
 
 Evaluate the design in grayscale. Make sure to use both shapes and color to differentiate icons.
 
@@ -103,12 +75,7 @@
 
 ## Content
 
-<<<<<<< HEAD
-### Content {#content}
-**1. Ensure that link text makes sense by itself**
-=======
 #### Ensure that link text makes sense by itself
->>>>>>> 168052f6
 
 Avoid "Click Here" in link text. Ambiguous links such as "More" or "Continue" can also be confusing.
 
@@ -118,11 +85,7 @@
 
 #### Content should appear and operate in predictable ways
 
-<<<<<<< HEAD
-### User Interaction {#user-interaction}
-=======
 ## User Interaction
->>>>>>> 168052f6
 
 #### Use animation, video and audio with caution
 
@@ -140,12 +103,7 @@
 
 #### Help users navigate and find content
 
-<<<<<<< HEAD
-
-### Development {#development}
-=======
 ## Development
->>>>>>> 168052f6
 
 (This section is high level only and is no way a complete list for engineering.)
 
@@ -177,17 +135,8 @@
 
 Cascading style sheets (CSS) for purely decorative images. Hyperlinked images without supporting text must be inline, with alternative text.
 
-<<<<<<< HEAD
-### Resources {#resources}
-Overview: [http://www.w3.org/WAI/WCAG20/glance/](http://www.w3.org/WAI/WCAG20/glance/){:target=_"blank"}
-
-Authoring Tool Accessibility Guidelines (ATAG) 1.0: [http://www.w3.org/TR/WCAG10-HTML-TECHS/](http://www.w3.org/TR/WCAG10-HTML-TECHS/){:target=_"blank"}
-
-Authoring Tool Accessibility Guidelines (ATAG) 2.0: [http://www.w3.org/TR/WCAG20-HTML-TECHS/](http://www.w3.org/TR/WCAG20-HTML-TECHS/){:target=_"blank"}
-=======
 ## Resources
 
 * Overview: [http://www.w3.org/WAI/WCAG20/glance/](http://www.w3.org/WAI/WCAG20/glance/){:target=_"blank"}
 * Authoring Tool Accessibility Guidelines (ATAG) 1.0: [http://www.w3.org/TR/WCAG10-HTML-TECHS/](http://www.w3.org/TR/WCAG10-HTML-TECHS/){:target=_"blank"}
-* Authoring Tool Accessibility Guidelines (ATAG) 2.0: [http://www.w3.org/TR/WCAG20-HTML-TECHS/](http://www.w3.org/TR/WCAG20-HTML-TECHS/){:target=_"blank"}
->>>>>>> 168052f6
+* Authoring Tool Accessibility Guidelines (ATAG) 2.0: [http://www.w3.org/TR/WCAG20-HTML-TECHS/](http://www.w3.org/TR/WCAG20-HTML-TECHS/){:target=_"blank"}