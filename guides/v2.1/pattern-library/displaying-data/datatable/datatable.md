---
group: pattern
<<<<<<< HEAD
subgroup: Displaying and Dealing with Data
title: Admin Design Pattern Library
=======
title: Data Table
>>>>>>> 168052f6
version: 2.1
---
The data-table organizes {% glossarytooltip fd9ae55f-ccf5-480b-a7f3-bd2c80f0b2a4 %}complex data{% endglossarytooltip %} into a tabular view. Each data record has its own row with data elements presented in columns with meaningful column headings. This allows users to quickly scan and understand complex data and perform actions against the data.

Data-table requirements for Magento 2 include:
<<<<<<< HEAD
<ul>
	<li>Improved search and filters</li>
	<li>Draggable columns</li>
	<li>Sortable columns</li>
	<li>Ability to add and remove columns</li>
	<li>Inline editing</li>
	<li>Support for thumbnails</li>
	<li>Consistent case and naming format</li>
	<li>Functional parity with the existing Magento application</li>
</ul>

## Data-table {#datatable}
This specification defines the following features for the data-table:
<ul>
	<li>Positioning of elements to allow for a more intuitive user experience</li>
	<li>Pagination</li>
	<li>Keyword Search</li>
	<li>Allowing for user-defined number of items per page</li>
	<li>Allowing users to go directly to a specific page</li>
	<li>Filtering</li>
	<li>Sortable columns</li>
	<li>Ability to add and/or remove columns</li>
	<li>Single item select and edit</li>
	<li>Multiple item select and edit</li>
	<li>Image/Thumbnail placement</li>
</ul>	
<br />
<br />
<img src="img/datatable01.jpg">
<br />
<br />

### Data-table Visual Architecture
The data-table will contain the following elements where applicable and as needed:
<ul>
	<li>Pagination controls</li>
	<li>Actions</li>
	<li>Settings, bookmarks and search</li>
	<li>Filters</li>
	<li>Column headers</li>
	<li>Data</li>
</ul>

## Modularity
=======

* Improved search and filters
* Draggable columns
* Sortable columns
* Ability to add and remove columns
* Inline editing
* Support for thumbnails
* Consistent case and naming format
* Functional parity with the existing Magento application

## Data-table

This specification defines the following features for the data-table:

* Positioning of elements to allow for a more intuitive user experience
* Pagination
* Keyword Search
* Allowing for user-defined number of items per page
* Allowing users to go directly to a specific page
* Filtering
* Sortable columns
* Ability to add and/or remove columns
* Single item select and edit
* Multiple item select and edit
* Image/Thumbnail placement

![](img/datatable01.jpg)

## Data-table Visual Architecture

The data-table will contain the following elements where applicable and as needed:

* Pagination controls
* Actions
* Settings, bookmarks and search
* Filters
* Column headers
* Data

## Modularity

>>>>>>> 168052f6
The data-table will be designed in such a way that any of the above controls can be removed, collapsing the table gracefully.

<<<<<<< HEAD
## Pagination {#pagination}
=======
![](img/datatable02.jpg)

![](img/datatable03.jpg)

## Pagination

>>>>>>> 168052f6
Pagination controls allow the user to easily page through and organize data. Pagination controls will contain the following:

<<<<<<< HEAD
### Pagination Rules
<ul>
	<li>The pagination controls will only be present if the number of table items exceeds the lowest increment
		for number of items per page.</li>
	<li>The ‘Previous’ button should be disabled when viewing the first page of results.</li>
	<li>The ‘Next’ button should be disabled when viewing the last page of results.</li>
	<li>The ‘Skip to’ field will allow only numeric values.</li>
	<li>‘Skip to’ will be instantiated once the value is changed and [Return] or [Tab] is clicked.</li>
	<li>A custom number of items per page can be set by selecting the "Custom" link which will allow users to specify a number. This number can be edited.</li>
</ul>
<br />
<br />
<img src="img/datatable05.jpg">
<br />
<br />
<br />
<img src="img/datatable06.jpg">
<br />
<br />
<br />
<img src="img/datatable07.jpg">
<br />
<br />
<br />

## Mass Actions {#massactions}
A common {% glossarytooltip d2093e4a-2b71-48a3-99b7-b32af7158019 %}theme{% endglossarytooltip %} across the existing Magento user experience includes mass actions that can be taken. This is a convention used on both data-table and non-data-table pages. Not all pages have these action buttons. This document will not attempt to capture all actions that appear here or how they might be redesigned for Magento 2. This document will make note that these actions exist on many of the data-table pages and will use the area directly above the table to indicate placement of such action buttons where they might be needed.
<br />
<br />
<img src="img/datatable08.jpg">
<br />
<br />
Actions will be positioned above the table . Each table  will have it’s own set of actions, some tables will have no actions. This new proposal removes the submit button which is currently visible next to the "Actions" drop down selector. In the {% glossarytooltip c57aef7c-97b4-4b2b-a999-8001accef1fe %}event{% endglossarytooltip %} that any confirmations are needed for actions, modal dialogs will be used.
<br />
<br />
<br />
<img src="img/datatable09.jpg">
<br />
<br />

### Single Actions
=======
* Drop-down select for number of items per page
	* Increments TBD
	* Custom field for user-defined increments
* Page number (skip to) field and action button
* ‘Next’ button
* ‘Previous’ button when applicable

![](img/datatable04.jpg)

### Pagination Rules

* The pagination controls will only be present if the number of table items exceeds the lowest increment for number of items per page.
* The ‘Previous’ button should be disabled when viewing the first page of results.
* The ‘Next’ button should be disabled when viewing the last page of results.
* The ‘Skip to’ field will allow only numeric values.
* ‘Skip to’ will be instantiated once the value is changed and [Return] or [Tab] is clicked.
* A custom number of items per page can be set by selecting the "Custom" link which will allow users to specify a number. This number can be edited.

![](img/datatable05.jpg)

![](img/datatable06.jpg)

![](img/datatable07.jpg)

## Mass Actions

A common {% glossarytooltip d2093e4a-2b71-48a3-99b7-b32af7158019 %}theme{% endglossarytooltip %} across the existing Magento user experience includes mass actions that can be taken. This is a convention used on both data-table and non-data-table pages. Not all pages have these action buttons. This document will not attempt to capture all actions that appear here or how they might be redesigned for Magento 2. This document will make note that these actions exist on many of the data-table pages and will use the area directly above the table to indicate placement of such action buttons where they might be needed.

![](img/datatable08.jpg)

Actions will be positioned above the table . Each table  will have it’s own set of actions, some tables will have no actions. This new proposal removes the submit button which is currently visible next to the "Actions" drop down selector. In the {% glossarytooltip c57aef7c-97b4-4b2b-a999-8001accef1fe %}event{% endglossarytooltip %} that any confirmations are needed for actions, modal dialogs will be used.

![](img/datatable09.jpg)

### Single Actions

>>>>>>> 168052f6
These actions will appear within the data area of the table where applicable. When this action column is applicable, it will always appear on the far right of the table . Single actions will allow users to take action on a record within the table . In most cases, no more than one action will appear here. In the event that additional actions are needed, they will appear in the form of a drop down. These actions are specific to the single record in which they are associated. In the event that a user selects multiple items in the table, these actions will be disabled or hidden.

<<<<<<< HEAD
### Messaging and Confirmation {#message}
=======
![](img/datatable10.jpg)

### Messaging and Confirmation

>>>>>>> 168052f6
There are times when an action needs to be confirmed. In these cases, the user’s task will be interrupted with a message asking the user to confirm the operation before proceeding. This message is presented via a modal dialog.

![](img/datatable11.jpg)

Once an action is taken, success/fail messaging should appear as an overlay which fades away. Certain actions may require that an Undo action be provided. This experience should be the same whether a single file is being deleted via the "actions" button for that record or 1 or more files have been selected via a checkbox and deleted via the mass actions delete.

![](img/datatable12.jpg)

## Table Control

<<<<<<< HEAD
## Table Control {#tablecontrol}
This section will cover the ability to set column visibility, save view state, and search. Filters will be covered in the following section.

### Keyword Search
A {% glossarytooltip caa46cea-25d7-4e4f-bce1-11430ada59dc %}keyword{% endglossarytooltip %} search will allow users to search on the data that has been loaded into the table  being viewed. This search is a part of the table, and is separate from the global record search in the page header. It will allow for exact phrases(using quotations) and the following boolean operators:

### Placement and Behavior
=======
This section will cover the ability to set column visibility, save view state, and search. Filters will be covered in the following section.

### Keyword Search

A {% glossarytooltip caa46cea-25d7-4e4f-bce1-11430ada59dc %}keyword{% endglossarytooltip %} search will allow users to search on the data that has been loaded into the table  being viewed. This search is a part of the table, and is separate from the global record search in the page header. It will allow for exact phrases(using quotations) and the following boolean operators:

### Placement and Behavior

>>>>>>> 168052f6
The keyword search function and table controls will be:

<<<<<<< HEAD
## Sticky Headers and Controls {#stickyheaders}
=======
* Displayed above the table
* Actions
* Remain visibly persistent as the table scrolls

## Sticky Headers and Controls

>>>>>>> 168052f6
As the table  scrolls, the table controls will dynamically condense to a single row. All functionality of the controls will remain available.

![](img/datatable13.jpg)

The persistent header will reactivate when you scroll back up:

<<<<<<< HEAD
For details about component's implementation see <a href="{{ site.baseurl }}/guides/v2.0/ui-components/ui-secondary-header.html">Sticky Header Component</a>.

### Multiple Data-tables on Page
=======
![](img/datatable14.jpg)

For details about component's implementation see [Sticky Header Component]({{ site.baseurl }}/guides/v2.0/ui-components/ui-secondary-header.html).

### Multiple Data-tables on Page

>>>>>>> 168052f6
The header will stick to the first table until the user scrolls past the bottom of that table . The header will have the same behavior for each subsequent data-table.

<<<<<<< HEAD
### Interactions
=======
![](img/datatable15.jpg)

### Interactions

>>>>>>> 168052f6
The data-table will reset to the top of the table  when the user:

* Submits a search query
* Applies a filter
* Sorts a column
* Selects a mass action
* Loads up a saved view
* Clicks to the next page of results
* Changes the number of items per page

The data-table will remain in the current viewport when the user:

<<<<<<< HEAD
### Sticky First Column
=======
* Creates a new saved view
* Edits cells in-line

### Sticky First Column

>>>>>>> 168052f6
The table can be scrolled horizontally. And to keep the row identifiable, the checkbox column and first column will be sticky. In creating the grid, the first column must always be an identifiable attribute such as name.

![](img/datatable16.jpg)

If there are more columns than can be shown in one view, the vertical scroll bar should appear for navigating to the rest of the column options as seen in the image below. Only 6 options should be shown per each vertical column, we should ensure that the all area of panel will be visible above the page fold.

![](img/datatable17.jpg)

In the example below, the first column is "Name" rather than "Customer ID."
This horizontal scroll should still work with page scroll and sticky header.

<<<<<<< HEAD
## Search {#search}
When the user enters a keyword in the search field and submits the query (by clicking the spyglass icon), the table will display only records that contain the designated keyword. The search term is displayed as a "chip" below the search field (and inline with any additional filters that were applied). In this layout, additional search terms can be paired with the initial term to further refine the results. Each time a term is submitted, the data is filtered, the term is displayed as a "chip" and the search field returns to it’s initial state (it does not retain the term entered my the user).
<br />
<br />
<br />
<img src="img/datatable19.jpg">
<br />
<br />
<br />
<img src="img/datatable20.jpg">
<br />
<br />
<br />

### Autocomplete
=======
![](img/datatable18.jpg)

## Search

When the user enters a keyword in the search field and submits the query (by clicking the spyglass icon), the table will display only records that contain the designated keyword. The search term is displayed as a "chip" below the search field (and inline with any additional filters that were applied). In this layout, additional search terms can be paired with the initial term to further refine the results. Each time a term is submitted, the data is filtered, the term is displayed as a "chip" and the search field returns to it’s initial state (it does not retain the term entered my the user).

![](img/datatable19.jpg)

![](img/datatable20.jpg)

### Autocomplete

>>>>>>> 168052f6
As text is added to the search field, the system will suggest terms and phrases based on data contained in the table being searched against.

<<<<<<< HEAD
### Search/Filter Tags
=======
* No more than 5 suggestions should be displayed at a time

![](img/datatable21.jpg)

### Search/Filter Tags

>>>>>>> 168052f6
Once a search term or filter is applied and results are loaded into the table, the terms or parameters used to filter by are displayed in the minified version of the "filter chip(s)". If the user removes all the tags, the filters row would disappear.

<<<<<<< HEAD
### Error Checking/Validation
=======
![](img/datatable22.jpg)

### Error Checking/Validation

>>>>>>> 168052f6
There will be no form validation or error checking for search queries since any combination of characters may be searched. Messaging will display in the data area when no results can be returned.

<<<<<<< HEAD
### User Flow
Upon conducting a query, a result set is returned based on the above rules. Once results are loaded, the keyword search field will be empty, and a chip for the keyword will appear. If a user clears the chip, the table will then refresh, reloading data based on any filters that are applied.

### Columns
=======
![](img/datatable23.jpg)

### User Flow

Upon conducting a query, a result set is returned based on the above rules. Once results are loaded, the keyword search field will be empty, and a chip for the keyword will appear. If a user clears the chip, the table will then refresh, reloading data based on any filters that are applied.

### Columns

>>>>>>> 168052f6
The user will be able to select which columns are visible from here. Settings will also be contained in a panel that can be activated by clicking on the columns action. Users will also have the ability to cancel out of this prompt, as well as reset (restore) the table back to it’s default column view. These settings will be ‘sticky’ per table, so users returning to any particular table will see the table the way it was last configured. 

<<<<<<< HEAD
### Custom Views
=======
![](img/datatable24.jpg)

![](img/datatable25.jpg)

### Custom Views

>>>>>>> 168052f6
Custom views allow the user to save the state of a table. When a view is saved, the table settings will be stored. These settings include column visibility and position, as well as any filter or search that has been applied to the table. Saving a ‘view’ will be done via a dropdown control. Saved views will be available per table.

<<<<<<< HEAD
### Editing Saved Views
=======
![](img/datatable26.jpg)

### Editing Saved Views

>>>>>>> 168052f6
Views can be named or deleted by clicking an edit icon. Refer to "Adding a custom value to drop down list" above for more detailed behavior.

<<<<<<< HEAD
## Filters {#filters}
Filters allow users to customize the display of information in an associated data-table. By entering desired parameters (for example, a date range) in the available filter input sections table returns a modified view, making visible only the records meeting the user-determined criteria.

### Advanced Filters
To access the Advanced Filters the user may click/tap the "Filters" button found in the table controls area. When activated, the button transforms into a tab and displays the available filters in a 'drawer' which opens between the table controls and the table data. The available filters are determined by the columns present in the table; therefore, if the user customizes the column visibility of the table to show some columns and hide others, the corresponding filters for these columns will display or hide in the filter 'drawer'.
<br />
<br />
<img src="img/filter_init.png">
<br />
<br /> 
=======
![](img/datatable27.jpg)

## Filters

Filters allow users to customize the display of information in an associated data-table. By entering desired parameters (for example, a date range) in the available filter input sections table returns a modified view, making visible only the records meeting the user-determined criteria.

### Advanced Filters

To access the Advanced Filters the user may click/tap the "Filters" button found in the table controls area. When activated, the button transforms into a tab and displays the available filters in a 'drawer' which opens between the table controls and the table data. The available filters are determined by the columns present in the table; therefore, if the user customizes the column visibility of the table to show some columns and hide others, the corresponding filters for these columns will display or hide in the filter 'drawer'.

![](img/filter_init.png)

>>>>>>> 168052f6
{%
include note.html
type='tip'
content='Not all columns may be filtered (such as **Actions** or checkbox select) and therefore will not be presented in the list of filters even though their columns are visible in the data-table.'
%}

<<<<<<< HEAD
<br />
<br />
<img src="img/filter_drawer.png">
<br />
<br />
To apply filters, the user sets the desired parameters in the input fields of the appropriate filters. The action initiated by clicking/tapping the "Apply" button (found in the advanced filters area). When applied, the advanced filter 'drawer' closes and the data-table refreshes to display the filtered data. The applied filters are indicated to the user in the form of filter 'tags' that appear between the filter button and the table data. Filter 'tag' are listed in the order that they are applied and each individual 'tag' has a control for removing it.
<br />
<br />
<img src="img/filter_applied.png">
<br />
<br />

### Removing Filters {#remove}
=======
![](img/filter_drawer.png)

To apply filters, the user sets the desired parameters in the input fields of the appropriate filters. The action initiated by clicking/tapping the "Apply" button (found in the advanced filters area). When applied, the advanced filter 'drawer' closes and the data-table refreshes to display the filtered data. The applied filters are indicated to the user in the form of filter 'tags' that appear between the filter button and the table data. Filter 'tag' are listed in the order that they are applied and each individual 'tag' has a control for removing it.

![](img/filter_applied.png)

### Removing Filters

>>>>>>> 168052f6
Users may remove a filter setting by clicking/tapping the remove control next to the filter 'tag'. Doing so removes the particular filter from the *query*, the table refreshes and the data excluded by that filter then appears in the table. The user can quickly remove all applied filters by clicking/tapping the "clear all" link that follows the list of 'filter tags'.

![](img/filter_remove.png)

<!---
### Quick Filters
<<<<<<< HEAD
=======

>>>>>>> 168052f6
In some instances, pre-determined "quick filters" may be present in the form of links. These are filter shortcuts of common filtering attributes to assist users who may not readily consider filtering the table for results. Quick Filters are perhaps most useful for extracting ‘reports’ from tables.  These filters are elevated above the ‘advanced filters’.

<strong>Step 1:</strong> Starting state. User click on a quick filter link.
<br />
<br />
<br />
![](img/datatable35.jpg)
<br />
<br />
<br />
<strong>Step 2:</strong> Quick filter is applied.
Once user click on the quick filters, that quick filter is shown as a chip. The user can add additional quick filters.
<br />
<br />
<br />
![](img/datatable36.jpg)
<br />
<br />
<br />
<strong>Example:</strong> Quick filters and active filters are present.
<br />
<br />
<br />
![](img/datatable37.jpg)
<br />
<br />
<br />
-->
<<<<<<< HEAD
## Data Table Views {#datatableviews}
=======

## Data Table Views

>>>>>>> 168052f6
The data-table will support up to 30 columns, with up to 8 being visible by default. While there will be a default view for each data-table in the system, users will have the ability to show, hide, drag and change the order of columns. This interaction will include the ability to resize the width of columns.

<<<<<<< HEAD
### View Stickiness
=======
The only columns which cannot be moved are the checkbox(select) column and the action column. The select column will always appear on the far left while the action column will appear on the far right of the table

### View Stickiness

>>>>>>> 168052f6
As a user rearranges, adds, and resizes the columns of a particular table , it’s view state should be saved so that when a user leaves and the returns to the table , it will appear the way the user last viewed it.

The following parameters will be saved:

<<<<<<< HEAD
### Resetting the View
This will be handled by the ‘Reset’ function in the settings drop down button. A modal dialog should appear, allowing the user to confirm the reset.

## Select All {#selectall}
=======
* Columns displayed
* Column arrangement
* Column width
* Number of items per page 

### Resetting the View

This will be handled by the ‘Reset’ function in the settings drop down button. A modal dialog should appear, allowing the user to confirm the reset.

## Select All

>>>>>>> 168052f6
This feature will allow users to make bulk selections to items within any given data-table. Because users may be dealing with many "pages" of data, this function needs to be specific in respect to what is being selected. Thus a drop down will be used to allow for multiple options for selecting records.

![](img/datatable38.jpg)

This drop down will include the following:

* Select all on a page, or all visible
* Select all on all pages
* Invert selection (appears only after a selection has been made)
* Deselect all

This drop down only needs to appear where more than one page of data is available. In cases where only one page of data is available, only a checkbox allowing the user to select or deselect all is necessary. Options in the drop down select should be dynamic. For instance, deselect options should not be displayed if nothing is selected.

### Number of Records
<<<<<<< HEAD
=======

>>>>>>> 168052f6
The total number of records loaded into the table  will display above the column headers.

![](img/datatable39.jpg)

As items are selected on the gird, a count for the number of items selected should be displayed next to the total count. This will give the user confidence that records are selected though they may not be on the current page view.

<<<<<<< HEAD
### Select {#selecting}
=======
![](img/datatable40.jpg)

### Select

>>>>>>> 168052f6
For tables which require a select column:

<<<<<<< HEAD
### Toggle Switches
Some data-tables will be used to display "settings" content. In these instances a checkbox is not ideal for the experience, as it can be confusing to the user when pre-selected settings are displayed. Switches make the action and intent more clear to the user for these tasks. Therefore, if switches are present, checkboxes should not; the two should never be used in the same table. Since switches replace the functionality of checkboxes they should be the first column of the data-table. 
<br />
<br />
<br />
<img src="img/datatable42.jpg">
<br />
<br />
<br />
### Single Select Button
The data table can also accommodate buttons in rows, and has a special case in the "Single Select" button.  This button functions not unlike a typical radio button control, but is used instead of the radio button when the task flow or experience in the {% glossarytooltip 29ddb393-ca22-4df9-a8d4-0024d75739b1 %}Admin{% endglossarytooltip %} application are better served with the more implicit action of selecting a single choice from a data table. This provides greater visibility and imediate confirmation of the action to the user. The use of this should be carefully considered in the context of the experience to determine if it provides greater understanding to the user than radio buttons.
<br />
<br />
<br />
<img src="img/single_select_button.png">
<br />
<br />
<br />
=======
* The select column will always be the first column appearing on the left side of the table.
* This column will be fixed and stationary (it cannot be moved or resized).
* Users may select multiple rows by using the checkboxes or the select all function.
* Selected rows will be indicated by a checked box and a highlight and/or border style which will delineate the selected rows from unselected rows.
>>>>>>> 168052f6

![](img/datatable41.jpg)

<<<<<<< HEAD
## Editing {#editing}
Single item and multiple item edits are explained below.<br />
=======
### Toggle Switches

Some data-tables will be used to display "settings" content. In these instances a checkbox is not ideal for the experience, as it can be confusing to the user when pre-selected settings are displayed. Switches make the action and intent more clear to the user for these tasks. Therefore, if switches are present, checkboxes should not; the two should never be used in the same table. Since switches replace the functionality of checkboxes they should be the first column of the data-table.

![](img/datatable42.jpg)

### Single Select Button

The data table can also accommodate buttons in rows, and has a special case in the "Single Select" button.  This button functions not unlike a typical radio button control, but is used instead of the radio button when the task flow or experience in the {% glossarytooltip 29ddb393-ca22-4df9-a8d4-0024d75739b1 %}Admin{% endglossarytooltip %} application are better served with the more implicit action of selecting a single choice from a data table. This provides greater visibility and immediate confirmation of the action to the user. The use of this should be carefully considered in the context of the experience to determine if it provides greater understanding to the user than radio buttons.

![](img/single_select_button.png)

## Editing

Single item and multiple item edits are explained below.

>>>>>>> 168052f6
{%
include note.html
type='tip'
content='Not all data-tables will allow for inline editing.'
%}

### Single Item Select and Edit Interactions
<<<<<<< HEAD
<ul>
	<li>Inline editing can be instantiated by single clicking on the field to be edited. Once inline editing
		is instantiated, all appropriate fields within a row will be editable.</li>
	<li>Non-editable fields will require a disabled treatment.</li>
	<li>Once a row becomes editable, action buttons will appear below the row allowing a user to commit or
		cancel the edit.</li>
	<li>Editable fields will have a left-to-right tab order. [Tab] and [Enter] will set focus on the next 
		editable field in the tab order, unless the focus is set to the last field in the tab order in which case [Enter] will commit the edit while [Tab] will set focus to the Save button.</li>
</ul>
<br />
<br />
<br />
<img src="img/datatable43.jpg">
<br />	
<br />
<br />
<img src="img/datatable44.jpg">
<br />
<br />
<br />
Inline editing may require error handling on some fields. This should be done using real-time field validation.
Some fields may allow for only a specific set of values. In these instances, a select or multi-select interaction should be used.
<br />
<br />
<br />
<img src="img/datatable45.jpg">
<br />
<br />
<br />

## Miscellaneous Features {#misc}
This section will outline additional features which may be needed for some but not all tables in Magento.

### Drag and Drop Columns
Some data-tables will allow users to arrange columns in a customized order. A user "picks up" a column by click and hold or touch and hold of the column header, then drags the column into the desired position. A highlight appears between columns in the table to indicate where this column will appear when "dropped". Columns will not be allowed to precede the column of checkboxes in a table, likewise columns may not be positioned after the "Actions" column.  
=======

* Inline editing can be instantiated by single clicking on the field to be edited. Once inline editing is instantiated, all appropriate fields within a row will be editable.
* Non-editable fields will require a disabled treatment.
* Once a row becomes editable, action buttons will appear below the row allowing a user to commit or cancel the edit.
* Editable fields will have a left-to-right tab order. [Tab] and [Enter] will set focus on the next editable field in the tab order, unless the focus is set to the last field in the tab order in which case [Enter] will commit the edit while [Tab] will set focus to the Save button.

![](img/datatable43.jpg)

![](img/datatable44.jpg)

Inline editing may require error handling on some fields. This should be done using real-time field validation. Some fields may allow for only a specific set of values. In these instances, a select or multi-select interaction should be used.

![](img/datatable45.jpg)

## Miscellaneous Features

This section will outline additional features which may be needed for some but not all tables in Magento.

### Drag and Drop Columns

Some data-tables will allow users to arrange columns in a customized order. A user "picks up" a column by click and hold or touch and hold of the column header, then drags the column into the desired position. A highlight appears between columns in the table to indicate where this column will appear when "dropped". Columns will not be allowed to precede the column of checkboxes in a table, likewise columns may not be positioned after the "Actions" column.
>>>>>>> 168052f6

When dropped on an area that is not highlighted (or off target of the highlighted area) the column will return to it’s original position. If the user wishes to maintain this position for future viewing, they must set a "Saved View", otherwise the default column order will prevail for following sessions.

<<<<<<< HEAD
### Drag and Drop Rows
=======
![](img/datatable46.jpg)

### Drag and Drop Rows

>>>>>>> 168052f6
Some data-tables will allow users to specify an order for the records within the table. If a position has been assigned to a record, the position number will display in the ‘Position’ column. Changing position order should always shift the greater numbers in an ascending fashion, and lesser numbers in a descending fashion. E.G., if position 5 is changed to 10, the previous position 10 would become position 11, shifting all ascending records up. Position 6 through 9 would then shift down in the same manner. 6 would become 5, 7 would become 6, so on and so forth. If the ‘Position’ column is sorted, users can drag and drop single or multiple(once selected) to a different position on the table.

{%
include note.html
type='tip'
content='Inline editing functionality should not be available for tables that require drag and drop functionality for table rows.'
%}
<<<<<<< HEAD

### Single rows may be arranged via drag and drop
<br />
<br />
<img src="img/datatable47.jpg">
<br />
<br />

### Multiple rows may also be arranged via drag and drop
<br />
<br />
<img src="img/datatable48.jpg">
<br />
<br />

### Thumbnails {#thumb}
=======

### Single rows may be arranged via drag and drop

![](img/datatable47.jpg)

### Multiple rows may also be arranged via drag and drop

![](img/datatable48.jpg)

### Thumbnails

>>>>>>> 168052f6
In cases where an image is associated with the data, as in the case of a product, the data-table will display a thumbnail view of the primary or default image (typically the first image in a series of image). By default the thumbnail image will appear to the far left of the table (after select checkboxes when present). The thumbnail image is a ‘clickable target’ independent of the typical click behavior of the row.

![](img/datatable49.jpg)

When the thumbnail is clicked a modal is presented over the data-table to provide a larger, more detailed view of the image. This modal should contain a heading that corresponds to the associated product name; a close control for the modal; a hyperlink that redirects the user to the details page.

<<<<<<< HEAD
### Parent-Child relationships
=======
![](img/datatable50.jpg)

### Parent-Child relationships

>>>>>>> 168052f6
The data-table will support parent-child relationships. Parent and child records will be delineated via style and/or iconography. Parent nodes will be expandable/collapsable.

<<<<<<< HEAD
## Interactions {#interactions}
General interaction should follow standard web conventions. Interaction around dragging and resizing columns will utilize the cursor to indicate when an area can be dragged or resized.

### Viewport Considerations
<ul>
	<li>The default data-table will display within a 1024px screen resolution without the need for horizontal 
		scrolling.</li>
	<li>Horizontal scrollbars will be present whenever the data-table’s width expands beyond the browser’s 
		viewport.</li>
	<li>The data-table controls should not expand with the table , instead the controls will float as the table  
		is scrolled in both the vertical and horizontal direction.</li>
</ul>
<br />
<br />
<img src="img/datatable52.jpg">
<br />
<br />

### Column Headers
<ul>
	<li>Clicking on a column header sorts the data ascending/descending.</li>
	<li>Column headers are draggable and can be re-sized.</li>
	<li>Can be added and removed using the settings action located on the list.</li>
	<li>Data can be displayed in ascending or descending order by selecting the column header</li>
	<li>The actively sorted column is indicated by style and an ascending/descending indicator
		(Style is TBD).</li>
	<li>Can be resized by dragging the edge of the column.</li>
</ul>	

### Cursors
=======
![](img/datatable51.jpg)

## Interactions

General interaction should follow standard web conventions. Interaction around dragging and resizing columns will utilize the cursor to indicate when an area can be dragged or resized.

### Viewport Considerations

* The default data-table will display within a 1024px screen resolution without the need for horizontal scrolling.
* Horizontal scrollbars will be present whenever the data-table’s width expands beyond the browser’s viewport.
* The data-table controls should not expand with the table , instead the controls will float as the table is scrolled in both the vertical and horizontal direction.

![](img/datatable52.jpg)

### Column Headers

* Clicking on a column header sorts the data ascending/descending.
* Column headers are draggable and can be re-sized.
* Can be added and removed using the settings action located on the list.
* Data can be displayed in ascending or descending order by selecting the column header
* The actively sorted column is indicated by style and an ascending/descending indicator (Style is TBD).
* Can be resized by dragging the edge of the column.

### Cursors

>>>>>>> 168052f6
Cursors will be used to indicate which actions the user can take in any particular situation. While cursors may differ slightly depending on operating system and browser, the below cursors are examples of what should be used per standard web conventions:

<<<<<<< HEAD
## Summary {#summary}
This specification proposes a new version of Magento’s administration data-table. Features of the existing data-table have been analyzed to best represent the existing functions of the data-table.

### Backwards Compatibility
This new version of the data-table will fully support the existing Magento data-table functionality. Where this document may not be explicit, it should be assumed that any existing function of the table  will be supported with this new version.

### Assets {#assets}
Download <a href="src/datatable-pattern-styles.zip">ZIP</a> of PhotoShop source files.
=======
![](img/datatable53.jpg)

## Summary

This specification proposes a new version of Magento’s administration data-table. Features of the existing data-table have been analyzed to best represent the existing functions of the data-table.

## Backwards Compatibility

This new version of the data-table will fully support the existing Magento data-table functionality. Where this document may not be explicit, it should be assumed that any existing function of the table  will be supported with this new version.

## Assets

Download [ZIP](src/datatable-pattern-styles.zip) of PhotoShop source files.
>>>>>>> 168052f6
<|MERGE_RESOLUTION|>--- conflicted
+++ resolved
@@ -1,62 +1,11 @@
 ---
 group: pattern
-<<<<<<< HEAD
-subgroup: Displaying and Dealing with Data
-title: Admin Design Pattern Library
-=======
 title: Data Table
->>>>>>> 168052f6
 version: 2.1
 ---
 The data-table organizes {% glossarytooltip fd9ae55f-ccf5-480b-a7f3-bd2c80f0b2a4 %}complex data{% endglossarytooltip %} into a tabular view. Each data record has its own row with data elements presented in columns with meaningful column headings. This allows users to quickly scan and understand complex data and perform actions against the data.
 
 Data-table requirements for Magento 2 include:
-<<<<<<< HEAD
-<ul>
-	<li>Improved search and filters</li>
-	<li>Draggable columns</li>
-	<li>Sortable columns</li>
-	<li>Ability to add and remove columns</li>
-	<li>Inline editing</li>
-	<li>Support for thumbnails</li>
-	<li>Consistent case and naming format</li>
-	<li>Functional parity with the existing Magento application</li>
-</ul>
-
-## Data-table {#datatable}
-This specification defines the following features for the data-table:
-<ul>
-	<li>Positioning of elements to allow for a more intuitive user experience</li>
-	<li>Pagination</li>
-	<li>Keyword Search</li>
-	<li>Allowing for user-defined number of items per page</li>
-	<li>Allowing users to go directly to a specific page</li>
-	<li>Filtering</li>
-	<li>Sortable columns</li>
-	<li>Ability to add and/or remove columns</li>
-	<li>Single item select and edit</li>
-	<li>Multiple item select and edit</li>
-	<li>Image/Thumbnail placement</li>
-</ul>	
-<br />
-<br />
-<img src="img/datatable01.jpg">
-<br />
-<br />
-
-### Data-table Visual Architecture
-The data-table will contain the following elements where applicable and as needed:
-<ul>
-	<li>Pagination controls</li>
-	<li>Actions</li>
-	<li>Settings, bookmarks and search</li>
-	<li>Filters</li>
-	<li>Column headers</li>
-	<li>Data</li>
-</ul>
-
-## Modularity
-=======
 
 * Improved search and filters
 * Draggable columns
@@ -98,64 +47,16 @@
 
 ## Modularity
 
->>>>>>> 168052f6
 The data-table will be designed in such a way that any of the above controls can be removed, collapsing the table gracefully.
 
-<<<<<<< HEAD
-## Pagination {#pagination}
-=======
 ![](img/datatable02.jpg)
 
 ![](img/datatable03.jpg)
 
 ## Pagination
 
->>>>>>> 168052f6
 Pagination controls allow the user to easily page through and organize data. Pagination controls will contain the following:
 
-<<<<<<< HEAD
-### Pagination Rules
-<ul>
-	<li>The pagination controls will only be present if the number of table items exceeds the lowest increment
-		for number of items per page.</li>
-	<li>The ‘Previous’ button should be disabled when viewing the first page of results.</li>
-	<li>The ‘Next’ button should be disabled when viewing the last page of results.</li>
-	<li>The ‘Skip to’ field will allow only numeric values.</li>
-	<li>‘Skip to’ will be instantiated once the value is changed and [Return] or [Tab] is clicked.</li>
-	<li>A custom number of items per page can be set by selecting the "Custom" link which will allow users to specify a number. This number can be edited.</li>
-</ul>
-<br />
-<br />
-<img src="img/datatable05.jpg">
-<br />
-<br />
-<br />
-<img src="img/datatable06.jpg">
-<br />
-<br />
-<br />
-<img src="img/datatable07.jpg">
-<br />
-<br />
-<br />
-
-## Mass Actions {#massactions}
-A common {% glossarytooltip d2093e4a-2b71-48a3-99b7-b32af7158019 %}theme{% endglossarytooltip %} across the existing Magento user experience includes mass actions that can be taken. This is a convention used on both data-table and non-data-table pages. Not all pages have these action buttons. This document will not attempt to capture all actions that appear here or how they might be redesigned for Magento 2. This document will make note that these actions exist on many of the data-table pages and will use the area directly above the table to indicate placement of such action buttons where they might be needed.
-<br />
-<br />
-<img src="img/datatable08.jpg">
-<br />
-<br />
-Actions will be positioned above the table . Each table  will have it’s own set of actions, some tables will have no actions. This new proposal removes the submit button which is currently visible next to the "Actions" drop down selector. In the {% glossarytooltip c57aef7c-97b4-4b2b-a999-8001accef1fe %}event{% endglossarytooltip %} that any confirmations are needed for actions, modal dialogs will be used.
-<br />
-<br />
-<br />
-<img src="img/datatable09.jpg">
-<br />
-<br />
-
-### Single Actions
-=======
 * Drop-down select for number of items per page
 	* Increments TBD
 	* Custom field for user-defined increments
@@ -192,17 +93,12 @@
 
 ### Single Actions
 
->>>>>>> 168052f6
 These actions will appear within the data area of the table where applicable. When this action column is applicable, it will always appear on the far right of the table . Single actions will allow users to take action on a record within the table . In most cases, no more than one action will appear here. In the event that additional actions are needed, they will appear in the form of a drop down. These actions are specific to the single record in which they are associated. In the event that a user selects multiple items in the table, these actions will be disabled or hidden.
 
-<<<<<<< HEAD
-### Messaging and Confirmation {#message}
-=======
 ![](img/datatable10.jpg)
 
 ### Messaging and Confirmation
 
->>>>>>> 168052f6
 There are times when an action needs to be confirmed. In these cases, the user’s task will be interrupted with a message asking the user to confirm the operation before proceeding. This message is presented via a modal dialog.
 
 ![](img/datatable11.jpg)
@@ -214,64 +110,40 @@
 
 ## Table Control
 
-<<<<<<< HEAD
-## Table Control {#tablecontrol}
 This section will cover the ability to set column visibility, save view state, and search. Filters will be covered in the following section.
 
 ### Keyword Search
+
 A {% glossarytooltip caa46cea-25d7-4e4f-bce1-11430ada59dc %}keyword{% endglossarytooltip %} search will allow users to search on the data that has been loaded into the table  being viewed. This search is a part of the table, and is separate from the global record search in the page header. It will allow for exact phrases(using quotations) and the following boolean operators:
 
 ### Placement and Behavior
-=======
-This section will cover the ability to set column visibility, save view state, and search. Filters will be covered in the following section.
-
-### Keyword Search
-
-A {% glossarytooltip caa46cea-25d7-4e4f-bce1-11430ada59dc %}keyword{% endglossarytooltip %} search will allow users to search on the data that has been loaded into the table  being viewed. This search is a part of the table, and is separate from the global record search in the page header. It will allow for exact phrases(using quotations) and the following boolean operators:
-
-### Placement and Behavior
-
->>>>>>> 168052f6
+
 The keyword search function and table controls will be:
 
-<<<<<<< HEAD
-## Sticky Headers and Controls {#stickyheaders}
-=======
 * Displayed above the table
 * Actions
 * Remain visibly persistent as the table scrolls
 
 ## Sticky Headers and Controls
 
->>>>>>> 168052f6
 As the table  scrolls, the table controls will dynamically condense to a single row. All functionality of the controls will remain available.
 
 ![](img/datatable13.jpg)
 
 The persistent header will reactivate when you scroll back up:
 
-<<<<<<< HEAD
-For details about component's implementation see <a href="{{ site.baseurl }}/guides/v2.0/ui-components/ui-secondary-header.html">Sticky Header Component</a>.
+![](img/datatable14.jpg)
+
+For details about component's implementation see [Sticky Header Component]({{ site.baseurl }}/guides/v2.0/ui-components/ui-secondary-header.html).
 
 ### Multiple Data-tables on Page
-=======
-![](img/datatable14.jpg)
-
-For details about component's implementation see [Sticky Header Component]({{ site.baseurl }}/guides/v2.0/ui-components/ui-secondary-header.html).
-
-### Multiple Data-tables on Page
-
->>>>>>> 168052f6
+
 The header will stick to the first table until the user scrolls past the bottom of that table . The header will have the same behavior for each subsequent data-table.
 
-<<<<<<< HEAD
+![](img/datatable15.jpg)
+
 ### Interactions
-=======
-![](img/datatable15.jpg)
-
-### Interactions
-
->>>>>>> 168052f6
+
 The data-table will reset to the top of the table  when the user:
 
 * Submits a search query
@@ -284,15 +156,11 @@
 
 The data-table will remain in the current viewport when the user:
 
-<<<<<<< HEAD
-### Sticky First Column
-=======
 * Creates a new saved view
 * Edits cells in-line
 
 ### Sticky First Column
 
->>>>>>> 168052f6
 The table can be scrolled horizontally. And to keep the row identifiable, the checkbox column and first column will be sticky. In creating the grid, the first column must always be an identifiable attribute such as name.
 
 ![](img/datatable16.jpg)
@@ -304,165 +172,92 @@
 In the example below, the first column is "Name" rather than "Customer ID."
 This horizontal scroll should still work with page scroll and sticky header.
 
-<<<<<<< HEAD
-## Search {#search}
+![](img/datatable18.jpg)
+
+## Search
+
 When the user enters a keyword in the search field and submits the query (by clicking the spyglass icon), the table will display only records that contain the designated keyword. The search term is displayed as a "chip" below the search field (and inline with any additional filters that were applied). In this layout, additional search terms can be paired with the initial term to further refine the results. Each time a term is submitted, the data is filtered, the term is displayed as a "chip" and the search field returns to it’s initial state (it does not retain the term entered my the user).
-<br />
-<br />
-<br />
-<img src="img/datatable19.jpg">
-<br />
-<br />
-<br />
-<img src="img/datatable20.jpg">
-<br />
-<br />
-<br />
+
+![](img/datatable19.jpg)
+
+![](img/datatable20.jpg)
 
 ### Autocomplete
-=======
-![](img/datatable18.jpg)
-
-## Search
-
-When the user enters a keyword in the search field and submits the query (by clicking the spyglass icon), the table will display only records that contain the designated keyword. The search term is displayed as a "chip" below the search field (and inline with any additional filters that were applied). In this layout, additional search terms can be paired with the initial term to further refine the results. Each time a term is submitted, the data is filtered, the term is displayed as a "chip" and the search field returns to it’s initial state (it does not retain the term entered my the user).
-
-![](img/datatable19.jpg)
-
-![](img/datatable20.jpg)
-
-### Autocomplete
-
->>>>>>> 168052f6
+
 As text is added to the search field, the system will suggest terms and phrases based on data contained in the table being searched against.
 
-<<<<<<< HEAD
+* No more than 5 suggestions should be displayed at a time
+
+![](img/datatable21.jpg)
+
 ### Search/Filter Tags
-=======
-* No more than 5 suggestions should be displayed at a time
-
-![](img/datatable21.jpg)
-
-### Search/Filter Tags
-
->>>>>>> 168052f6
+
 Once a search term or filter is applied and results are loaded into the table, the terms or parameters used to filter by are displayed in the minified version of the "filter chip(s)". If the user removes all the tags, the filters row would disappear.
 
-<<<<<<< HEAD
+![](img/datatable22.jpg)
+
 ### Error Checking/Validation
-=======
-![](img/datatable22.jpg)
-
-### Error Checking/Validation
-
->>>>>>> 168052f6
+
 There will be no form validation or error checking for search queries since any combination of characters may be searched. Messaging will display in the data area when no results can be returned.
 
-<<<<<<< HEAD
+![](img/datatable23.jpg)
+
 ### User Flow
+
 Upon conducting a query, a result set is returned based on the above rules. Once results are loaded, the keyword search field will be empty, and a chip for the keyword will appear. If a user clears the chip, the table will then refresh, reloading data based on any filters that are applied.
 
 ### Columns
-=======
-![](img/datatable23.jpg)
-
-### User Flow
-
-Upon conducting a query, a result set is returned based on the above rules. Once results are loaded, the keyword search field will be empty, and a chip for the keyword will appear. If a user clears the chip, the table will then refresh, reloading data based on any filters that are applied.
-
-### Columns
-
->>>>>>> 168052f6
+
 The user will be able to select which columns are visible from here. Settings will also be contained in a panel that can be activated by clicking on the columns action. Users will also have the ability to cancel out of this prompt, as well as reset (restore) the table back to it’s default column view. These settings will be ‘sticky’ per table, so users returning to any particular table will see the table the way it was last configured.  
 
-<<<<<<< HEAD
+![](img/datatable24.jpg)
+
+![](img/datatable25.jpg)
+
 ### Custom Views
-=======
-![](img/datatable24.jpg)
-
-![](img/datatable25.jpg)
-
-### Custom Views
-
->>>>>>> 168052f6
+
 Custom views allow the user to save the state of a table. When a view is saved, the table settings will be stored. These settings include column visibility and position, as well as any filter or search that has been applied to the table. Saving a ‘view’ will be done via a dropdown control. Saved views will be available per table.
 
-<<<<<<< HEAD
+![](img/datatable26.jpg)
+
 ### Editing Saved Views
-=======
-![](img/datatable26.jpg)
-
-### Editing Saved Views
-
->>>>>>> 168052f6
+
 Views can be named or deleted by clicking an edit icon. Refer to "Adding a custom value to drop down list" above for more detailed behavior.
 
-<<<<<<< HEAD
-## Filters {#filters}
+![](img/datatable27.jpg)
+
+## Filters
+
 Filters allow users to customize the display of information in an associated data-table. By entering desired parameters (for example, a date range) in the available filter input sections table returns a modified view, making visible only the records meeting the user-determined criteria.
 
 ### Advanced Filters
+
 To access the Advanced Filters the user may click/tap the "Filters" button found in the table controls area. When activated, the button transforms into a tab and displays the available filters in a 'drawer' which opens between the table controls and the table data. The available filters are determined by the columns present in the table; therefore, if the user customizes the column visibility of the table to show some columns and hide others, the corresponding filters for these columns will display or hide in the filter 'drawer'.
-<br />
-<br />
-<img src="img/filter_init.png">
-<br />
-<br /> 
-=======
-![](img/datatable27.jpg)
-
-## Filters
-
-Filters allow users to customize the display of information in an associated data-table. By entering desired parameters (for example, a date range) in the available filter input sections table returns a modified view, making visible only the records meeting the user-determined criteria.
-
-### Advanced Filters
-
-To access the Advanced Filters the user may click/tap the "Filters" button found in the table controls area. When activated, the button transforms into a tab and displays the available filters in a 'drawer' which opens between the table controls and the table data. The available filters are determined by the columns present in the table; therefore, if the user customizes the column visibility of the table to show some columns and hide others, the corresponding filters for these columns will display or hide in the filter 'drawer'.
 
 ![](img/filter_init.png)
 
->>>>>>> 168052f6
 {%
 include note.html
 type='tip'
 content='Not all columns may be filtered (such as **Actions** or checkbox select) and therefore will not be presented in the list of filters even though their columns are visible in the data-table.'
 %}
 
-<<<<<<< HEAD
-<br />
-<br />
-<img src="img/filter_drawer.png">
-<br />
-<br />
+![](img/filter_drawer.png)
+
 To apply filters, the user sets the desired parameters in the input fields of the appropriate filters. The action initiated by clicking/tapping the "Apply" button (found in the advanced filters area). When applied, the advanced filter 'drawer' closes and the data-table refreshes to display the filtered data. The applied filters are indicated to the user in the form of filter 'tags' that appear between the filter button and the table data. Filter 'tag' are listed in the order that they are applied and each individual 'tag' has a control for removing it.
-<br />
-<br />
-<img src="img/filter_applied.png">
-<br />
-<br />
-
-### Removing Filters {#remove}
-=======
-![](img/filter_drawer.png)
-
-To apply filters, the user sets the desired parameters in the input fields of the appropriate filters. The action initiated by clicking/tapping the "Apply" button (found in the advanced filters area). When applied, the advanced filter 'drawer' closes and the data-table refreshes to display the filtered data. The applied filters are indicated to the user in the form of filter 'tags' that appear between the filter button and the table data. Filter 'tag' are listed in the order that they are applied and each individual 'tag' has a control for removing it.
 
 ![](img/filter_applied.png)
 
 ### Removing Filters
 
->>>>>>> 168052f6
 Users may remove a filter setting by clicking/tapping the remove control next to the filter 'tag'. Doing so removes the particular filter from the *query*, the table refreshes and the data excluded by that filter then appears in the table. The user can quickly remove all applied filters by clicking/tapping the "clear all" link that follows the list of 'filter tags'.
 
 ![](img/filter_remove.png)
 
 <!---
 ### Quick Filters
-<<<<<<< HEAD
-=======
-
->>>>>>> 168052f6
+
 In some instances, pre-determined "quick filters" may be present in the form of links. These are filter shortcuts of common filtering attributes to assist users who may not readily consider filtering the table for results. Quick Filters are perhaps most useful for extracting ‘reports’ from tables.  These filters are elevated above the ‘advanced filters’.
 
 <strong>Step 1:</strong> Starting state. User click on a quick filter link.
@@ -491,33 +286,19 @@
 <br />
 <br />
 -->
-<<<<<<< HEAD
-## Data Table Views {#datatableviews}
-=======
 
 ## Data Table Views
 
->>>>>>> 168052f6
 The data-table will support up to 30 columns, with up to 8 being visible by default. While there will be a default view for each data-table in the system, users will have the ability to show, hide, drag and change the order of columns. This interaction will include the ability to resize the width of columns.
 
-<<<<<<< HEAD
+The only columns which cannot be moved are the checkbox(select) column and the action column. The select column will always appear on the far left while the action column will appear on the far right of the table
+
 ### View Stickiness
-=======
-The only columns which cannot be moved are the checkbox(select) column and the action column. The select column will always appear on the far left while the action column will appear on the far right of the table
-
-### View Stickiness
-
->>>>>>> 168052f6
+
 As a user rearranges, adds, and resizes the columns of a particular table , it’s view state should be saved so that when a user leaves and the returns to the table , it will appear the way the user last viewed it.
 
 The following parameters will be saved:
 
-<<<<<<< HEAD
-### Resetting the View
-This will be handled by the ‘Reset’ function in the settings drop down button. A modal dialog should appear, allowing the user to confirm the reset.
-
-## Select All {#selectall}
-=======
 * Columns displayed
 * Column arrangement
 * Column width
@@ -530,7 +311,6 @@
 
 ## Select All
 
->>>>>>> 168052f6
 This feature will allow users to make bulk selections to items within any given data-table. Because users may be dealing with many "pages" of data, this function needs to be specific in respect to what is being selected. Thus a drop down will be used to allow for multiple options for selecting records.
 
 ![](img/datatable38.jpg)
@@ -545,58 +325,26 @@
 This drop down only needs to appear where more than one page of data is available. In cases where only one page of data is available, only a checkbox allowing the user to select or deselect all is necessary. Options in the drop down select should be dynamic. For instance, deselect options should not be displayed if nothing is selected.
 
 ### Number of Records
-<<<<<<< HEAD
-=======
-
->>>>>>> 168052f6
+
 The total number of records loaded into the table  will display above the column headers.
 
 ![](img/datatable39.jpg)
 
 As items are selected on the gird, a count for the number of items selected should be displayed next to the total count. This will give the user confidence that records are selected though they may not be on the current page view.
 
-<<<<<<< HEAD
-### Select {#selecting}
-=======
 ![](img/datatable40.jpg)
 
 ### Select
 
->>>>>>> 168052f6
 For tables which require a select column:
 
-<<<<<<< HEAD
-### Toggle Switches
-Some data-tables will be used to display "settings" content. In these instances a checkbox is not ideal for the experience, as it can be confusing to the user when pre-selected settings are displayed. Switches make the action and intent more clear to the user for these tasks. Therefore, if switches are present, checkboxes should not; the two should never be used in the same table. Since switches replace the functionality of checkboxes they should be the first column of the data-table. 
-<br />
-<br />
-<br />
-<img src="img/datatable42.jpg">
-<br />
-<br />
-<br />
-### Single Select Button
-The data table can also accommodate buttons in rows, and has a special case in the "Single Select" button.  This button functions not unlike a typical radio button control, but is used instead of the radio button when the task flow or experience in the {% glossarytooltip 29ddb393-ca22-4df9-a8d4-0024d75739b1 %}Admin{% endglossarytooltip %} application are better served with the more implicit action of selecting a single choice from a data table. This provides greater visibility and imediate confirmation of the action to the user. The use of this should be carefully considered in the context of the experience to determine if it provides greater understanding to the user than radio buttons.
-<br />
-<br />
-<br />
-<img src="img/single_select_button.png">
-<br />
-<br />
-<br />
-=======
 * The select column will always be the first column appearing on the left side of the table.
 * This column will be fixed and stationary (it cannot be moved or resized).
 * Users may select multiple rows by using the checkboxes or the select all function.
 * Selected rows will be indicated by a checked box and a highlight and/or border style which will delineate the selected rows from unselected rows.
->>>>>>> 168052f6
 
 ![](img/datatable41.jpg)
 
-<<<<<<< HEAD
-## Editing {#editing}
-Single item and multiple item edits are explained below.<br />
-=======
 ### Toggle Switches
 
 Some data-tables will be used to display "settings" content. In these instances a checkbox is not ideal for the experience, as it can be confusing to the user when pre-selected settings are displayed. Switches make the action and intent more clear to the user for these tasks. Therefore, if switches are present, checkboxes should not; the two should never be used in the same table. Since switches replace the functionality of checkboxes they should be the first column of the data-table.
@@ -613,7 +361,6 @@
 
 Single item and multiple item edits are explained below.
 
->>>>>>> 168052f6
 {%
 include note.html
 type='tip'
@@ -621,43 +368,6 @@
 %}
 
 ### Single Item Select and Edit Interactions
-<<<<<<< HEAD
-<ul>
-	<li>Inline editing can be instantiated by single clicking on the field to be edited. Once inline editing
-		is instantiated, all appropriate fields within a row will be editable.</li>
-	<li>Non-editable fields will require a disabled treatment.</li>
-	<li>Once a row becomes editable, action buttons will appear below the row allowing a user to commit or
-		cancel the edit.</li>
-	<li>Editable fields will have a left-to-right tab order. [Tab] and [Enter] will set focus on the next 
-		editable field in the tab order, unless the focus is set to the last field in the tab order in which case [Enter] will commit the edit while [Tab] will set focus to the Save button.</li>
-</ul>
-<br />
-<br />
-<br />
-<img src="img/datatable43.jpg">
-<br />	
-<br />
-<br />
-<img src="img/datatable44.jpg">
-<br />
-<br />
-<br />
-Inline editing may require error handling on some fields. This should be done using real-time field validation.
-Some fields may allow for only a specific set of values. In these instances, a select or multi-select interaction should be used.
-<br />
-<br />
-<br />
-<img src="img/datatable45.jpg">
-<br />
-<br />
-<br />
-
-## Miscellaneous Features {#misc}
-This section will outline additional features which may be needed for some but not all tables in Magento.
-
-### Drag and Drop Columns
-Some data-tables will allow users to arrange columns in a customized order. A user "picks up" a column by click and hold or touch and hold of the column header, then drags the column into the desired position. A highlight appears between columns in the table to indicate where this column will appear when "dropped". Columns will not be allowed to precede the column of checkboxes in a table, likewise columns may not be positioned after the "Actions" column.  
-=======
 
 * Inline editing can be instantiated by single clicking on the field to be edited. Once inline editing is instantiated, all appropriate fields within a row will be editable.
 * Non-editable fields will require a disabled treatment.
@@ -679,18 +389,13 @@
 ### Drag and Drop Columns
 
 Some data-tables will allow users to arrange columns in a customized order. A user "picks up" a column by click and hold or touch and hold of the column header, then drags the column into the desired position. A highlight appears between columns in the table to indicate where this column will appear when "dropped". Columns will not be allowed to precede the column of checkboxes in a table, likewise columns may not be positioned after the "Actions" column.
->>>>>>> 168052f6
 
 When dropped on an area that is not highlighted (or off target of the highlighted area) the column will return to it’s original position. If the user wishes to maintain this position for future viewing, they must set a "Saved View", otherwise the default column order will prevail for following sessions.
 
-<<<<<<< HEAD
+![](img/datatable46.jpg)
+
 ### Drag and Drop Rows
-=======
-![](img/datatable46.jpg)
-
-### Drag and Drop Rows
-
->>>>>>> 168052f6
+
 Some data-tables will allow users to specify an order for the records within the table. If a position has been assigned to a record, the position number will display in the ‘Position’ column. Changing position order should always shift the greater numbers in an ascending fashion, and lesser numbers in a descending fashion. E.G., if position 5 is changed to 10, the previous position 10 would become position 11, shifting all ascending records up. Position 6 through 9 would then shift down in the same manner. 6 would become 5, 7 would become 6, so on and so forth. If the ‘Position’ column is sorted, users can drag and drop single or multiple(once selected) to a different position on the table.
 
 {%
@@ -698,84 +403,29 @@
 type='tip'
 content='Inline editing functionality should not be available for tables that require drag and drop functionality for table rows.'
 %}
-<<<<<<< HEAD
 
 ### Single rows may be arranged via drag and drop
-<br />
-<br />
-<img src="img/datatable47.jpg">
-<br />
-<br />
+
+![](img/datatable47.jpg)
 
 ### Multiple rows may also be arranged via drag and drop
-<br />
-<br />
-<img src="img/datatable48.jpg">
-<br />
-<br />
-
-### Thumbnails {#thumb}
-=======
-
-### Single rows may be arranged via drag and drop
-
-![](img/datatable47.jpg)
-
-### Multiple rows may also be arranged via drag and drop
 
 ![](img/datatable48.jpg)
 
 ### Thumbnails
 
->>>>>>> 168052f6
 In cases where an image is associated with the data, as in the case of a product, the data-table will display a thumbnail view of the primary or default image (typically the first image in a series of image). By default the thumbnail image will appear to the far left of the table (after select checkboxes when present). The thumbnail image is a ‘clickable target’ independent of the typical click behavior of the row.
 
 ![](img/datatable49.jpg)
 
 When the thumbnail is clicked a modal is presented over the data-table to provide a larger, more detailed view of the image. This modal should contain a heading that corresponds to the associated product name; a close control for the modal; a hyperlink that redirects the user to the details page.
 
-<<<<<<< HEAD
+![](img/datatable50.jpg)
+
 ### Parent-Child relationships
-=======
-![](img/datatable50.jpg)
-
-### Parent-Child relationships
-
->>>>>>> 168052f6
+
 The data-table will support parent-child relationships. Parent and child records will be delineated via style and/or iconography. Parent nodes will be expandable/collapsable.
 
-<<<<<<< HEAD
-## Interactions {#interactions}
-General interaction should follow standard web conventions. Interaction around dragging and resizing columns will utilize the cursor to indicate when an area can be dragged or resized.
-
-### Viewport Considerations
-<ul>
-	<li>The default data-table will display within a 1024px screen resolution without the need for horizontal 
-		scrolling.</li>
-	<li>Horizontal scrollbars will be present whenever the data-table’s width expands beyond the browser’s 
-		viewport.</li>
-	<li>The data-table controls should not expand with the table , instead the controls will float as the table  
-		is scrolled in both the vertical and horizontal direction.</li>
-</ul>
-<br />
-<br />
-<img src="img/datatable52.jpg">
-<br />
-<br />
-
-### Column Headers
-<ul>
-	<li>Clicking on a column header sorts the data ascending/descending.</li>
-	<li>Column headers are draggable and can be re-sized.</li>
-	<li>Can be added and removed using the settings action located on the list.</li>
-	<li>Data can be displayed in ascending or descending order by selecting the column header</li>
-	<li>The actively sorted column is indicated by style and an ascending/descending indicator
-		(Style is TBD).</li>
-	<li>Can be resized by dragging the edge of the column.</li>
-</ul>	
-
-### Cursors
-=======
 ![](img/datatable51.jpg)
 
 ## Interactions
@@ -801,30 +451,18 @@
 
 ### Cursors
 
->>>>>>> 168052f6
 Cursors will be used to indicate which actions the user can take in any particular situation. While cursors may differ slightly depending on operating system and browser, the below cursors are examples of what should be used per standard web conventions:
 
-<<<<<<< HEAD
-## Summary {#summary}
+![](img/datatable53.jpg)
+
+## Summary
+
 This specification proposes a new version of Magento’s administration data-table. Features of the existing data-table have been analyzed to best represent the existing functions of the data-table.
 
-### Backwards Compatibility
+## Backwards Compatibility
+
 This new version of the data-table will fully support the existing Magento data-table functionality. Where this document may not be explicit, it should be assumed that any existing function of the table  will be supported with this new version.
 
-### Assets {#assets}
-Download <a href="src/datatable-pattern-styles.zip">ZIP</a> of PhotoShop source files.
-=======
-![](img/datatable53.jpg)
-
-## Summary
-
-This specification proposes a new version of Magento’s administration data-table. Features of the existing data-table have been analyzed to best represent the existing functions of the data-table.
-
-## Backwards Compatibility
-
-This new version of the data-table will fully support the existing Magento data-table functionality. Where this document may not be explicit, it should be assumed that any existing function of the table  will be supported with this new version.
-
 ## Assets
 
-Download [ZIP](src/datatable-pattern-styles.zip) of PhotoShop source files.
->>>>>>> 168052f6
+Download [ZIP](src/datatable-pattern-styles.zip) of PhotoShop source files.