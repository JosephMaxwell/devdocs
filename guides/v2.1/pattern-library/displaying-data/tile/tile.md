---
group: pattern
title: Tile Pattern
version: 2.1
---
This topic contains examples of the Tile pattern used in the {% glossarytooltip 29ddb393-ca22-4df9-a8d4-0024d75739b1 %}Admin{% endglossarytooltip %} with functions for single selection, multi selection, drag and drop, and editing inline position. For solutions not described in this article, please refer to other related patterns or contact the Magento UX Design team.

## Functional Behavior

* Drag and Drop
* Remove
* Hero Product checkbox and link
* Advance position left and right
* Numerical input box
* Multi selection
* Hero Product Section

## Use of Tiles

Tiles will be needed anytime there is a grid view option available. Tiles are a visual representation of the data table and are easily scan-able.

![](img/Tile00.jpg)

## Drag and Drop

The gripper handle in the top left corner of the tile is used when the capability of dragging and dropping is needed. When an item is dragged out and moved to a desired location, the drop area is highlighted to show the acceptable region. Once dropped, the pick-up area disappears. If an item cannot be dropped into a specific location-the drop area will not be shown. Drag and drop functionality can only be used on a single page, the user cannot drag and drop across multiple pages.

## Removing Tiles

The X in the top right corner of the tile will remove the tile from the {% glossarytooltip 50e49338-1e6c-4473-8527-9e401d67ea2b %}category{% endglossarytooltip %} but not delete it from the actual product {% glossarytooltip 8d40d668-4996-4856-9f81-b1386cf4b14f %}catalog{% endglossarytooltip %}. When a tile is selected to be removed, the user is prompted with a 1-2 second alert stating, "This product is now being removed from the category."

## Hero Product Checkbox and Link

To make a product a Hero Product, the user must select the checkbox and/or the Hero Product link to promote the tile to the top of the category. When the checkbox and/or Hero Product link is selected, a 1-2 second alert stating "This product is now a hero product" will appear and fade away. (The user has the option to opt out of these alerts.) Once a tile becomes a "Hero" a 1px yellow stroke highlights the tile at the top of the category.

![](img/Tile02.jpg)

## Removing Hero Product Checkbox and Link

To remove a product from the hero space, the user must deselect the checkbox and/or click the Hero Product link. When the checkbox and/or Hero Product link is selected, a 1-2 second alert stating, "This product is being removed" will appear and fade away. (The user has the option to opt out of these alerts.) Once selected, the tile will move to the first position in the category.

![](img/Tile03.jpg)

## Advancing Position

The user has the ability to advance a tile to the first position in the category and/or the last position in a category by selecting either the move first position icon, move up one icon, move down one icon or move last position icon. These icons help a user quickly move products around in a category and across multiple pages.

![](img/Tile04.jpg)

## Numerical Input

Clicking in the input field will allow the user to manually enter a numeric order and have the tile move to the position entered. If a tile is already in the chosen position, the tile will then move one space to the right and the new numeric value entered will take the position. Once the user enters a numeric value, using the keyboard and hitting return will move the tile to the entered position.

![](img/Tile05.jpg)

## Multi-selection and Selection Indicators

The user can select multiple tiles at one time by keyboard command (SHIFT and COMMAND) and selecting individual tiles. When tiles are dropped in the desired location, the tiles will be arranged according to how they were selected. (The first tile selected will be the first tile in the dropped position and all other tiles selected will arrange according to selection.)

## Hero Product Section

Once a tile becomes a "Hero" a 1px yellow stroke highlights the tile at the top of the category. The user can have infinite hero products in a category. When there is more than one product highlighted in the hero space at the top of the category, the user can drag and drop tiles within the highlighted hero space. (Ex: A user can drag and drop the first hero tile to the last hero position as long as it is on the same page) The advance position icons and numeric input field are not active while a tile is in the hero position. To activate the advance position and numeric input field, the user must remove the tile from the hero space.

<<<<<<< HEAD
<h3 id="styling">Styling and Spacing</h3>
=======
![](img/Tile06.jpg)

## Styling and Spacing

>>>>>>> 168052f6
For specific details concerning styling including fonts, colors and effects and spacing and padding, please refer to the source PSD files and exports located on Box or contact the Magento Product Design and User Experience team.

![](img/Tile07.jpg)

## Assets

Download [PhotoShop source file](src/tile-pattern-styles.psd).<|MERGE_RESOLUTION|>--- conflicted
+++ resolved
@@ -61,14 +61,10 @@
 
 Once a tile becomes a "Hero" a 1px yellow stroke highlights the tile at the top of the category. The user can have infinite hero products in a category. When there is more than one product highlighted in the hero space at the top of the category, the user can drag and drop tiles within the highlighted hero space. (Ex: A user can drag and drop the first hero tile to the last hero position as long as it is on the same page) The advance position icons and numeric input field are not active while a tile is in the hero position. To activate the advance position and numeric input field, the user must remove the tile from the hero space.
 
-<<<<<<< HEAD
-<h3 id="styling">Styling and Spacing</h3>
-=======
 ![](img/Tile06.jpg)
 
 ## Styling and Spacing
 
->>>>>>> 168052f6
 For specific details concerning styling including fonts, colors and effects and spacing and padding, please refer to the source PSD files and exports located on Box or contact the Magento Product Design and User Experience team.
 
 ![](img/Tile07.jpg)
