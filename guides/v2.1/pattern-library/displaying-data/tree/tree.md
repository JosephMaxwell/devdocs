---
group: pattern
title: Tree Pattern
version: 2.1
---
This topic contains various types of Tree structures used in {% glossarytooltip 29ddb393-ca22-4df9-a8d4-0024d75739b1 %}Admin{% endglossarytooltip %} with functions for navigating, multi-selecting, adding nodes, editing inline, and dragging items.

For solutions not described in this article, please refer to other related patterns or contact the Magento UX Design team.

## When to Use

Tree component will be needed anytime it is required to navigate though multiple layers of information and / or places where the information hierarchy needs to be shown to the user.

## Components of Tree

The tree consists of two main "Anchors" and "Links":

![](img/treecomponents.jpg)

### Anchors

Anchors are items that always contain at least one child item and offer "expand" / "collapse" functionality by hiding or revealing its direct children.

### Link

Link is a leaf level item which user can select to navigate to detail page or display details on same page.
<<<<<<< HEAD
<br>
<em>Active Link</em>- Links that are active state and can be clicked to navigate to detail page.
<br>
<em>Inactive Link</em>- Links that are inactive state and can't be clicked.

<h3 id="funcbehavior">Basic Functional Behavior</h3>
All trees must have these basic functional behaviors.
=======

_Active Link_ - Links that are active state and can be clicked to navigate to detail page.

_Inactive Link_ - Links that are inactive state and can't be clicked.

## Basic Functional Behavior

All trees must have these basic functional behaviors.

### 'N' Number of Levels
>>>>>>> 168052f6

The propose tree can accommodate "n" levels of parent child relation. But only 2 levels of nesting is recommended.

### Collapsing/Expanding individual tree items

The arrow to the left of the item can be used to expand or collapses the children of an item you are interacting with.

### Expand All

Clicking "Expand All" will open all the nodes in the tree structure. Expand All link is the default state. Once "Expand All" is clicked the link changes to "Collapse All" If user manually expand all the items, this control should also be changed to "Collapse All."

![](img/expandall.jpg)

<<<<<<< HEAD
<h4> 4. Collapse All </h4>
Clicking "Collapse All" will condense all the nodes in the tree structure. Once "Collapse All" is clicked link changes to "Expand All".  If user manually collapsed all the items, this control should also be changed to "Collapse All."
=======
### Collapse All
>>>>>>> 168052f6

Clicking "Collapse All" will condense all the nodes in the tree structure. Once "Collapse All" is clicked link changes to "Expand All".  If user manually collapsed all the items, this control should also be changed to "Collapse All."

![](img/collpaseall.jpg)

## Usage: Navigation

This is used to navigate to the detail page of the selected item in the admin or used as navigation to display more information on the same page.

When tree is used to display more information on the same page the item clicked remains in selected state.

![](img/navigationonlytree.jpg)

## Usage: Multi-Select

This is used when multiple selection of items are needed.

### Multi Select without Icon

![](img/multi-select.jpg)

### Multi Select with Icon

This tree has all functionality of multi-select tree along with having icons. Icons can be used along with the checkboxes to denote the difference in item types. (e.g. In Media management Icons can be used to differentiate between audio, video, image and folder types.)

Icons should always be placed on the left of the icon label and Icons should NOT be used as default feature for trees pattern.

![](img/multi-select-wicon.jpg)

### Behavior and Details of Multi Select Tree

#### Select All/Clear All

Select All is the default state for tree with multi select functionality. When this functionality is triggered:

* All checkboxes are checked
* Complete tree DOESN’T highlight
* "Select All" link changes to "Clear All".

When Clear All functionality is triggered – All the checkboxes are deselected. The "Clear All" link is only shown when everything is selected.

Otherwise, the link remain "Select All."

_Note:_ The "Expand All/Collapse All" control can appear simultaneously with the "Select All/Clear All" control. They operate independently.

![](img/selectall-clearall.jpg)

#### Select Indicators

* Partial Selection – this appears when a parent has items BOTH in checked and unchecked states. Partial selection only occurs at anchor level
* Unchecked State – Item not selected and can be clicked for selection
* Checked State – item selected and can be unchecked for de-selection
* Unchecked and Inactive – this state appears when the item is unselected and not active
* Checked and Inactive – this state appears when the item is selected and not active.

![](img/states.jpg)

*3. Checking a checkbox for a child item should automatically change its parent state to:*

* Partially selected – if parent also contains unchecked children
* Checked – if all checkboxes for all children are in "checked" state
* Unchecked – if all children are in "unchecked" state.

*4. Checking a checkbox for a Parent item should automatically change its child state to:*

* Checked – if the parent state is changed from "unchecked" to "checked" state
* Unchecked – if the parent state is changed from "checked" to "unchecked" state
* Partial Selection – if parent has a partial selection state, clicking on it will unselect all the child items.

## Drag and Arrange

This can be used when user can drag and arrange items in tree.

### Functional Behavior: Drag Handle

Drag handles are used when the capability of dragging and arranging in a tree is needed. When an item is dragged out and moved to a desired location, the drop area is highlighted to show acceptable region. Once dropped, the pick-up area disappears.
If an item cannot be dropped into a specific location – the drop area will not be shown.

### Rule: Drag Handle Vs Checkbox

Checkboxes and Drag handles are mutually exclusive features. i.e. Tree structure that has checkboxes will NOT have drag feature and viz.

_Notes:_ Moving the Items in the tree will also affect the parent – child relationship.

![](img/drag-and-arrange-behavior.jpg)

### Type 1. Drag and Arrange with Icon

![](img/drag-and-arrange.jpg)

### Type 2. Drag and Arrange without Icon

![](img/drag-and-arrange2.jpg)

## Action Menu

Action icon is used for any action that will be perform to the items in the tree. This may include edit, delete, move up, move down, etc.

The action icon is not required for the tree. It only appear as needed.

*Step 1:* User click on the action icon.

![](img/action.jpg)

*Step 2:* The list of available actions against this item is shown.

![](img/action2.jpg)

*Move Up* Once clicked, the item should be moved up within the parent. If the item is the first child, it cannot be moved up and the option will be disabled.

*Move Down* Once clicked, the item should be moved down within the parent. If the item is the last child, it cannot be moved down and the option will be disabled.

*Edit* Once clicked, this opens up a [slide-out panel](../../containers/slideouts-modals-overlays/slideouts-modals-overalys.html).

*Remove* Once clicked, the item should be removed.

## Add to Tree

### Triggers

The 'Add' triggers should be placed above the tree container area. (Note: the outline of the container is not always needed.)

There are two types of items that can be added:

1. *A Group item* This is the parent item, which means there can be children. Example: a folder for the media {% glossarytooltip 08968dbb-2eeb-45c7-ae95-ffca228a7575 %}library{% endglossarytooltip %} or a new {% glossarytooltip 50e49338-1e6c-4473-8527-9e401d67ea2b %}category{% endglossarytooltip %}. The group item can also be added to another parent group. This allows for n-level tree.
2. *An item* This is the child. Example: a media item or a sub-category. The child item will be added to whichever parent is selected or to the same parent as sibling.

The "add child" button should always have more importance than the "add parent" button.

![](img/placement.jpg)

## Interaction

*Step 1:* User click on the add button.

![](img/add1.jpg)

*Step 2:* A [slide-out panel](../../containers/slideouts-modals-overlays/slideouts-modals-overalys.html) should opens up to get the details of what to be added.

*Step 3:* The item is added. The placement of the items will be determined as stated above.

![](img/add3.jpg)

## Style

![](img/style.jpg)

## Assets

Download [PhotoShop source file](src/magento-tree-pattern.zip).<|MERGE_RESOLUTION|>--- conflicted
+++ resolved
@@ -24,26 +24,16 @@
 ### Link
 
 Link is a leaf level item which user can select to navigate to detail page or display details on same page.
-<<<<<<< HEAD
-<br>
-<em>Active Link</em>- Links that are active state and can be clicked to navigate to detail page.
-<br>
-<em>Inactive Link</em>- Links that are inactive state and can't be clicked.
-
-<h3 id="funcbehavior">Basic Functional Behavior</h3>
+
+_Active Link_ - Links that are active state and can be clicked to navigate to detail page.
+
+_Inactive Link_ - Links that are inactive state and can't be clicked.
+
+## Basic Functional Behavior
+
 All trees must have these basic functional behaviors.
-=======
-
-_Active Link_ - Links that are active state and can be clicked to navigate to detail page.
-
-_Inactive Link_ - Links that are inactive state and can't be clicked.
-
-## Basic Functional Behavior
-
-All trees must have these basic functional behaviors.
 
 ### 'N' Number of Levels
->>>>>>> 168052f6
 
 The propose tree can accommodate "n" levels of parent child relation. But only 2 levels of nesting is recommended.
 
@@ -57,12 +47,7 @@
 
 ![](img/expandall.jpg)
 
-<<<<<<< HEAD
-<h4> 4. Collapse All </h4>
-Clicking "Collapse All" will condense all the nodes in the tree structure. Once "Collapse All" is clicked link changes to "Expand All".  If user manually collapsed all the items, this control should also be changed to "Collapse All."
-=======
 ### Collapse All
->>>>>>> 168052f6
 
 Clicking "Collapse All" will condense all the nodes in the tree structure. Once "Collapse All" is clicked link changes to "Expand All".  If user manually collapsed all the items, this control should also be changed to "Collapse All."
 
