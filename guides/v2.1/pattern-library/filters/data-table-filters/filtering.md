--- conflicted
+++ resolved
@@ -6,12 +6,8 @@
 ---
 Filters allow users to customize the display of information in an associated data-table. By entering desired parameters (for example, a date range) in the available filter input sections table returns a modified view, making visible only the records meeting the user-determined criteria.
 
-<<<<<<< HEAD
-### Filter by Search {#search}
-=======
 ## Filter by Search
 
->>>>>>> 168052f6
 A search box associated with a data-table allows users to filter table data by entering a term(s) in the field and clicking/tapping the search icon. The table refreshes to display only rows of data that have a relationship to this 'keyword'. The term(s) is displayed as a filter 'tag' in an area just beneath the search box. Users may add subsequent search terms to create a combination of filtering parameters to more specifically filter data.
 
 ![](img/keyword_1.png)
@@ -19,25 +15,6 @@
 ![](img/keyword_applied.png)
 
 In the {% glossarytooltip c57aef7c-97b4-4b2b-a999-8001accef1fe %}event{% endglossarytooltip %} that the user enters a term that is not found in the data, the table will display a message to the user: "Your search term did not return any results". When this happens the user-entered term will remain in the search field for the user's reference.
-<<<<<<< HEAD
-<br />
-<br />
-<img src="img/search_not-found.png">
-<br />
-<br />
-Applied search terms (filters) may be removed by clicking the remove control, just as with any other filter. 
-<br />
-<br />
-
-### Advanced Filters {#advanced}
-
-To access the Advanced Filters the user may click/tap the "Filters" button found in the table controls area. When activated, the button transforms into a tab and displays the available filters in a 'drawer' which opens between the table controls and the table data. The available filters are determined by the columns present in the table; therefore, if the user customizes the column visibility of the table to show some columns and hide others, the corresponding filters for these columns will display or hide in the filter 'drawer'.
-<br />
-<br />
-<img src="img/filter_init.png">
-<br />
-<br />
-=======
 
 ![](img/search_not-found.png)
 
@@ -49,28 +26,12 @@
 
 ![](img/filter_init.png)
 
->>>>>>> 168052f6
 {%
 include note.html
 type='tip'
 content='Not all columns may be filtered (i.e. **Actions** or checkbox select) and therefore will not be presented in the list of filters even though their columns are visible in the data-table.'
 %}
 
-<<<<<<< HEAD
-<br />
-<br />
-<img src="img/filter_drawer.png">
-<br />
-<br />
-To apply filters, the user sets the desired parameters in the input fields of the appropriate filters. The action initiated by clicking/tapping the "Apply" button (found in the advanced filters area). When applied, the advanced filter 'drawer' closes and the data-table refreshes to display the filtered data. The applied filters are indicated to the user in the form of filter 'tags' that appear between the filter button and the table data. Filter 'tag' are listed in the order that they are applied and each individual 'tag' has a control for removing it.
-<br />
-<br />
-<img src="img/filter_applied.png">
-<br />
-<br />
-
-### Removing Filters {#remove}
-=======
 ![](img/filter_drawer.png)
 
 To apply filters, the user sets the desired parameters in the input fields of the appropriate filters. The action initiated by clicking/tapping the "Apply" button (found in the advanced filters area). When applied, the advanced filter 'drawer' closes and the data-table refreshes to display the filtered data. The applied filters are indicated to the user in the form of filter 'tags' that appear between the filter button and the table data. Filter 'tag' are listed in the order that they are applied and each individual 'tag' has a control for removing it.
@@ -79,38 +40,16 @@
 
 ## Removing Filters
 
->>>>>>> 168052f6
 Users may remove a filter setting by clicking/tapping the remove control next to the filter 'tag'. Doing so removes the particular filter from the *query*, the table refreshes and the data excluded by that filter then appears in the table. The user can quickly remove all applied filters by clicking/tapping the "clear all" link that follows the list of 'filter tags'.
 
-<<<<<<< HEAD
-## Future Capabilities
-Additional capabilities have been designed to further increase the functionality of filtering, however these features have not, as of yet, been developed.  These include **"Quick Filters"**.
-=======
 ![](img/filter_remove.png)
 
 ## Future Capabilities
->>>>>>> 168052f6
 
 Additional capabilities have been designed to further increase the functionality of filtering, however these features have not, as of yet, been developed. These include **"Quick Filters"**.
 
 ## Quick Filters
 
-<<<<<<< HEAD
-### Quick Filters {#quick}
-In some unique instances a table may have "Quick Filters" associated with it. These Quick Filters allow the user to filter data based on pre-determined parameters, and are intended to help users quickly filter data to perform a *common user task* - reporting functions. Not every data-table will have Quick Filters. "Search Term" filtering and Advanced Filtering may be used in conjunction with Quick Filters. Quick Filters may be removed in the same manner as other filters via the remove control.
-<br />
-<br />
-<img src="img/quick-filter_1.png">
-<br />
-<br />
-<br />
-<br />
-<img src="img/quick-filter_2.png">
-<br />
-<br />
-
-### Assets {#assets}
-=======
 In some unique instances a table may have "Quick Filters" associated with it. These Quick Filters allow the user to filter data based on pre-determined parameters, and are intended to help users quickly filter data to perform a *common user task* - reporting functions. Not every data-table will have Quick Filters. "Search Term" filtering and Advanced Filtering may be used in conjunction with Quick Filters. Quick Filters may be removed in the same manner as other filters via the remove control.
 
 ![](img/quick-filter_1.png)
@@ -119,5 +58,4 @@
 
 ## Assets
 
->>>>>>> 168052f6
 Download [ZIP](src/filter-data-table.zip) of PhotoShop source files.