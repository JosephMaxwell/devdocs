--- conflicted
+++ resolved
@@ -555,18 +555,7 @@
    
   > Fatal error: Cannot instantiate interface Magento\Framework\App\Config\Scope\ReaderPoolInterface in /var/www/html/magento2ce/vendor/magento/framework/ObjectManager/Factory/Dynamic/Developer.php on line 73.
 
-<<<<<<< HEAD
   **Workaround**:  You can avoid this fatal error by taking one of these actions: 
-=======
-    "Fatal error: Cannot instantiate interface Magento\Framework\App\Config\Scope\ReaderPoolInterface in /var/www/html/magento2ce/vendor/magento/framework/ObjectManager/Factory/Dynamic/Developer.php on line 73". **Workaround**:  You can avoid this fatal error by taking one of these actions: 
-
-	
-    -- If your Magento base directory is `<magento_base>/pub`, use `http://<magento-host-or-ip>/setup` to start the Web Setup Wizard.
-
-	or
-
-	-- Install the Magento application using the [command line]({{ page.baseurl }}install-gde/install/cli/install-cli.html).
->>>>>>> 7ff7d848
 
   1. If your DocumentRoot installed in `magento_folder/pub`,  then open Setup from `http://magento-host.com/setup` instead of from `http://magento-host.com`
 
