---
group: release-notes
title: Magento Commerce 2.1.17 Release Notes
---

<<<<<<< HEAD
*Release notes published March 26, 2019 and updated on March 29, 2019.*
=======
*Release notes published on March 26, 2019 and last edited on April 5, 2019.*

>>>>>>> 74b689a3


We are pleased to present {{site.data.var.ee}}  2.1.17. This release includes  multiple enhancements to product security. 


Although this release includes these security enhancements, no confirmed attacks related to these issues have occurred to date. However, certain vulnerabilities can potentially be exploited to access customer information or take over administrator sessions. We recommend that you upgrade your Magento software to the latest version as soon as possible.


## Apply patch PRODSECBUG-2198 to address critical SQL injection vulnerability

A critical SQL injection vulnerability has been identified in 2.1.x Magento code. To quickly protect your store from this vulnerability, you'll need to install patch PRODSECBUG-2198 and upgrade to this relesae (2.1.17). However, **we strongly encourage all merchants to stay up-to-date on security patches**. See the description of  PRODSECBUG-2198  in the  [Magento Security Center](https://magento.com/security/patches/magento-2.3.1-2.2.8-and-2.1.17-security-update) for information on this vulnerability. 


Follow these steps to download and apply this patch:

1. Access [My Account](https://account.magento.com/customer/account/login).

2. Navigate to the **Downloads** tab. Select the Magento edition and version you need. 

3. Select **Support Patches and Security Patches**, then **PRODSECBUG-2198**.

4. Download the patch and upload to a specific directory in your Magento installation such as `m2-hotfixes` (confirm  that the directory is not accessible publicly).

5. From your project root, apply the patch.  `git apply ./m2-hotfixes/<patch-file-name>`.

6. Refresh the cache from the Admin (**System** > **Cache Management**).



## PayPal Payflow Pro active carding activity update

The PayPal Payflow Pro integration in Magento is being actively targeted by carding activity. To resolve these carding activity issues, Magento has provided Composer packages that add an option for Google reCAPTCHA and CAPTCHA to the Payflow Pro checkout form. See [PayPal Payflow Pro active carding activity](https://support.magento.com/hc/en-us/articles/360025515991) for a full discussion of this issue and instructions on downloading these packages. **We strongly recommend that all Payflow Pro merchants download and install these packages to help enhance the security of their storefronts**.


## Apply the Admin Dashboard Image-Charts patch to address deprecation of Google Image Charts

Magento 2.x currently uses Google Image Charts to render static charts in Admin dashboards. Google stopped supporting Google Image Charts on March 14, 2019, and Magento is providing the Admin Dashboard Image-Charts  patch to replace Google Image Charts with the Image-Charts free service. Users of Magento 2.x deployments will not be able to view static charts in Magento 2.x instances unless they download and apply this patch. 
 
See  [Switch from deprecated Google Image Charts to Image-Charts for Magento](https://support.magento.com/hc/en-us/articles/360024850172) for information on downloading and applying this patch. 


## Highlights

See [Magento Security Center](https://magento.com/security/patches/magento-2.3.1-2.2.8-and-2.1.17-security-update) for a comprehensive discussion of these issues. All exploitable security issues fixed in this release (2.1.17) have been ported to 2.3.1, 2.2.8, 1.14.4.1, and 1.9.4.1, as appropriate. 

### Note about changes to the Authorize.Net extension

Magento’s implementation of the Authorize.Net Direct Post payment method currently uses MD5-based hash for all M1 and M2 installations. As of June 28, 2019, Authorize.Net will stop supporting MD5-based hash usage.

This will result in Magento merchants not being able to use Authorize.Net Direct Post  to process payments. To avoid disruption and to continue processing payments, merchants need to apply a patch provided by Magento and add a Signature Key (SHA-512) in the Magento Admin configuration settings. Magento released this patch in late February to address this issue on pre-2.3.1 installations of Magento. See [Update Authorize.Net Direct Post from MD5 to SHA-512](https://support.magento.com/hc/en-us/articles/360024368392-Update-Authorize-Net-Direct-Post-from-MD5-to-SHA-512). Information about the deprecation of Authorize.Net Direct Post can be found [here](https://docs.magento.com/m2/ce/user_guide/payment/authorize-net-direct-post.html).

## Known issue

**Issue**:  The CGI URL gateway in the UPS module has been updated from HTTP to HTTPS. Consequently, the UPS shipping method does not populate correctly. **Workaround**: Confirm that the Gateway URL uses the HTTPS protocol in the [UPS Shipping Method Configuration](https://docs.magento.com/m2/ee/user_guide/configuration/sales/shipping-methods.html). <!--- MAGETWO-98947-->

*Updating an existing setting*:

If UPS Type is set to `United Parcel Service` in the UPS Shipping Method Configuration, you must manually change the protocol of the Gateway URL from HTTP to HTTPS. Example: `https://www.ups.com/using/services/rave/qcostcgi.cgi`


*To configure UPS for the first time*: 
 
1. Navigate to **Stores**  > **Settings**  > **Configuration**  >  **Sales**  > **Shipping Methods**. Then, expand the **UPS** section. 
 
2. At the **UPS Type** field, clear the Use system value checkbox. Then, change **UPS Type** to `United Parcel Service XML`. The Gateway URL populates correctly when this value is selected. 

3. Tap **Save Config**.


## Installation

See [How to get the Magento software]({{site.baseurl}}/guides/v2.1/install-gde/bk-install-guide.html) for comprehensive information about Magento 2.1.x installation and setup. 


## Migration toolkits 

The Magento [Data Migration Tool]({{site.baseurl}}/guides/v2.1/migration/bk-migration-guide.html) helps transfer existing Magento 1.x store data to Magento 2.x. This command-line interface includes verification, progress tracking, logging, and testing functions. For installation instructions, see  [Install Data Migration Tool]({{site.baseurl}}/guides/v2.1/migration/migration-tool-install.html). Consider exploring or contributing to the [Magento Data Migration repository](https://github.com/magento/data-migration-tool).

An updated version of this toolkit is typically available several days after the patch release.

The [Code Migration Toolkit](https://github.com/magento/code-migration) helps transfer existing Magento 1.x store extensions and customizations to Magento 2.0.x. The command-line interface includes scripts for converting Magento 1.x modules and layouts.
<|MERGE_RESOLUTION|>--- conflicted
+++ resolved
@@ -3,12 +3,9 @@
 title: Magento Commerce 2.1.17 Release Notes
 ---
 
-<<<<<<< HEAD
-*Release notes published March 26, 2019 and updated on March 29, 2019.*
-=======
+
 *Release notes published on March 26, 2019 and last edited on April 5, 2019.*
 
->>>>>>> 74b689a3
 
 
 We are pleased to present {{site.data.var.ee}}  2.1.17. This release includes  multiple enhancements to product security. 
