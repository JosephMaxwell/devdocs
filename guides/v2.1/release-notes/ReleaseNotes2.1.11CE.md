--- conflicted
+++ resolved
@@ -86,11 +86,6 @@
 
 
 <!--- MAGETWO-71515 -->* When a simple child product on a configurable product has a lower price (either regular, or special price) than the other options (variations), the configurable product without any selected options now indicates that the price could be could be **as low as** as the lowest price. Previously, if a simple child product has a price that is lower than the other options, and no options on the configurable product have been selected yet, the configurable product will be shown with the lowest available price.
-<<<<<<< HEAD
-
-
-=======
->>>>>>> 168052f6
 
 ### Framework
 
@@ -433,10 +428,7 @@
 {% include install/releasenotes/ce_install_21.md %}
 
 ## Migration toolkits
-<<<<<<< HEAD
-=======
-
->>>>>>> 168052f6
+
 The <a href="{{ page.baseurl }}/migration/migration-migrate.html" target="_blank">Data Migration Tool</a> helps transfer existing Magento 1.x store data to Magento 2.x. This command-line interface includes verification, progress tracking, logging, and testing functions. For installation instructions, see  <a href="{{ page.baseurl }}/migration/migration-tool-install.html" target="_blank">Install the Data Migration Tool</a>. Consider exploring or contributing to the <a href="https://github.com/magento/data-migration-tool" target="_blank"> Magento Data Migration repository</a>.
 
 An updated version of this toolkit is typically available several days after the patch release.
