--- conflicted
+++ resolved
@@ -53,10 +53,7 @@
 {% include install/releasenotes/ee_install_21.md %}
 
 ## Migration toolkits
-<<<<<<< HEAD
-=======
 
->>>>>>> 168052f6
 The <a href="{{ page.baseurl }}/migration/migration-migrate.html" target="_blank">Data Migration Tool</a> helps transfer existing Magento 1.x store data to Magento 2.x. This command-line interface includes verification, progress tracking, logging, and testing functions. For installation instructions, see  <a href="{{ page.baseurl }}/migration/migration-tool-install.html" target="_blank">Install the Data Migration Tool</a>. Consider exploring or contributing to the <a href="https://github.com/magento/data-migration-tool" target="_blank"> Magento Data Migration repository</a>.
 
 An updated version of this toolkit is typically available several days after the patch release.
