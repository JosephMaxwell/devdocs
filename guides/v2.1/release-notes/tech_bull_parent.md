--- conflicted
+++ resolved
@@ -13,14 +13,10 @@
 
 The following technical bulletins are available for the Magento 2.1 release:
 
-<<<<<<< HEAD
-* [MasterCard Bank Identification Numbers Range Update]
-=======
 *	[MasterCard BIN Range Update (May 19, 2017)]({{ page.baseurl }}release-notes/tech_bull_21x_MasterCard.html)
 
+*	[Image Resize Issue with Magento version 2.1.6 (May 17, 2017)]({{ page.baseurl }}release-notes/tech_bull_216-imageresize.html)
 
-*	[Image Resize Issue with Magento version 2.1.6 (May 17, 2017)]({{ page.baseurl }}release-notes/tech_bull_216-imageresize.html)
->>>>>>> caf245c6
 
 *	[Upgrade to Magento version 2.1 (June 22, 2016)]({{ page.baseurl }}release-notes/tech_bull_21-upgrade.html)
 
