---
group: release-notes
title: Magento Open Source 2.1.17 Release Notes
---

*Release notes published March 26, 2019.*


We are pleased to present {{site.data.var.ce}} 2.1.17. This release includes multiple enhancements to product security. 

This release include security enhancements that help close cross-site scripting, arbitrary code execution, and sensitive data disclosure vulnerabilities as well as other security issues. No confirmed attacks related to these issues have occurred to date. However, certain vulnerabilities can potentially be exploited to access customer information or take over administrator sessions. We recommend that you upgrade your Magento software to the latest version as soon as possible.


## Highlights

See [Magento Security Center](https://magento.com/security/patches/magento-2.3.1-2.2.8-and-2.1.17-security-update) for a comprehensive discussion of these issues. All exploitable security issues fixed in this release (2.1.17) have been ported to 2.3.1, 2.2.8, 1.14.4.1, and 1.9.4.1, as appropriate. 

### Note about changes to the Authorize.Net extension

<<<<<<< HEAD
Magento’s implementation of the Authorize.Net Direct Post payment method currently uses MD5 based hash for all M1 and M2 installations. As of June 28, 2019, Authorize.Net will stop supporting MD5-based hash usage.
=======
Magento’s implementation of the Authorize.Net Direct Post payment method currently uses an MD5-based hash for all M1 and M2 installations. As of June 28, 2019, Authorize.Net will stop supporting MD5-based hash usage (announcement).
>>>>>>> c6b1b489

This will result in Magento merchants not being able to use Authorize.Net Direct Post  to process payments. To avoid disruption and to continue processing payments, merchants need to apply a patch provided by Magento and add a Signature Key (SHA-512) in the Magento Admin configuration settings. Magento released this patch in late February to address this issue on pre-2.3.1 installations of Magento. See [Update Authorize.Net Direct Post from MD5 to SHA-512](https://support.magento.com/hc/en-us/articles/360024368392-Update-Authorize-Net-Direct-Post-from-MD5-to-SHA-512). Information about the deprecation of Authorize.Net Direct Post can be found [here](https://docs.magento.com/m2/ce/user_guide/payment/authorize-net-direct-post.html).





## Installation

See [How to get the Magento software]({{site.baseurl}}/guides/v2.1/install-gde/bk-install-guide.html) for comprehensive information about Magento 2.1.x installation and setup. 


## Migration toolkits 

The Magento [Data Migration Tool]({{site.baseurl}}/guides/v2.1/migration/bk-migration-guide.html) helps transfer existing Magento 1.x store data to Magento 2.x. This command-line interface includes verification, progress tracking, logging, and testing functions. For installation instructions, see  [Install Data Migration Tool]({{site.baseurl}}/guides/v2.1/migration/migration-tool-install.html). Consider exploring or contributing to the [Magento Data Migration repository](https://github.com/magento/data-migration-tool).

An updated version of this toolkit is typically available several days after the patch release.

The [Code Migration Toolkit](https://github.com/magento/code-migration) helps transfer existing Magento 1.x store extensions and customizations to Magento 2.0.x. The command-line interface includes scripts for converting Magento 1.x modules and layouts.


<|MERGE_RESOLUTION|>--- conflicted
+++ resolved
@@ -17,11 +17,8 @@
 
 ### Note about changes to the Authorize.Net extension
 
-<<<<<<< HEAD
-Magento’s implementation of the Authorize.Net Direct Post payment method currently uses MD5 based hash for all M1 and M2 installations. As of June 28, 2019, Authorize.Net will stop supporting MD5-based hash usage.
-=======
-Magento’s implementation of the Authorize.Net Direct Post payment method currently uses an MD5-based hash for all M1 and M2 installations. As of June 28, 2019, Authorize.Net will stop supporting MD5-based hash usage (announcement).
->>>>>>> c6b1b489
+Magento’s implementation of the Authorize.Net Direct Post payment method currently uses MD5-based hash for all M1 and M2 installations. As of June 28, 2019, Authorize.Net will stop supporting MD5-based hash usage.
+
 
 This will result in Magento merchants not being able to use Authorize.Net Direct Post  to process payments. To avoid disruption and to continue processing payments, merchants need to apply a patch provided by Magento and add a Signature Key (SHA-512) in the Magento Admin configuration settings. Magento released this patch in late February to address this issue on pre-2.3.1 installations of Magento. See [Update Authorize.Net Direct Post from MD5 to SHA-512](https://support.magento.com/hc/en-us/articles/360024368392-Update-Authorize-Net-Direct-Post-from-MD5-to-SHA-512). Information about the deprecation of Authorize.Net Direct Post can be found [here](https://docs.magento.com/m2/ce/user_guide/payment/authorize-net-direct-post.html).
 
