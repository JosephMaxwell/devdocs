---
group: extension-dev-guide
title: Register your component
version: 2.1
redirect_from:
  - /guides/v1.0/extension-dev-guide/build/component-registration.html
  - /guides/v2.0/extension-dev-guide/component-registration.html
---

Magento components, including modules, themes, and language packages, must be registered in the Magento system through the Magento `ComponentRegistrar` class.

Each component must have a file called `registration.php` in its root directory. For example, here is the `registration.php` file for Magento's [AdminNotification module]({{ site.mage2000url }}app/code/Magento/AdminNotification/registration.php). Depending on the type of component, registration is performed through `registration.php` by adding to it as follows:

## Register modules {#register-modules}

Register modules with:

     ComponentRegistrar::register(ComponentRegistrar::MODULE, '<VendorName_ModuleName>', __DIR__);

Here `<VendorName>` is the name of the company providing the {% glossarytooltip c1e4242b-1f1a-44c3-9d72-1d5b1435e142 %}module{% endglossarytooltip %} and `<ModuleName>` is the name of the module.

Avoid using "Ui" for your custom module name because the <code>%Vendor%_Ui</code> notation, required when specifying paths, might cause issues.

### Example
    use Magento\Framework\Component\ComponentRegistrar;
    ComponentRegistrar::register(ComponentRegistrar::MODULE, 'Magento_AdminNotification', __DIR__);

## Register themes {#register-themes}

Register themes with:

     ComponentRegistrar::register(ComponentRegistrar::THEME, '<area>/<vendor>/<theme name>', __DIR__);

Here `<area>` is the functional area of the module (frontend, controller, and so on.), `<vendor>` is the name of the company providing the theme, and `<theme name>` is the name of the {% glossarytooltip d2093e4a-2b71-48a3-99b7-b32af7158019 %}theme{% endglossarytooltip %}.
<<<<<<< HEAD

=======
>>>>>>> 168052f6

### Example
     ComponentRegistrar::register(ComponentRegistrar::THEME, 'frontend/Magento/luma', __DIR__);

## Register language packages {#register-lagpacks}

Register language packages with:

     ComponentRegistrar::register(ComponentRegistrar::LANGUAGE, '<VendorName>_<packageName>', __DIR__);

Here `<VendorName>` is the name of the company providing the package and `<packageName>` is the name of the package.

### Example
     ComponentRegistrar::register(ComponentRegistrar::LANGUAGE, 'magento_de_de', __DIR__);

## Invoke `registration.php` in `composer.json` with autoload {#register-autoload}
<<<<<<< HEAD
After you create your `registration.php` file and you are creating [your component's composer.json file]({{page.baseurl}}/extension-dev-guide/build/composer-integration.html), invoke your `registration.php` file in the `autoload` section of `composer.json`:

=======

After you create your `registration.php` file and you are creating [your component's composer.json file]({{page.baseurl}}/extension-dev-guide/build/composer-integration.html), invoke your `registration.php` file in the `autoload` section of `composer.json`:

>>>>>>> 168052f6
``` json
{
    "name": "Acme-vendor/bar-component",
    "autoload": {
        "psr-4": { "AcmeVendor\\BarComponent\\": "" },
        "files": [ "registration.php" ]
    }
}
```

### Sample `registration.php` file {#register-sample}

``` php
<?php

use Magento\Framework\Component\ComponentRegistrar;

ComponentRegistrar::register(ComponentRegistrar::MODULE, 'Magento_AdminNotification', __DIR__);
```

#### Next
[URN schema validation]({{ page.baseurl }}/extension-dev-guide/build/XSD-XML-validation.html)<|MERGE_RESOLUTION|>--- conflicted
+++ resolved
@@ -32,10 +32,6 @@
      ComponentRegistrar::register(ComponentRegistrar::THEME, '<area>/<vendor>/<theme name>', __DIR__);
 
 Here `<area>` is the functional area of the module (frontend, controller, and so on.), `<vendor>` is the name of the company providing the theme, and `<theme name>` is the name of the {% glossarytooltip d2093e4a-2b71-48a3-99b7-b32af7158019 %}theme{% endglossarytooltip %}.
-<<<<<<< HEAD
-
-=======
->>>>>>> 168052f6
 
 ### Example
      ComponentRegistrar::register(ComponentRegistrar::THEME, 'frontend/Magento/luma', __DIR__);
@@ -52,14 +48,9 @@
      ComponentRegistrar::register(ComponentRegistrar::LANGUAGE, 'magento_de_de', __DIR__);
 
 ## Invoke `registration.php` in `composer.json` with autoload {#register-autoload}
-<<<<<<< HEAD
-After you create your `registration.php` file and you are creating [your component's composer.json file]({{page.baseurl}}/extension-dev-guide/build/composer-integration.html), invoke your `registration.php` file in the `autoload` section of `composer.json`:
-
-=======
 
 After you create your `registration.php` file and you are creating [your component's composer.json file]({{page.baseurl}}/extension-dev-guide/build/composer-integration.html), invoke your `registration.php` file in the `autoload` section of `composer.json`:
 
->>>>>>> 168052f6
 ``` json
 {
     "name": "Acme-vendor/bar-component",
