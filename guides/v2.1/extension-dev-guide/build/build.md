--- conflicted
+++ resolved
@@ -11,12 +11,8 @@
 
 Building your component involves laying out the file structure, creating the necessary configuration files, building out any needed {% glossarytooltip 786086f2-622b-4007-97fe-2c19e5283035 %}API{% endglossarytooltip %} interfaces and services, and adding any {% glossarytooltip b00459e5-a793-44dd-98d5-852ab33fc344 %}frontend{% endglossarytooltip %} parts needed for your component.
 
-<<<<<<< HEAD
-<h2 id="create-component-basics">Prerequisites</h2>
-=======
 ## Prerequisites {#create-component-basics}
 
->>>>>>> 168052f6
 Before you begin creating your new component, make sure that you have a working installation of Magento 2, and the Magento [System Requirements]({{ page.baseurl }}/install-gde/system-requirements.html).
 
 Also, Magento recommends that you disable caching while setting up the component file structure and adding configuration files.
