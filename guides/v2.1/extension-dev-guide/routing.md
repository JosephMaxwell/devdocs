---
group: extension-dev-guide
title: Routing
version: 2.1
<<<<<<< HEAD
github_link: extension-dev-guide/routing.md
=======
>>>>>>> 168052f6
---

In web applications, such as Magento, routing is the act of providing data from a URL request to the appropriate class for processing.
Magento routing uses the following flow:

index.php -> HTTP application -> FrontController -> Routing -> Controller processing -> etc

## `FrontController` class

The [`FrontController` class] class searches through a list of routers, provided by the [`RouterList`] class, until it matches one that can process a request.
When the `FrontController` finds a matching router, it dispatches the request to an [action class] returned by the router.

If the `FrontController` cannot find a router to process a request, it uses the [default router].

## Router class

The [Router class] matches a request to an [action class] that processes the request.

The following tables show the core routers that come with Magento:

**`frontend` area routers:**

| Name         | Sort order | Description                                       |
| ------------ | ---------- | ------------------------------------------------- |
| [robots]     | 10         | Matches request to the `robots.txt` file          |
| [urlrewrite] | 20         | Matches requests with URL defined in the database |
| [standard]   | 30         | The standard router                               |
| [cms]        | 60         | Matches requests for CMS pages                    |
| [default]    | 100        | The default router                                |
{:style="table-layout:auto"}

**`adminhtml` area routers:**

| Name      | Sort order | Description                                |
| --------- | ---------- | ------------------------------------------ |
| [admin]   | 10         | Matches requests in the Magento admin area |
| [default] | 100        | The default router for the admin area      |
{:style="table-layout:auto"}

### Standard router

A Magento {% glossarytooltip a05c59d3-77b9-47d0-92a1-2cbffe3f8622 %}URL{% endglossarytooltip %} that uses the standard router has the following format: 

```
<store-url>/<store-code>/<front-name>/<controller-name>/<action-name>
```

Where:

* `<store-url>` - specifies the base URL for the Magento instance
* `<store-code>` - specifies the store context
* `<front-name>` - specifies the `frontName` of the [FrontController] to use
* `<controller-name>` - specifies the name of the controller 
* `<action-name>` - specifies the [action class] to execute on the controller class

The standard router parses this URL format and matches it to the correct controller and action.

### Default router

The default router, defined by the [`DefaultRouter`] class, is the last router Magento checks during the routing process.
Requests that reach this point often contain invalid URLs that previous routers cannot handle.

Magento uses the default [NoRouteHandler] to process these requests, but
you can write your own no-route handler by implementing the [NoRouteHandlerInterface].

### Custom routers

Create an implementation of [`RouterInterface`] to create a custom router, and
define the `match()` function in this class to use your own route matching logic.

If you need route configuration data, use the Route [`Config`] class.


To add your custom router to the list of routers for the `FrontController`, add the following entry in your module's `di.xml` file:

``` xml
<type name="Magento\Framework\App\RouterList">
    <arguments>
        <argument name="routerList" xsi:type="array">
            <item name="%name%" xsi:type="array">
                <item name="class" xsi:type="string">%classpath%</item>
                <item name="disable" xsi:type="boolean">false</item>
                <item name="sortOrder" xsi:type="string">%sortorder%</item>
            </item>
        </argument>
    </arguments>
</type>
```

Where:

* `%name%` - The unique name of your router in Magento.
* `%classpath%` - The path to your router class.    
    Example: [`Magento\Robots\Controller\Router`]
* `%sortorder%` - The sort order of this entry in the router list. 


## `routes.xml`

The `routes.xml` file maps which module to use for a URL with a specific `frontName` and area.
The location of the `routes.xml` file in a module, either `etc/frontend` or `etc/adminhtml`, specifies where those routes are active.

The content of this file uses the following format:

``` xml
<config xmlns:xsi="http://www.w3.org/2001/XMLSchema-instance" xsi:noNamespaceSchemaLocation="urn:magento:framework:App/etc/routes.xsd">
    <router id="%routerId%">
        <route id="%routeId%" frontName="%frontName%">
            <module name="%moduleName%"/>
        </route>
    </router>
</config>
```

Where:

* `%routerId` - specifies the name of the router in Magento.    
    See the reference tables in the [Router class section].
* `%routeId%` - specifies the unique node id for this route in Magento.
* `%frontName%` - specifies the first segment after the base URL of a request.
* `%moduleName%` - specifies the name of your module.

For more details, see [`routes.xsd`].

### Before and after parameters

You can add a `before` or `after` parameter in the `module` entry to override or extend routes in existing modules.

**Example: `routes.xml`**

``` xml
<config xmlns:xsi="http://www.w3.org/2001/XMLSchema-instance" xsi:noNamespaceSchemaLocation="urn:magento:framework:App/etc/routes.xsd">
    <router id="standard">
        <route id="customer">
            <module name="OrangeCompany_RoutingExample" before="Magento_Customer" />
        </route>
    </router>
</config>
```

This configuration tells the `FrontController` to look for actions in the `OrangeCompany_RoutingExample` module before searching in the `Magento_Customer` module.
If `app/code/OrangeCompany/RoutingExample/Controller/Account/Login.php` exists, it will use that file for processing the login route instead of the original class.

## Action class

Action classes are extensions of the [`Action`] class that a router returns on matched requests. 
The `execute()` function in these classes contain the logic for dispatching requests.

If you need to forward a request to another action in your class, use the `_forward()` function.

**Example:**

``` php
$this->_forward('action', 'controller', 'Other_Module')
```

{: .bs-callout .bs-callout-tip }
Use the [`ActionFactory`] in your router to create an instance of an `Action` class.

[`FrontController` class]: https://github.com/magento/magento2/blob/{{ page.guide_version }}/lib/internal/Magento/Framework/App/FrontController.php
[FrontController]: #frontcontroller-class
[Router class]: https://github.com/magento/magento2/blob/{{ page.guide_version }}/lib/internal/Magento/Framework/App/RouterInterface.php
[admin]: https://github.com/magento/magento2/blob/{{ page.guide_version }}/app/code/Magento/Backend/App/Router.php
[robots]: https://github.com/magento/magento2/blob/{{ page.guide_version }}/app/code/Magento/Robots/Controller/Router.php
[urlrewrite]: https://github.com/magento/magento2/blob/{{ page.guide_version }}/app/code/Magento/UrlRewrite/Controller/Router.php
[standard]: https://github.com/magento/magento2/blob/{{ page.guide_version }}/lib/internal/Magento/Framework/App/Router/Base.php
[default]: https://github.com/magento/magento2/blob/{{ page.guide_version }}/lib/internal/Magento/Framework/App/Router/DefaultRouter.php
[cms]: https://github.com/magento/magento2/blob/{{ page.guide_version }}/app/code/Magento/Cms/Controller/Router.php
[default router]: #default-router
[NoRouteHandler]: https://github.com/magento/magento2/blob/{{ page.guide_version }}/lib/internal/Magento/Framework/App/Router/NoRouteHandler.php
[NoRouteHandlerInterface]: https://github.com/magento/magento2/blob/{{ page.guide_version }}/lib/internal/Magento/Framework/App/Router/NoRouteHandlerInterface.php
[`ActionFactory`]: https://github.com/magento/magento2/blob/{{ page.guide_version }}/lib/internal/Magento/Framework/App/ActionFactory.php
[`RouterList`]: https://github.com/magento/magento2/blob/{{ page.guide_version }}/lib/internal/Magento/Framework/App/RouterList.php
[`RouterInterface`]: https://github.com/magento/magento2/blob/{{ page.guide_version }}/lib/internal/Magento/Framework/App/RouterInterface.php
[`routes.xsd`]: https://github.com/magento/magento2/blob/{{ page.guide_version }}/lib/internal/Magento/Framework/App/etc/routes.xsd
[Router class section]: #router-class
[`Magento\Robots\Controller\Router`]: https://github.com/magento/magento2/blob/{{ page.guide_version }}/app/code/Magento/Robots/etc/frontend/di.xml
[`Config`]: https://github.com/magento/magento2/blob/{{ page.guide_version }}/lib/internal/Magento/Framework/App/Route/ConfigInterface.php
[`Action`]: https://github.com/magento/magento2/blob/{{ page.guide_version }}/lib/internal/Magento/Framework/App/Action/Action.php
[`DefaultRouter`]: https://github.com/magento/magento2/blob/{{ page.guide_version }}/lib/internal/Magento/Framework/App/Router/DefaultRouter.php
[action class]: #action-class<|MERGE_RESOLUTION|>--- conflicted
+++ resolved
@@ -2,10 +2,6 @@
 group: extension-dev-guide
 title: Routing
 version: 2.1
-<<<<<<< HEAD
-github_link: extension-dev-guide/routing.md
-=======
->>>>>>> 168052f6
 ---
 
 In web applications, such as Magento, routing is the act of providing data from a URL request to the appropriate class for processing.
