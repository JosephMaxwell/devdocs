---
group: extension-dev-guide
subgroup: 65_CLI
title: How to add CLI commands
menu_title: How to add CLI commands
menu_node: 
menu_order: 3
version: 2.1
redirect_from: /guides/v2.0/extension-dev-guide/cli-howto.html
---

## Overview of adding CLI commands {#cli-add-over}

Magento enables your component to add commands to our Symfony-like command-line interface (CLI). 

### About the Magento CLI
{% include install/new-cli-intro.html %}

### Prerequisites

Before you begin, make sure you understand the following:

*	All Magento command-line interface (CLI) commands rely on the Magento application and must have access to its context, dependency injections, plug-ins, and so on.
*	All CLI commands should be implemented in the scope of your {% glossarytooltip c1e4242b-1f1a-44c3-9d72-1d5b1435e142 %}module{% endglossarytooltip %} and should depend on the module's status.
*	Your command can use the Object Manager and Magento dependency injection features; for example, it can use <a href="{{ page.baseurl }}/extension-dev-guide/depend-inj.html#dep-inj-preview-cons">constructor dependency injection</a>.
*	You must register your commands as discussed in any of the following sections:

	*	<a href="#cli-sample">Add CLI commands using dependency injection</a>
	*	<a href="#cli-autoload">Add CLI commands using the Composer autoloader</a>

## Add CLI commands using dependency injection {#cli-sample}

The Magento 2 sample modules provide a demonstration of many programming techniques, including adding a CLI command using {% glossarytooltip 2be50595-c5c7-4b9d-911c-3bf2cd3f7beb %}dependency injection{% endglossarytooltip %}. Look at the <a href="https://github.com/magento/magento2-samples/tree/master/sample-module-command" target="_blank">`sample-module-command`</a> for an example. The module's <a href="https://github.com/magento/magento2-samples/blob/master/sample-module-command/README.md" target="_blank">README.md</a> discusses how to install it.

Following is a summary of the process:

1.	Create a Command class (the recommended location is `<your component root dir>/Console/Command`).

	See `app/code/Magento/CommandExample/Console/Command` for examples.
2.	Declare your Command class in `Magento\Framework\Console\CommandListInterface` using dependency injection (`<your component root dir>/etc/di.xml`).
3.	Clean the {% glossarytooltip 0bc9c8bc-de1a-4a06-9c99-a89a29c30645 %}cache{% endglossarytooltip %} and compiled code directories:

		cd <your Magento install dir>/var
		rm -rf cache/* page_cache/* di/* generation/* 

## Add CLI commands using the Composer autoloader {#cli-autoload}

To be added at a later time.

#### Related topic
<<<<<<< HEAD
=======

>>>>>>> 168052f6
<a href="{{ page.baseurl }}/extension-dev-guide/cli-cmds/cli-naming-guidelines.html">Command naming guidelines</a>
<|MERGE_RESOLUTION|>--- conflicted
+++ resolved
@@ -48,8 +48,5 @@
 To be added at a later time.
 
 #### Related topic
-<<<<<<< HEAD
-=======
 
->>>>>>> 168052f6
 <a href="{{ page.baseurl }}/extension-dev-guide/cli-cmds/cli-naming-guidelines.html">Command naming guidelines</a>
