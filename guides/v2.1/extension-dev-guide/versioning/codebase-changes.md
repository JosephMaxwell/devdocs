--- conflicted
+++ resolved
@@ -8,9 +8,6 @@
   - /guides/v2.1/extension-dev-guide/backward-compatibility.html	
 ---
 
-<<<<<<< HEAD
-{% remote_markdown https://raw.githubusercontent.com/magento-devdocs/architecture/db_docs/docs/versioning-codebase-changes.md %}
-=======
 Every Magento version release include a change in the codebase.
 The scope of the change determines whether the MAJOR, MINOR, or PATCH number increases in the version.
 
@@ -154,5 +151,4 @@
 | | Temporary tables added/removed/changed | PATCH|
   
   
-[private]: http://php.net/manual/en/language.oop5.visibility.php
->>>>>>> 720db7a7
+[private]: http://php.net/manual/en/language.oop5.visibility.php