--- conflicted
+++ resolved
@@ -46,14 +46,6 @@
 Marking public code with `@deprecated` on a MINOR release indicates that Magento plans to remove that code in a future MINOR release.
 
 When Magento deprecates the API or customization point in favor of a new implementation, the `@see` annotation points to the new implementation.
-
-<<<<<<< HEAD
-### Deprecated Code Example
-=======
-**Deprecated Code Example**
-
-```php
->>>>>>> e6ac1434
 
 ```php
 /**
