---
group: extension-dev-guide
subgroup: 08_Partial caching
title: Create custom cache engines
menu_title: Create custom cache engines
menu_order: 9
menu_node:
version: 2.1
redirect_from:
  -  /guides/v2.0/config-guide/database/database.html
  -  /guides/v2.1/config-guide/database/database.html
  -  /guides/v2.2/config-guide/database/database.html
---

This topic discusses how to use the Magento 2 database for caching. After you complete these tasks, cached objects are stored in the `cache` and `cache_tag` Magento 2 database tables. Nothing is stored `var/cache` or `var/page_cache`.

This topic discusses how to set up database caching and how to verify database caching is working. We discuss the following options:

*	Using the `default` cache frontend, in which case you modify `di.xml` only.
*	Using a custom {% glossarytooltip 0bc9c8bc-de1a-4a06-9c99-a89a29c30645 %}cache{% endglossarytooltip %} frontend, in which case you modify `env.php` only.

<<<<<<< HEAD
<div class="bs-callout bs-callout-warning">
    <p>Database caching&mdash;like file-based caching&mdash; works well in a development environment but we <em>strongly recommend</em> you use <a href="{{ page.baseurl }}/config-guide/varnish/config-varnish.html">Varnish</a> in production instead.</p>
    <p>Varnish is designed to accelerate the HTTP protocol.</p>
</div>

<h2 id="mage-cache-db-prereq">Prerequisites</h2>
Before you continue, if you're using your own frontend cache, make sure you <a href="{{ page.baseurl }}/config-guide/config/caching_frontend-cache-types.html">associate cache frontends with cache types</a>. If you're using the `default` {% glossarytooltip b00459e5-a793-44dd-98d5-852ab33fc344 %}frontend{% endglossarytooltip %} cache, you don't have to do that.
=======
{:.bs-callout .bs-callout-warning}
Database caching&mdash;like file-based caching&mdash; works well in a development environment but we _strongly recommend_ you use [Varnish] in production instead.
Varnish is designed to accelerate the HTTP protocol.

## Prerequisites {#mage-cache-db-prereq}
>>>>>>> 168052f6

Before you continue, if you're using your own frontend cache, make sure you [associate cache frontends with cache types]. If you're using the `default` {% glossarytooltip b00459e5-a793-44dd-98d5-852ab33fc344 %}frontend{% endglossarytooltip %} cache, you don't have to do that.

We provide [sample configurations] at the end of this topic.

## Database caching using the `default` cache frontend {#mage-cache-db-di}

To enable database caching using the `default` frontend, you must modify `<your Magento install dir>/app/etc/di.xml`, which is the global deployment injection configuration for the Magento application.

To modify `di.xml`:

<<<<<<< HEAD
1.	Log in to the Magento server as, or switch to, the <a href="{{ page.baseurl }}/install-gde/prereq/file-sys-perms-over.html">Magento file system owner</a>.
=======
1.	Log in to the Magento server as, or switch to, the [Magento file system owner].
>>>>>>> 168052f6
2.	Enter the following commands to make a copy of `di.xml`:

		cd <your Magento install dir>/app/etc
		cp di.xml di.xml.bak

3.	Open `di.xml` in a text editor and locate the following block:

		<type name="Magento\Framework\App\Cache\Frontend\Pool">
           <arguments>
              <argument name="frontendSettings" xsi:type="array">
                  <item name="page_cache" xsi:type="array">
                      <item name="backend_options" xsi:type="array">
                        <item name="cache_dir" xsi:type="string">page_cache</item>
                      </item>
                  </item>
              </argument>
           </arguments>
        </type>
        <type name="Magento\Framework\App\Cache\Type\FrontendPool">
           <arguments>
              <argument name="typeFrontendMap" xsi:type="array">
                <item name="full_page" xsi:type="string">page_cache</item>
              </argument>
           </arguments>
        </type>

	The `<type name="Magento\Framework\App\Cache\Frontend\Pool">` node configures options for the in-memory pool of all frontend cache instances.

	The `<type name="Magento\Framework\App\Cache\Type\FrontendPool">` node configures cache frontend options specific to each cache type.

4.	Replace the entire block with the following:

    ```xml
		<type name="Magento\Framework\App\Cache\Frontend\Pool">
        	<arguments>
            	<argument name="frontendSettings" xsi:type="array">
            	    <item name="page_cache" xsi:type="array">
                        <item name="backend" xsi:type="string">database</item>
                    </item>
                    <item name="<your cache id>" xsi:type="array">
                        <item name="backend" xsi:type="string">database</item>
                    </item>
           		</argument>
        	</arguments>
    	</type>
    	<type name="Magento\Framework\App\Cache\Type\FrontendPool">
        	<arguments>
         	   <argument name="typeFrontendMap" xsi:type="array">
         	       <item name="backend" xsi:type="string">database</item>
         	   </argument>
        	</arguments>
    	</type>
      ```

    where `<your cache id>` is your unique cache identifier.

5.	Save your changes to `di.xml` and exit the text editor.

7.	Continue with [Verify database caching is working].

## Database caching using a custom cache frontend {#mage-cache-db-env}

This section discusses how to set up database caching with a custom {% glossarytooltip ca5ad9ac-9d39-45b5-80b1-e90d192f20d0 %}cache frontend{% endglossarytooltip %}.

{:.bs-callout .bs-callout-info #info}
Due to a known issue, a custom cache frontend still results in some objects being cached to the file system; however, fewer assets are cached compared to file system caching.

To enable database caching using a custom cache frontend, you must modify `<your Magento install dir>/app/etc/env.php` as follows:

<<<<<<< HEAD
1.	Log in to the Magento server as, or switch to, the <a href="{{ page.baseurl }}/install-gde/prereq/file-sys-perms-over.html">Magento file system owner</a>.
=======
1.	Log in to the Magento server as, or switch to, the [Magento file system owner].
>>>>>>> 168052f6
2.	Enter the following commands to make a copy of `env.php`:

		cd <your Magento install dir>/app/etc
		cp env.php env.php.bak

3.	Open `env.php` in a text editor and add the following anywhere, such as before `'cache_types' =>`:

		'cache' => [
		    'frontend' => [
		        '<unique frontend id>' => [
		             <cache options>
		        ],
		    ],
		    'type' => [
		         <cache type 1> => [
		             'frontend' => '<unique frontend id>'
		        ],
		    ],
		    'type' => [
		         <cache type 2> => [
		             'frontend' => '<unique frontend id>'
		        ],
		    ],
		],

	An example is shown in [Configuration examples].

4.	Save your changes to `env.php` and exit the text editor.
5.	Continue with the next section.

## Verify database caching is working {#mage-cache-db-verify}

To verify database caching is working, clear the current cache directories, go to any cacheable page in a web browser, and verify that data is written to the database and not to the file system.

Use the following steps:

<<<<<<< HEAD
1.	If you haven't done so already, log in to the Magento server as, or switch to, the <a href="{{ page.baseurl }}/install-gde/prereq/file-sys-perms-over.html">Magento file system owner</a>.
=======
1.	If you haven't done so already, log in to the Magento server as, or switch to, the [Magento file system owner].
>>>>>>> 168052f6
2.	Clear the current cache directories:

    ```bash
		rm -rf <your Magento install dir>/var/cache/* <your Magento install dir>/var/page_cache/* <your Magento install dir>/generated/metadata/* <your Magento install dir>/generated/code/*
    ```

3.	In a web browser, go to any cacheable page (such as the {% glossarytooltip 1a70d3ac-6bd9-475a-8937-5f80ca785c14 %}storefront{% endglossarytooltip %} front door page).

<<<<<<< HEAD
	If exceptions display, verify `di.xml` syntax and try again. (To see exceptions in the browser, you must <a href="{{ page.baseurl }}/config-guide/cli/config-cli-subcommands-mode.html#config-mode">enable developer mode</a>.)
=======
	If exceptions display, verify `di.xml` syntax and try again. (To see exceptions in the browser, you must [enable developer mode].)
>>>>>>> 168052f6
4.	Enter the following commands:

		ls <your Magento install dir>/var/cache/*
		ls <your Magento install dir>/var/page_cache/*

    {:.bs-callout .bs-callout-info #info}
    Due to a known issue, a custom cache frontend still results in some objects being cached to the file system; however, fewer assets are cached compared to file system caching.
    If you use the `default` cache frontend, you don't have this issue.

3.	Verify both directories are empty; if not, edit `di.xml` again and correct any issues.
<<<<<<< HEAD
4.	Use a database tool such as <a href="{{ page.baseurl }}/install-gde/prereq/optional.html#install-optional-phpmyadmin">phpMyAdmin</a> to verify there is data in the `cache` and `cache_tag` tables.
=======
4.	Use a database tool such as [phpMyAdmin] to verify there is data in the `cache` and `cache_tag` tables.
>>>>>>> 168052f6

	The following figures show examples. The important thing is that there are rows in the tables. *The data in your tables will be different than the following*.

	`cache` table example.

<<<<<<< HEAD
	<img src="{{ site.baseurl }}/common/images/config-db_cache-table.png" alt="Sample contents of the cache table with database caching enabled">

	`cache_tag` table example.

	<img src="{{ site.baseurl }}/common/images/config-db_cache-tag-table.png" alt="Sample contents of the cache tag table with database caching enabled">
=======
	![Sample contents of the cache table with database caching enabled]

	`cache_tag` table example.

	![Sample contents of the cache tag table with database caching enabled]
>>>>>>> 168052f6

## Configuration examples {#mage-cache-db-config}

This section contains code sample snippets to refer to when configuring database caching.

### Sample `di.xml` for the default cache frontend {#mage-cache-db-config-default}

`di.xml` snippet:

``` xml
<type name="Magento\Framework\App\Cache\Frontend\Pool">
    <arguments>
        <argument name="frontendSettings" xsi:type="array">
            <item name="page_cache" xsi:type="array">
                <item name="backend" xsi:type="string">database</item>
            </item>
            <item name="default" xsi:type="array">
                <item name="backend" xsi:type="string">database</item>
            </item>
        </argument>
    </arguments>
</type>
<type name="Magento\Framework\App\Cache\Type\FrontendPool">
    <arguments>
        <argument name="typeFrontendMap" xsi:type="array">
            <item name="backend" xsi:type="string">database</item>
        </argument>
    </arguments>
</type>
```

### Sample `env.php` for a custom cache frontend {#mage-cache-db-config-custom}
`env.php` snippet that enables all cache types with a custom frontend named `magento_cache`:

{% highlight php startinline=true %}
 'cache' => [
     'frontend' => [
        'magento_cache' => [
             'backend' => 'database'
         ],
      ],
      'type' => [
         'config' => [
            'frontend' => 'magento_cache'
          ],
         'layout' => [
            'frontend' => 'magento_cache'
          ],
         'block_html' => [
            'frontend' => 'magento_cache'
          ],
         'view_files_fallback' => [
            'frontend' => 'magento_cache'
          ],
         'view_files_preprocessing' => [
            'frontend' => 'magento_cache'
          ],
         'collections' => [
            'frontend' => 'magento_cache'
          ],
         'db_ddl' => [
            'frontend' => 'magento_cache'
          ],
         'eav' => [
            'frontend' => 'magento_cache'
          ],
         'full_page' => [
            'frontend' => 'magento_cache'
          ],
         'translate' => [
            'frontend' => 'magento_cache'
          ],
         'config_integration' => [
            'frontend' => 'magento_cache'
          ],
         'config_integration_api' => [
            'frontend' => 'magento_cache'
          ],
         'config_webservice' => [
            'frontend' => 'magento_cache'
          ],
      ],
  ],
{% endhighlight %}

<!-- Link references -->
[Varnish]: {{ page.baseurl }}/config-guide/varnish/config-varnish.html
[associate cache frontends with cache types]: {{ page.baseurl }}/config-guide/config/caching_frontend-cache-types.html
[sample configurations]: #mage-cache-db-config
[Magento file system owner]: {{ page.baseurl }}/install-gde/prereq/file-sys-perms-over.html
[Verify database caching is working]: #mage-cache-db-verify
[Configuration examples]: #mage-cache-db-config
[enable developer mode]: {{ page.baseurl }}/config-guide/cli/config-cli-subcommands-mode.html#change-to-developer-mode
[phpMyAdmin]: {{ page.baseurl }}/install-gde/prereq/optional.html#install-optional-phpmyadmin

<!-- Image references -->
[Sample contents of the cache table with database caching enabled]: {{ site.baseurl }}/common/images/config-db_cache-table.png
[Sample contents of the cache tag table with database caching enabled]: {{ site.baseurl }}/common/images/config-db_cache-tag-table.png<|MERGE_RESOLUTION|>--- conflicted
+++ resolved
@@ -19,21 +19,11 @@
 *	Using the `default` cache frontend, in which case you modify `di.xml` only.
 *	Using a custom {% glossarytooltip 0bc9c8bc-de1a-4a06-9c99-a89a29c30645 %}cache{% endglossarytooltip %} frontend, in which case you modify `env.php` only.
 
-<<<<<<< HEAD
-<div class="bs-callout bs-callout-warning">
-    <p>Database caching&mdash;like file-based caching&mdash; works well in a development environment but we <em>strongly recommend</em> you use <a href="{{ page.baseurl }}/config-guide/varnish/config-varnish.html">Varnish</a> in production instead.</p>
-    <p>Varnish is designed to accelerate the HTTP protocol.</p>
-</div>
-
-<h2 id="mage-cache-db-prereq">Prerequisites</h2>
-Before you continue, if you're using your own frontend cache, make sure you <a href="{{ page.baseurl }}/config-guide/config/caching_frontend-cache-types.html">associate cache frontends with cache types</a>. If you're using the `default` {% glossarytooltip b00459e5-a793-44dd-98d5-852ab33fc344 %}frontend{% endglossarytooltip %} cache, you don't have to do that.
-=======
 {:.bs-callout .bs-callout-warning}
 Database caching&mdash;like file-based caching&mdash; works well in a development environment but we _strongly recommend_ you use [Varnish] in production instead.
 Varnish is designed to accelerate the HTTP protocol.
 
 ## Prerequisites {#mage-cache-db-prereq}
->>>>>>> 168052f6
 
 Before you continue, if you're using your own frontend cache, make sure you [associate cache frontends with cache types]. If you're using the `default` {% glossarytooltip b00459e5-a793-44dd-98d5-852ab33fc344 %}frontend{% endglossarytooltip %} cache, you don't have to do that.
 
@@ -45,11 +35,7 @@
 
 To modify `di.xml`:
 
-<<<<<<< HEAD
-1.	Log in to the Magento server as, or switch to, the <a href="{{ page.baseurl }}/install-gde/prereq/file-sys-perms-over.html">Magento file system owner</a>.
-=======
 1.	Log in to the Magento server as, or switch to, the [Magento file system owner].
->>>>>>> 168052f6
 2.	Enter the following commands to make a copy of `di.xml`:
 
 		cd <your Magento install dir>/app/etc
@@ -119,11 +105,7 @@
 
 To enable database caching using a custom cache frontend, you must modify `<your Magento install dir>/app/etc/env.php` as follows:
 
-<<<<<<< HEAD
-1.	Log in to the Magento server as, or switch to, the <a href="{{ page.baseurl }}/install-gde/prereq/file-sys-perms-over.html">Magento file system owner</a>.
-=======
 1.	Log in to the Magento server as, or switch to, the [Magento file system owner].
->>>>>>> 168052f6
 2.	Enter the following commands to make a copy of `env.php`:
 
 		cd <your Magento install dir>/app/etc
@@ -160,11 +142,7 @@
 
 Use the following steps:
 
-<<<<<<< HEAD
-1.	If you haven't done so already, log in to the Magento server as, or switch to, the <a href="{{ page.baseurl }}/install-gde/prereq/file-sys-perms-over.html">Magento file system owner</a>.
-=======
 1.	If you haven't done so already, log in to the Magento server as, or switch to, the [Magento file system owner].
->>>>>>> 168052f6
 2.	Clear the current cache directories:
 
     ```bash
@@ -173,11 +151,7 @@
 
 3.	In a web browser, go to any cacheable page (such as the {% glossarytooltip 1a70d3ac-6bd9-475a-8937-5f80ca785c14 %}storefront{% endglossarytooltip %} front door page).
 
-<<<<<<< HEAD
-	If exceptions display, verify `di.xml` syntax and try again. (To see exceptions in the browser, you must <a href="{{ page.baseurl }}/config-guide/cli/config-cli-subcommands-mode.html#config-mode">enable developer mode</a>.)
-=======
 	If exceptions display, verify `di.xml` syntax and try again. (To see exceptions in the browser, you must [enable developer mode].)
->>>>>>> 168052f6
 4.	Enter the following commands:
 
 		ls <your Magento install dir>/var/cache/*
@@ -188,29 +162,17 @@
     If you use the `default` cache frontend, you don't have this issue.
 
 3.	Verify both directories are empty; if not, edit `di.xml` again and correct any issues.
-<<<<<<< HEAD
-4.	Use a database tool such as <a href="{{ page.baseurl }}/install-gde/prereq/optional.html#install-optional-phpmyadmin">phpMyAdmin</a> to verify there is data in the `cache` and `cache_tag` tables.
-=======
 4.	Use a database tool such as [phpMyAdmin] to verify there is data in the `cache` and `cache_tag` tables.
->>>>>>> 168052f6
 
 	The following figures show examples. The important thing is that there are rows in the tables. *The data in your tables will be different than the following*.
 
 	`cache` table example.
 
-<<<<<<< HEAD
-	<img src="{{ site.baseurl }}/common/images/config-db_cache-table.png" alt="Sample contents of the cache table with database caching enabled">
+	![Sample contents of the cache table with database caching enabled]
 
 	`cache_tag` table example.
 
-	<img src="{{ site.baseurl }}/common/images/config-db_cache-tag-table.png" alt="Sample contents of the cache tag table with database caching enabled">
-=======
-	![Sample contents of the cache table with database caching enabled]
-
-	`cache_tag` table example.
-
 	![Sample contents of the cache tag table with database caching enabled]
->>>>>>> 168052f6
 
 ## Configuration examples {#mage-cache-db-config}
 
