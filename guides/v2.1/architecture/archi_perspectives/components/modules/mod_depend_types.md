--- conflicted
+++ resolved
@@ -6,41 +6,6 @@
 ---
 
 ## Module install order
-<<<<<<< HEAD
-
-Magento installs modules in the following order:
-
-1. The module serving as a dependency for another module
-2. The module dependent on it
-
-## Two types of dependencies {#m2devgde-moddep-declare-dep}
-
-There are two types of Magento {% glossarytooltip c1e4242b-1f1a-44c3-9d72-1d5b1435e142 %}module{% endglossarytooltip %} dependencies: hard and soft.
-
-### Hard dependencies
-
-A module with a *hard dependency* on another module cannot function without the module it depends on. These modules:
-
-* Contain code that directly uses logic from another module, such as class constants, static methods, public class properties, interfaces, and traits.
-* Contain strings that include class names, method names, class constants, class properties, interfaces, and traits from another module.
-* Deserializes an object declared in another module.
-* Uses or modifies the database tables used by another module.
-
-### Soft dependencies
-
-A module with a *soft dependency* on another module can function properly without the other module, even if they have a dependency upon it. These modules:
-
-* Directly check another module's availability.
-* Extend another module's configuration.
-* Extend another module's {% glossarytooltip 73ab5daa-5857-4039-97df-11269b626134 %}layout{% endglossarytooltip %}.
-
-<div class="bs-callout bs-callout-warning" id="warning">
-  <p>
-    If a module uses code from another module, it should declare the dependency explicitly.
-  </p>
-</div>
-
-=======
 
 Magento installs modules in the following order:
 
@@ -70,7 +35,6 @@
 
 {:.bs-callout .bs-callout-tip} 
 If a module uses code from another module, it should declare the dependency explicitly.
->>>>>>> 168052f6
 
 ## Inappropriate dependencies {#m2devgde-moddep-inapp-dep}
 
@@ -87,30 +51,16 @@
 ## Dependencies in the Framework layer {#m2devgde-moddep-frmwk-layer}
 
 A module belonging to the Magento Framework can be used in the application layer by an explicit dependency.
-<<<<<<< HEAD
-
-<div class="bs-callout bs-callout-info" id="info">
-  <p>In this case, using interfaces is preferable to using classes. </p>
-  <p>You can build dependencies between classes in the Magento Framework even if they belong to different modules.</p>
-</div>
-
-## Dependencies in the application layer {#m2devgde-moddep-app-layer}
-=======
 
 {:.bs-callout .bs-callout-tip} 
 In this case, using interfaces is preferable to using classes. You can build dependencies between classes in the Magento Framework even if they belong to different modules.
 
 ## Dependencies in the application layer {#m2devgde-moddep-app-layer}
 
->>>>>>> 168052f6
 A module belonging to the application layer cannot be used in the Magento Framework.
 
 You can build dependencies between classes in the application layer, but these classes must belong to the same module. Dependencies between the modules of the application layer should be built only by the {% glossarytooltip cdf644c4-bc99-4550-a954-dd5ae165785a %}service contract{% endglossarytooltip %} or the service provider interface (SPI).
 
 ## Related topics {#m2arch-module-related}
 
-<<<<<<< HEAD
-<a href="{{ page.baseurl }}/architecture/archi_perspectives/components/modules/mod_depend.html">Module dependencies</a>
-=======
-[Module dependencies]({{page.baseurl}}/architecture/archi_perspectives/components/modules/mod_depend.html)
->>>>>>> 168052f6
+[Module dependencies]({{page.baseurl}}/architecture/archi_perspectives/components/modules/mod_depend.html)