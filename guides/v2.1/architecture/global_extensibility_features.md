---
group: arch-guide
title: Global features that support extensibility
menu_title: Global features that support extensibility
version: 2.1
---

## Overview

Essential qualities foster extensibility throughout the entire set of Magento components. This discussion focuses on:

* Modularity
* Reliance on popular design patterns
* Coding standards
* Flexible attribute types
* Web APIs
* Service contracts and {% glossarytooltip 2be50595-c5c7-4b9d-911c-3bf2cd3f7beb %}dependency injection{% endglossarytooltip %}
* Plug-ins

### Modularity

The concept of the *module* is the heart of Magento {% glossarytooltip 55774db9-bf9d-40f3-83db-b10cc5ae3b68 %}extension{% endglossarytooltip %} development, and modular design of software components (in particular, modules, themes, and language packages) is a core architectural principle of the product. Self-contained modules of discrete code are organized by feature, thereby reducing each module's external dependencies.

If a {% glossarytooltip c1e4242b-1f1a-44c3-9d72-1d5b1435e142 %}module{% endglossarytooltip %} is self-contained, then you can modify or replace it without affecting other areas of the code. This *loose coupling* of software components reduces the ripple effects throughout your code base of changing code.

 See the [PHP Developer Guide]({{ page.baseurl }}/extension-dev-guide/bk-extension-dev-guide.html) for detailed instructions on how to create modules.

### Reliance on popular design patterns

Reliance on known architectural and programming structures helps {% glossarytooltip bf703ab1-ca4b-48f9-b2b7-16a81fd46e02 %}PHP{% endglossarytooltip %} developers orient themselves to the specific development issues that affect coding in a particular product ecosystem. This can reduce the learning curve for new Magento developers.

Design patterns are time-tested, widely recognized software architecture constructs. Magento product architecture incorporates many well known patterns, but Model-View-Controller (MVC) holds particular interest for extension developers.

### Coding standards

Magento developers should familiarize themselves with our coding standards, best practices, and conventions, especially standards for PHP file formatting, coding style, and file naming conventions. Magento standards are based on Zend Framework Coding Standards.

<<<<<<< HEAD
See [Coding Standards]({{ page.baseurl }}/coding-standards/bk-coding-standards.html) for guidelines and requirements.
=======
See [Coding Standards]({{page.baseurl}}/coding-standards/bk-coding-standards.html) for guidelines and requirements.
>>>>>>> 168052f6

### Rich product ecosystem

The wider Magento ecosystem provides an extensive community and rich third-party marketplace for extensions. Visit [Magento Marketplace](https://marketplace.magento.com/) for an overview of the many modules and themes available for download and to buy modules and {% glossarytooltip d2093e4a-2b71-48a3-99b7-b32af7158019 %}theme{% endglossarytooltip %} packages, which offer more possibilities for extending your {% glossarytooltip 1a70d3ac-6bd9-475a-8937-5f80ca785c14 %}storefront{% endglossarytooltip %}.

### Flexible attribute types

You can enhance your storefront by adding unique attributes to the default product attributes. For example, you might need to add a new attribute to describe a product, such as texture or an industry-specific rating. You can add these attributes from the Magento Admin, and the storefront  displays them.

<table>
   <tbody>
      <tr style="background-color: lightgray">
         <th>Attribute type</th>
         <th>Displayed by storefront?</th>

      </tr>
<tr>
         <td>EAV
         </td>
         <td>no</td>
         </tr>

         <tr>
         <td>Custom
         </td>
         <td>yes</td>
         </tr>
         <tr>
         <td>Extension
         </td>
         <td>no</td>
         </tr>


</tbody>
</table>

Attribute types fall into three general categories:

* <b>EAV (Entity-Attribute-Value) attributes</b> are site-specific attributes that you can define for a local site using the {% glossarytooltip 18b930cf-09cc-47c9-a5e5-905f86c43f81 %}Magento Admin{% endglossarytooltip %}.

* **Custom attributes** are a subset of EAV attributes. Objects that use EAV attributes typically store values in several MySQL tables. The Customer and {% glossarytooltip 8d40d668-4996-4856-9f81-b1386cf4b14f %}Catalog{% endglossarytooltip %} modules use EAV attributes.

* **Extension attributes** often use more {% glossarytooltip fd9ae55f-ccf5-480b-a7f3-bd2c80f0b2a4 %}complex data{% endglossarytooltip %} types than custom attributes. These attributes do not appear in the storefront. Extension attributes are introduced by modules.

<<<<<<< HEAD
See [PHP Developer Guide]({{ page.baseurl }}/extension-dev-guide/bk-extension-dev-guide.html) for information about using attributes.
=======
See [PHP Developer Guide]({{page.baseurl}}/extension-dev-guide/bk-extension-dev-guide.html) for information about using attributes.
>>>>>>> 168052f6

### Web APIs

Magento or third-party services can be configured as a web {% glossarytooltip 786086f2-622b-4007-97fe-2c19e5283035 %}API{% endglossarytooltip %} (REST or SOAP) with some simple {% glossarytooltip 8c0645c5-aa6b-4a52-8266-5659a8b9d079 %}XML{% endglossarytooltip %}. You can use these services to integrate your Magento installation into third-party applications, such as CRM (Customer Relationship Management), ERP (Enterprise Resource Planning) back office systems, and {% glossarytooltip f3944faf-127e-4097-9918-a2e9c647d44f %}CMS{% endglossarytooltip %} (Content Management Systems).

<<<<<<< HEAD
See [Getting Started with Magento Web APIs]({{ page.baseurl }}/get-started/bk-get-started-api.html) for more information.
=======
See [Getting Started with Magento Web APIs]({{page.baseurl}}/get-started/bk-get-started-api.html) for more information.
>>>>>>> 168052f6

### Service contracts, dependency injection, and dependency inversion

*Service contracts* provide a new way to access public API endpoints. These PHP interfaces offer robust, stable extension points to which clients can connect.  Service contracts define the endpoints that function as a module's public API. Defining these endpoints is an essential part of adding a module.

<<<<<<< HEAD
Service contracts are discussed throughout the Magento documentation set. See [Service layer]({{ page.baseurl }}/architecture/archi_perspectives/service_layer.html) for a high-level introduction. See [PHP Developer Guide]({{ page.baseurl }}/extension-dev-guide/bk-extension-dev-guide.html) for a more detailed discussion of service contracts and dependency injection.
=======
Service contracts are discussed throughout the Magento documentation set. See [Service layer]({{page.baseurl}}/architecture/archi_perspectives/service_layer.html) for a high-level introduction. See [PHP Developer Guide]({{page.baseurl}}/extension-dev-guide/bk-extension-dev-guide.html) for a more detailed discussion of service contracts and dependency injection.
>>>>>>> 168052f6

Magento implements *dependency injection* along with service contracts. Dependency injection provides a mechanism for changing a module's behavior without altering the client or understanding nitty-gritty details of implementation. Both dependency injection and its related concept *dependency inversion* support Magento's fundamental architectural principles of modularity and ease-of-extensibility. They strongly encourage basic coding practices that support the loose coupling of software modules.

<<<<<<< HEAD
See [PHP Developer Guide]({{ page.baseurl }}/extension-dev-guide/bk-extension-dev-guide.html) for information on both dependency injection and service contracts.
=======
See [PHP Developer Guide]({{page.baseurl}}/extension-dev-guide/bk-extension-dev-guide.html) for information on both dependency injection and service contracts.
>>>>>>> 168052f6

### Plug-ins

Plug-ins, like modules, are a mechanism for adding features to the core Magento product. Plug-ins enable you to make changes to the behavior of any public method in a Magento class. You can consider it a form of extension that uses the `Plugin` class.

Plug-ins are also called *interceptors*. Applications use the {% glossarytooltip 9fceecbe-31be-4e49-aac7-11d155a85382 %}plug-in{% endglossarytooltip %} pattern to change method behavior without modifying the actual class. Plug-ins can typically intercept method processing before or after the method runs, or only when the method throws an {% glossarytooltip 53da11f1-d0b8-4a7e-b078-1e099462b409 %}exception{% endglossarytooltip %}.

<<<<<<< HEAD
See [Plug-ins]({{ page.baseurl }}/extension-dev-guide/plugins.html) in [PHP Developer Guide]({{ page.baseurl }}/extension-dev-guide/bk-extension-dev-guide.html) for information on declaring and prioritizing plug-ins.

### Related topic {#m2arch-related}

[Extensibility and modularity]({{ page.baseurl }}/architecture/extensibility.html)
=======
See [Plug-ins]({{page.baseurl}}/extension-dev-guide/plugins.html) in [PHP Developer Guide]({{page.baseurl}}/extension-dev-guide/bk-extension-dev-guide.html) for information on declaring and prioritizing plug-ins.

### Related topic {#m2arch-related}

[Extensibility and modularity]({{page.baseurl}}/architecture/extensibility.html)
>>>>>>> 168052f6
<|MERGE_RESOLUTION|>--- conflicted
+++ resolved
@@ -35,11 +35,7 @@
 
 Magento developers should familiarize themselves with our coding standards, best practices, and conventions, especially standards for PHP file formatting, coding style, and file naming conventions. Magento standards are based on Zend Framework Coding Standards.
 
-<<<<<<< HEAD
-See [Coding Standards]({{ page.baseurl }}/coding-standards/bk-coding-standards.html) for guidelines and requirements.
-=======
 See [Coding Standards]({{page.baseurl}}/coding-standards/bk-coding-standards.html) for guidelines and requirements.
->>>>>>> 168052f6
 
 ### Rich product ecosystem
 
@@ -85,39 +81,23 @@
 
 * **Extension attributes** often use more {% glossarytooltip fd9ae55f-ccf5-480b-a7f3-bd2c80f0b2a4 %}complex data{% endglossarytooltip %} types than custom attributes. These attributes do not appear in the storefront. Extension attributes are introduced by modules.
 
-<<<<<<< HEAD
-See [PHP Developer Guide]({{ page.baseurl }}/extension-dev-guide/bk-extension-dev-guide.html) for information about using attributes.
-=======
 See [PHP Developer Guide]({{page.baseurl}}/extension-dev-guide/bk-extension-dev-guide.html) for information about using attributes.
->>>>>>> 168052f6
 
 ### Web APIs
 
 Magento or third-party services can be configured as a web {% glossarytooltip 786086f2-622b-4007-97fe-2c19e5283035 %}API{% endglossarytooltip %} (REST or SOAP) with some simple {% glossarytooltip 8c0645c5-aa6b-4a52-8266-5659a8b9d079 %}XML{% endglossarytooltip %}. You can use these services to integrate your Magento installation into third-party applications, such as CRM (Customer Relationship Management), ERP (Enterprise Resource Planning) back office systems, and {% glossarytooltip f3944faf-127e-4097-9918-a2e9c647d44f %}CMS{% endglossarytooltip %} (Content Management Systems).
 
-<<<<<<< HEAD
-See [Getting Started with Magento Web APIs]({{ page.baseurl }}/get-started/bk-get-started-api.html) for more information.
-=======
 See [Getting Started with Magento Web APIs]({{page.baseurl}}/get-started/bk-get-started-api.html) for more information.
->>>>>>> 168052f6
 
 ### Service contracts, dependency injection, and dependency inversion
 
 *Service contracts* provide a new way to access public API endpoints. These PHP interfaces offer robust, stable extension points to which clients can connect.  Service contracts define the endpoints that function as a module's public API. Defining these endpoints is an essential part of adding a module.
 
-<<<<<<< HEAD
-Service contracts are discussed throughout the Magento documentation set. See [Service layer]({{ page.baseurl }}/architecture/archi_perspectives/service_layer.html) for a high-level introduction. See [PHP Developer Guide]({{ page.baseurl }}/extension-dev-guide/bk-extension-dev-guide.html) for a more detailed discussion of service contracts and dependency injection.
-=======
 Service contracts are discussed throughout the Magento documentation set. See [Service layer]({{page.baseurl}}/architecture/archi_perspectives/service_layer.html) for a high-level introduction. See [PHP Developer Guide]({{page.baseurl}}/extension-dev-guide/bk-extension-dev-guide.html) for a more detailed discussion of service contracts and dependency injection.
->>>>>>> 168052f6
 
 Magento implements *dependency injection* along with service contracts. Dependency injection provides a mechanism for changing a module's behavior without altering the client or understanding nitty-gritty details of implementation. Both dependency injection and its related concept *dependency inversion* support Magento's fundamental architectural principles of modularity and ease-of-extensibility. They strongly encourage basic coding practices that support the loose coupling of software modules.
 
-<<<<<<< HEAD
-See [PHP Developer Guide]({{ page.baseurl }}/extension-dev-guide/bk-extension-dev-guide.html) for information on both dependency injection and service contracts.
-=======
 See [PHP Developer Guide]({{page.baseurl}}/extension-dev-guide/bk-extension-dev-guide.html) for information on both dependency injection and service contracts.
->>>>>>> 168052f6
 
 ### Plug-ins
 
@@ -125,16 +105,8 @@
 
 Plug-ins are also called *interceptors*. Applications use the {% glossarytooltip 9fceecbe-31be-4e49-aac7-11d155a85382 %}plug-in{% endglossarytooltip %} pattern to change method behavior without modifying the actual class. Plug-ins can typically intercept method processing before or after the method runs, or only when the method throws an {% glossarytooltip 53da11f1-d0b8-4a7e-b078-1e099462b409 %}exception{% endglossarytooltip %}.
 
-<<<<<<< HEAD
-See [Plug-ins]({{ page.baseurl }}/extension-dev-guide/plugins.html) in [PHP Developer Guide]({{ page.baseurl }}/extension-dev-guide/bk-extension-dev-guide.html) for information on declaring and prioritizing plug-ins.
-
-### Related topic {#m2arch-related}
-
-[Extensibility and modularity]({{ page.baseurl }}/architecture/extensibility.html)
-=======
 See [Plug-ins]({{page.baseurl}}/extension-dev-guide/plugins.html) in [PHP Developer Guide]({{page.baseurl}}/extension-dev-guide/bk-extension-dev-guide.html) for information on declaring and prioritizing plug-ins.
 
 ### Related topic {#m2arch-related}
 
-[Extensibility and modularity]({{page.baseurl}}/architecture/extensibility.html)
->>>>>>> 168052f6
+[Extensibility and modularity]({{page.baseurl}}/architecture/extensibility.html)