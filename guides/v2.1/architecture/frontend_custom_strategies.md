---
group: arch-guide
title: Ease of frontend customization
menu_title: Ease of frontend customization
version: 2.1
---

## Overview {#m2arch-whatis-overview}

The Magento {% glossarytooltip b00459e5-a793-44dd-98d5-852ab33fc344 %}frontend{% endglossarytooltip %} is designed to optimize {% glossarytooltip 1a70d3ac-6bd9-475a-8937-5f80ca785c14 %}storefront{% endglossarytooltip %} customization, with highly extensible *themes* being the central customization mechanism.

Merchants are encouraged to use Magento components and themes to extend and transform the appearance of their storefronts.

## Storefront customization tools

Magento provides several tools to help you significantly jumpstart the storefront customization process:

* Magento Blank {% glossarytooltip d2093e4a-2b71-48a3-99b7-b32af7158019 %}Theme{% endglossarytooltip %}

<<<<<<< HEAD
[Magento UI Library Components]({{ page.baseurl }}/ui-components/ui-component.html)

* [Magento Admin Pattern Library]({{ page.baseurl }}/pattern-library/bk-pattern.html)

See the [Frontend Developer Guide]({{ page.baseurl }}/frontend-dev-guide/bk-frontend-dev-guide.html) for information on creating your themes.
=======
* [Magento UI Library Components]({{page.baseurl}}/ui-components/ui-component.html)

* [Magento Admin Pattern Library]({{page.baseurl}}/pattern-library/bk-pattern.html)

See the [Frontend Developer Guide]({{page.baseurl}}/frontend-dev-guide/bk-frontend-dev-guide.html) for information on creating your themes.
>>>>>>> 168052f6

### Magento Blank theme

The Magento blank theme template provides a launchpad for storefront customization. You can use this boilerplate as a robust starting point for your own theme development.

### Magento UI components

Using Magento standard coding and styling tools can help:

* enforce for consistency in design across your storefronts
* simplify (and speed up) the design process

This component {% glossarytooltip 08968dbb-2eeb-45c7-ae95-ffca228a7575 %}library{% endglossarytooltip %} contains standard reusable components for form features, such as fields and buttons, and navigation elements. The Magento UI library is a set of generic web components and Magento-specific patterns, which simplifies the process of Magento theme creation and customization.

<<<<<<< HEAD
See [Magento UI Library Components]({{ page.baseurl }}/ui-components/ui-component.html) for details about this library.

### Magento Admin pattern library

A <i>pattern library</i> is a collection of user interface (UI) design patterns that can be re-used in locations throughout your product installation. The [Magento Admin Pattern Library]({{ page.baseurl }}/pattern-library/bk-pattern.html) defines examples of components that administrators working with the storefront can use.
=======
See [Magento UI Library Components]({{page.baseurl}}/ui-components/ui-component.html) for details about this library.

### Magento Admin pattern library

A *pattern library* is a collection of user interface (UI) design patterns that can be re-used in locations throughout your product installation. The [Magento Admin Pattern Library]({{page.baseurl}}/pattern-library/bk-pattern.html) defines examples of components that administrators working with the storefront can use.
>>>>>>> 168052f6

Form elements included in the {% glossarytooltip 18b930cf-09cc-47c9-a5e5-905f86c43f81 %}Magento Admin{% endglossarytooltip %} pattern library include:

* address form
* button bar
* container
* tabs
* sign-in form

Users of the default Magento storefront encounter examples of these form elements throughout the product. These patterns provide a valuable language of software components (and indirectly, user experiences) for {% glossarytooltip 55774db9-bf9d-40f3-83db-b10cc5ae3b68 %}extension{% endglossarytooltip %} developers and administrators.

The Magento {% glossarytooltip 29ddb393-ca22-4df9-a8d4-0024d75739b1 %}Admin{% endglossarytooltip %} Pattern library is built on the LESS preprocessor and implemented as a {% glossarytooltip c1e4242b-1f1a-44c3-9d72-1d5b1435e142 %}module{% endglossarytooltip %}. You can download a free, current version of this module from [Magento Marketplace](https://marketplace.magento.com/).

<<<<<<< HEAD
See [Magento Admin Pattern Library]({{ page.baseurl }}/pattern-library/bk-pattern.html) for more information on using this library.

## Related topics {#m2arch-related}

[Extensibility and modularity]({{ page.baseurl }}/architecture/extensibility.html)

[Global extensibility features]({{ page.baseurl }}/architecture/global_extensibility_features.html)

[Magento Admin Pattern Library]({{ page.baseurl }}/pattern-library/bk-pattern.html)

[Magento UI Library Components]({{ page.baseurl }}/ui-components/ui-component.html)
=======
See [Magento Admin Pattern Library]({{page.baseurl}}/pattern-library/bk-pattern.html) for more information on using this library.

## Related topics {#m2arch-related}

[Extensibility and modularity]({{page.baseurl}}/architecture/extensibility.html)

[Global extensibility features]({{page.baseurl}}/architecture/global_extensibility_features.html)

[Magento Admin Pattern Library]({{page.baseurl}}/pattern-library/bk-pattern.html)

[Magento UI Library Components]({{page.baseurl}}/ui-components/ui-component.html)
>>>>>>> 168052f6
<|MERGE_RESOLUTION|>--- conflicted
+++ resolved
@@ -17,19 +17,11 @@
 
 * Magento Blank {% glossarytooltip d2093e4a-2b71-48a3-99b7-b32af7158019 %}Theme{% endglossarytooltip %}
 
-<<<<<<< HEAD
-[Magento UI Library Components]({{ page.baseurl }}/ui-components/ui-component.html)
-
-* [Magento Admin Pattern Library]({{ page.baseurl }}/pattern-library/bk-pattern.html)
-
-See the [Frontend Developer Guide]({{ page.baseurl }}/frontend-dev-guide/bk-frontend-dev-guide.html) for information on creating your themes.
-=======
 * [Magento UI Library Components]({{page.baseurl}}/ui-components/ui-component.html)
 
 * [Magento Admin Pattern Library]({{page.baseurl}}/pattern-library/bk-pattern.html)
 
 See the [Frontend Developer Guide]({{page.baseurl}}/frontend-dev-guide/bk-frontend-dev-guide.html) for information on creating your themes.
->>>>>>> 168052f6
 
 ### Magento Blank theme
 
@@ -44,19 +36,11 @@
 
 This component {% glossarytooltip 08968dbb-2eeb-45c7-ae95-ffca228a7575 %}library{% endglossarytooltip %} contains standard reusable components for form features, such as fields and buttons, and navigation elements. The Magento UI library is a set of generic web components and Magento-specific patterns, which simplifies the process of Magento theme creation and customization.
 
-<<<<<<< HEAD
-See [Magento UI Library Components]({{ page.baseurl }}/ui-components/ui-component.html) for details about this library.
-
-### Magento Admin pattern library
-
-A <i>pattern library</i> is a collection of user interface (UI) design patterns that can be re-used in locations throughout your product installation. The [Magento Admin Pattern Library]({{ page.baseurl }}/pattern-library/bk-pattern.html) defines examples of components that administrators working with the storefront can use.
-=======
 See [Magento UI Library Components]({{page.baseurl}}/ui-components/ui-component.html) for details about this library.
 
 ### Magento Admin pattern library
 
 A *pattern library* is a collection of user interface (UI) design patterns that can be re-used in locations throughout your product installation. The [Magento Admin Pattern Library]({{page.baseurl}}/pattern-library/bk-pattern.html) defines examples of components that administrators working with the storefront can use.
->>>>>>> 168052f6
 
 Form elements included in the {% glossarytooltip 18b930cf-09cc-47c9-a5e5-905f86c43f81 %}Magento Admin{% endglossarytooltip %} pattern library include:
 
@@ -70,19 +54,6 @@
 
 The Magento {% glossarytooltip 29ddb393-ca22-4df9-a8d4-0024d75739b1 %}Admin{% endglossarytooltip %} Pattern library is built on the LESS preprocessor and implemented as a {% glossarytooltip c1e4242b-1f1a-44c3-9d72-1d5b1435e142 %}module{% endglossarytooltip %}. You can download a free, current version of this module from [Magento Marketplace](https://marketplace.magento.com/).
 
-<<<<<<< HEAD
-See [Magento Admin Pattern Library]({{ page.baseurl }}/pattern-library/bk-pattern.html) for more information on using this library.
-
-## Related topics {#m2arch-related}
-
-[Extensibility and modularity]({{ page.baseurl }}/architecture/extensibility.html)
-
-[Global extensibility features]({{ page.baseurl }}/architecture/global_extensibility_features.html)
-
-[Magento Admin Pattern Library]({{ page.baseurl }}/pattern-library/bk-pattern.html)
-
-[Magento UI Library Components]({{ page.baseurl }}/ui-components/ui-component.html)
-=======
 See [Magento Admin Pattern Library]({{page.baseurl}}/pattern-library/bk-pattern.html) for more information on using this library.
 
 ## Related topics {#m2arch-related}
@@ -93,5 +64,4 @@
 
 [Magento Admin Pattern Library]({{page.baseurl}}/pattern-library/bk-pattern.html)
 
-[Magento UI Library Components]({{page.baseurl}}/ui-components/ui-component.html)
->>>>>>> 168052f6
+[Magento UI Library Components]({{page.baseurl}}/ui-components/ui-component.html)