---
group: architecture-guide
subgroup: Architectural Basics
title: Security overview
menu_title: Security
menu_order:
---

## Enhanced password management

Magento has strengthened the hashing algorithms (SHA-256) used in password management.

## Improved prevention of cross-site scripting (XSS) attacks by making escaped data the default

The Magento Framework has adopted conventions that regulate the escaping of data in output. These conventions include the ability to escape  output for {% glossarytooltip a2aff425-07dd-4bd6-9671-29b7edefa871 %}HTML{% endglossarytooltip %} pages (HTML, JSON, and JavaScript) and email. Where possible, escaping is transparent to client code. See [Security measures against XSS attacks]({{page.baseurl}}/frontend-dev-guide/templates/template-security.html) in the {% glossarytooltip b00459e5-a793-44dd-98d5-852ab33fc344 %}Frontend{% endglossarytooltip %} Developer Guide.

## More flexible file system ownership and permissions

Starting in version 2.0.6, Magento no longer explicitly sets file system permissions. Instead, we recommend that certain files and directories be writable in a development environment and read-only in a production environment.

To provide you with a simple way to restrict access to the file system in production, we provide the flexibility for you to further restrict those permissions using a [umask](http://www.cyberciti.biz/tips/understanding-linux-unix-umask-value-usage.html).

For an overview, see [Overview of ownership and permissions]({{page.baseurl}}/install-gde/prereq/file-sys-perms-over.html).

For details about ownership and permissions in development and production, see [Magento ownership and permissions in development and production]({{page.baseurl}}).

## Improved prevention of clickjacking exploits

Magento safeguards your store from clickjacking attacks by using an X-Frame-Options HTTP request header. For more information, see [X-Frame-Options header]({{page.baseurl}}/config-guide/secy/secy-xframe.html).

## Use of non-default Magento Admin URL

<<<<<<< HEAD
A simple {% glossarytooltip 18b930cf-09cc-47c9-a5e5-905f86c43f81 %}Magento Admin{% endglossarytooltip %} {% glossarytooltip a05c59d3-77b9-47d0-92a1-2cbffe3f8622 %}URL{% endglossarytooltip %} (like `admin` or `backend`) makes it easy to target attacks on specific locations using automated password guessing. To prevent against this type of attack, Magento by default creates a random Admin URI when you install the product. The CLI command `bin/magento info:adminuri` is provided so that you can  see the URI if you forget it. You can also use the CLI to change this URI.  Although the use of a non-default admin URL will not secure the site, its use will help prevent large-scale automated attacks. See [Display or change the Admin URI]({{page.baseurl}}/install-gde/install/cli/install-cli-adminurl.html) in Configuration Guide for more information.
=======
A simple {% glossarytooltip 18b930cf-09cc-47c9-a5e5-905f86c43f81 %}Magento Admin{% endglossarytooltip %} {% glossarytooltip a05c59d3-77b9-47d0-92a1-2cbffe3f8622 %}URL{% endglossarytooltip %} (like `admin` or `backend`) makes it easy to target attacks on specific locations using automated password guessing. To prevent against this type of attack, Magento by default creates a random Admin URI when you install the product. The CLI command `bin/magento info:adminuri` is provided so that you can  see the URI if you forget it. 

You can change this Admin URI in three ways: 
- The `bin/magento setup:config:set --backend-frontname=<value>` command
- The `env.php` file 
- The Admin panel

Although the use of a non-default admin URL will not secure the site, its use will help prevent large-scale automated attacks. See [Display or change the Admin URI]({{page.baseurl}}/install-gde/install/cli/install-cli-adminurl.html) in Configuration Guide for more information.
>>>>>>> 0b2ee963

## Related topics

[Configuration Guide]({{page.baseurl}}/config-guide/bk-config-guide.html)<|MERGE_RESOLUTION|>--- conflicted
+++ resolved
@@ -30,9 +30,6 @@
 
 ## Use of non-default Magento Admin URL
 
-<<<<<<< HEAD
-A simple {% glossarytooltip 18b930cf-09cc-47c9-a5e5-905f86c43f81 %}Magento Admin{% endglossarytooltip %} {% glossarytooltip a05c59d3-77b9-47d0-92a1-2cbffe3f8622 %}URL{% endglossarytooltip %} (like `admin` or `backend`) makes it easy to target attacks on specific locations using automated password guessing. To prevent against this type of attack, Magento by default creates a random Admin URI when you install the product. The CLI command `bin/magento info:adminuri` is provided so that you can  see the URI if you forget it. You can also use the CLI to change this URI.  Although the use of a non-default admin URL will not secure the site, its use will help prevent large-scale automated attacks. See [Display or change the Admin URI]({{page.baseurl}}/install-gde/install/cli/install-cli-adminurl.html) in Configuration Guide for more information.
-=======
 A simple {% glossarytooltip 18b930cf-09cc-47c9-a5e5-905f86c43f81 %}Magento Admin{% endglossarytooltip %} {% glossarytooltip a05c59d3-77b9-47d0-92a1-2cbffe3f8622 %}URL{% endglossarytooltip %} (like `admin` or `backend`) makes it easy to target attacks on specific locations using automated password guessing. To prevent against this type of attack, Magento by default creates a random Admin URI when you install the product. The CLI command `bin/magento info:adminuri` is provided so that you can  see the URI if you forget it. 
 
 You can change this Admin URI in three ways: 
@@ -41,7 +38,6 @@
 - The Admin panel
 
 Although the use of a non-default admin URL will not secure the site, its use will help prevent large-scale automated attacks. See [Display or change the Admin URI]({{page.baseurl}}/install-gde/install/cli/install-cli-adminurl.html) in Configuration Guide for more information.
->>>>>>> 0b2ee963
 
 ## Related topics
 
