--- conflicted
+++ resolved
@@ -13,11 +13,7 @@
 
 ## Improved prevention of cross-site scripting (XSS) attacks by making escaped data the default
 
-<<<<<<< HEAD
-The Magento Framework has adopted conventions that regulate the escaping of data in output. These conventions include the ability to escape  output for {% glossarytooltip a2aff425-07dd-4bd6-9671-29b7edefa871 %}HTML{% endglossarytooltip %} pages (HTML, JSON, and JavaScript) and email. Where possible, escaping is transparent to client code. See [Security measures against XSS attacks]({{ page.baseurl }}/frontend-dev-guide/templates/template-security.html) in the {% glossarytooltip b00459e5-a793-44dd-98d5-852ab33fc344 %}Frontend{% endglossarytooltip %} Developer Guide.
-=======
 The Magento Framework has adopted conventions that regulate the escaping of data in output. These conventions include the ability to escape  output for {% glossarytooltip a2aff425-07dd-4bd6-9671-29b7edefa871 %}HTML{% endglossarytooltip %} pages (HTML, JSON, and JavaScript) and email. Where possible, escaping is transparent to client code. See [Security measures against XSS attacks]({{page.baseurl}}/frontend-dev-guide/templates/template-security.html) in the {% glossarytooltip b00459e5-a793-44dd-98d5-852ab33fc344 %}Frontend{% endglossarytooltip %} Developer Guide.
->>>>>>> 168052f6
 
 ## More flexible file system ownership and permissions
 
@@ -25,27 +21,12 @@
 
 To provide you with a simple way to restrict access to the file system in production, we provide the flexibility for you to further restrict those permissions using a [umask](http://www.cyberciti.biz/tips/understanding-linux-unix-umask-value-usage.html).
 
-<<<<<<< HEAD
-For an overview, see [Overview of ownership and permissions]({{ page.baseurl }}/install-gde/prereq/file-sys-perms-over.html).
-=======
 For an overview, see [Overview of ownership and permissions]({{page.baseurl}}/install-gde/prereq/file-sys-perms-over.html).
->>>>>>> 168052f6
 
-For details about ownership and permissions in development and production, see [Magento ownership and permissions in development and production]({{ page.baseurl }}).
+For details about ownership and permissions in development and production, see [Magento ownership and permissions in development and production]({{page.baseurl}}).
 
 ## Improved prevention of clickjacking exploits
 
-<<<<<<< HEAD
-Magento safeguards your store from clickjacking attacks by using an X-Frame-Options HTTP request header. For more information, see [X-Frame-Options header]({{ page.baseurl }}/config-guide/secy/secy-xframe.html).
-
-## Use of non-default Magento Admin URL
-
-A simple {% glossarytooltip 18b930cf-09cc-47c9-a5e5-905f86c43f81 %}Magento Admin{% endglossarytooltip %} {% glossarytooltip a05c59d3-77b9-47d0-92a1-2cbffe3f8622 %}URL{% endglossarytooltip %} (like `admin` or `backend`) makes it easy to target attacks on specific locations using automated password guessing. To prevent against this type of attack, Magento by default creates a random Admin URI when you install the product. The CLI is provided so that you can  see the password if you forget it. You can also use the CLI to change this URI.  Although the use of a non-default admin URL will not secure the site, its use will help prevent large-scale automated attacks. See [Display or change the Admin URI]({{ page.baseurl }}/install-gde/install/cli/install-cli-adminurl.html) in Configuration Guide for more information.
-
-## Related topics
-
-[Configuration Guide]({{ page.baseurl }}/config-guide/bk-config-guide.html)
-=======
 Magento safeguards your store from clickjacking attacks by using an X-Frame-Options HTTP request header. For more information, see [X-Frame-Options header]({{page.baseurl}}/config-guide/secy/secy-xframe.html).
 
 ## Use of non-default Magento Admin URL
@@ -54,5 +35,4 @@
 
 ## Related topics
 
-[Configuration Guide]({{page.baseurl}}/config-guide/bk-config-guide.html)
->>>>>>> 168052f6
+[Configuration Guide]({{page.baseurl}}/config-guide/bk-config-guide.html)