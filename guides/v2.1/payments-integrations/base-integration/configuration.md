--- conflicted
+++ resolved
@@ -66,7 +66,6 @@
 
 ## Set your payment method options (`config.xml`)
 
-<<<<<<< HEAD
 In the `config.xml` file in your `%Vendor_Module%` directory, configure the options of your payment method. The following table contains the default options available for any payment method.
 Custom options can be added
 <p class="q">How they can be added, in general?</p>
@@ -90,30 +89,6 @@
 | `payment_action`       | default action of payment for the payment method (authorize, sale)                                                                                   | what is the list of available actions |
 | `sort_order`           | payment method order position on checkout/system configuration pages                                                                                 | integer                               |
 | `title`                | default title for a payment method                                                                                                                   | string                                |
-=======
-In the `config.xml` file in your `%Vendor_Module%` directory, configure the following options of your payment method:
-
-- `active`: is payment active by default
-- `debug`: enables debug mode by default, e.g log for request/response
-- `debugReplaceKeys`: request/response fields, which will be masked in log
-- `can_authorize`: whether payment method supports authorization
-- `can_capture`: whether payment method supports the capture operation
-- `can_void`: whether payment method supports the void operation 
-- `can_use_checkout`: whether payment method is available in checkout
-<p class="q">if not available, no need to add dependency for Checkout module? да</p>
-- `currency`: supported currency
-- `is_gateway` is an integration with gateway
-- `merchant_gateway_key`: encrypted merchant credential
-- `model`: [payment method facade](#facade) used for integration with Sales and Checkout modules
-- `order_status`: default order status
-- `paymentInfoKeys`: transaction request/response fields displayed on payment information block (can be any fields from payment additional information)
-- `privateInfoKeys`: paymentInfoKeys fields which should not be displayed in customer payment information block (can be any
-fields from payment additional information)
-- `payment_action`: default action of payment (authorize, sale)
-- `sort_order`: payment method order position on checkout/system configuration pages
-- `title`: default title for a payment method
-<p class="q">Please add possible values info</p>
->>>>>>> 7db7e2c0
 
 These are default settings available for any payment method. Particular payment method configuration can contain any other custom options. 
 Following is the illustration of such configuration (`config.xml` of the SamplePaymentGateway module)
@@ -159,14 +134,8 @@
 
 Add the [dependency injection (DI)]({{page.baseurl}}extension-dev-guide/depend-inj.html) configuration for payment method facade in your `%Vendor_Module/etc/di.xml`.
 
-<<<<<<< HEAD
-Payment facade is the extension of the [Magento payment adapter]({{site.mage2100url}}app/code/Magento/Payment/Model/Method/Adapter).
-=======
 Payment facade it is an instance of [Payment Adapter]({{site.mage2100url}}app/code/Magento/Payment/Model/Method/Adapter.php) configured with virtual types and allows to
 process payment actions between Magento Sales Management and payment processor.
-
-Facade is the extension of Magento payment adapter.app/code/Magento/Payment/Model/Method/Adapter
->>>>>>> 7db7e2c0
 
 The following sample is an illustration of such configuration ([app/code/Magento/Braintree/etc/di.xml#L10]({{site.mage2100url}}app/code/Magento/Braintree/etc/di.xml#L10)):
 
