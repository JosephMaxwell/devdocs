---
layout: default
group: payments-integrations
subgroup: vault
title: Admin Integration
menu_title: Admin Integration
menu_order: 15
version: 2.1
github_link: payments-integrations/vault/admin-integration.md
---

<h2 id="vault_admin_integration">Integration for Admin panel</h2>

The Vault integration for Admin panel is similar to Storefront.

<<<<<<< HEAD
At first, need to implement `TokenUiComponentProviderInterface` similar to [Token UI Component Provider]({{page.baseurl}}/payments-integrations/vault/token-ui-component-provider.html#vault_token_ui_component_provider}}),
but in that case your js component hasn't default Vault implementation and you need to implement all logic for validation
and place order.
=======
At first, need to implement `TokenUiComponentProviderInterface` similar to [Token UI Component Provider]({{site.gdeurl21/payments-integrations/vault/token-ui-component-provider.html#vault_token_ui_component_provider}}),
but in that case your js component hasn't default Vault implementation and you need to implement all logic for validation and place order.

In the most cases, will be enough to implement methods to get payment code and set _Public Hash_ and this component might looks like:

{% highlight javascript %}
define([
    'jquery',
    'uiComponent'
], function ($, Class) {
    'use strict';

    return Class.extend({
        defaults: {
            $selector: null,
            selector: 'edit_form'
        },

        initObservable: function () {
            var self = this;

            self.$selector = $('#' + self.selector);
            this._super();

            this.initEventHandlers();

            return this;
        },

        getCode: function () {
            return this.code;
        },

        initEventHandlers: function () {
            $('#' + this.container).find('[name="payment[token_switcher]"]')
                .on('click', this.setPaymentDetails.bind(this));
        },

        setPaymentDetails: function () {
            this.$selector.find('[name="payment[public_hash]"]').val(this.publicHash);
        }
    });
});
{% endhighlight %}

This component will set _Public Hash_ to hidden input when user select _Payment Token_ as active.
>>>>>>> be30fe9c

Also, you need create view for displaying token details and specify the created view in the _Config Provider_ as template:

{% highlight php startinline=1 %}
class TokenUiComponentProvider implements TokenUiComponentProviderInterface
{
    /**
     * @inheritdoc
     */
    public function getComponentForToken(PaymentTokenInterface $paymentToken)
    {
        $data = json_decode($paymentToken->getTokenDetails() ?: '{}', true);
        $component = $this->componentFactory->create(
            [
                'config' => [
                    'code' => ConfigProvider::CC_VAULT_CODE,
                    'nonceUrl' => $this->getNonceRetrieveUrl(),
                    TokenUiComponentProviderInterface::COMPONENT_DETAILS => $data,
                    TokenUiComponentProviderInterface::COMPONENT_PUBLIC_HASH => $paymentToken->getPublicHash(),
                    'template' => 'Magento_Braintree::form/vault.phtml'
                ],
                'name' => Template::class
            ]
        );

        return $component;
    }
}
{% endhighlight %}

The billing form block for admin layout (`Module_Name/view/adminhtml/layout/sales_order_create_index.xml`) can look like this:

{% highlight xml%}
<page xmlns:xsi="http://www.w3.org/2001/XMLSchema-instance" xsi:noNamespaceSchemaLocation="urn:magento:framework:View/Layout/etc/page_configuration.xsd">
    <body>
        <referenceBlock name="order_create_billing_form">
            <action method="setMethodFormTemplate">
                <argument name="method" xsi:type="string">braintree_cc_vault</argument>
                <argument name="template" xsi:type="string">Magento_Vault::form/vault.phtml</argument>
            </action>
        </referenceBlock>
    </body>
</page>
{% endhighlight %}

You just need to specify payment method code and path for template, this configuration allow to render Vault payments by Vault module and create all depending js components.

Now, you can use Vault in Admin panel as payment method.

> If you have specific request builders, response handlers, etc (for example, 3D Secure should not be available in the Admin panel),
you need to create corresponds virtual types for adminhtml area in `Module_Name/etc/adminhtml/di.xml`. For example:

{% highlight xml %}
<virtualType name="BraintreeVaultAuthorizeRequest" type="Magento\Payment\Gateway\Request\BuilderComposite">
    <arguments>
        <argument name="builders" xsi:type="array">
            <item name="customer" xsi:type="string">Magento\Braintree\Gateway\Request\CustomerDataBuilder</item>
            <item name="payment" xsi:type="string">Magento\Braintree\Gateway\Request\PaymentDataBuilder</item>
            <item name="channel" xsi:type="string">Magento\Braintree\Gateway\Request\ChannelDataBuilder</item>
            <item name="address" xsi:type="string">Magento\Braintree\Gateway\Request\AddressDataBuilder</item>
            <item name="dynamic_descriptor" xsi:type="string">Magento\Braintree\Gateway\Request\DescriptorDataBuilder</item>
        </argument>
    </arguments>
</virtualType>
{% endhighlight %}

> This configuration will works only for admin area.<|MERGE_RESOLUTION|>--- conflicted
+++ resolved
@@ -13,11 +13,6 @@
 
 The Vault integration for Admin panel is similar to Storefront.
 
-<<<<<<< HEAD
-At first, need to implement `TokenUiComponentProviderInterface` similar to [Token UI Component Provider]({{page.baseurl}}/payments-integrations/vault/token-ui-component-provider.html#vault_token_ui_component_provider}}),
-but in that case your js component hasn't default Vault implementation and you need to implement all logic for validation
-and place order.
-=======
 At first, need to implement `TokenUiComponentProviderInterface` similar to [Token UI Component Provider]({{site.gdeurl21/payments-integrations/vault/token-ui-component-provider.html#vault_token_ui_component_provider}}),
 but in that case your js component hasn't default Vault implementation and you need to implement all logic for validation and place order.
 
@@ -64,7 +59,6 @@
 {% endhighlight %}
 
 This component will set _Public Hash_ to hidden input when user select _Payment Token_ as active.
->>>>>>> be30fe9c
 
 Also, you need create view for displaying token details and specify the created view in the _Config Provider_ as template:
 
