---
group: UI_Components_guide
subgroup: components
title: Date component
menu_title: Date component
version: 2.1
---

## Overview

The Date component implements a custom date input field. It uses a date picker implementation provided by the [calendar widget]({{ page.baseurl }}/javascript-dev-guide/widgets/widget_calendar.html).
<<<<<<< HEAD

=======
>>>>>>> 168052f6

## Date configuration

Extends all `abstract` configuration.

<table>
  <tr>
    <th>Option </th>
    <th>Description</th>
    <th>Type</th>
    <th>Default</th>
  </tr>
  <tr>
    <td><code>component</code></td>
    <td>The path to the component’s <code>.js</code> file in terms of RequireJS.</td>
    <td>String</td>
    <td><code>Magento_Ui/js/form/element/date</code></td>
  </tr>
  <tr>
    <td><code>elementTmpl</code></td>
    <td>The path to the <code>.html</code> template of the particular field type component (date).</td>
    <td>String</td>
    <td><code>ui/form/element/date</code></td>
  </tr>
  <tr>
    <td><code>options</code></td>
    <td>The configuration object that is passed to the calendar widget.</td>
    <td>Object</td>
    <td><code>{}</code></td>
  </tr>
  <tr>
    <td><code>inputDateFormat</code></td>
    <td>Format of the date received from the server (ICU Date Format). Used only in date picker mode (<code>this.options.showsTime == false</code>).</td>
    <td>String</td>
    <td><code>y-MM-dd</code></td>
  </tr>
  <tr>
    <td><code>outputDateFormat</code></td>
    <td>Format of the date sent to the server (ICU Date Format). Used only in date picker mode (<code>this.options.showsTime == false</code>)</td>
    <td>String</td>
    <td><code>MM/dd/y</code></td>
  </tr>
  <tr>
    <td><code>pickerDateTimeFormat</code></td>
    <td>Date/time format that is used to display date in the input field.</td>
    <td>String</td>
    <td><code>''</code></td>
  </tr>
  <tr>
    <td><code>timeOffset</code></td>
    <td>The number of seconds added to the value specified by user.</td>
    <td>Number</td>
    <td><code>0</code></td>
  </tr>
  <tr>
    <td><code>template</code></td>
    <td>The path to the general field <code>.html</code> template.</td>
    <td>String</td>
    <td><code>ui/form/field</code></td>
  </tr>
</table><|MERGE_RESOLUTION|>--- conflicted
+++ resolved
@@ -9,10 +9,6 @@
 ## Overview
 
 The Date component implements a custom date input field. It uses a date picker implementation provided by the [calendar widget]({{ page.baseurl }}/javascript-dev-guide/widgets/widget_calendar.html).
-<<<<<<< HEAD
-
-=======
->>>>>>> 168052f6
 
 ## Date configuration
 
