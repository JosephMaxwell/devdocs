--- conflicted
+++ resolved
@@ -6,10 +6,7 @@
 version: 2.1
 ---
 ## Overview
-<<<<<<< HEAD
-=======
 
->>>>>>> 168052f6
 The InsertListing component inserts [Listing]({{ page.baseurl }}/ui_comp_guide/components/ui-listing-grid.html) into other components.
 
 ## Configuration options
