--- conflicted
+++ resolved
@@ -11,10 +11,7 @@
 The Fieldset component implements a container for visually-grouped form elements, such as buttons and form fields.
 
 ## Fieldset options
-<<<<<<< HEAD
-=======
 
->>>>>>> 168052f6
 Extends all [`uiCollection`]({{ page.baseurl }}/ui_comp_guide/concepts/ui_comp_uicollection_concept.html) and `collapsible` configuration.
 
 Fieldset-specific options:
