--- conflicted
+++ resolved
@@ -12,19 +12,10 @@
   - Setup
 ---
 
-<<<<<<< HEAD
-<div class="bs-callout bs-callout-tip">
-  <p>Totally lost? Need a helping hand? Try our <a href="{{ page.baseurl }}/install-gde/install-quick-ref.html">installation quick reference (tutorial)</a> or <a href="{{ page.baseurl }}/install-gde/install-roadmap_part1.html">installation roadmap (reference)</a>.</p>
-</div>
-
-## Intended audience {#integrator-aud}
-The audience for this topic is anyone who contributes to the {{site.data.var.ce}} codebase. You should be highly technical, understand {% glossarytooltip d85e2d0a-221f-4d03-aa43-0cda9f50809e %}Composer{% endglossarytooltip %} and Git commands, and be able to upgrade the Magento system software and extensions using those commands. If that isn't you, go back and <a href="{{ page.baseurl }}/install-gde/bk-install-guide.html">choose another starting point</a>.
-=======
 {:.bs-callout .bs-callout-tip}
 Totally lost? Need a helping hand? Try our [installation quick reference (tutorial)]({{ page.baseurl }}/install-gde/install-quick-ref.html) or [installation roadmap (reference)]({{ page.baseurl }}/install-gde/install-roadmap_part1.html).
 
 ## Intended audience {#integrator-aud}
->>>>>>> 168052f6
 
 The audience for this topic is anyone who contributes to the {{site.data.var.ce}} codebase. You should be highly technical, understand {% glossarytooltip d85e2d0a-221f-4d03-aa43-0cda9f50809e %}Composer{% endglossarytooltip %} and Git commands, and be able to upgrade the Magento system software and extensions using those commands. If that isn't you, go back and [choose another starting point]({{ page.baseurl }}/install-gde/bk-install-guide.html).
 
@@ -40,10 +31,7 @@
 {% include install/composer-clone.md %}
 
 ## Clone the Magento repository {#instgde-prereq-compose-clone}
-<<<<<<< HEAD
-=======
 
->>>>>>> 168052f6
 This section discusses how to get current code by cloning [Magento's GitHub repository](https://github.com/magento/magento2){:target="\_blank"} and checking out branches. You can either checkout a release branch or a development branch:
 
 *	Release branches, like `2.1.0`, are more stable. You _must_ use a release branch with the [Data Migration Tool]({{page.baseurl}}/migration/bk-migration-guide.html).
@@ -52,28 +40,16 @@
 
 Currently, the `2.2-develop` branch is the default, but you can checkout a release branch, like `2.1.0`, after cloning.
 
-<<<<<<< HEAD
-<div class="bs-callout bs-callout-info" markdown="1">
-Refer to [GitHub's documentation](https://help.github.com/articles/cloning-a-repository-from-github/){:target="\_blank"} for instructions on cloning a repository.
-</div>
-
-### Creating an authorization file {#instgde-prereq-compose-clone-auth}
-The Magento 2 GitHub repository requires you to authenticate. The `composer install` commands fails if you do not. To authenticate, <a href="{{ page.baseurl }}/install-gde/prereq/connect-auth.html">generate authentication keys</a>, after which you create an `auth.json` file in the home directory of the {% glossarytooltip 5e7de323-626b-4d1b-a7e5-c8d13a92c5d3 %}Magento file system owner{% endglossarytooltip %}.
-=======
 {:.bs-callout .bs-callout-info}
 Refer to [GitHub's documentation](https://help.github.com/articles/cloning-a-repository-from-github/){:target="\_blank"} for instructions on cloning a repository.
 
 ### Creating an authorization file {#instgde-prereq-compose-clone-auth}
 
 The Magento 2 GitHub repository requires you to authenticate. The `composer install` commands fails if you do not. To authenticate, [generate authentication keys]({{ page.baseurl }}/install-gde/prereq/connect-auth.html), after which you create an `auth.json` file in the home directory of the {% glossarytooltip 5e7de323-626b-4d1b-a7e5-c8d13a92c5d3 %}Magento file system owner{% endglossarytooltip %}.
->>>>>>> 168052f6
 
 #### Create `auth.json`
 {% include install/auth-json.md %}
 
 #### Next step
-<<<<<<< HEAD
-=======
 
->>>>>>> 168052f6
 After completing the tasks discussed on this page, see [Update installation dependencies]({{page.baseurl}}/install-gde/install/prepare-install.html).