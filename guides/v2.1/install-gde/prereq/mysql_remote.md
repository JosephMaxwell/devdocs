---
group: install_pre
subgroup: Prerequisites
title: Set up a remote MySQL database connection
menu_title: Set up a remote MySQL database connection
menu_order: 175
version: 2.1
functional_areas:
  - Install
  - System
  - Setup
---

## When to set up a remote database connection {#instgde-prereq-mysql-remote-over}

This topic discusses how to set up a connection from your Magento web node to a MySQL server on another host. If you have a separate database host, you must perform the tasks discussed in this topic to install and use the Magento software. (The Magento *web node* is the server on which you installed the Magento software and that runs your web server.)

{:.bs-callout .bs-callout-info}
This is an advanced topic that should be used only by an experienced network administrator or database administrator. You must have `root` access to the file system and you must be able to log in to MySQL as `root`.

### Prerequisites

Before you begin, you must:

<<<<<<< HEAD
*	<a href="{{ page.baseurl }}/install-gde/prereq/mysql.html">Install MySQL server</a> on the database server 
*	<a href="{{ page.baseurl }}/install-gde/prereq/mysql.html#instgde-prereq-mysql-config">Create a database instance</a> on the database server
=======
*	[Install MySQL server]({{ page.baseurl }}/install-gde/prereq/mysql.html) on the database server
*	[Create a database instance]({{ page.baseurl }}/install-gde/prereq/mysql.html#instgde-prereq-mysql-config) on the database server
>>>>>>> 168052f6
*	Install the MySQL client on your Magento web node. Consult MySQL documentation for details.

### High availability

Use the following guidelines to configure remote database connections if your web server or database server are clustered:

*	You must configure a connection for each web server node
*	Typically, you configure a database connection to the database load balancer; however, database clustering can be complex and configuring it is up to you. Magento makes no specific recommendations for database clustering.

	For more information, see [MySQL documentation](https://dev.mysql.com/doc/refman/5.6/en/mysql-cluster.html).

### Resolving connection issues

If you have issues connecting to either host, first ping the other host to make sure it's reachable. You also might need to allow connections from one host to another by modifying firewall and SELinux rules (if you use SELinux).

## Create the remote connection {#instgde-prereq-mysql-remote-create}

To create a remote connection:

1.	On your database server, as a user with `root` privileges, open your MySQL configuration file.

	To locate it, enter the following command:

		mysql --help

	The location displays similar to the following:

		Default options are read from the following files in the given order:
		/etc/my.cnf /etc/mysql/my.cnf /usr/etc/my.cnf ~/.my.cnf

	{:.bs-callout .bs-callout-info}
  		On Ubuntu 16, the path is typically `/etc/mysql/mysql.conf.d/mysqld.cnf`.

3.	Search the configuration file for `bind-address`.

	If it exists, change the value as follows.

	If it doesn't exist, add it anywhere except the `[mysqld]` section.

		bind-address = <ip address of your Magento web node>

	See [MySQL documentation](https://dev.mysql.com/doc/refman/5.6/en/server-options.html), especially if you have a clustered web server.

3.	Save your changes to the configuration file and exit the text editor.
4.	Restart the MySQL service:

	CentOS: `service mysqld restart`

	Ubuntu: `service mysql restart`

{:.bs-callout .bs-callout-info}
  	If MySQL fails to start, look in syslog for the source of the issue. Resolve the issue using [MySQL documentation](https://dev.mysql.com/doc/refman/5.6/en/server-options.html#option_mysqld_bind-address) or another authoritative source.

## Grant access to a database user {#instgde-prereq-mysql-remote-access}

To enable your web node to connect to the database server, you must grant a web node database user access to the database on the remote server.

This example grants the `root` database user full access to the database on the remote host.

To grant access to a database user:

1.	Log in to the database server.
2.	Connect to the MySQL database as the `root` user.
3.	Enter the following command:

		GRANT ALL ON <local database name>.* TO <remote web node username>@<remote web node server ip address> IDENTIFIED BY '<database user password>';

	For example,

		GRANT ALL ON magento_remote.* TO dbuser@192.0.2.50 IDENTIFIED BY 'dbuserpassword';

<<<<<<< HEAD
<div class="bs-callout bs-callout-info" id="info">
  <p>If your web server is clustered, enter the same command on every web server. You must use the same username for every web server.</p>
</div>
=======
{:.bs-callout .bs-callout-info}
  If your web server is clustered, enter the same command on every web server. You must use the same username for every web server.

## Verify database access {#instgde-prereq-mysql-remote-verify}
>>>>>>> 168052f6

On your web node host, enter the following command to verify the connection works:

	mysql -u <local database username> -h <database server ip address> -p

If the MySQL monitor displays as follows, the database is ready for the Magento software:

	Welcome to the MySQL monitor.  Commands end with ; or \g.
	Your MySQL connection id is 213
	Server version: 5.6.26 MySQL Community Server (GPL)

	Copyright (c) 2000, 2015, Oracle and/or its affiliates. All rights reserved.

	Oracle is a registered trademark of Oracle Corporation and/or its
	affiliates. Other names may be trademarks of their respective
	owners.

	Type 'help;' or '\h' for help. Type '\c' to clear the current input statement.

If your web server is clustered, enter the command on each web server host.

## Install the Magento software {#instgde-prereq-mysql-remote-install}

When you install the Magento software using either the command line or Setup Wizard, you must specify the following:

*	The Base {% glossarytooltip a05c59d3-77b9-47d0-92a1-2cbffe3f8622 %}URL{% endglossarytooltip %} (also referred to as the *store address*) specifies the hostname or IP address of the *web node*
*	Database host is the *remote database server* IP address (or load balancer if the database server is clustered)
*	Database username is the *local web node* database user to which you gave access
*	Database password is the local web node user's password
*	Database name is the name of the database on the remote server

#### Related topics

<<<<<<< HEAD
*	<a href="{{ page.baseurl }}/install-gde/prereq/optional.html">Installing optional software</a>
*	<a href="{{ page.baseurl }}/install-gde/prereq/apache.html">Apache</a>
*	<a href="{{ page.baseurl }}/install-gde/prereq/php-ubuntu.html">PHP 5.5, 5.6, or 7.0&mdash;Ubuntu</a>
*	<a href="{{ page.baseurl }}/install-gde/prereq/php-centos.html">PHP 5.5, 5.6, or 7.0&mdash;CentOS</a>
*	<a href="{{ page.baseurl }}/install-gde/prereq/security.html">Configuring security options</a>
=======
*	[Installing optional software]({{ page.baseurl }}/install-gde/prereq/optional.html)
*	[Apache]({{ page.baseurl }}/install-gde/prereq/apache.html)
*	[PHP 5.5, 5.6, or 7.0—Ubuntu]({{ page.baseurl }}/install-gde/prereq/php-ubuntu.html)
*	[PHP 5.5, 5.6, or 7.0—CentOS]({{ page.baseurl }}/install-gde/prereq/php-centos.html)
*	[Configuring security options]({{ page.baseurl }}/install-gde/prereq/security.html)
>>>>>>> 168052f6
*	[How to get the Magento software]({{ page.baseurl }}/install-gde/bk-install-guide.html)<|MERGE_RESOLUTION|>--- conflicted
+++ resolved
@@ -22,13 +22,8 @@
 
 Before you begin, you must:
 
-<<<<<<< HEAD
-*	<a href="{{ page.baseurl }}/install-gde/prereq/mysql.html">Install MySQL server</a> on the database server 
-*	<a href="{{ page.baseurl }}/install-gde/prereq/mysql.html#instgde-prereq-mysql-config">Create a database instance</a> on the database server
-=======
 *	[Install MySQL server]({{ page.baseurl }}/install-gde/prereq/mysql.html) on the database server
 *	[Create a database instance]({{ page.baseurl }}/install-gde/prereq/mysql.html#instgde-prereq-mysql-config) on the database server
->>>>>>> 168052f6
 *	Install the MySQL client on your Magento web node. Consult MySQL documentation for details.
 
 ### High availability
@@ -100,16 +95,10 @@
 
 		GRANT ALL ON magento_remote.* TO dbuser@192.0.2.50 IDENTIFIED BY 'dbuserpassword';
 
-<<<<<<< HEAD
-<div class="bs-callout bs-callout-info" id="info">
-  <p>If your web server is clustered, enter the same command on every web server. You must use the same username for every web server.</p>
-</div>
-=======
 {:.bs-callout .bs-callout-info}
   If your web server is clustered, enter the same command on every web server. You must use the same username for every web server.
 
 ## Verify database access {#instgde-prereq-mysql-remote-verify}
->>>>>>> 168052f6
 
 On your web node host, enter the following command to verify the connection works:
 
@@ -143,17 +132,9 @@
 
 #### Related topics
 
-<<<<<<< HEAD
-*	<a href="{{ page.baseurl }}/install-gde/prereq/optional.html">Installing optional software</a>
-*	<a href="{{ page.baseurl }}/install-gde/prereq/apache.html">Apache</a>
-*	<a href="{{ page.baseurl }}/install-gde/prereq/php-ubuntu.html">PHP 5.5, 5.6, or 7.0&mdash;Ubuntu</a>
-*	<a href="{{ page.baseurl }}/install-gde/prereq/php-centos.html">PHP 5.5, 5.6, or 7.0&mdash;CentOS</a>
-*	<a href="{{ page.baseurl }}/install-gde/prereq/security.html">Configuring security options</a>
-=======
 *	[Installing optional software]({{ page.baseurl }}/install-gde/prereq/optional.html)
 *	[Apache]({{ page.baseurl }}/install-gde/prereq/apache.html)
 *	[PHP 5.5, 5.6, or 7.0—Ubuntu]({{ page.baseurl }}/install-gde/prereq/php-ubuntu.html)
 *	[PHP 5.5, 5.6, or 7.0—CentOS]({{ page.baseurl }}/install-gde/prereq/php-centos.html)
 *	[Configuring security options]({{ page.baseurl }}/install-gde/prereq/security.html)
->>>>>>> 168052f6
 *	[How to get the Magento software]({{ page.baseurl }}/install-gde/bk-install-guide.html)