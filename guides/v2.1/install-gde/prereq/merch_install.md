---
group: install_merch
subgroup: R_Merchant
title: Newbie installation first steps
menu_title: Newbie installation first steps
menu_order: 1
menu_node: parent
version: 2.1
github_link: install-gde/prereq/merch_install.md
functional_areas:
  - Install
  - System
  - Setup
---

## Newbie installation
<<<<<<< HEAD

Before you can install the Magento software, you must get your hosted system ready. This topic is geared specifically for GoDaddy but you can use the same instructions for any other hosting provider. 
=======
Before you can install the Magento software, you must get your hosted system ready. This topic is geared specifically for GoDaddy but you can use the same instructions for any other hosting provider.
>>>>>>> fc1b2f79

If you don't use GoDaddy, you might need to contact your hosting provider's technical support for specific questions.

## Step 1: Verify the software on your system {#newbie-verify}

Magento requires the following software to run:

*	Web server: Apache 2.2 or 2.4
*	Programming language: {% glossarytooltip bf703ab1-ca4b-48f9-b2b7-16a81fd46e02 %}PHP{% endglossarytooltip %} 5.6.x or 5.5.x
*	Database: MySQL 5.6.x

{:.bs-callout .bs-callout-info}
We recommend you contact GoDaddy support to verify all of the preceding are installed and get their assistance if any of the software is not installed.

For complete details, see [System requirements]({{ page.baseurl }}/install-gde/system-requirements.html).

## Step 2: Start the cPanel configuration utility {#newbie-cpanel}

To start configuring your hosted system:

1.	Log in with your provided credentials.
2.	On the first page, in the Web Hosting row, click **Manage**.
3.	If necessary, log in to cPanel.

<<<<<<< HEAD
## Step 3: Configure a database and a database user {#newbie-db}
=======
## Step 3: Configure a database and a database user {#newbie-db}
>>>>>>> fc1b2f79
<|MERGE_RESOLUTION|>--- conflicted
+++ resolved
@@ -14,12 +14,8 @@
 ---
 
 ## Newbie installation
-<<<<<<< HEAD
 
-Before you can install the Magento software, you must get your hosted system ready. This topic is geared specifically for GoDaddy but you can use the same instructions for any other hosting provider. 
-=======
 Before you can install the Magento software, you must get your hosted system ready. This topic is geared specifically for GoDaddy but you can use the same instructions for any other hosting provider.
->>>>>>> fc1b2f79
 
 If you don't use GoDaddy, you might need to contact your hosting provider's technical support for specific questions.
 
@@ -44,8 +40,4 @@
 2.	On the first page, in the Web Hosting row, click **Manage**.
 3.	If necessary, log in to cPanel.
 
-<<<<<<< HEAD
 ## Step 3: Configure a database and a database user {#newbie-db}
-=======
-## Step 3: Configure a database and a database user {#newbie-db}
->>>>>>> fc1b2f79
