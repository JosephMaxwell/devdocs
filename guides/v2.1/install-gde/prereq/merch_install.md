---
group: install_merch
subgroup: R_Merchant
title: Newbie installation first steps
menu_title: Newbie installation first steps
menu_order: 1
menu_node: parent
version: 2.1
functional_areas:
  - Install
  - System
  - Setup
---

## Newbie installation

Before you can install the Magento software, you must get your hosted system ready. This topic is geared specifically for GoDaddy but you can use the same instructions for any other hosting provider.

If you don't use GoDaddy, you might need to contact your hosting provider's technical support for specific questions.

## Step 1: Verify the software on your system {#newbie-verify}

Magento requires the following software to run:

*	Web server: Apache 2.2 or 2.4
*	Programming language: {% glossarytooltip bf703ab1-ca4b-48f9-b2b7-16a81fd46e02 %}PHP{% endglossarytooltip %} 5.6.x or 5.5.x
*	Database: MySQL 5.6.x

{:.bs-callout .bs-callout-info}
We recommend you contact GoDaddy support to verify all of the preceding are installed and get their assistance if any of the software is not installed.

<<<<<<< HEAD
For complete details, see <a href="{{ page.baseurl }}/install-gde/system-requirements.html">System requirements</a>.
=======
For complete details, see [System requirements]({{ page.baseurl }}/install-gde/system-requirements.html).

## Step 2: Start the cPanel configuration utility {#newbie-cpanel}
>>>>>>> 168052f6

To start configuring your hosted system:

1.	Log in with your provided credentials.
2.	On the first page, in the Web Hosting row, click **Manage**.
3.	If necessary, log in to cPanel.

## Step 3: Configure a database and a database user {#newbie-db}
<|MERGE_RESOLUTION|>--- conflicted
+++ resolved
@@ -29,13 +29,9 @@
 {:.bs-callout .bs-callout-info}
 We recommend you contact GoDaddy support to verify all of the preceding are installed and get their assistance if any of the software is not installed.
 
-<<<<<<< HEAD
-For complete details, see <a href="{{ page.baseurl }}/install-gde/system-requirements.html">System requirements</a>.
-=======
 For complete details, see [System requirements]({{ page.baseurl }}/install-gde/system-requirements.html).
 
 ## Step 2: Start the cPanel configuration utility {#newbie-cpanel}
->>>>>>> 168052f6
 
 To start configuring your hosted system:
 
