--- conflicted
+++ resolved
@@ -89,11 +89,7 @@
 
 	If the date is incorrect, make sure the NTP client port (typically, UDP 123) is open in your firewall.
 
-<<<<<<< HEAD
-	Try the <code>ntpdate <em>[pool server hostname]</em></code> command. If it fails, search for the error it returns.
-=======
 	Try the `ntpdate _[pool server hostname]_` command. If it fails, search for the error it returns.
->>>>>>> 168052f6
 
 	If all else fails, try rebooting the server.
 
@@ -148,13 +144,9 @@
 
 		http://<web server host or IP>/phpmyadmin
 
-<<<<<<< HEAD
-4.	When prompted, log in using your MySQL database <code>root</code> or administrative user's username and password.
-=======
 4.	When prompted, log in using your MySQL database `root` or administrative user's username and password.
 
 ## Install phpmyadmin on CentOS {#install-optional-phpmyadmin-centos}
->>>>>>> 168052f6
 
 To install phpmyadmin on CentOS:
 
@@ -200,18 +192,6 @@
 
 		http://<web server host or IP>/phpmyadmin
 
-<<<<<<< HEAD
-8.	When prompted, log in using your MySQL database <code>root</code> or administrative user's username and password.
-
-
-#### Related topics:
-
-*	<a href="{{ page.baseurl }}/install-gde/prereq/apache.html">Apache</a>
-*	<a href="{{ page.baseurl }}/install-gde/prereq/php-ubuntu.html">PHP 5.5, 5.6, or 7.0&mdash;Ubuntu</a>
-*	<a href="{{ page.baseurl }}/install-gde/prereq/php-centos.html">PHP 5.5, 5.6, or 7.0&mdash;CentOS</a>
-*	<a href="{{ page.baseurl }}/install-gde/prereq/mysql.html">MySQL</a>
-*	<a href="{{ page.baseurl }}/install-gde/prereq/security.html">Configuring security options</a>
-=======
 8.	When prompted, log in using your MySQL database `root` or administrative user's username and password.
 
 #### Related topics:
@@ -221,5 +201,4 @@
 *	[PHP 5.5, 5.6, or 7.0&mdash;CentOS]({{ page.baseurl }}/install-gde/prereq/php-centos.html)
 *	[MySQL]({{ page.baseurl }}/install-gde/prereq/mysql.html)
 *	[Configuring security options]({{ page.baseurl }}/install-gde/prereq/security.html)
->>>>>>> 168052f6
 *	[How to get the Magento software]({{ page.baseurl }}/install-gde/bk-install-guide.html)