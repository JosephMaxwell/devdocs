--- conflicted
+++ resolved
@@ -23,46 +23,30 @@
 {% include config/setup-cron.md %}
 
 For more information about cron, including how to remove a crontab and run cron from the command line, see [Configure and run cron]({{ page.baseurl }}/config-guide/cli/config-cli-subcommands-cron.html).
-<<<<<<< HEAD
-=======
 
 ## Security settings {#post-install-secy}
->>>>>>> 168052f6
 
 After installation, we recommend the following:
 
 *	Make sure your file ownership and permissions are set properly
-<<<<<<< HEAD
-*	We strongly recommend <a href="{{ page.baseurl }}/install-gde/install/cli/install-cli-adminurl.html">changing the default Admin URL</a> from `admin` to something else
-*	Make sure the <a href="{{ page.baseurl }}/config-guide/secy/secy-xframe.html">`X-Frame-Option` HTTP header</a> is set properly.
-*	Take precautions against cross-site scripting (XSS) by <a href="{{ page.baseurl }}/frontend-dev-guide/templates/template-security.html">securing your templates</a>
-=======
 *	We strongly recommend [changing the default Admin URL]({{ page.baseurl }}/install-gde/install/cli/install-cli-adminurl.html) from `admin` to something else
 *	Make sure the [`X-Frame-Option` HTTP header]({{ page.baseurl }}/config-guide/secy/secy-xframe.html) is set properly.
 *	Take precautions against cross-site scripting (XSS) by [securing your templates]({{ page.baseurl }}/frontend-dev-guide/templates/template-security.html)
->>>>>>> 168052f6
 <!-- Set up roles and restricted users (Admin) -->
 
 ## Enable Apache server rewrites {#post-install-rewrites}
 
 If you use the Apache web server, you must enable server rewrites for pages to display properly. Otherwise, you'll see pages without styles and other issues.
 
-<<<<<<< HEAD
-<a href="{{ page.baseurl }}/install-gde/prereq/apache.html#apache-help-rewrite">Section on Apache server rewrites</a>
-=======
 [Section on Apache server rewrites]({{ page.baseurl }}/install-gde/prereq/apache.html#apache-help-rewrite)
->>>>>>> 168052f6
 
 ## Caching in a multi-webnode environment {#config-redis}
 
 If you have multiple webnodes, you *cannot* use Magento's default file caching because there is no synchronization between webnodes. In other words, activity on one webnode is written to that webnode's file system only. Subsequent activity, if performed on another webnode, can result in unnecessary files being written or can result in errors.
 
 Instead, use [Redis]({{ page.baseurl }}/config-guide/redis/config-redis.html) for both the default {% glossarytooltip 0bc9c8bc-de1a-4a06-9c99-a89a29c30645 %}cache{% endglossarytooltip %} and the page cache.
-<<<<<<< HEAD
-=======
 
 ## Server settings {#post-install-server}
->>>>>>> 168052f6
 
 This section briefly discusses settings we recommend you consider for the server on which Magento runs. Some of these settings are not directly related to Magento; these are provided as suggestions only.
 
@@ -106,12 +90,6 @@
 
 You can configure the following only if you use {{site.data.var.ee}}:
 
-<<<<<<< HEAD
-*	<a href="{{ page.baseurl }}/config-guide/solr/solr-overview.html">Apache Solr search</a>
-*	<a href="{{ page.baseurl }}/config-guide/multi-master/multi-master.html">Split databases for checkout, order management, and other Magento database tables</a>
-*	<a href="{{ page.baseurl }}/config-guide/mq/rabbitmq-overview.html">Message queues</a>
-=======
 *	[Apache Solr search]({{ page.baseurl }}/config-guide/solr/solr-overview.html)
 *	[Split databases for checkout, order management, and other Magento database tables]({{ page.baseurl }}/config-guide/multi-master/multi-master.html)
-*	[Message queues]({{ page.baseurl }}/config-guide/mq/rabbitmq-overview.html)
->>>>>>> 168052f6
+*	[Message queues]({{ page.baseurl }}/config-guide/mq/rabbitmq-overview.html)