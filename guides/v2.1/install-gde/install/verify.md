--- conflicted
+++ resolved
@@ -19,12 +19,7 @@
 
 The following figure shows a sample storefront page. If it displays as follows, your installation was a success!
 
-<<<<<<< HEAD
-<p><img src="{{ site.baseurl }}/common/images/install-success_store-luma.png" alt="Magento storefront with the Luma theme"></p>
-
-=======
 ![Magento storefront with the Luma theme]({{ site.baseurl }}/common/images/install-success_store-luma.png
->>>>>>> 168052f6
 
 ## Verify the storefront (no sample data) {#instgde-verify-front}
 
@@ -32,15 +27,9 @@
 
 The following figure shows a sample storefront page. If it displays as follows, your installation was a success!
 
-<<<<<<< HEAD
-<p><img src="{{ site.baseurl }}/common/images/install-success_store.png" width="450px" alt="Magento storefront which verifies a successful installation"></p>
-
-If the page displays a 404 (Not Found) or unconfigured (no styles, only text), see <a href="{{ page.baseurl }}/install-gde/trouble/tshoot_no-styles.html">After installing, images and stylesheets do not load; only text displays, no graphics</a>.
-=======
 ![Magento storefront which verifies a successful installation]({{ site.baseurl }}/common/images/install-success_store.png){:width="450px"}
 
 If the page displays a 404 (Not Found) or unconfigured (no styles, only text), see [After installing, images and stylesheets do not load; only text displays, no graphics]({{ page.baseurl }}/install-gde/trouble/tshoot_no-styles.html).
->>>>>>> 168052f6
 
 ## Verify the Magento Admin {#instgde-verify-admin}
 
@@ -52,18 +41,10 @@
 
 The following figure shows a sample Magento Admin page. If it displays as follows, your installation was a success!
 
-<<<<<<< HEAD
-<p><img src="{{ site.baseurl }}/common/images/install_success_admin.png" alt="Magento Admin which verifies a successful installation"></p>
-
-If the page displays unconfigured (no styles, only text), see <a href="{{ page.baseurl }}/install-gde/trouble/tshoot_no-styles.html">After installing, images and stylesheets do not load; only text displays, no graphics</a>.
-
-If you get a 404 (Not Found) error similar to the following, see <a href="{{ page.baseurl }}/install-gde/trouble/tshoot_access-browser.html">Cannot access Magento software in a web browser</a>.
-=======
 ![Magento Admin which verifies a successful installation]({{ site.baseurl }}/common/images/install_success_admin.png)
 
 If the page displays unconfigured (no styles, only text), see [After installing, images and stylesheets do not load; only text displays, no graphics]({{ page.baseurl }}/install-gde/trouble/tshoot_no-styles.html).
 
 If you get a 404 (Not Found) error similar to the following, see [Cannot access Magento software in a web browser]({{ page.baseurl }}/install-gde/trouble/tshoot_access-browser.html).
->>>>>>> 168052f6
 
 `The requested URL /magento2index.php/admin/admin/dashboard/index/key/0c81957145a968b697c32a846598dc2e/ was not found on this server.`