--- conflicted
+++ resolved
@@ -19,38 +19,22 @@
 1.	If necessary, start the cPanel and click **Home** to return to the {% glossarytooltip 2f4a0fcd-4106-4194-b47b-018ffbce3ac0 %}home page{% endglossarytooltip %}.
 2.	In the Software section, click **Select PHP Version**.
 
-<<<<<<< HEAD
-	<img src="{{ site.baseurl }}/common/images/install-merch_php.png" width="550px" alt="Start out configuring PHP">
-=======
     ![Start out configuring PHP]({{ site.baseurl }}/common/images/install-merch_php.png){:width="550px"}
->>>>>>> 168052f6
 
 3.	From the **PHP Version** list at the top of the page, click either **5.5** or **5.6**.
 
 4.	Click **Set as current**.
 
-<<<<<<< HEAD
-	The checkboxes following the PHP version are referred to as *PHP extensions*. 
-=======
     The checkboxes following the PHP version are referred to as *PHP extensions*.
->>>>>>> 168052f6
 
 4.	Select all of the following checkboxes: **gd**, **intl**, **mbstring**, **mcrypt**, **opcache**, **pdo**, **pdo_mysql**, and **xsl**.
 
     You can optionally select other PHP extensions if you want.
 
-<<<<<<< HEAD
-	<img src="{{ site.baseurl }}/common/images/install-merch_php-ext.png" width="750px" alt="Select PHP extensions">
-=======
     ![Select PHP extensions]({{ site.baseurl }}/common/images/install-merch_php-ext.png){:width="750px"}
->>>>>>> 168052f6
 
 5.	Click **Save**.
 
 #### Next step
-<<<<<<< HEAD
-<a href="{{ page.baseurl }}/install-gde/install/hosted/hosted_get-ftp.html">Transfer the Magento software to your hosted system</a>
-=======
 
-[Transfer the Magento software to your hosted system]({{ page.baseurl }}/install-gde/install/hosted/hosted_get-ftp.html)
->>>>>>> 168052f6
+[Transfer the Magento software to your hosted system]({{ page.baseurl }}/install-gde/install/hosted/hosted_get-ftp.html)