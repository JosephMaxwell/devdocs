---
group: install_hosted
subgroup: 02_config-hosted
title: Configure your hosted system
menu_title: Configure your hosted system
menu_order: 1
menu_node: parent
version: 2.1
github_link: install-gde/install/hosted/hosted_start.md
functional_areas:
  - Install
  - System
  - Setup
---

## Hosted installation

Before you can install the Magento software, you must get your hosted system ready.  

If your hosted system is already set up, go to [Get the Magento software packages]({{ page.baseurl }}/install-gde/install/hosted/hosted_get-ftp.html#get-archive).

#### Contents
<<<<<<< HEAD

*	<a href="#newbie-verify">Verify the software on your system</a>
<!-- *	<a href="#newbie-cpanel">Start the cPanel configuration utility</a> -->
*	<a href="{{ page.baseurl }}/install-gde/install/hosted/hosted_start_db.html">Configure a database and a database user</a>
*	<a href="{{ page.baseurl }}/install-gde/install/hosted/hosted_start_php.html">Configure PHP</a>
*	<a href="{{ page.baseurl }}/install-gde/install/hosted/hosted_get-ftp.html">Transfer the Magento software to your hosted system</a>
*	<a href="{{ page.baseurl }}/install-gde/install/hosted/hosted_install.html">Install the Magento software</a>
=======
*	[Verify the software on your system](#newbie-verify)
*	[Configure a database and a database user]({{ page.baseurl }}/install-gde/install/hosted/hosted_start_db.html)
*	[Configure PHP]({{ page.baseurl }}/install-gde/install/hosted/hosted_start_php.html)
*	[Transfer the Magento software to your hosted system]({{ page.baseurl }}/install-gde/install/hosted/hosted_get-ftp.html)
*	[Install the Magento software]({{ page.baseurl }}/install-gde/install/hosted/hosted_install.html)
>>>>>>> fc1b2f79

## Verify the software on your system {#newbie-verify}

Magento requires the following software to run:

*	Web server: Apache 2.2 or 2.4
*	Programming language: {% glossarytooltip bf703ab1-ca4b-48f9-b2b7-16a81fd46e02 %}PHP{% endglossarytooltip %} 5.6.x or 5.5.x
*	Database: MySQL 5.6.x

{:.bs-callout .bs-callout-info}
We recommend you contact your shared hosting provider's technical support to verify all of the preceding are installed and get their assistance if any of the software is not installed.

For complete details, see [System requirements]({{ page.baseurl }}/install-gde/system-requirements.html).

#### Next step
<<<<<<< HEAD

<a href="{{ page.baseurl }}/install-gde/install/hosted/hosted_start_db.html">Configure a database and a database user</a>

<!-- ## Start the cPanel configuration utility {#newbie-cpanel}
To start configuring your hosted system:

1.	Log in with your provided credentials.
2.	On the first page, in the Web Hosting row, click **Manage**.
3.	If necessary, log in to cPanel.
 -->
=======
[Configure a database and a database user]({{ page.baseurl }}/install-gde/install/hosted/hosted_start_db.html)
>>>>>>> fc1b2f79
<|MERGE_RESOLUTION|>--- conflicted
+++ resolved
@@ -20,21 +20,12 @@
 If your hosted system is already set up, go to [Get the Magento software packages]({{ page.baseurl }}/install-gde/install/hosted/hosted_get-ftp.html#get-archive).
 
 #### Contents
-<<<<<<< HEAD
 
-*	<a href="#newbie-verify">Verify the software on your system</a>
-<!-- *	<a href="#newbie-cpanel">Start the cPanel configuration utility</a> -->
-*	<a href="{{ page.baseurl }}/install-gde/install/hosted/hosted_start_db.html">Configure a database and a database user</a>
-*	<a href="{{ page.baseurl }}/install-gde/install/hosted/hosted_start_php.html">Configure PHP</a>
-*	<a href="{{ page.baseurl }}/install-gde/install/hosted/hosted_get-ftp.html">Transfer the Magento software to your hosted system</a>
-*	<a href="{{ page.baseurl }}/install-gde/install/hosted/hosted_install.html">Install the Magento software</a>
-=======
 *	[Verify the software on your system](#newbie-verify)
 *	[Configure a database and a database user]({{ page.baseurl }}/install-gde/install/hosted/hosted_start_db.html)
 *	[Configure PHP]({{ page.baseurl }}/install-gde/install/hosted/hosted_start_php.html)
 *	[Transfer the Magento software to your hosted system]({{ page.baseurl }}/install-gde/install/hosted/hosted_get-ftp.html)
 *	[Install the Magento software]({{ page.baseurl }}/install-gde/install/hosted/hosted_install.html)
->>>>>>> fc1b2f79
 
 ## Verify the software on your system {#newbie-verify}
 
@@ -50,17 +41,5 @@
 For complete details, see [System requirements]({{ page.baseurl }}/install-gde/system-requirements.html).
 
 #### Next step
-<<<<<<< HEAD
 
-<a href="{{ page.baseurl }}/install-gde/install/hosted/hosted_start_db.html">Configure a database and a database user</a>
-
-<!-- ## Start the cPanel configuration utility {#newbie-cpanel}
-To start configuring your hosted system:
-
-1.	Log in with your provided credentials.
-2.	On the first page, in the Web Hosting row, click **Manage**.
-3.	If necessary, log in to cPanel.
- -->
-=======
-[Configure a database and a database user]({{ page.baseurl }}/install-gde/install/hosted/hosted_start_db.html)
->>>>>>> fc1b2f79
+[Configure a database and a database user]({{ page.baseurl }}/install-gde/install/hosted/hosted_start_db.html)