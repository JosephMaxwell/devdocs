--- conflicted
+++ resolved
@@ -17,12 +17,6 @@
 
 ## First steps {#instgde-cli-before}
 {% include install/first-steps-cli.html %}
-<<<<<<< HEAD
-In addition to the command arguments discussed here, see <a href="{{ page.baseurl }}/install-gde/install/cli/install-cli-subcommands.html#instgde-cli-subcommands-common">Common arguments</a>.
-
-<h2 id="instgde-install-magento-prereq">Prerequisites</h2>
-Before you use this command, you must <a href="{{ page.baseurl }}/install-gde/install/cli/install-cli-install.html">install the Magento software</a>.
-=======
 In addition to the command arguments discussed here, see [Common arguments]({{ page.baseurl }}/install-gde/install/cli/install-cli-subcommands.html#instgde-cli-subcommands-common).
 
 ## Prerequisites {#instgde-install-magento-prereq}
@@ -30,68 +24,42 @@
 Before you use this command, you must [install the Magento software]({{ page.baseurl }}/install-gde/install/cli/install-cli-install.html).
 
 ## Update the Magento software {#instgde-install-magento-update}
->>>>>>> 168052f6
 
 To update the Magento software:
 
 *	If you installed the software from an archive or if you used 'composer-create-project', use the Component Manager or System Upgrade utilities.
-<<<<<<< HEAD
-*	If you are a contributing developer (that is, you used `git clone`), see <a href="{{ page.baseurl }}/install-gde/install/cli/dev_options.html">Contributing developers&mdash;update, reinstall Magento</a>.
-=======
 *	If you are a contributing developer (that is, you used `git clone`), see [Contributing developers—update, reinstall Magento]({{ page.baseurl }}/install-gde/install/cli/dev_options.html).
 
 ## Reinstall the Magento software {#instgde-install-magento-reinstall}
->>>>>>> 168052f6
 
 This section discusses how to uninstall and then reinstall the Magento software with the latest version.
 
 The way you reinstall the Magento application from the command line depends on your role:
 
-<<<<<<< HEAD
-*	If you installed the software from an archive or if you used 'composer-create-project', see <a href="#instgde-install-reinst-update-sys">Reinstall as a system integrator</a>.
-*	If you're a contributing developer (that is, you started using `composer clone`), see <a href="{{ page.baseurl }}/install-gde/install/cli/dev_options.html">Contributing developers&mdash;update, reinstall Magento</a>.
-=======
 *	If you installed the software from an archive or if you used 'composer-create-project', see [Reinstall as a system integrator](#instgde-install-reinst-update-sys).
 *	If you're a contributing developer (that is, you started using `composer clone`), see [Contributing developers—update, reinstall Magento]({{ page.baseurl }}/install-gde/install/cli/dev_options.html).
->>>>>>> 168052f6
 
 ### Reinstall as a system integrator {#instgde-install-reinst-update-sys}
 
 To reinstall the Magento software as a system integrator:
 
-<<<<<<< HEAD
-1.	Log in to your Magento server as a user with permissions to modify files in the Magento file system (for example, the <a href="{{ page.baseurl }}/install-gde/prereq/file-sys-perms-over.html">switch to the Magento file system owner</a>.
-=======
 1.	Log in to your Magento server as a user with permissions to modify files in the Magento file system (for example, the [switch to the Magento file system owner]({{ page.baseurl }}/install-gde/prereq/file-sys-perms-over.html).
->>>>>>> 168052f6
 2.	Enter the following commands in the order shown:
 
 		cd <your Magento install dir>
 		git pull origin develop
 		php bin/magento setup:uninstall
 
-<<<<<<< HEAD
-	<div class="bs-callout bs-callout-info" id="info">
-		<span class="glyphicon-class">
-  			<ul><li>If <code>git pull origin develop</code> fails, see <a href="{{ page.baseurl }}/install-gde/trouble/git/tshoot_git-pull-origin.html">troubleshooting</a>. </li>
-  				<li>To use your existing Magento software version , omit the <code>git pull origin develop</code> command.</li></ul></span>
-=======
 	<div class="bs-callout bs-callout-info" markdown="1">
 	*   If `git pull origin develop` fails, see [troubleshooting]({{ page.baseurl }}/install-gde/trouble/git/tshoot_git-pull-origin.html).
 	*   To use your existing Magento software version , omit the `git pull origin develop` command.
->>>>>>> 168052f6
 	</div>
 3.	Install the Magento software:
 
-<<<<<<< HEAD
-	*	<a href="{{ page.baseurl }}/install-gde/install/cli/install-cli-install.html#instgde-install-cli-magento.html">Install the Magento software using the command line</a>
-	*	<a href="{{ page.baseurl }}/install-gde/install/web/install-web.html">Install the Magento software using the Setup Wizard</a>
-=======
 	*	[Install the Magento software using the command line]({{ page.baseurl }}/install-gde/install/cli/install-cli-install.html#instgde-install-cli-magento.html)
 	*	[Install the Magento software using the Setup Wizard]({{ page.baseurl }}/install-gde/install/web/install-web.html)
 
 ## Uninstall the Magento software {#instgde-install-uninstall}
->>>>>>> 168052f6
 
 Uninstalling the Magento software drops and restores the database, removes the deployment configuration, and clears directories under `var`.
 
@@ -117,13 +85,5 @@
 
 6.	Install the Magento software:
 
-<<<<<<< HEAD
-	*	<a href="{{ page.baseurl }}/install-gde/install/cli/install-cli-install.html#instgde-install-cli-magento.html">Install the Magento software using the command line</a>
-	*	<a href="{{ page.baseurl }}/install-gde/install/web/install-web.html">Install the Magento software using the Setup Wizard</a>
-
-*[contributing developer]: A developer who contributes code to the Magento 2 CE codebase
-*[contributing developers]: Developers who contribute code to the Magento 2 CE codebase
-=======
 	*	[Install the Magento software using the command line]({{ page.baseurl }}/install-gde/install/cli/install-cli-install.html#instgde-install-cli-magento.html)
-	*	[Install the Magento software using the Setup Wizard]({{ page.baseurl }}/install-gde/install/web/install-web.html)
->>>>>>> 168052f6
+	*	[Install the Magento software using the Setup Wizard]({{ page.baseurl }}/install-gde/install/web/install-web.html)