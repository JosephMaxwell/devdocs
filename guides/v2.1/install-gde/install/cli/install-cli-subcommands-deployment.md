--- conflicted
+++ resolved
@@ -15,10 +15,6 @@
 ## First steps {#instgde-cli-before}
 
 {% include install/first-steps-cli.html %}
-<<<<<<< HEAD
-In addition to the command arguments discussed here, see <a href="{{ page.baseurl }}/install-gde/install/cli/install-cli-subcommands.html#instgde-cli-subcommands-common">Common arguments</a>.
-=======
->>>>>>> 168052f6
 
 In addition to the command arguments discussed here, see [Common arguments]({{ page.baseurl }}/install-gde/install/cli/install-cli-subcommands.html#instgde-cli-subcommands-common).
 
@@ -26,14 +22,9 @@
 
 There are no prerequisites for using this command.
 
-<<<<<<< HEAD
-<h2 id="instgde-cli-subcommands-configphp">Create or update the Magento deployment configuration</h2>
-<a href="{{ page.baseurl }}/config-guide/config/config-php.html">Magento's deployment configuration</a> provides the information Magento needs to initialize and bootstrap.
-=======
 ## Create or update the Magento deployment configuration {#instgde-cli-subcommands-configphp}
 
 [Magento's deployment configuration]({{ page.baseurl }}/config-guide/config/config-php.html) provides the information Magento needs to initialize and bootstrap.
->>>>>>> 168052f6
 
 You can use this command if:
 
@@ -47,101 +38,6 @@
 
 The following table discusses the meanings of installation parameters and values.
 
-<<<<<<< HEAD
-<table>
-	<col width="25%">
-	<col width="65%">
-	<col width="10%">
-	<tbody>
-		<tr>
-			<th>Parameter</th>
-			<th>Value</th>
-			<th>Required?</th>
-		</tr>
-
-	<tr>
-		<td><p>--backend-frontname</p></td>
-		<td><p>Uniform Resource Identifier (<a href="http://www.w3.org/Protocols/rfc2616/rfc2616-sec3.html#sec3.2" target="_blank">URI</a>) to access the Magento Admin.</p>
-			<p>To prevent exploits, we recommend you <em>not</em> use a common word like <code>admin</code>, <code>backend</code>, and so on. The Admin URI can contain alphanumeric values and the underscore character (<code>_</code>) only. </p></td>
-		<td><p>No</p></td>
-	</tr>
-	<tr>
-		<td><p>--db-host</p></td>
-		<td><p>Use any of the following:</p>
-		<ul><li>The database server's fully qualified hostname or IP address.</li>
-		<li><code>localhost</code> (default) or <code>127.0.0.1</code> if your database server is on the same host as your web server.<br><code>localhost</code> means the MySQL client library uses UNIX sockets to connect to the database. <code>127.0.0.1</code> causes the client library to use the TCP protocol. For more information about sockets, see the <a href="http://php.net/manual/en/ref.pdo-mysql.php" target="_blank">PHP <code>PDO_MYSQL</code> documentation</a>.</li></ul>
-		<p><strong>Note</strong>: You can optionally specify the database server port in its hostname like <code>www.example.com:9000</code></p>
-</td>
-		<td><p>No</p></td>
-	</tr>
-	<tr>
-		<td><p>--db-name</p></td>
-		<td><p>Name of the Magento database instance in which you want to install the Magento database tables.</p>
-			<p>Default is <code>magento2</code>.</p></td>
-		<td><p>No</p></td>
-	</tr>
-	<tr>
-		<td><p>--db-user</p></td>
-		<td><p>Username of the Magento database instance owner.</p>
-			<p>Default is <code>root</code>.</p></td>
-		<td><p>No</p></td>
-	</tr>
-	<tr>
-		<td><p>--db-password</p></td>
-		<td><p>Magento database instance owner's password.</p></td>
-		<td><p>No</p></td>
-	</tr>
-	<tr>
-		<td><p>--db-prefix</p></td>
-		<td><p>Use only if you're installing the Magento database tables in a database instance that has Magento tables in it already.</p>
-		<p>In that case, use a prefix to identify the Magento tables for this installation. Some customers have more than one Magento instance running on a server with all tables in the same database.</p>
-		<p>The prefix can be a maximum of five characters in length. It must begin with a letter and can include only letters, numbers, and underscore characters.</p>
-		<p>This option enables those customers to share the database server with more than one Magento installation.</p></td>
-		<td><p>No</p></td>
-	</tr>
-	<tr>
-		<td><p>--session-save</p></td>
-		<td><p>Use any of the following:</p>
-		<ul><li><code>db</code> to store session data in the <a href="{{ page.baseurl }}/config-guide/cache/caching-database.html">database</a>. Choose database storage if you have a clustered database; otherwise, there might not be much benefit over file-based storage.</li>
-
-    <li><code>files</code> to store session data in the file system. File-based session storage is appropriate unless the Magento file system access is slow oe you have a clustered database.</li>
-    
-	</ul></td>
-		<td><p>No</p></td>
-	</tr>
-	<tr>
-		<td><p>--key</p></td>
-		<td><p>If you have one, specify a key to encrypt <a href="#sens-data">sensitive data</a> in the Magento database. If you don't have one, Magento generates one for you.</p></td>
-		<td><p>No</p></td>
-	</tr>
-	<!-- <tr>
-		<td>enable_modules=&lt;list></td>
-		<td><p>Enable modules that are installed but disabled where <code>&lt;list></code> is a comma-separated list of modules (no spaces allowed). Use <code>php index.php help module-list</code> to list enabled and disabled modules.</p>
-		<p>For important information about module dependencies, see <a href="#instgde-cli-subcommands-dep-config-enable-modules">About enabling and disabling modules</a>.</p></td>
-		<td>No</td>
-	</tr>
-	<tr>
-		<td>disable_modules=&lt;list></td>
-		<td><p>Disable modules that are installed and enabled where <code>&lt;list></code> is a comma-separated list of modules (no spaces allowed). Use <code>php index.php help module-list</code> to list enabled and disabled modules.</p>
-		<p>For important information about module dependencies, see <a href="#instgde-cli-subcommands-dep-config-enable-modules">About enabling and disabling modules</a>.</p></td>
-		<td>No</td>
-	</tr> -->
-	<tr>
-		<td><p>--db-init-statements</p></td>
-		<td><p>Advanced MySQL configuration parameter. Uses database initialization statements to run when connecting to the MySQL database.</p>
-			<p>Default is <code>SET NAMES utf8;</code>.</p>
-			<p>Consult a reference similar to <a href="http://dev.mysql.com/doc/refman/5.6/en/server-options.html" target="_blank">this one</a> before you set any values.</p></td>
-		<td><p>No</p></td>
-	</tr>
-	<tr>
-		<td><p>--http-cache-hosts</p></td>
-		<td><p>Comma-separated list of HTTP cache gateway hosts to which to send purge requests. (For example, Varnish servers.) Use this parameter to specify the host or hosts to purge in the same request. (It doesn't matter if you have only one host or many hosts.)</p>
-			<p>Format must be <code>&lt;hostname or ip>:&lt;listen port></code>, where you can omit <code>&lt;listen port></code> if it's port 80. For example, <code>--http-cache-hosts=192.0.2.100,192.0.2.155:6081</code>. Do not separate hosts with a space character.</p> </td>
-		<td><p>No</p></td>
-	</tr>
-	</tbody>
-</table>
-=======
 | Parameter | Value | Required? |
 | --- | --- | --- |
 | `--backend-frontname` | Uniform Resource Identifier ([URI](http://www.w3.org/Protocols/rfc2616/rfc2616-sec3.html#sec3.2) to access the Magento Admin. <br><br> To prevent exploits, we recommend you not use a common word like admin, backend, and so on. The Admin URI can contain alphanumeric values and the underscore character (_) only.  | No |
@@ -155,19 +51,13 @@
 | `--db-init-statements` | Advanced MySQL configuration parameter. <br><br>Uses database initialization statements to run when connecting to the MySQL database. <br><br>Default is `SET NAMES utf8;`. Consult a reference similar to [this one](http://dev.mysql.com/doc/refman/5.6/en/server-options.html" target="_blank) before you set any values. | No |
 | `--http-cache-hosts` | Comma-separated list of HTTP cache gateway hosts to which to send purge requests. (For example, Varnish servers.) Use this parameter to specify the host or hosts to purge in the same request. (It doesn't matter if you have only one host or many hosts.) <br><br>Format must be `<hostname or ip:<listen port>`, where you can omit `<listen port>` if it's port 80. For example, ``--http-cache-hosts=192.0.2.100,192.0.2.155:6081`. Do not separate hosts with a space character.  | No |
 {:style="table-layout:auto;"}
->>>>>>> 168052f6
 
 {% include install/sens-data.md %}
 
 If applicable, continue your Magento software installation:
 
-<<<<<<< HEAD
-*	<a href="{{ page.baseurl }}/install-gde/install/cli/install-cli-install.html">Command line installation</a>
-*	<a href="{{ page.baseurl }}/install-gde/install/web/install-web.html">Setup Wizard installation</a>
-=======
 *	[Command line installation]({{ page.baseurl }}/install-gde/install/cli/install-cli-install.html)
 *	[Setup Wizard installation]({{ page.baseurl }}/install-gde/install/web/install-web.html)
->>>>>>> 168052f6
 
 <!-- ## About enabling and disabling modules {#instgde-cli-subcommands-dep-config-enable-modules}
 {% include install/enable-disable-modules.html %} -->