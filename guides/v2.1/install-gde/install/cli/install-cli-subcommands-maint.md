--- conflicted
+++ resolved
@@ -13,23 +13,18 @@
 ---
 
 ## First steps {#instgde-cli-before}
+
 {% include install/first-steps-cli.html %}
+
 In addition to the command arguments discussed here, see [Common arguments]({{ page.baseurl }}/install-gde/install/cli/install-cli-subcommands.html#instgde-cli-subcommands-common).
 
 ## Prerequisites {#instgde-cli-subcommands-maint-prereq}
-<<<<<<< HEAD
 
-Before you use this command, you must <a href="{{ page.baseurl }}/install-gde/install/cli/install-cli-install.html">install the Magento software</a>.
+Before you use this command, you must [install the Magento software]({{ page.baseurl }}/install-gde/install/cli/install-cli-install.html).
 
 ## Enable or disable maintenance mode {#instgde-cli-maint}
 
-Magento uses *maintenance mode* to disable bootstrapping; for example, while you're maintaining, upgrading, or reconfiguring your site. 
-=======
-Before you use this command, you must [install the Magento software]({{ page.baseurl }}/install-gde/install/cli/install-cli-install.html).
-
-## Enable or disable maintenance mode {#instgde-cli-maint}
 Magento uses *maintenance mode* to disable bootstrapping; for example, while you're maintaining, upgrading, or reconfiguring your site.
->>>>>>> fc1b2f79
 
 Magento detects maintenance mode as follows:
 
