--- conflicted
+++ resolved
@@ -35,77 +35,6 @@
 
 Where the following table defines parameters and values:
 
-<<<<<<< HEAD
-<table>
-  <col width="20%">
-  <col width="55%">
-  <col width="15%">
-  <tbody>
-    <tr>
-      <th>Name</th>
-      <th>Value</th>
-      <th>Required?</th>
-    </tr>
-    <tr>
-      <td>
-        <p>--admin-firstname</p>
-      </td>
-      <td>
-        <p>Magento administrator user's first name.</p>
-      </td>
-      <td>
-        <p>Yes</p>
-      </td>
-    </tr>
-    <tr>
-      <td>
-        <p>--admin-lastname</p>
-      </td>
-      <td>
-        <p>Magento administrator user's last name.</p>
-      </td>
-      <td>
-        <p>Yes</p>
-      </td>
-    </tr>
-    <tr>
-      <td>
-        <p>--admin-email</p>
-      </td>
-      <td>
-        <p>Magento administrator user's e-mail address.</p>
-      </td>
-      <td>
-        <p>Yes</p>
-      </td>
-    </tr>
-    <tr>
-      <td>
-        <p>--admin-user</p>
-      </td>
-      <td>
-        <p>Magento administrator username.</p>
-      </td>
-      <td>
-        <p>Yes</p>
-      </td>
-    </tr>
-    <tr>
-      <td>
-        <p>--admin-password</p>
-      </td>
-      <td>
-        <p>Magento administrator user password.</p>
-        <p>The password must be at least 7 characters in length and must include at least one alphabetic and at least one numeric character.</p>
-        <p>We recommend a longer, more complex password. Enclose the entire password string in single quotes. For example, <code>--admin-password=''A0b9%t_3g'</code>.</p>
-      </td>
-      <td>
-        <p>Yes</p>
-      </td>
-    </tr>
-  </tbody>
-</table>
-=======
 |Name|Value|Required?|
 |--- |--- |--- |
 |`--admin-firstname`|Magento administrator user's first name.|Yes|
@@ -114,7 +43,6 @@
 |`--admin-user`|Magento administrator username.|Yes|
 |`--admin-password`|Magento administrator user password. The password must be at least 7 characters in length and must include at least one alphabetic and at least one numeric character. <br><br>We recommend a longer, more complex password. Enclose the entire password string in single quotes. For example, `--admin-password='A0b9%t3g'`.|Yes|
 {:style="table-layout:auto;"}
->>>>>>> 168052f6
 
 ## Unlock an administrator account
 
