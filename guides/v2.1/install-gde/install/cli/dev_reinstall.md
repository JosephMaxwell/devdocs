---
group: install_cli
subgroup: 99_contrib
title: Reinstall the Magento software
menu_title: Reinstall the Magento software
menu_order: 200
menu_node:
version: 2.1
functional_areas:
  - Install
  - System
  - Setup
---

A contributing developer reinstalls Magento by updating `composer.json` to specify the Magento product version and component versions desired and runs `composer update`.

To reinstall the Magento software as a contributing developer:

<<<<<<< HEAD
2.	Log in to your Magento server as a user with permissions to modify files in the Magento file system (for example, the <a href="{{ page.baseurl }}/install-gde/prereq/file-sys-perms-over.html">switch to the Magento file system owner</a>.
=======
2.	Log in to your Magento server as a user with permissions to modify files in the Magento file system (for example, the [switch to the Magento file system owner]({{ page.baseurl }}/install-gde/prereq/file-sys-perms-over.html).
>>>>>>> 168052f6
3.	Make a backup copy of `composer.json` in your Magento installation directory:

		cd <your Magento install dir>
		cp composer.json composer.json.bak

4.	Open `composer.json` in a text editor.
5.	Locate the following line:

		 "require": {
        	"magento/product-community-edition": "<version>"
    	},

5.	Replace `<version>` with the version to which you want to upgrade, where `<version>` is the product version to use.

	(The product version is in the format `2.0.x`)
<!-- is the `magento/product-community-edition` version from -->.
5.	Save your changes to `composer.json` and exit the text editor.
6.	Enter the following command:

		composer update

	Wait for dependencies to update.

<<<<<<< HEAD
4.	<a href="{{ page.baseurl }}/install-gde/install/cli/install-cli.html">Install the Magento software</a>.
=======
4. [Install the Magento software]({{ page.baseurl }}/install-gde/install/cli/install-cli.html).
>>>>>>> 168052f6

*[contributing developer]: A developer who contributes code to the Magento 2 CE codebase
*[contributing developers]: Developers who contribute code to the Magento 2 CE codebase<|MERGE_RESOLUTION|>--- conflicted
+++ resolved
@@ -16,11 +16,7 @@
 
 To reinstall the Magento software as a contributing developer:
 
-<<<<<<< HEAD
-2.	Log in to your Magento server as a user with permissions to modify files in the Magento file system (for example, the <a href="{{ page.baseurl }}/install-gde/prereq/file-sys-perms-over.html">switch to the Magento file system owner</a>.
-=======
 2.	Log in to your Magento server as a user with permissions to modify files in the Magento file system (for example, the [switch to the Magento file system owner]({{ page.baseurl }}/install-gde/prereq/file-sys-perms-over.html).
->>>>>>> 168052f6
 3.	Make a backup copy of `composer.json` in your Magento installation directory:
 
 		cd <your Magento install dir>
@@ -44,11 +40,7 @@
 
 	Wait for dependencies to update.
 
-<<<<<<< HEAD
-4.	<a href="{{ page.baseurl }}/install-gde/install/cli/install-cli.html">Install the Magento software</a>.
-=======
 4. [Install the Magento software]({{ page.baseurl }}/install-gde/install/cli/install-cli.html).
->>>>>>> 168052f6
 
 *[contributing developer]: A developer who contributes code to the Magento 2 CE codebase
 *[contributing developers]: Developers who contribute code to the Magento 2 CE codebase