--- conflicted
+++ resolved
@@ -25,16 +25,5 @@
 *	To <a href="{{ page.baseurl }}/install-gde/install/cli/dev_add-update.html">add, remove, or update components</a>, modify `composer.json` and run `composer update` and update the Magento database
 *	To <a href="{{ page.baseurl }}/install-gde/install/cli/dev_reinstall.html">reinstall the Magento software</a>, modify the product version in `composer.json`, run `composer update`, then reinstall the Magento software
 
-<<<<<<< HEAD
-<div class="bs-callout bs-callout-info" id="info">
-	<span class="glyphicon-class">
-		<p>If you are not a contributing developer, you perform upgrades and upgrades as discussed in <a href="{{ page.baseurl }}/comp-mgr/bk-compman-upgrade-guide.html">Updating the Magento application and components</a>.</p> </span>
-</div>
-
-<!-- ABBREVIATIONS -->
-
-*[contributing developer]: A developer who contributes code to the Magento 2 CE codebase
-=======
 {:.bs-callout .bs-callout-info}
-If you are not a contributing developer, you perform upgrades and upgrades as discussed in[Updating the Magento application and components]({{ page.baseurl }}/comp-mgr/bk-compman-upgrade-guide.html).
->>>>>>> 168052f6
+If you are not a contributing developer, you perform upgrades and upgrades as discussed in[Updating the Magento application and components]({{ page.baseurl }}/comp-mgr/bk-compman-upgrade-guide.html).