--- conflicted
+++ resolved
@@ -13,12 +13,8 @@
 ---
 
 ## Prerequisites {#instgde-cli-uninst-prereq}
-<<<<<<< HEAD
 
-Before you use this command, you must <a href="{{ page.baseurl }}/install-gde/install/cli/install-cli-install.html">install the Magento software</a>.
-=======
 Before you use this command, you must [install the Magento software]({{ page.baseurl }}/install-gde/install/cli/install-cli-install.html).
->>>>>>> fc1b2f79
 
 ## Overview of uninstalling modules {#instgde-cli-uninst-mod-over}
 
