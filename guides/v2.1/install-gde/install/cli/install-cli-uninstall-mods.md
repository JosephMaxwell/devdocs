--- conflicted
+++ resolved
@@ -11,43 +11,24 @@
   - Setup
 ---
 
-<<<<<<< HEAD
-<h2 id="instgde-cli-uninst-prereq">Prerequisites</h2>
-Before you use this command, you must <a href="{{ page.baseurl }}/install-gde/install/cli/install-cli-install.html">install the Magento software</a>.
-=======
 ## Prerequisites {#instgde-cli-uninst-prereq}
 
 Before you use this command, you must [install the Magento software]({{ page.baseurl }}/install-gde/install/cli/install-cli-install.html).
 
 ## Overview of uninstalling modules {#instgde-cli-uninst-mod-over}
->>>>>>> 168052f6
 
 This section discusses how to uninstall one or more modules. During uninstallation, you can optionally remove the modules' code, database schema, and database data. You can create backups first so you can recover the data at a later time.
 
-<<<<<<< HEAD
-You should uninstall a module only if you're certain you won't use it. Instead of uninstalling a module, you can disable it as discussed in <a href="{{ page.baseurl }}/install-gde/install/cli/install-cli-subcommands-enable.html">Enable or disable modules</a>.
-
-<div class="bs-callout bs-callout-info" id="info">
-<span class="glyphicon-class">
-  <p>This command checks <em>only</em> dependencies declared in <code>composer.json</code>. If you uninstall a {% glossarytooltip c1e4242b-1f1a-44c3-9d72-1d5b1435e142 %}module{% endglossarytooltip %} that is <em>not</em> defined in <code>composer.json</code>, this command uninstalls the module without checking for dependencies. This command does <em>not</em>, however, remove the module's code from the Magento file system. You must use file system tools to remove the module's code (for example, <code>rm -rf &lt;path to module></code>.</p>
-  <p>As an alternative, you can <a href="{{ page.baseurl }}/install-gde/install/cli/install-cli-subcommands-enable.html">disable</a> non-Composer modules.</p></span>
-</div>
-=======
 You should uninstall a module only if you're certain you won't use it. Instead of uninstalling a module, you can disable it as discussed in [Enable or disable modules]({{ page.baseurl }}/install-gde/install/cli/install-cli-subcommands-enable.html).
 
 {:.bs-callout .bs-callout-info}
 This command checks _only_ dependencies declared in the `composer.json` file. If you uninstall a {% glossarytooltip c1e4242b-1f1a-44c3-9d72-1d5b1435e142 %}module{% endglossarytooltip %} that is _not_ defined in the `composer.json` file, this command uninstalls the module without checking for dependencies. This command does _not_, however, remove the module's code from the Magento file system. You must use file system tools to remove the module's code (for example, `rm -rf <path to module>`). As an alternative, you can [disable]({{ page.baseurl }}/install-gde/install/cli/install-cli-subcommands-enable.html) non-Composer modules.
->>>>>>> 168052f6
 
 ## First steps {#instgde-cli-before}
 {% include install/first-steps-cli.html %}
-<<<<<<< HEAD
-In addition to the command arguments discussed here, see <a href="{{ page.baseurl }}/install-gde/install/cli/install-cli-subcommands.html#instgde-cli-subcommands-common">Common arguments</a>.
-=======
 In addition to the command arguments discussed here, see [Common arguments]({{ page.baseurl }}/install-gde/install/cli/install-cli-subcommands.html#instgde-cli-subcommands-common).
 
 ## Uninstall modules {#instgde-cli-uninst-mod-uninst}
->>>>>>> 168052f6
 
 Command usage:
 
@@ -80,11 +61,7 @@
 
 	For each specified module to uninstall, invokes the `uninstall` method in its `Uninstall` class. This class must inherit from [Magento\Framework\Setup\UninstallInterface]({{ site.mage2000url }}lib/internal/Magento/Framework/Setup/UninstallInterface.php).
 4.	Removes the specified modules from the `setup_module` database table.
-<<<<<<< HEAD
-4.	Removes the specified modules from the module list in the <a href="{{ page.baseurl }}/config-guide/config/config-php.html">deployment configuration</a>.
-=======
 4.	Removes the specified modules from the module list in the [deployment configuration]({{ page.baseurl }}/config-guide/config/config-php.html).
->>>>>>> 168052f6
 5.	Removes code from the codebase using `composer remove`.
 
 	{:.bs-callout .bs-callout-info}
@@ -92,11 +69,7 @@
 
 5.	Cleans the {% glossarytooltip 0bc9c8bc-de1a-4a06-9c99-a89a29c30645 %}cache{% endglossarytooltip %}.
 6.	Updates generated classes.
-<<<<<<< HEAD
-6.	If `--clear-static-content` is specified, cleans <a href="{{ page.baseurl }}/config-guide/cli/config-cli-subcommands-static-view.html#config-cli-static-overview">generated static view files</a>.
-=======
 6.	If `--clear-static-content` is specified, cleans [generated static view files]({{ page.baseurl }}/config-guide/cli/config-cli-subcommands-static-view.html#config-cli-static-overview).
->>>>>>> 168052f6
 7.	Takes the store out of maintenance mode.
 
 For example, if you attempt to uninstall a module that another module depends on, the following message displays:
