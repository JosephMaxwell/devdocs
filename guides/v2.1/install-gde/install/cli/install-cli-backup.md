--- conflicted
+++ resolved
@@ -19,21 +19,13 @@
 *	The `pub/media` directory
 *	The Magento 2 database
 
-<<<<<<< HEAD
-Backups are stored in the `var/backups` directory and can be restored at any time using the <a href="{{ page.baseurl }}/install-gde/install/cli/install-cli-uninstall-mods.html#instgde-cli-uninst-mod-roll">magento setup:rollback</a> command.
-=======
 Backups are stored in the `var/backups` directory and can be restored at any time using the [magento setup:rollback]({{ page.baseurl }}/install-gde/install/cli/install-cli-uninstall-mods.html#instgde-cli-uninst-mod-roll) command.
->>>>>>> 168052f6
 
 After backing up, you can [roll back](#instgde-cli-uninst-roll) at a later time.
 
 ## First steps {#instgde-cli-before}
 {% include install/first-steps-cli.html %}
-<<<<<<< HEAD
-In addition to the command arguments discussed here, see <a href="{{ page.baseurl }}/install-gde/install/cli/install-cli-subcommands.html#instgde-cli-subcommands-common">Common arguments</a>.
-=======
 In addition to the command arguments discussed here, see [Common arguments]({{ page.baseurl }}/install-gde/install/cli/install-cli-subcommands.html#instgde-cli-subcommands-common).
->>>>>>> 168052f6
 
 ## Set ulimit for the web server user {#instgde-cli-ulimit}
 {% include install/ulimit.md %}
@@ -99,11 +91,5 @@
 	Please set file permission of bin/magento to executable
 	Disabling maintenance mode
 
-<<<<<<< HEAD
-<div class="bs-callout bs-callout-info" id="info">
-  <p>If the command results in a <code>Segmentation fault</code> message, see <a href="{{ page.baseurl }}/install-gde/trouble/tshoot_segfault.html">Segmentation fault during rollback</a>.</p>
-</div>
-=======
 {:.bs-callout .bs-callout-info}
-If the command results in a `Segmentation fault` message, see [Segmentation fault during rollback]({{ page.baseurl }}/install-gde/trouble/tshoot_segfault.html).
->>>>>>> 168052f6
+If the command results in a `Segmentation fault` message, see [Segmentation fault during rollback]({{ page.baseurl }}/install-gde/trouble/tshoot_segfault.html).