--- conflicted
+++ resolved
@@ -59,11 +59,7 @@
 			<li>Uses Composer to update package dependencies; uses <code>composer create-project</code> to get the Magento metapackage.</li>
 			<li>Installs the Magento software using either a command line or the Setup Wizard.</li>
 		<li>Upgrades the Magento application and extensions using the Web Setup Wizard or command line.</li></ol>
-<<<<<<< HEAD
-		<td><p><a href="{{ page.baseurl }}/install-gde/prereq/integrator_install.html">Get the metapackage</a></p></td>
-=======
 		<td><p><a href="{{ page.baseurl }}/install-gde/composer.html">Get the metapackage</a></p></td>
->>>>>>> 168052f6
 	</td>
 
 	</tr>
