---
group: install2
subgroup: Getting Started
title: Is the Magento software installed already?
menu_title: Is the Magento software installed already?
menu_node:
menu_order: 101
level3_menu_node: level3child
level3_subgroup: basics
version: 2.1
redirect_from: /guides/v1.0/install-gde/basics/basics_magento-installed.html
functional_areas:
  - Install
  - System
  - Setup
---

To determine if the Magento software is installed already, you can access the {% glossarytooltip 18b930cf-09cc-47c9-a5e5-905f86c43f81 %}Magento Admin{% endglossarytooltip %} (administration console) or {% glossarytooltip 1a70d3ac-6bd9-475a-8937-5f80ca785c14 %}storefront{% endglossarytooltip %} using a web browser.

**Prerequisite**: You must know the Magento server's hostname or IP address, and the {% glossarytooltip a05c59d3-77b9-47d0-92a1-2cbffe3f8622 %}URL{% endglossarytooltip %} to access the Magento installation. If you're not sure, find the information from your system administrator or hosting provider.

Then open a web browser and go to the URL you were provided. Some examples follow:

	http://www.example.com/magento2/admin
	https://www.example.com/admin
	http://www.example.com

If a 404 (Not Found) error displays, Magento probably isn't installed. You should confirm that with your system administrator or hosting provider.

If Magento is installed, you should see something like the following after you log in:

Magento Admin:

<<<<<<< HEAD
<p><img src="{{ site.baseurl }}/common/images/install_success_admin.png" alt="Magento Admin which verifies a successful installation"></p>
=======
![Magento Admin which verifies a successful installation]({{ site.baseurl }}/common/images/install_success_admin.png)
>>>>>>> 168052f6


Magento storefront:

<<<<<<< HEAD
<p><img src="{{ site.baseurl }}/common/images/install-success_store.png" alt="Magento storefront which verifies a successful installation"></p>
=======
![Magento storefront which verifies a successful installation]({{ site.baseurl }}/common/images/install-success_store.png)
>>>>>>> 168052f6

## What if Magento is installed?

If Magento *is* installed and you want to manage or upgrade components, see the following guides instead:

<<<<<<< HEAD
*	<a href="{{ page.baseurl }}/comp-mgr/bk-compman-upgrade-guide.html">Component Manager Guide</a>

	A Magento *component* is an extension, language package, or theme. The Component Manager installs, uninstalls, updates, enables, or disables components.
*	<a href="{{ page.baseurl }}/comp-mgr/upgrader/upgrade-start.html">Upgrade Guide</a>
=======
*	[Component Manager Guide]({{ page.baseurl }}/comp-mgr/bk-compman-upgrade-guide.html)

	A Magento *component* is an extension, language package, or theme. The Component Manager installs, uninstalls, updates, enables, or disables components.
*	[Upgrade Guide]({{ page.baseurl }}/comp-mgr/upgrader/upgrade-start.html)
>>>>>>> 168052f6

	Upgrade the Magento software or components.<|MERGE_RESOLUTION|>--- conflicted
+++ resolved
@@ -31,35 +31,20 @@
 
 Magento Admin:
 
-<<<<<<< HEAD
-<p><img src="{{ site.baseurl }}/common/images/install_success_admin.png" alt="Magento Admin which verifies a successful installation"></p>
-=======
 ![Magento Admin which verifies a successful installation]({{ site.baseurl }}/common/images/install_success_admin.png)
->>>>>>> 168052f6
 
 
 Magento storefront:
 
-<<<<<<< HEAD
-<p><img src="{{ site.baseurl }}/common/images/install-success_store.png" alt="Magento storefront which verifies a successful installation"></p>
-=======
 ![Magento storefront which verifies a successful installation]({{ site.baseurl }}/common/images/install-success_store.png)
->>>>>>> 168052f6
 
 ## What if Magento is installed?
 
 If Magento *is* installed and you want to manage or upgrade components, see the following guides instead:
 
-<<<<<<< HEAD
-*	<a href="{{ page.baseurl }}/comp-mgr/bk-compman-upgrade-guide.html">Component Manager Guide</a>
-
-	A Magento *component* is an extension, language package, or theme. The Component Manager installs, uninstalls, updates, enables, or disables components.
-*	<a href="{{ page.baseurl }}/comp-mgr/upgrader/upgrade-start.html">Upgrade Guide</a>
-=======
 *	[Component Manager Guide]({{ page.baseurl }}/comp-mgr/bk-compman-upgrade-guide.html)
 
 	A Magento *component* is an extension, language package, or theme. The Component Manager installs, uninstalls, updates, enables, or disables components.
 *	[Upgrade Guide]({{ page.baseurl }}/comp-mgr/upgrader/upgrade-start.html)
->>>>>>> 168052f6
 
 	Upgrade the Magento software or components.