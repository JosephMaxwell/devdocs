--- conflicted
+++ resolved
@@ -43,14 +43,8 @@
 -   PHP (5.6 or 7.0)
 -   Magento (2.0+)
 
-<<<<<<< HEAD
-<div class="bs-callout bs-callout-info" id="info" markdown="1">
-Refer to [Prerequisites]({{ page.baseurl }}/install-gde/prereq/prereq-overview.html) and the [Installation Guide]({{ page.baseurl }}/install-gde/bk-install-guide.html) for more information.
-</div>
-=======
 {:.bs-callout .bs-callout-info}
 Refer to [Prerequisites]({{ page.baseurl }}/install-gde/prereq/prereq-overview.html) and the [Installation Guide]({{ page.baseurl }}/install-gde/bk-install-guide.html) for more information.
->>>>>>> 168052f6
 
 ## 1. Edit your server configuration
 
@@ -128,11 +122,7 @@
 
     The following figure shows a sample storefront page. If it displays as follows, your installation was a success!
 
-<<<<<<< HEAD
-    <img src="{{ site.baseurl }}/common/images/install-success_store.png" width="450px" alt="Magento storefront which verifies a successful installation">
-=======
     ![Magento storefront which verifies a successful installation]({{ site.baseurl }}/common/images/install-success_store.png){:.width="450px"}
->>>>>>> 168052f6
 
     Refer to the [troubleshooting section]({{ page.baseurl }}/install-gde/trouble/tshoot_no-styles.html) if the page displays a 404 (Not Found) or fails to load other assets like images, CSS, and JS.
 
@@ -140,11 +130,7 @@
 
     If you see a 404 or the "Access denied" message, you've successfully restricted access to the Magento file system.
 
-<<<<<<< HEAD
-    <img src="{{ site.baseurl }}/common/images/access-denied.png" alt="Access denied">
-=======
     ![Access denied]({{ site.baseurl }}/common/images/access-denied.png)
->>>>>>> 168052f6
 
 ## Congratulations! You're finished.
 {:.no_toc}