---
group:
subgroup: A_intro
title: Go back to the Magento installation overview
menu_title: Go back to the Magento installation overview
menu_node: parent
menu_order: 1
version: 2.1
redirect_from: /guides/v1.0/install-gde/back-intro.html
functional_areas:
  - Install
  - System
  - Setup
---

## Need more help?

Need some basic info before you get started? New to Magento installation? Here are some helpful resources for you:

<<<<<<< HEAD
*	<a href="{{ page.baseurl }}/install-gde/bk-install-guide.html">Installation overview</a>
*	<a href="{{ page.baseurl }}/install-gde/basics/basics_magento-installed.html">Is the Magento software already installed?</a>
*	<a href="{{ page.baseurl }}/install-gde/basics/basics_login.html">How do I log in to my Magento server using a terminal, command prompt, or SSH?</a>
*	<a href="{{ page.baseurl }}/install-gde/basics/basics_os-version.html">What operating system is my server running?</a>
*	<a href="{{ page.baseurl }}/install-gde/basics/basics_software.html">What is the software that the Magento server needs to run?</a>
=======
*	[Installation overview]({{ page.baseurl }}/install-gde/bk-install-guide.html)
*	[Is the Magento software already installed?]({{ page.baseurl }}/install-gde/basics/basics_magento-installed.html)
*	[How do I log in to my Magento server using a terminal, command prompt, or SSH?]({{ page.baseurl }}/install-gde/basics/basics_login.html)
*	[What operating system is my server running?]({{ page.baseurl }}/install-gde/basics/basics_os-version.html)
*	[What is the software that the Magento server needs to run?]({{ page.baseurl }}/install-gde/basics/basics_software.html)
>>>>>>> 168052f6
<|MERGE_RESOLUTION|>--- conflicted
+++ resolved
@@ -17,16 +17,8 @@
 
 Need some basic info before you get started? New to Magento installation? Here are some helpful resources for you:
 
-<<<<<<< HEAD
-*	<a href="{{ page.baseurl }}/install-gde/bk-install-guide.html">Installation overview</a>
-*	<a href="{{ page.baseurl }}/install-gde/basics/basics_magento-installed.html">Is the Magento software already installed?</a>
-*	<a href="{{ page.baseurl }}/install-gde/basics/basics_login.html">How do I log in to my Magento server using a terminal, command prompt, or SSH?</a>
-*	<a href="{{ page.baseurl }}/install-gde/basics/basics_os-version.html">What operating system is my server running?</a>
-*	<a href="{{ page.baseurl }}/install-gde/basics/basics_software.html">What is the software that the Magento server needs to run?</a>
-=======
 *	[Installation overview]({{ page.baseurl }}/install-gde/bk-install-guide.html)
 *	[Is the Magento software already installed?]({{ page.baseurl }}/install-gde/basics/basics_magento-installed.html)
 *	[How do I log in to my Magento server using a terminal, command prompt, or SSH?]({{ page.baseurl }}/install-gde/basics/basics_login.html)
 *	[What operating system is my server running?]({{ page.baseurl }}/install-gde/basics/basics_os-version.html)
-*	[What is the software that the Magento server needs to run?]({{ page.baseurl }}/install-gde/basics/basics_software.html)
->>>>>>> 168052f6
+*	[What is the software that the Magento server needs to run?]({{ page.baseurl }}/install-gde/basics/basics_software.html)