---
group: install_cli
subgroup: W_continue
title:
menu_title: Next&mdash;Installation part 3, post-installation
menu_node: parent
menu_order: 1
version: 2.1
functional_areas:
  - Install
  - System
  - Setup
---

## Now that you've finished your installation

We suggest the following:

<<<<<<< HEAD
*	<a href="{{ page.baseurl }}/install-gde/install/verify.html">Verify the installation</a>
=======
*	[Verify the installation]({{ page.baseurl }}/install-gde/install/verify.html)
>>>>>>> 168052f6

## Other options

You can also do any of the following:

### Install optional sample data
<<<<<<< HEAD
If you haven't already installed optional sample data, you can <a href="{{ page.baseurl }}/install-gde/install/sample-data.html">install it now</a>.

### Manage and upgrade components
*	<a href="{{ page.baseurl }}/comp-mgr/compman-start.html">Component management (install, uninstall, enable, disable, update)</a>
*	<a href="{{ page.baseurl }}/comp-mgr/upgrader/upgrade-start.html">System upgrade (upgrade the Magento software)</a>

### Configure
<a href="{{ page.baseurl }}/install-gde/install/post-install-config.html">Configure the Magento application</a>.
=======

If you haven't already installed optional sample data, you can <a href="{{ page.baseurl }}/install-gde/install/sample-data.html">install it now</a>.

### Manage and upgrade components

*	[Component management (install, uninstall, enable, disable, update)]({{ page.baseurl }}/comp-mgr/compman-start.html)
*	[System upgrade (upgrade the Magento software)]({{ page.baseurl }}/comp-mgr/upgrader/upgrade-start.html)

### Configure

[Configure the Magento application]({{ page.baseurl }}/install-gde/install/post-install-config.html)
>>>>>>> 168052f6
<|MERGE_RESOLUTION|>--- conflicted
+++ resolved
@@ -16,27 +16,13 @@
 
 We suggest the following:
 
-<<<<<<< HEAD
-*	<a href="{{ page.baseurl }}/install-gde/install/verify.html">Verify the installation</a>
-=======
 *	[Verify the installation]({{ page.baseurl }}/install-gde/install/verify.html)
->>>>>>> 168052f6
 
 ## Other options
 
 You can also do any of the following:
 
 ### Install optional sample data
-<<<<<<< HEAD
-If you haven't already installed optional sample data, you can <a href="{{ page.baseurl }}/install-gde/install/sample-data.html">install it now</a>.
-
-### Manage and upgrade components
-*	<a href="{{ page.baseurl }}/comp-mgr/compman-start.html">Component management (install, uninstall, enable, disable, update)</a>
-*	<a href="{{ page.baseurl }}/comp-mgr/upgrader/upgrade-start.html">System upgrade (upgrade the Magento software)</a>
-
-### Configure
-<a href="{{ page.baseurl }}/install-gde/install/post-install-config.html">Configure the Magento application</a>.
-=======
 
 If you haven't already installed optional sample data, you can <a href="{{ page.baseurl }}/install-gde/install/sample-data.html">install it now</a>.
 
@@ -47,5 +33,4 @@
 
 ### Configure
 
-[Configure the Magento application]({{ page.baseurl }}/install-gde/install/post-install-config.html)
->>>>>>> 168052f6
+[Configure the Magento application]({{ page.baseurl }}/install-gde/install/post-install-config.html)