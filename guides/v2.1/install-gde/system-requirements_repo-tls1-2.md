--- conflicted
+++ resolved
@@ -19,8 +19,5 @@
 {% include install/tls-repo.md %}
 
 ### Solution
-<<<<<<< HEAD
-=======
 
->>>>>>> 168052f6
 See the [Transport Layer Security (TLS) 1.1+ requirement for repo.magento.com]({{ site.baseurl }}/guides/v2.1/release-notes/tech_bull_tls-repo.html).