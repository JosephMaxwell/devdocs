---
group: install_trouble
subgroup: 03_install
title: Download fails because of changes in Composer
menu_title: Download fails because of changes in Composer
menu_node:
menu_order: 300
version: 2.1
functional_areas:
  - Install
  - System
  - Setup
---

### Symptom

During download, the following error displays:

	[ErrorException]
  	file_get_contents(app/etc/NonComposerComponentRegistration.php): failed to open stream: No such file or directory

### Description

This happens because of changes in certain versions of {% glossarytooltip d85e2d0a-221f-4d03-aa43-0cda9f50809e %}Composer{% endglossarytooltip %}.

The workaround is to downgrade Composer to an earlier version and try your Magento download again.

Any version of Composer dated between November 21 and November 26, 2015 has this issue. To confirm this issue is related to the Composer version, enter the following command:

	composer -v

The version displays similar to the following:

	Composer version 1.0-dev (2b14f0a047dd4f3545ec82381f65c36ea93a4c81) 2015-11-25 17:13:09

Note the date is 2015-11-25, which indicates Composer has this issue.

To work around it:

1.	Change your version of Composer to enable you to download the Magento software by doing any of the following:

	*	Downgrade Composer using the following command:

			composer self-update 1.0.0-alpha11

	*	Upgrade Composer to a version later than November 26, 2015:

			composer self-update

2.	Delete your Magento 2 directory and subdirectories.
<<<<<<< HEAD
3.	Try the download again using either <a href="{{ page.baseurl }}/install-gde/prereq/integrator_install.html">`composer create-project`</a> or <a href="{{ page.baseurl }}/install-gde/prereq/dev_install.html">`git clone`</a>.
=======
3.	Try the download again using either [`composer create-project`]({{ page.baseurl }}/install-gde/composer.html) or [`git clone`]({{ page.baseurl }}/install-gde/prereq/dev_install.html).
>>>>>>> 168052f6
4.	After successfully downloading the Magento software, update Composer:

		composer self-update<|MERGE_RESOLUTION|>--- conflicted
+++ resolved
@@ -48,11 +48,7 @@
 			composer self-update
 
 2.	Delete your Magento 2 directory and subdirectories.
-<<<<<<< HEAD
-3.	Try the download again using either <a href="{{ page.baseurl }}/install-gde/prereq/integrator_install.html">`composer create-project`</a> or <a href="{{ page.baseurl }}/install-gde/prereq/dev_install.html">`git clone`</a>.
-=======
 3.	Try the download again using either [`composer create-project`]({{ page.baseurl }}/install-gde/composer.html) or [`git clone`]({{ page.baseurl }}/install-gde/prereq/dev_install.html).
->>>>>>> 168052f6
 4.	After successfully downloading the Magento software, update Composer:
 
 		composer self-update