---
group: install_trouble
subgroup: 02_access
title: Cannot write to the var/generation directory
menu_title: Cannot write to the var/generation directory
menu_node:
menu_order: 9
version: 2.1
github_link: install-gde/trouble/tshoot_var-gen-perms.md
functional_areas:
  - Install
  - System
  - Setup
---

### Symptom
<<<<<<< HEAD

After you successfully install Magento, exceptions display when you try to access the {% glossarytooltip 1a70d3ac-6bd9-475a-8937-5f80ca785c14 %}storefront{% endglossarytooltip %} or {% glossarytooltip 29ddb393-ca22-4df9-a8d4-0024d75739b1 %}Admin{% endglossarytooltip %}. (You might have to <a href="{{ page.baseurl }}/config-guide/cli/config-cli-subcommands-mode.html#config-mode">
enable developer mode</a> to see the exceptions.)
=======
After you successfully install Magento, exceptions display when you try to access the {% glossarytooltip 1a70d3ac-6bd9-475a-8937-5f80ca785c14 %}storefront{% endglossarytooltip %} or {% glossarytooltip 29ddb393-ca22-4df9-a8d4-0024d75739b1 %}Admin{% endglossarytooltip %}. You might have to [enable developer mode]({{ page.baseurl }}/config-guide/cli/config-cli-subcommands-mode.html#config-mode) to see the exceptions.
>>>>>>> fc1b2f79

Sample exceptions follow:

```terminal
Directory "/var/www/html/magento2/pub/static/_requirejs/adminhtml/Magento/backend/en_US" cannot be created Warning!mkdir(): Permission denied

Error filtering template: Unable to write file into directory /var/www/html/magento2/pub/media/catalog/product/cache/1/small_image/240x300/beff4985b56e3afdbeabfc89641a4582/m/b. Access forbidden.

exception 'Magento\Framework\Exception\LocalizedException' with message 'Can't create directory /var/www/html/magento2/var/generation/Magento/Framework/App/ResourceConnection/.' in /var/www/html/magento2/vendor/magento/framework/Code/Generator.php:103 Stack trace:
#0 /var/www/html/magento2/vendor/magento/framework/Code/Generator/Autoloader.php(35): Magento\Framework\Code\Generator->generateClass('Magento\\Framewo...')
#1 [internal function]: Magento\Framework\Code\Generator\Autoloader->load('Magento\\Framewo...')
#2 [internal function]: spl_autoload_call('Magento\\Framewo...')
#3 /var/www/html/magento2/vendor/magento/framework/Code/Reader/ClassReader.php(19): ReflectionClass->__construct('Magento\\Framewo...')
#4 /var/www/html/magento2/vendor/magento/framework/ObjectManager/Definition/Runtime.php(44): Magento\Framework\Code\Reader\ClassReader->getConstructor('Magento\\Framewo...')
#5 /var/www/html/magento2/vendor/magento/framework/ObjectManager/Factory/Dynamic/Developer.php(71): Magento\Framework\ObjectManager\Definition\Runtime->getParameters('Magento\\Framewo...')
#6 /var/www/html/magento2/vendor/magento/framework/ObjectManager/ObjectManager.php(71): Magento\Framework\ObjectManager\Factory\Dynamic\Developer->create('Magento\\Framewo...')
#7
... more ...
```

### Details

Magento recommends different ownership and permissions settings based on if you use one user or two to run the Magento application.

Typically, you have one user on shared hosting and two users on private hosting (or if you have your own server). There could be exceptions to this, however.

### Suggestion
<<<<<<< HEAD

Review our recommendations in [Overview of ownership and permissions]({{ page.baseurl }}/install-gde/prereq/file-sys-perms-over.html).
=======
Review our recommendations in [Overview of ownership and permissions]({{ page.baseurl }}/install-gde/prereq/file-sys-perms-over.html).
>>>>>>> fc1b2f79
<|MERGE_RESOLUTION|>--- conflicted
+++ resolved
@@ -14,13 +14,8 @@
 ---
 
 ### Symptom
-<<<<<<< HEAD
 
-After you successfully install Magento, exceptions display when you try to access the {% glossarytooltip 1a70d3ac-6bd9-475a-8937-5f80ca785c14 %}storefront{% endglossarytooltip %} or {% glossarytooltip 29ddb393-ca22-4df9-a8d4-0024d75739b1 %}Admin{% endglossarytooltip %}. (You might have to <a href="{{ page.baseurl }}/config-guide/cli/config-cli-subcommands-mode.html#config-mode">
-enable developer mode</a> to see the exceptions.)
-=======
 After you successfully install Magento, exceptions display when you try to access the {% glossarytooltip 1a70d3ac-6bd9-475a-8937-5f80ca785c14 %}storefront{% endglossarytooltip %} or {% glossarytooltip 29ddb393-ca22-4df9-a8d4-0024d75739b1 %}Admin{% endglossarytooltip %}. You might have to [enable developer mode]({{ page.baseurl }}/config-guide/cli/config-cli-subcommands-mode.html#config-mode) to see the exceptions.
->>>>>>> fc1b2f79
 
 Sample exceptions follow:
 
@@ -48,9 +43,5 @@
 Typically, you have one user on shared hosting and two users on private hosting (or if you have your own server). There could be exceptions to this, however.
 
 ### Suggestion
-<<<<<<< HEAD
 
-Review our recommendations in [Overview of ownership and permissions]({{ page.baseurl }}/install-gde/prereq/file-sys-perms-over.html).
-=======
-Review our recommendations in [Overview of ownership and permissions]({{ page.baseurl }}/install-gde/prereq/file-sys-perms-over.html).
->>>>>>> fc1b2f79
+Review our recommendations in [Overview of ownership and permissions]({{ page.baseurl }}/install-gde/prereq/file-sys-perms-over.html).