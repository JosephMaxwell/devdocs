---
group: install_trouble
subgroup: 03_install
title: Errors installing optional sample data
menu_title: Errors installing optional sample data
menu_node:
menu_order: 500
version: 2.1
github_link: install-gde/trouble/tshoot_sample-data.md
functional_areas:
  - Install
  - System
  - Setup
---

This topic discusses solutions to errors you might encounter installing optional sample data.

#### Contents

*	[Symptom (file system permissions)](#trouble-samp-perms)
*	[Symptom (production mode)](#trouble-samp-prod)
*	[Symptom (security)](#trouble-samp-secy)
*	[Symptom (develop branch)](#trouble-samp-dev)
*	[Symptom (max_execution_time)](#trouble-samp-max)

### Symptom (file system permissions) {#trouble-samp-perms}

Error in the console log during sample data installation using the Setup Wizard:

	Module 'Magento_CatalogRuleSampleData':
	[ERROR] exception 'Magento\Framework\Exception\LocalizedException' with message 'Can't create directory /var/www/html/magento2/var/generation/Magento/CatalogRule/Model/.' in /var/www/html/magento2/lib/internal/Magento/Framework/Code/Generator.php:103

	(more)

	Next exception 'ReflectionException' with message 'Class Magento\CatalogRule\Model\RuleFactory does not exist' in /var/www/html/magento2/lib/internal/Magento/Framework/Code/Reader/ClassReader.php:29

	(more)

These exceptions result from file system permissions settings.

#### Solution
<<<<<<< HEAD

<a href="{{ page.baseurl }}/install-gde/install/web/install-web-sample-data.html#samp-data-perms">Set file system ownership and permissions again</a> as a user with `root` privileges.
=======
[Set file system ownership and permissions again]({{ page.baseurl }}/install-gde/install/web/install-web-sample-data.html#samp-data-perms) as a user with `root` privileges.
>>>>>>> fc1b2f79

### Symptom (production mode) {#trouble-samp-prod}

If you're currently set for [production mode]({{ page.baseurl }}/config-guide/bootstrap/magento-modes.html#production-mode), sample data installation fails if you use the [`magento sampledata:deploy`]({{ page.baseurl }}/install-gde/install/cli/install-cli-sample-data-composer.html) command:

```terminal
PHP Fatal error: Uncaught TypeError: Argument 1 passed to Symfony\Component\Console\Input\ArrayInput::__construct() must be of the type array, object given, called in /<path>/vendor/magento/framework/ObjectManager/Factory/AbstractFactory.php on line 97 and defined in /<path>/vendor/symfony/console/Symfony/Component/Console/Input/ArrayInput.php:37
```

#### Solution

Don't install sample data in production mode. Switch to developer mode and clear some `var` directories and try again.

Enter the following commands in the order shown as the [Magento file system owner]({{ page.baseurl }}/install-gde/prereq/file-sys-perms-over.html):

	cd <your Magento install dir>
	php bin/magento deploy:mode:set developer
	rm -rf var/generation/* var/di/*
	php bin/magento sampledata:deploy

### Symptom (security) {#trouble-samp-secy}

During installation of optional sample data, a  message similar to the following displays:

	PHP Fatal error: Call to undefined method Magento\Catalog\Model\Resource\Product\Interceptor::getWriteConnection() in /var/www/magento2/app/code/Magento/SampleData/Module/Catalog/Setup/Product/Gallery.php on line 144

#### Solution

During sample data installation, disable SELinux using a resource such as:

*	[crypt.gen.nz](http://www.crypt.gen.nz/selinux/disable_selinux.html#DIS2)
*	[CentOS documentation](https://www.centos.org/docs/5/html/5.1/Deployment_Guide/sec-sel-enable-disable.html)

### Symptom (develop branch) {#trouble-samp-dev}

Other errors display, such as:

	[Magento\Setup\SampleDataException] Error during sample data installation: Class Magento\Sales\Model\Service\OrderFactory does not exist

#### Solution

There are known issues with using sample data with the Magento 2 develop branch. Use the master branch instead. You can switch to the master branch as follows:

	cd <your Magento install dir>
	git checkout master
	git pull origin master

### Symptom (max_execution_time) {#trouble-samp-max}

The installation stops before the sample data installation finishes. An example follows:

	(more)

	Module 'Magento_CustomerSampleData':
	Installing data...

Sample data installation does not finish.

This error occurs when the maximum configured execution time of your {% glossarytooltip bf703ab1-ca4b-48f9-b2b7-16a81fd46e02 %}PHP{% endglossarytooltip %} scripts is exceeded. Because sample data can take a long time to load, you can increase the value during your installation.

#### Solution

As a user with `root` privileges, modify `php.ini` to increase the value of `max_execution_time` to 600 or more. (600 seconds is 10 minutes. You can increase the value to whatever you want.) You should change `max_execution_time` back to its previous value after the installation is successful.

If you're not sure where `php.ini` is located, enter the following command:

	php --ini

The value of `Loaded Configuration File` is the `php.ini` you must modify.<|MERGE_RESOLUTION|>--- conflicted
+++ resolved
@@ -39,12 +39,8 @@
 These exceptions result from file system permissions settings.
 
 #### Solution
-<<<<<<< HEAD
 
-<a href="{{ page.baseurl }}/install-gde/install/web/install-web-sample-data.html#samp-data-perms">Set file system ownership and permissions again</a> as a user with `root` privileges.
-=======
 [Set file system ownership and permissions again]({{ page.baseurl }}/install-gde/install/web/install-web-sample-data.html#samp-data-perms) as a user with `root` privileges.
->>>>>>> fc1b2f79
 
 ### Symptom (production mode) {#trouble-samp-prod}
 
