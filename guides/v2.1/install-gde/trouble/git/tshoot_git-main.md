--- conflicted
+++ resolved
@@ -13,9 +13,6 @@
 ---
 
 ## GitHub errors
-<<<<<<< HEAD
-=======
 
->>>>>>> 168052f6
 *	[git pull origin develop fails when updating the Magento software]({{ page.baseurl }}/install-gde/trouble/git/tshoot_git-pull-origin.html)
 *	[Cannot clone the Magento GitHub repository]({{ page.baseurl }}/install-gde/trouble/git/tshoot_clone.html)