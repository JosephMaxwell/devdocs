--- conflicted
+++ resolved
@@ -75,12 +75,8 @@
     Parse error: syntax error, unexpected 'data' (T_STRING)
 
 #### Solution: Set <code>asp_tags = off</code> in <code>php.ini</code>
-<<<<<<< HEAD
 
-Multiple templates have syntax for support abstract level on templates (use different templates engines like Twig) wrapped in `<% %>` tags, like this <a href="{{ site.mage2000url }}app/code/Magento/Catalog/view/adminhtml/templates/product/edit/base_image.phtml" target="_blank">template</a> for displaying a product image:
-=======
 Multiple templates have syntax for support abstract level on templates (use different templates engines like Twig) wrapped in `<% %>` tags, like this [template]({{ site.mage2000url }}app/code/Magento/Catalog/view/adminhtml/templates/product/edit/base_image.phtml) for displaying a product image:
->>>>>>> fc1b2f79
 
 ```php?start_inline=1
 <img
