---
group: install_trouble
subgroup: 10_php
title: PHP settings errors
menu_title: PHP settings errors
menu_node:
menu_order: 350
version: 2.1
functional_areas:
  - Install
  - System
  - Setup
---

### always_populate_raw_post_data error {#trouble-php-always}

If you're upgrading the Magento 2 software, the following error can display during the readiness check:

<<<<<<< HEAD
<img src="{{ site.baseurl }}/common/images/upgr_readiness-success.png" width="700px" alt="If all readiness checks pass, click Next and continue with the next step">
=======
![If all readiness checks pass, click Next and continue with the next step]({{ site.baseurl }}/common/images/upgr_readiness-success.png){:width="700px}
>>>>>>> 168052f6

To resolve the error:

1.	Locate your `php.ini` using a [`phpinfo.php`]({{ page.baseurl }}/install-gde/prereq/optional.html#install-optional-phpinfo) page.

	(Sometimes you have a different `php.ini` for the PHP command line and the web server. The `php.ini` you must change displays as **Loaded Configuration File**)

2.	As a user with `root` privileges, open `php.ini` in a text editor.
3.	Uncomment the following line:

		always_populate_raw_post_data = -1
4.	Save your changes to `php.ini` and exit the text editor.
5.	Wait for all steps in the readiness check to finish.
6.	Resolve any other issues displayed by the readiness check.
7.	As a user with `root` privileges, restart your web server.

	Examples follow:

	*	Ubuntu: `service apache2 restart`
	*	CentOS: `service httpd restart`

8.	On the readiness check page, click **Try Again**.

### PHP memory limit error {#trouble-php-memory}

The readiness checks makes sure you have at least 1GB of memory set aside for {% glossarytooltip bf703ab1-ca4b-48f9-b2b7-16a81fd46e02 %}PHP{% endglossarytooltip %} processes. This setting should be sufficient for most installations, including installing optional sample data. However, we recommend at least 2GB for debugging.

To increase your PHP memory limit:

1.	Log in to your Magento server.
2.	Locate your `php.ini` file using the following command:

		php --ini
3.	As a user with `root` privileges, use a text editor to open the `php.ini` specified by `Loaded Configuration File`.
4.	Locate `memory_limit`.
5.	Change it to a value of `2GB` for normal use and debugging.
6.	Save your changes to `php.ini` and exit the text editor.
7.	Restart your web server.

	Examples follow:

	*	CentOS: `service httpd restart`
	*	Ubuntu: `service apache2 restart`
	*	nginx (both CentOS and Ubuntu): `service nginx restart`
8.	Try the installation again.

### xdebug maximum function nesting level error {#trouble-php-xdebug}

<<<<<<< HEAD
See <a href="{{ page.baseurl }}/install-gde/trouble/php/tshoot_xdebug.html">During installation, xdebug maximum function nesting level error</a>.
=======
See [During installation, xdebug maximum function nesting level error]({{ page.baseurl }}/install-gde/trouble/php/tshoot_xdebug.html).

### Errors display when you access a PHTML template {#trouble-php-asptags}
>>>>>>> 168052f6

Error text is typically:

    Parse error: syntax error, unexpected 'data' (T_STRING)

#### Solution: Set <code>asp_tags = off</code> in <code>php.ini</code>

Multiple templates have syntax for support abstract level on templates (use different templates engines like Twig) wrapped in `<% %>` tags, like this [template]({{ site.mage2000url }}app/code/Magento/Catalog/view/adminhtml/templates/product/edit/base_image.phtml) for displaying a product image:

```php?start_inline=1
<img
    class="product-image"
    src="<%- data.url %>"
    data-position="<%- data.position %>"
    alt="<%- data.label %>" />
```

More information about [asp_tags](http://php.net/manual/en/ini.core.php#ini.asp-tags).

Edit `php.ini` and set `asp_tags = off`. For more information, see [Required PHP settings]({{ page.baseurl }}/install-gde/prereq/php-settings.html).<|MERGE_RESOLUTION|>--- conflicted
+++ resolved
@@ -16,11 +16,7 @@
 
 If you're upgrading the Magento 2 software, the following error can display during the readiness check:
 
-<<<<<<< HEAD
-<img src="{{ site.baseurl }}/common/images/upgr_readiness-success.png" width="700px" alt="If all readiness checks pass, click Next and continue with the next step">
-=======
 ![If all readiness checks pass, click Next and continue with the next step]({{ site.baseurl }}/common/images/upgr_readiness-success.png){:width="700px}
->>>>>>> 168052f6
 
 To resolve the error:
 
@@ -69,13 +65,9 @@
 
 ### xdebug maximum function nesting level error {#trouble-php-xdebug}
 
-<<<<<<< HEAD
-See <a href="{{ page.baseurl }}/install-gde/trouble/php/tshoot_xdebug.html">During installation, xdebug maximum function nesting level error</a>.
-=======
 See [During installation, xdebug maximum function nesting level error]({{ page.baseurl }}/install-gde/trouble/php/tshoot_xdebug.html).
 
 ### Errors display when you access a PHTML template {#trouble-php-asptags}
->>>>>>> 168052f6
 
 Error text is typically:
 
