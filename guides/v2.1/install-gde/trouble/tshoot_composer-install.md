--- conflicted
+++ resolved
@@ -19,8 +19,4 @@
 
 `mv composer.phar /usr/local/bin/composer`
 
-<<<<<<< HEAD
-If you have issues with authenticating with the Magento 2 GitHub repository, see <a href="{{ page.baseurl }}/install-gde/prereq/connect-auth.html">Get your authentication keys</a>.
-=======
 If you have issues with authenticating with the Magento 2 GitHub repository, see [Get your authentication keys]({{ page.baseurl }}/install-gde/prereq/connect-auth.html).
->>>>>>> 168052f6
