---
group: install_trouble
subgroup: 03_install
title: During installation, Reflection Exception error
menu_title: During installation, Reflection Exception error
menu_node:
menu_order: 25
version: 2.1
redirect_from: /guides/v1.0/install-gde/trouble/tshoot_wrong-mysql.html
functional_areas:
  - Install
  - System
  - Setup
---

### Details

During the installation, a  message similar to the following displays: 

	[ERROR] exception 'ReflectionException' with message 'Class Magento\Framework\StoreManagerInterface does not exist' 
	in /<path>/lib/internal/Magento/Framework/Code/Reader/ClassReader.php

### Solution

Clear all directories and files under Magento's `var` subdirectory and install the Magento software again.

<<<<<<< HEAD
As the <a href="{{ page.baseurl }}/install-gde/prereq/file-sys-perms-over.html">Magento file system owner</a> or as a user with `root` privileges, enter the following commands:
=======
As the [Magento file system owner]({{ page.baseurl }}/install-gde/prereq/file-sys-perms-over.html) or as a user with `root` privileges, enter the following commands:
>>>>>>> 168052f6

	cd <your Magento install directory>/var
	rm -rf cache/* di/* generation/* page_cache/*

#### Redis

If you use Redis and still get an error, clear the Redis cache as follows:

```bash
redis-cli FLUSHALL
```<|MERGE_RESOLUTION|>--- conflicted
+++ resolved
@@ -24,11 +24,7 @@
 
 Clear all directories and files under Magento's `var` subdirectory and install the Magento software again.
 
-<<<<<<< HEAD
-As the <a href="{{ page.baseurl }}/install-gde/prereq/file-sys-perms-over.html">Magento file system owner</a> or as a user with `root` privileges, enter the following commands:
-=======
 As the [Magento file system owner]({{ page.baseurl }}/install-gde/prereq/file-sys-perms-over.html) or as a user with `root` privileges, enter the following commands:
->>>>>>> 168052f6
 
 	cd <your Magento install directory>/var
 	rm -rf cache/* di/* generation/* page_cache/*
