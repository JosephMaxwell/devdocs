--- conflicted
+++ resolved
@@ -14,10 +14,7 @@
 ---
 
 ### Details
-<<<<<<< HEAD
-=======
 
->>>>>>> 168052f6
 This topic applies to you *only* if you [cloned the Magento 2 GitHub repository]({{ page.baseurl }}/install-gde/prereq/dev_install.html).
 
 Errors similar to the following display when you run the Web Setup Wizard:
