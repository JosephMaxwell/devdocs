--- conflicted
+++ resolved
@@ -26,12 +26,8 @@
 In some cases, a very long query string causes the user's allocated memory space to run out of memory because of too many recursive calls. We're aware of this issue and are working on a solution.
 
 ### Workaround
-<<<<<<< HEAD
 
-Until a solution is available, we recommend setting the <a href="http://ss64.com/bash/ulimit.html" target="_blank">`ulimit`</a> for the Magento file system user to a value of 65536 or more.
-=======
 Until a solution is available, we recommend setting the [`ulimit`](http://ss64.com/bash/ulimit.html) for the Magento file system user to a value of 65536 or more.
->>>>>>> fc1b2f79
 
 You can do this either on the command line or you can make it a permanent setting for the user by editing their shell script.
 
