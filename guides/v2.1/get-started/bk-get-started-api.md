---
group: get-started
subgroup: 01_Introduction
title: Getting Started with Magento Web APIs
landing-page: Getting Started with Web APIs
menu_title: Introduction
menu_order: 1
menu_node: parent
version: 2.1
redirect_from: /guides/v1.0/get-started/bk-get-started-api.html
functional_areas:
  - Integration
---
## What are the Magento web APIs? {#whatare}

The Magento web {% glossarytooltip 786086f2-622b-4007-97fe-2c19e5283035 %}API{% endglossarytooltip %} framework provides integrators and developers the means to use web services that communicate with the Magento system. Key features include:

* Support for both <a href="{{ page.baseurl }}/rest/bk-rest.html">REST</a> (Representational State Transfer) and <a href="{{ page.baseurl }}/soap/bk-soap.html">SOAP</a> (Simple Object Access Protocol). In Magento 2, the {% glossarytooltip 377dc0a3-b8a7-4dfa-808e-2de37e4c0029 %}web API{% endglossarytooltip %} coverage is the same for both REST and SOAP.

* Three types of <a href="{{ page.baseurl }}/get-started/authentication/gs-authentication.html">authentication</a>:
	* Third-party applications authenticate with <a href="{{ page.baseurl }}/get-started/authentication/gs-authentication-oauth.html">OAuth 1.0a</a>.
	* Mobile applications authenticate using <a href="{{ page.baseurl }}/get-started/authentication/gs-authentication-token.html">tokens</a>.
	* Administrators and customers are authenticated with <a href="{{ page.baseurl }}/get-started/authentication/gs-authentication-token.html">login credentials</a>.

* All accounts and integrations are assigned resources that they have access to. The API framework checks that any call has the {% glossarytooltip 34ecb0ab-b8a3-42d9-a728-0b893e8c0417 %}authorization{% endglossarytooltip %} to perform the request.

* Any Magento or third-party service can be <a href="{{ page.baseurl }}/extension-dev-guide/service-contracts/service-to-web-service.html">configured as a web API</a> with a few lines of {% glossarytooltip 8c0645c5-aa6b-4a52-8266-5659a8b9d079 %}xml{% endglossarytooltip %}. To configure a web API, you define XML elements and attributes in a `webapi.xml` configuration file. If a service is not defined in a configuration file, it will not be exposed at all.

<<<<<<< HEAD
* The framework is based on the CRUD (create, read, update, delete) & search model. The system does not currently support web hooks.
=======
* The framework is based on the CRUD (create, read, update, delete) & search model. The system does not currently support webhooks.
>>>>>>> 168052f6

* The framework supports field filtering of web API responses to conserve mobile bandwidth.

* Integration style web APIs enable a single web API call to run multiple services at once for a more efficient integration.  An example of this behavior can be seen in the {% glossarytooltip 8d40d668-4996-4856-9f81-b1386cf4b14f %}Catalog{% endglossarytooltip %} where one web API call can create a product. If your payload includes the `stock_item` and `media_gallery_entries` objects, then the framework will also create the product’s inventory & media in that one API call.

## What can I do with the Magento web APIs? {#uses}

<<<<<<< HEAD
<h2 id="uses">What can I do with the Magento web APIs?</h2>

=======
>>>>>>> 168052f6
The APIs can be used to perform a wide array of tasks. For example:

* Create a shopping app. This can be a traditional app that a user downloads on a mobile device. You could also create an app that an employee uses on a showroom floor to help customers make purchases.

* Integrate with CRM (Customer Relationship Management) or ERP (Enterprise Resource Planning) back-end systems, such as Salesforce or Xero.

* Integrate with a {% glossarytooltip f3944faf-127e-4097-9918-a2e9c647d44f %}CMS{% endglossarytooltip %} (Content Management System). At present, content tagging is not supported.

* Create {% glossarytooltip 312b4baf-15f7-4968-944e-c814d53de218 %}JavaScript{% endglossarytooltip %} widgets in the Magento {% glossarytooltip 1a70d3ac-6bd9-475a-8937-5f80ca785c14 %}storefront{% endglossarytooltip %} or on the {% glossarytooltip 29ddb393-ca22-4df9-a8d4-0024d75739b1 %}Admin{% endglossarytooltip %} panel. The {% glossarytooltip f0dcf847-ce21-4b88-8b45-83e1cbf08100 %}widget{% endglossarytooltip %} makes AJAX calls to access services.

## How do I get started? {#procedure}

You must register a web service on {% glossarytooltip 18b930cf-09cc-47c9-a5e5-905f86c43f81 %}Magento Admin{% endglossarytooltip %}. Use the following general steps to set up Magento to enable web services.

1. If you are using token-based authentication, create a web services user on Magento Admin by selecting **System > All Users > Add New User**. (If you are using session-based or OAuth authentication, you do not need to create the new user in the Admin.)
2. Create a new integration on Magento Admin. To create an integration, click **System > Integration > Add New Integration**. Be sure to restrict which resources the integration can access.
3. Use a REST or SOAP client to configure authentication.

See the User Guide for more information.<|MERGE_RESOLUTION|>--- conflicted
+++ resolved
@@ -26,11 +26,7 @@
 
 * Any Magento or third-party service can be <a href="{{ page.baseurl }}/extension-dev-guide/service-contracts/service-to-web-service.html">configured as a web API</a> with a few lines of {% glossarytooltip 8c0645c5-aa6b-4a52-8266-5659a8b9d079 %}xml{% endglossarytooltip %}. To configure a web API, you define XML elements and attributes in a `webapi.xml` configuration file. If a service is not defined in a configuration file, it will not be exposed at all.
 
-<<<<<<< HEAD
-* The framework is based on the CRUD (create, read, update, delete) & search model. The system does not currently support web hooks.
-=======
 * The framework is based on the CRUD (create, read, update, delete) & search model. The system does not currently support webhooks.
->>>>>>> 168052f6
 
 * The framework supports field filtering of web API responses to conserve mobile bandwidth.
 
@@ -38,11 +34,6 @@
 
 ## What can I do with the Magento web APIs? {#uses}
 
-<<<<<<< HEAD
-<h2 id="uses">What can I do with the Magento web APIs?</h2>
-
-=======
->>>>>>> 168052f6
 The APIs can be used to perform a wide array of tasks. For example:
 
 * Create a shopping app. This can be a traditional app that a user downloads on a mobile device. You could also create an app that an employee uses on a showroom floor to help customers make purchases.
