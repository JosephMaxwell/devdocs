--- conflicted
+++ resolved
@@ -64,18 +64,6 @@
 
 ## Contribution requirements {#requirements}
 
-<<<<<<< HEAD
-1. Contributions must adhere to <a href="{{ page.baseurl }}/coding-standards/bk-coding-standards.html" target="_blank">Magento coding standards</a>.
-2. Refer to the Magento development team's <a href="{{ page.baseurl }}/contributor-guide/contributing_dod.html">Definition of Done</a>. We use these guidelines internally to ensure that we deliver well-tested, well-documented, and solid code. We encourage you to use this as well!
-2. Pull requests (PRs) must be accompanied by a meaningful description of their purpose. Comprehensive descriptions increase the chances that a pull request is merged quickly and without additional clarification requests.
-3. Commits must be accompanied by meaningful commit messages.
-4. PRs that include bug fixes must be accompanied by a step-by-step description of how to reproduce the bug.
-3. PRs that include new logic or new features must be submitted along with:
-  * Unit/integration test coverage (we will be releasing more information about writing test coverage in the near future).
-  * Proposed <a href="{{ page.baseurl }}/contributor-guide/contributing_docs.html" target="_blank">documentation</a> updates. <a href="{{ site.baseurl }}/" target="_blank">Documentation</a> contributions can be submitted <a href="https://github.com/magento/devdocs" target="_blank">here</a>.
-4. For large features or changes, please <a href="https://github.com/magento/magento2/issues" target="_blank">open an issue</a> and discuss it with us first. This may prevent duplicate or unnecessary effort, and it may gain you some additional contributors.
-5. To report a bug, please <a href="https://github.com/magento/magento2/issues" target="_blank">open an issue</a>, and follow these <a href="https://github.com/magento/magento2/wiki/Issue-reporting-guidelines">guidelines about bugfix issues</a>.
-=======
 1. Contributions must adhere to [Magento coding standards]({{page.baseurl}}/coding-standards/bk-coding-standards.html){:target="\_blank"}.
 1. Refer to the Magento development team's [Definition of Done]({{page.baseurl}}/contributor-guide/contributing_dod.html). We use these guidelines internally to ensure that we deliver well-tested, well-documented, and solid code. We encourage you to use this as well!
 1. Pull requests (PRs) must be accompanied by a meaningful description of their purpose. Comprehensive descriptions increase the chances that a pull request is merged quickly and without additional clarification requests.
@@ -87,27 +75,19 @@
 1. For large features or changes, please [open an issue](https://github.com/magento/magento2/issues){:target="\_blank"} and discuss it with us first. This may prevent duplicate or unnecessary effort, and it may gain you some additional contributors.
 1. To report a bug, please [open an issue](https://github.com/magento/magento2/issues){:target="\_blank"}, and follow these [guidelines about bugfix issues](https://github.com/magento/magento2/wiki/Issue-reporting-guidelines){:target="\_blank"}.
 1. All automated tests must pass successfully (all builds on [Travis CI](https://travis-ci.org/magento/magento2){:target="\_blank"} must be green).
->>>>>>> 168052f6
 
 ## Fork a repository {#fork}
 
 To fork a repository on Github:
 
 1. Create or log in to your account on GitHub.
-<<<<<<< HEAD
-2. Navigate to the <a href="https://github.com/magento/magento2" target="_blank">Magento 2 repository</a>.
-=======
 2. Navigate to the [Magento 2 repository](https://github.com/magento/magento2){:target="\_blank"}.
->>>>>>> 168052f6
 3. Click **Fork** at the top right: <br><img src="{{ site.baseurl }}/common/images/fork.png" alt="fork a repository">
 
 4. Clone the repo into your development environment and start playing.
 
 ### Update the fork with the latest changes {#sync}
-<<<<<<< HEAD
-=======
-
->>>>>>> 168052f6
+
 As community and Magento writers' changes are merged to the repository, your fork becomes outdated and pull requests might result in conflicts. To see if your fork is outdated, open the fork page in GitHub and if a `This branch is NUMBER commits behind magento:2.2-develop.` message is displayed at the top of the page. If so, your fork must be updated.
 
 There are two ways to update your fork. The typical way is discussed in [GitHub documentation](https://help.github.com/articles/syncing-a-fork){:target="_blank"}. Make sure to update from the correct branch!
@@ -134,11 +114,6 @@
 To create a pull request:
 
 1. Create a feature branch for your changes and push those changes to the copy of your repository on GitHub. This is the best way to organize and even update your PR.
-<<<<<<< HEAD
-2. In your repository, click **Pull requests** on the right, and then click **New pull request**. <br><img src="{{ site.baseurl }}/common/images/pr.png" target="_blank">
-3. Ensure that you are creating a PR to the one of following  branches: `magento:2.3-develop`, `magento:2.2-develop` or `magento:2.1-develop` branch. We accept PRs to these branches only.
-4. Review the changes, then click **Create pull request**. Fill out the form, and click **Create pull request** again to submit the PR&mdash;that’s it!
-=======
 1. In your repository, click **Pull requests** on the right, and then click **New pull request**. <br><img src="{{ site.baseurl }}/common/images/pr.png" target="_blank">
 1. Ensure that you are creating a PR to the one of following  branches: `magento:2.3-develop`, `magento:2.2-develop` or `magento:2.1-develop` branch. We accept PRs to these branches only.
 1. Review the changes, then click **Create pull request**. Fill out the form, and click **Create pull request** again to submit the PR&mdash;that’s it!
@@ -225,7 +200,6 @@
 ```
 
 The following git commands detail how to back-port to `2.2-develop` branch from `2.3-develop` branch:
->>>>>>> 168052f6
 
 ```
 git checkout 2.2-develop
@@ -240,29 +214,17 @@
 
 Before creating an issue:
 
-<<<<<<< HEAD
- 1. Read the [issue reporting guidelines](https://github.com/magento/magento2/wiki/Issue-reporting-guidelines) to learn how to create an issue that can be processed in a timely manner.
- 2. Check the <a href="{{ site.baseurl }}/">documentation</a> to make sure the behavior you are reporting is really a bug, not a feature.
- 3. Check the <a href="https://github.com/magento/magento2/issues" target="_blank"> existing issues</a> to make sure you are not duplicating somebody's work.
-=======
 1. Read the [issue reporting guidelines](https://github.com/magento/magento2/wiki/Issue-reporting-guidelines) to learn how to create an issue that can be processed in a timely manner.
 1. Check the [documentation]({{site.baseurl}}/) to make sure the behavior you are reporting is really a bug, not a feature.
 1. Check the [existing issues](https://github.com/magento/magento2/issues){:target="_blank"} to make sure you are not duplicating somebody's work.
->>>>>>> 168052f6
 
 
 To add an issue:
 
 1. In the Magento 2 public repository, click the **Issues** link on the right. <br><img src="{{ site.baseurl }}/common/images/issues.png" alt="the Issues link at the right"/>
-<<<<<<< HEAD
-2. Click **New issue**.<br><img src="{{ site.baseurl }}/common/images/new_issue.png" alt="the New Issue button"/>
-3. Fill in the Title and Issue description.
-4. Click **Submit new issue**.
-=======
 1. Click **New issue**.<br><img src="{{ site.baseurl }}/common/images/new_issue.png" alt="the New Issue button"/>
 1. Fill in the Title and Issue description.
 1. Click **Submit new issue**.
->>>>>>> 168052f6
 
 ## Help triage issues {#triage} <a href="https://www.codetriage.com/magento/magento2" target="_blank"><img src="https://www.codetriage.com/magento/magento2/badges/users.svg" /></a>
 
