---
group: contributor
subgroup: contributor_docs
title: Magento Definition of Done
menu_title: Magento Definition of Done
menu_order: 2
menu_node:
version: 2.1
redirect_from: /guides/v1.0/contributor-guide/contributing_dod.html
---

## Overview

The "Definition of Done" (DoD) is a collective term for a set of acceptance criteria that is applied to any changes in the product code base.
The requirements that result from our DoD are applied by default to all user stories and to each task within this user story.

Internally, the Magento development teams follow the DoD to ensure that all work meets consistent release criteria.
We encourage our community contributors to also follow the Magento DoD.

At a high level, the criteria defined in our "definition of done" revolve around the principle of writing clean code that is reviewed and includes unit tests and solid documentation along with the code.

The following sections provide additional details about each of these criteria:

## Functional Backward Compatibility

Existing product features and functionality must be retained during any changes to the code.
If backward-incompatible functional changes are made, the documentation should explain the justification and provide the "business value".

For more information, see [Magento's backward compatibility policy][1].

## Documentation

All changes, additions, and extensions to the product should be documented by the author.
The documentation should provide an overview of the change, and information about standard use cases, audience, and procedural instructions for implementing the feature.

Ideally, the information about the submitted code should be added to the official Magento DevDocs {% glossarytooltip 08968dbb-2eeb-45c7-ae95-ffca228a7575 %}library{% endglossarytooltip %}.
Contributors are asked to submit the doc as a Pull Request to the [DevDocs Github repo][4].

When submitting either code or documentation, a brief summary of the work should be included in the commit message.

Additionally, the code itself should follow our [DocBlock standard][0] and contain high-quality comments and descriptions for all classes and methods.

Any backwards-incompatible changes must also be recorded in the accompanying documentation, using the following format:

| Change      | Was in Magento 1.x | Became in Magento 2.x |
| ----------- | ------------------ | --------------------- |
| description | example            | example               |

## Tests

### Automated Tests

Code changes must be covered by automated tests according to Classification of Magento Automated Tests.
When choosing how to cover your changes, pick the most lightweight (execution time wise) test type that will provide sufficient coverage.
If you encounter an existing test that insufficiently covers your changes, you can delete that test but you must write a proper test to replace it. For example, a method that interacts with database has a unit test. You can replace it with an integration test.

Before committing code changes, author must ensure successful execution of all tests by running all tests or at least those which might be affected by code changes.
Continuous integration enforces execution of all tests and author is accountable for broken builds.

### Functional Tests

Must cover new or changed application behavior (functional).
Added/updated functionality should be covered by a functional autotest(s) related to previous sprint commitment in scope of current sprint.

See [Functional Tests][2].

### Unit Tests

Cover classes and methods that:

* Have little to no dependencies
* Do not interact with resources like database, file system, 3rd party systems etc.
* Underlying functionality cannot be properly covered indirectly by an integration test
* Can be covered by a [black box test](https://en.wikipedia.org/wiki/Black-box_testing)

Examples:

* Utils (like `\Magento\Framework\Math\Random`)
* Simple classes that can also be used (at least initiated) independently (like `\Magento\Framework\Api\SortOrder`)
* Algorithms that perform calculation, parsing

Code NOT to cover:

* Classes/methods with numerous dependencies.
  - Creation of Unit tests for such classes will result in creation of a lot of mocks and writing complex test logic (that most likely follows code to large extend and as a result we will have fragile and hard to maintain tests)
* Classes/methods interacting with resources directly or indirectly.
  - It is impossible to test the resources affected within a Unit test.
* Glue code.
  - Mostly passing data between collaborators and has no or small amount of logic so it can be covered indirectly by integration/functional tests.

Examples:

* Controllers - They can only be properly covered by functional tests because they are the "glue" that connects different app layers. Only controller final result matter.
* Most models - They usually have many dependencies and interact with resources.
* Simple DTOs
* Factories

### Integration Tests

Cover classes and methods that:

* Cannot be covered with a black box unit test
* Have many dependencies (unit test would require complex mocking)
* Interact with resources (database, file system, 3rd party systems etc.)

Examples:

* APIs:
  - Cover only an interface if it suggests a single active implementation (thus the active implementation will be used implicitly).
  - Cover each implementation if an interface suggests multiple implementations.
* SPIs:
  - Same as APIs.
  - We recommend creating tests with fake implementations and execution of methods that are using the SPI you’re covering to make sure the interface’s implementations can be swapped without breaking the application.
* Models/Resource Models:
  - Usually have numerous dependencies, interacting with resources (database, cache, file system, 3rd party systems etc.) and sometimes can substitute an API

See: [Running Integration Tests][3].

### Integrity Tests

Code to cover:

* Must cover any code which introduces convention in scope of a particular implementation, violation of which would lead to runtime error.

Expected code coverage:

* Must cover all files applicable to this convention.

For example:

* Scan for all XML-files of certain type and validate them using appropriate XML-schema.
* Scan for declarations of templates and invoke "fallback" mechanism to ensure they resolve.

**Static Code Analysis**

Code to cover:

* Must cover all new code files (or whatever qualifies as "new").

Expected code coverage: must cover all applicable files in entire code base.

**Legacy Tests**

Code to cover:

* Must cover any formal backwards-incompatible changes on code level.
For more information, see
<<<<<<< HEAD
<a href="{{ page.baseurl }}/architecture/back-compatibility.html">Magento's backward compatibility policy</a>.
=======
[Magento's backward compatibility policy]({{ page.baseurl }}/architecture/back-compatibility.html).
>>>>>>> 168052f6

A failure in a legacy test must provide comprehensive explanation of an alternative, if there is any.

Expected code coverage:

* Must cover majority of occurrences of the backwards-incompatible change
* Should cover 100% of occurrences

Not all changes can be covered.
For example, it is possible to scan a file for literals, but it is unfeasible to analyze string concatenation or any other dynamic way of building variable.

### Functional Manual Tests

Must cover new or changed application behavior (functional).
Added/updated functionality should be covered by a functional Zephyr test(s) related to current sprint commitment.

## Review

A task, when complete by the author, should be reviewed by another Magento community member through a process of formal code review.
The reviewer should check whether the task meets the original acceptance criteria and verify that there are no code defects and that other points of this definition of done are met:

* There are no unauthorized backward-incompatible functional changes
* All changes are documented properly
* All changes are covered with automated tests
* Determine if code changes caused any failure in continuous integration builds

The work cannot be considered as complete unless all the criteria are verified.


[0]:{{ page.baseurl }}/coding-standards/docblock-standard-general.html
[1]:{{ page.baseurl }}/architecture/back-compatibility.html
[2]:{{ page.baseurl }}/test/testing.html
[3]:{{ page.baseurl }}/test/integration/integration_test_execution.html
[4]:https://github.com/magento/devdocs<|MERGE_RESOLUTION|>--- conflicted
+++ resolved
@@ -145,11 +145,7 @@
 
 * Must cover any formal backwards-incompatible changes on code level.
 For more information, see
-<<<<<<< HEAD
-<a href="{{ page.baseurl }}/architecture/back-compatibility.html">Magento's backward compatibility policy</a>.
-=======
 [Magento's backward compatibility policy]({{ page.baseurl }}/architecture/back-compatibility.html).
->>>>>>> 168052f6
 
 A failure in a legacy test must provide comprehensive explanation of an alternative, if there is any.
 
