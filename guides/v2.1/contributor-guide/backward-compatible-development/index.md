---
group: contributor-guide
title: Backward compatible development
---
This page describes rules and best practices for backward compatible development.

## Backward Compatibility Policy

See the [versioning][versioning] documentation for the definitions of MAJOR and MINOR changes and how it impacts {% glossarytooltip 55774db9-bf9d-40f3-83db-b10cc5ae3b68 %}extension{% endglossarytooltip %} developers.

The core Magento team and contributing developers work in two release types

1. New and significant release (product's MINOR release)
   - Necessary MAJOR and MINOR changes are allowed, but the Magento architecture team ultimately decides what is allowed.
2. New patch release (product's PATCH release)
   - PATCH changes are allowed, but MAJOR and MINOR changes are not allowed.

{: .bs-callout .bs-callout-info }
Backward Compatibility Policy is not applied to Plugins, Observers and Setup Scripts.

## Prohibited code changes

The following modifications are forbidden for `@api` code without the approval of the **Magento architect**, **Product Manager** and **Engineering Manager** assigned to the component.

{: .bs-callout .bs-callout-info }
The rules listed do not apply to customization code (e.g. Plugins, Observers, JS Mixins, etc.).

### Composer

#### Introducing a new dependency from an existing module

Introducing a new dependency from an existing module is a backward incompatible change because we cannot guarantee when Magento will enable the required module. As a result, we cannot satisfy the dependency in this way.

### PHP

The following is a list of prohibited {% glossarytooltip bf703ab1-ca4b-48f9-b2b7-16a81fd46e02 %}PHP{% endglossarytooltip %} code changes and possible alternative implementations.

#### Interface/class removal

Mark the class with the `@deprecated` tag instead of removing it, and mark all of its methods as deprecated so an IDE can highlight them as deprecated.

#### Public and protected method removal

Mark the method with the `@deprecated` tag instead of removing it.

Continue returning the same results from the method if possible, so the old functionality is preserved.

#### Introduction of a method to a class or interface

Create a new interface with a new method instead of introducing a method to a class or interface.

The new interface may take over existing methods from the class if it makes sense to group them together.
In this case, you must deprecate corresponding methods in the old interface/class with the `@see` annotation.
The old methods should proxy the calls to the new interface instead of duplicating the logic.

For an example of an interface with an extracted method see the `Magento\Catalog\Api\CategoryListInterface`.
This interface is responsible for the `getList()` method, but `Magento\Catalog\Api\CategoryRepositoryInterface` does not have that method.

- For a **PATCH** product release, do NOT mark the new interface with `@api`.
- For a **MINOR** product release, an architect marks, or approves, the new interface with `@api` if applicable.

#### Removing static functions

Do not remove static functions.

#### Adding parameters in public methods

Deprecate the method and add a new method with the new parameter(s) instead of adding them to a public method.

Follow the alternative implementation described earlier for introducing a new method to a class or interface.

Reference the new method in a `@see` tag as a recommended replacement.
Explain the reasons for replacing the old method with the new one (e.g., there is a bug in the old method).

#### Adding parameters in protected methods

Instead of adding parameters to protected methods, Create a new method with a new signature and deprecate the old method without changing it.

Declare the new method as private if possible.

Example code:

```php?start_inline=1
/**
 * @deprecated This method is not intended for usage in child classes
 * @see updateScopedPrice($price, $storeId)
 */
protected function updatePrice($price)
{
    $this->updateScopedPrice($price);
}

private function updateScopedPrice($price, $storeId)
{
    // Updated logic that takes into account $storeId
}
```

#### Modifying the default values of optional arguments in public and protected methods

This is forbidden because the default argument values of public or protected methods are part of the {% glossarytooltip 786086f2-622b-4007-97fe-2c19e5283035 %}API{% endglossarytooltip %} of the class/interface.

As an alternative, Create a new method with new interface following the alternative implementation for creating a new method for a class or interface.

Create multiple methods to cover all use cases to avoid using optional parameters.

#### Modifying the method argument type

Do not modify a method argument type.

#### Modifying the types of thrown exceptions

Do not modify the types of thrown exceptions unless a new {% glossarytooltip 53da11f1-d0b8-4a7e-b078-1e099462b409 %}exception{% endglossarytooltip %} is a sub-type of the old one.

#### Throwing a new type of exception from an existing method

You SHOULD NOT throw a new type of exception from an existing method. The existing clients of the method may not expect this change and consequently fail to properly handle the exception.

#### Adding a constructor parameter

Add a new optional parameter to the constructor at the end of the arguments list instead of modifying the constructor.

In the constructor body, if the new dependency is not provided (i.e. the value of the introduced argument is `null`), fetch the dependency using `Magento\Framework\App\ObjectManager::getInstance()`.

{% collapsible Example Code %}

```php?start_inline=1
class ExistingClass
{
    /** @var \New\Dependency\Interface */
    private $newDependency;

    public function __construct(
        \Old\Dependency\Interface $oldDependency,
        $oldRequiredConstructorParameter,
        $oldOptionalConstructorParameter = null,
        \New\Dependency\Interface $newDependency = null
    ) {
        ...
        $this->newDependency = $newDependency ?: \Magento\Framework\App\ObjectManager::getInstance()->get(\New\Dependency\Interface::class);
    }

    public function existingFunction()
    {
        // Existing functionality
        ...
        ...

        // Use $this->newDependency wherever the new dependency is needed
        ...
        ...
    }
}

// Sample unit test code snippet follows
class ExistingClassTest extends \PHPUnit_Framework_TestCase
{
    private $existingClassObject;

    protected function setUp()
    {
        ...
        // Create dependency mocks with $this->getMock() or $this->getMockBuilder()
        $newDependencyMock = $this->getMock(\New\Dependency\Interface::class);

        $objectManager = new \Magento\Framework\TestFramework\Unit\Helper\ObjectManager($this);
        $this->existingClassObject = $objectManager->getObject(
            ExistingClass::class,
            [
                'oldDependency' => $oldDependencyMock,
                'oldRequiredConstructorParameter' => 'foo',
                'oldOptionalConstructorParameter' => 'bar',
                'newDependency' => $newDependencyMock,
            ]
        );
    }

    public function testExistingFunction()
    {
        ...
        ...
    }
}
```

{% endcollapsible %}

#### Removing or renaming public and protected properties

Mark properties with the `@deprecated` tag instead of removing or renaming them.
Continue storing the value in the property to preserve the old functionality.

#### Removing or renaming constants

Do not remove or rename constants.

#### Removing, renaming, or changing the type of event arguments

Do not remove or rename {% glossarytooltip c57aef7c-97b4-4b2b-a999-8001accef1fe %}event{% endglossarytooltip %} arguments.
Do not change argument types.
Instead of changing argument name or type, introduce new event argument with new name or type and deprecate the old argument by adding `@deprecated` annotation before dispatching the event.

Example code:

```php?start_inline=1
$transportObject = new DataObject($transport);

/**
 * Event argument `transport` is @deprecated. Use `transport_object` instead.
 */
$this->eventManager->dispatch(
    'email_invoice_set_template_vars_before',
    ['sender' => $this, 'transport' => $transportObject->getData(), 'transport_object' => $transportObject]
);
```

### JS

The following is a list of prohibited JS code changes:

- Removing or renaming an interface or class
- Removing or renaming public or protected methods
- Introducing a method to an interface
- Introducing an abstract method to a class
- Removing or renaming static functions
- Adding non-optional arguments in public and protected methods
- Modifying the default value for optional arguments in public and protected methods
- Removing or renaming public or protected properties
- Removing or renaming constants

### XML Schema

The following is a list of prohibited {% glossarytooltip 8c0645c5-aa6b-4a52-8266-5659a8b9d079 %}XML{% endglossarytooltip %} Schema changes:

- Adding an obligatory node
- Adding an obligatory attribute
- Removing or renaming an attribute or node type
- Removing or renaming a configuration file

### DB Schema

The following is a list of prohibited DB Schema changes:

- Modifying field type, default value, or property
- Removing or renaming a table
- Introducing a required field

### CSS/Less

The following is a list of prohibited CSS/Less changes:

- Removing or renaming a class
- Removing or renaming a mix-in
- Removing or renaming a variable

### Magento APIs

The following is a list of prohibited Magento API changes:

- Removing or renaming an event
- Removing or renaming a {% glossarytooltip 73ab5daa-5857-4039-97df-11269b626134 %}layout{% endglossarytooltip %} handle
- Removing or renaming a store configuration path
- Modifying the directory structure
- Removing an @api annotation
- Modifying the Magento tool command argument list
- Modifying or removing the Magento tool command
- [Topic names for message queue]({{ page.baseurl }}/extension-dev-guide/message-queues/config-mq.html), except automatically generated names (e.g. topic names generated by [Asynchronous Web API](https://devdocs.magento.com/guides/v2.3/rest/asynchronous-web-endpoints.html). Automatically generated topic names should be treated as private implementation and may be changed at any time if needed.

### Translatable phrases

Do not modify any translatable phrase.

### Magento functional and integration tests

The following is a list of prohibited changes to Magento functional and integration tests:

- Changing a fixture format
- Changing a fixture content (except changes forced by new functionality)

## Allowed Code Changes

### PHP

#### Changing the value of a constant

Changing the value of a constant is itself a backward compatible change.

Even if client code saves the value in permanent storage or use it as input or output of a method, it is the responsibility of that code to ensure that it is a reliable implementation.

The client code should have enough control over the constant's value.
Do not rely on a value of a constant from another {% glossarytooltip c1e4242b-1f1a-44c3-9d72-1d5b1435e142 %}module{% endglossarytooltip %} or another vendor.

#### Stop setting a value to the Registry

Setting a value to the Registry is backward compatible.
However, Magento discourages usage of the Registry, so third-party extensions should not depend on values in the Registry.

#### Adding an argument to an event

Adding an argument to an event is allowed.

## Version changing rules for module setup

1. The module data/schema version must not increase in a patch version release if the next minor version is already released.

   For example, the module data/schema version for all patch releases of Magento 2.0 can change prior to the release of Magento 2.1.
   After 2.1 releases, the version cannot change for 2.0 patch releases, but it can change for 2.1 patch releases until Magento 2.2.

2. Deliver fixes that bump the module setup/data version in the current, unpublished version before delivering it to previous minor versions.
   In cases where an urgent fix was delivered in a previous minor version, treat the fix for the current unpublished version as a high priority task.

   For example, issue fixes that change the setup/upgrade version in the unreleased `develop` branch are delivered first before being ported into the released branches.
   If the fix was made for a released branch, a pull request for porting it into the `develop` branch must be created with a high priority and delivered as soon as possible.

3. The setup version of a module must be higher than previous releases of the same module.

   For example, the setup version for a fix for the Magento_Catalog module is higher in the `develop` branch (2.1.3) than previous branch versions (2.0.2 and 2.1.2 for versions 2.0 and 2.1).

## Backporting fixes with breaking changes to patch branches

Backward compatibility is more important than niceness and implementation effort, but a Magento architect must be involved in making a decision.

Potential drawbacks:

- It is double the work when it is necessary to implement different solutions for the `develop` branch (upcoming minor release) and patch release branches.
- Inability to refactor code in patch releases
- Effort for implementing fixes in patch releases may be higher due to necessary implementation workarounds.

## Refactoring classes that reach limit of coupling between objects

Poorly designed classes with too many responsibilities and dependencies should be refactored to prevent them from reaching the limit of coupling between objects, but removing excessive dependencies and/or breaking the class down into smaller classes is a backward incompatible implementation.

Preserve public and protected class interfaces to maintain backward compatibility.
Review and refactor the class such that parts of the logic go into smaller specialized classes without breaking backward compatibility.

- Turn the existing class into a facade to prevent existing usages of the refactored methods from breaking.
- The old public/protected methods should be marked as deprecated with the `@see` tag to suggest the new implementation for new usages.
- Remove all unused private properties/methods.
- Mark as deprecated unused protected properties.
  Remove the variable type indicated in the DocBlock to remove the dependency.
- To preserve the constructor signature:
  - Remove type hinting for unused parameters to remove dependency on their type.
  - Add `@SuppressWarnings(PHPMD.UnusedFormalParameter)` for unused parameters.

## Deprecation

Magento 2 must not have alternative APIs.
Whenever you introduce a new implementation of some behavior, mark the old implementation as deprecated and specify the reason.

### PHP, JS, and XML

Use the `@deprecated` tag to mark methods as deprecated and follow it up with an explanation.

Use the  `@see` tag to recommend the new API to use instead of the old one.

Preserve `@api` tag when deprecating `@api`-marked code.

#### Deprecating in PHP and JS

Comment:

```terminal
/**
 * @deprecated because newAPI  was introduced
 * @see \New\Api
 */
```

Trigger a deprecation message in deprecated functions/classes to notify extensions/customizations that use them.

PHP:

```php
trigger_error('Class is deprecated', E_USER_DEPRECATED);
```

JS:

```js
console.warn('Function is deprecated');
```

#### Deprecating in XML/HTML

```xml
<!--
@deprecated because newAPI  was introduced
@see NewApi
-->
```

### WebAPI

When replacing a WebAPI method with a new implementation that has a different signature, make sure it remains accessible on the same resource but with the next sequential version.

### Deprecation testing

Every piece of code that is deprecated MUST be covered by a static test that will fail if some code uses the deprecated piece of code.

### Removal of deprecated code

Deprecated code is preserved for the following time frames:

- `@api` code: Until the next major version of the component
- non-`@api` code: The next 2 minor releases or until a major release

## Documentation of Backward Incompatible Changes

Backward incompatible changes must be approved by an architect and documented in the scope of the task that introduces those changes.

Examples of these tasks include:

- Changing the input/output values format of a method
- Changing a value format in the DB
- Changing XML files (layouts, configuration files, etc.)

Some changes are detected and documented by an automated tool.
These backward incompatible changes do not need manual documentation:

- Adding/removing a class/interface
- Adding/removing a method
- Modifying a method signature
- Adding/removing a class/interface constant
- Adding removing a class property

### Where to document

In the [DevDocs repository][devdocs-repo], manually add backward incompatible changes to the following file:

`https://github.com/magento/devdocs/blob/develop/guides/v<version>/release-notes/backward-incompatible-changes/index.md`

Where: `<version>` is the MINOR version of the product (2.1, 2.2, 2.3, etc).

Example: [`https://github.com/magento/devdocs/blob/develop/guides/v2.2/release-notes/backward-incompatible-changes/index.md`][2.2-bic-page].

Update the page for the *next* MINOR product release when working in the `develop` branch of Magento.

For example, when 2.2 is released, a new `backward-incompatible-changes.md` for 2.3 becomes available for editing.

In order to update the page, create a PR to the DevDocs repository with your changes.

<<<<<<< HEAD
=======
## GraphQl backward compatibility policy
* For GraphQl project - only schema can be counted as a contract;
* Only schema should be taken into account for backward compatibility needs;
* GraphQl PHP codebase should NOT follow the restrictions provided with current article - e.g. skipp all introduced `backward compatibility` restrictions for PHP codebase;

<!-- Link definitions -->

>>>>>>> c8c729d3
[versioning]: {{ page.baseurl }}/extension-dev-guide/versioning/index.html
[devdocs-repo]: https://github.com/magento/devdocs
[2.2-bic-page]: https://github.com/magento/devdocs/blob/develop/guides/v2.2/release-notes/backward-incompatible-changes/index.md<|MERGE_RESOLUTION|>--- conflicted
+++ resolved
@@ -439,16 +439,8 @@
 
 In order to update the page, create a PR to the DevDocs repository with your changes.
 
-<<<<<<< HEAD
-=======
-## GraphQl backward compatibility policy
-* For GraphQl project - only schema can be counted as a contract;
-* Only schema should be taken into account for backward compatibility needs;
-* GraphQl PHP codebase should NOT follow the restrictions provided with current article - e.g. skipp all introduced `backward compatibility` restrictions for PHP codebase;
-
 <!-- Link definitions -->
 
->>>>>>> c8c729d3
 [versioning]: {{ page.baseurl }}/extension-dev-guide/versioning/index.html
 [devdocs-repo]: https://github.com/magento/devdocs
 [2.2-bic-page]: https://github.com/magento/devdocs/blob/develop/guides/v2.2/release-notes/backward-incompatible-changes/index.md