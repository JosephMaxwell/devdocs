--- conflicted
+++ resolved
@@ -1,14 +1,6 @@
 ---
 group: rest
-<<<<<<< HEAD
-subgroup: Web APIs
-title: Retrieve filtered responses for REST APIs
-menu_title: Retrieve filtered responses
-menu_order: 3
-=======
 title: Retrieve filtered responses for REST endpoints
-version: 2.1
->>>>>>> 469f494e
 redirect_from: /guides/v2.1/howdoi/webapi/filter-response.html
 ---
 
