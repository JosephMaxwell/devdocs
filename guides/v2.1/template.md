--- conflicted
+++ resolved
@@ -14,17 +14,11 @@
 Your contributions to our Docs and your experience with using Magento, are very valued and appreciated. Let us know if you have any questions!
 
 ## Overview 
-<<<<<<< HEAD
-PROVIDE OVERVIEW OF TOPIC HERE
-
-## HEADING 2 
-=======
 
 PROVIDE OVERVIEW OF TOPIC HERE
 
 ## HEADING 2 
 
->>>>>>> 168052f6
 PROVIDE TEXT HERE FOR FIRST SECTION.
 
 <div class="bs-callout bs-callout-info" id="info">
@@ -34,21 +28,13 @@
 </div>
 
 ### HEADING 3 
-<<<<<<< HEAD
-PROVIDE TEXT HERE FOR NEXT SECTION.
-
-TO HYPERLINK TO ANOTHER TOPIC... refer to the [NAME OF TOPIC OR BOOK]({{ page.baseurl }}/extension-dev-guide/bk-extension-dev-guide.html).
-=======
 
 PROVIDE TEXT HERE FOR NEXT SECTION.
->>>>>>> 168052f6
 
 TO HYPERLINK TO ANOTHER TOPIC... refer to the [NAME OF TOPIC OR BOOK]({{ page.baseurl }}/extension-dev-guide/bk-extension-dev-guide.html).
 
 ## HEADING 2 
 
-<<<<<<< HEAD
-## HEADING 2 
 PROVIDE TEXT HERE FOR NEXT SECTION.
 
 ADD DIAGRAM OR ILLUSTRATION
@@ -57,16 +43,6 @@
 
 ## Related topics 
 
-=======
-PROVIDE TEXT HERE FOR NEXT SECTION.
-
-ADD DIAGRAM OR ILLUSTRATION
-
-![HOVER TEXT HERE]({{ site.baseurl }}/common/images/NAME_OF_IMAGE.jpg)
-
-## Related topics 
-
->>>>>>> 168052f6
 \* [Title of related topic]({{ page.baseurl }}/_____/_____.html)
 \* [Title of related topic]({{ page.baseurl }}/_____/_____.html)
 
