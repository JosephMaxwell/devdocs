--- conflicted
+++ resolved
@@ -307,10 +307,6 @@
 <div class="billing-agreement expanded">Content</div>
 <div class="sales-report hidden">Content</div>
 ```
-<<<<<<< HEAD
-
-=======
->>>>>>> 168052f6
 
 ### You must not select DOM elements based on HTML structure
 
@@ -398,10 +394,6 @@
 ```php?start_inline=1
 <?php echo $this->getAfterElementHtml(); ?>
 ```
-<<<<<<< HEAD
-
-=======
->>>>>>> 168052f6
 
 ## PHTML templates and PHP files
 
