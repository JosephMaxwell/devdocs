--- conflicted
+++ resolved
@@ -10,12 +10,6 @@
 
 ## Overview
 
-<<<<<<< HEAD
-The navigation {% glossarytooltip f0dcf847-ce21-4b88-8b45-83e1cbf08100 %}widget{% endglossarytooltip %} source is <a href="{{ site.mage2000url }}lib/web/mage/menu.js" target="_blank">lib/web/mage/menu.js</a>
-
-<h2 id="navigation_init">Initialize the navigation widget</h2>
-For information about how to initialize a widget in a JS component or `.phtml` template, see the <a href="{{ page.baseurl }}/javascript-dev-guide/javascript/js_init.html" target="_blank">Initialize JavaScript</a> topic.
-=======
 Magento navigation widget is a customized [jQuery UI Menu widget]. Magento navigation extends the default functionality with the following:
 -   Expanding all layers of the menu tree past the second layer.
 -   Limiting the maximum number of list items contained within the main
@@ -30,7 +24,6 @@
 For information about how to initialize a widget in a JS component or `.phtml` template, see the [Initialize JavaScript] topic.
 
 ## Options {#navigation_options}
->>>>>>> 168052f6
 
 The navigation widget has the following options:
 -   [breakpoint](#n_breakpoint)
