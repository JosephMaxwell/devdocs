--- conflicted
+++ resolved
@@ -12,12 +12,6 @@
 Provides a way to move items, typically a list, from one content section to another.
 The content can be moved using buttons and links. 
 
-<<<<<<< HEAD
-The list {% glossarytooltip f0dcf847-ce21-4b88-8b45-83e1cbf08100 %}widget{% endglossarytooltip %} source file is <a href="{{ site.mage2000url }}lib/web/mage/list.js" target="_blank">lib/web/mage/list.js</a>.
-
-<h2 id="quicksearch_init">Initialize the list widget</h2>
-For information about how to initialize a widget in a JS component or `.phtml` template, see the <a href="{{ page.baseurl }}/javascript-dev-guide/javascript/js_init.html" target="_blank">Initialize JavaScript</a> topic.
-=======
 The list {% glossarytooltip f0dcf847-ce21-4b88-8b45-83e1cbf08100 %}widget{% endglossarytooltip %} source file is [lib/web/mage/list.js].
 
 ## Initialize the list widget {#quicksearch_init}
@@ -25,7 +19,6 @@
 For information about how to initialize a widget in a JS component or `.phtml` template, see the [Initialize JavaScript] topic.
 
 ## Options {#list_options}
->>>>>>> 168052f6
 
 The list widget has the following options:
 -   [addButton](#l_addButton)
