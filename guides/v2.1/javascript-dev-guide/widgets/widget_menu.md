---
group: jsdg
subgroup: 3_Widgets
title: Menu widget
version: 2.1
redirect_from:
 - /guides/v2.0/frontend-dev-guide/javascript/widget_menu.html
 - /guides/v1.0/frontend-dev-guide/javascript/widget_menu.html
---
## Overview

The Magento menu widget is a customized <a href="http://api.jqueryui.com/menu/" target="_blank">jQuery UI Menu widget</a>. Magento menu extends the default functionality with the following:
<<<<<<< HEAD
<ul>
<li>expanding all layers of the menu tree past the second layer</li>
<li>declaring a responsive menu</li>
<li>setting hover delay</li>
</ul>
The Magento menu {% glossarytooltip f0dcf847-ce21-4b88-8b45-83e1cbf08100 %}widget{% endglossarytooltip %} source is <a href="{{ site.mage2000url }}lib/web/mage/menu.js" target="_blank">lib/web/mage/menu.js</a>.

<h2 id="menu_init">Initialize the menu widget</h2>
For information about how to initialize a widget in a JS component or `.phtml` template, see the <a href="{{ page.baseurl }}/javascript-dev-guide/javascript/js_init.html" target="_blank">Initialize JavaScript</a> topic.
=======

-   expanding all layers of the menu tree past the second layer
-   declaring a responsive menu
-   setting hover delay
>>>>>>> 168052f6

The Magento menu {% glossarytooltip f0dcf847-ce21-4b88-8b45-83e1cbf08100 %}widget{% endglossarytooltip %} source is [lib/web/mage/menu.js].

## Initialize the menu widget {#menu_init}

For information about how to initialize a widget in a JS component or `.phtml` template, see the [Initialize JavaScript] topic.

## Options {#menu_options}

Menu widget options mostly coincide with the options of the jQuery UI Menu widget, with addition of the following custom ones:
-   [delay](#m_delay)
-   [responsive](#m_responsive)
-   [expanded](#m_expanded)

### `delay` {#m_delay}
Set the delay length of opening submenu.

**Type**: Number

**Default value**: `300`

### `responsive` {#m_responsive}
Setting the default responsive handler for the navigation widget.

**Type**: Boolean.

**Default value**: `false`

### `expanded` {#m_expanded}
Display top level navigational items in mobile menu or all items.

**Type**: Boolean.

**Default value**: `false`

## Methods and Events {#menu_methods}

The Magento menu widget has all default [jQuery UI menu widget] methods and events.


[lib/web/mage/menu.js]: {{site.mage2000url}}lib/web/mage/menu.js
[Initialize JavaScript]: {{page.baseurl}}/javascript-dev-guide/javascript/js_init.html
[jQuery UI menu widget]: http://api.jqueryui.com/menu/<|MERGE_RESOLUTION|>--- conflicted
+++ resolved
@@ -10,22 +10,10 @@
 ## Overview
 
 The Magento menu widget is a customized <a href="http://api.jqueryui.com/menu/" target="_blank">jQuery UI Menu widget</a>. Magento menu extends the default functionality with the following:
-<<<<<<< HEAD
-<ul>
-<li>expanding all layers of the menu tree past the second layer</li>
-<li>declaring a responsive menu</li>
-<li>setting hover delay</li>
-</ul>
-The Magento menu {% glossarytooltip f0dcf847-ce21-4b88-8b45-83e1cbf08100 %}widget{% endglossarytooltip %} source is <a href="{{ site.mage2000url }}lib/web/mage/menu.js" target="_blank">lib/web/mage/menu.js</a>.
-
-<h2 id="menu_init">Initialize the menu widget</h2>
-For information about how to initialize a widget in a JS component or `.phtml` template, see the <a href="{{ page.baseurl }}/javascript-dev-guide/javascript/js_init.html" target="_blank">Initialize JavaScript</a> topic.
-=======
 
 -   expanding all layers of the menu tree past the second layer
 -   declaring a responsive menu
 -   setting hover delay
->>>>>>> 168052f6
 
 The Magento menu {% glossarytooltip f0dcf847-ce21-4b88-8b45-83e1cbf08100 %}widget{% endglossarytooltip %} source is [lib/web/mage/menu.js].
 
