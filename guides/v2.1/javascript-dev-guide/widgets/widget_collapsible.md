--- conflicted
+++ resolved
@@ -18,11 +18,7 @@
 
 Once it is expanded, the content can be updated using Ajax. The collapsed/expanded state can be saved into local storage or cookies, if the browser does not support local storage. 
 
-<<<<<<< HEAD
-The collapsible widget source is <a href="{{ site.mage2000url }}lib/web/mage/collapsible.js" target="_blank">lib/web/mage/collapsible.js</a>.
-=======
 The collapsible widget source is [lib/web/mage/collapsible.js].
->>>>>>> 168052f6
 
 ## Initialize collapsible in JS {#collaps_init_js}
 
@@ -39,13 +35,9 @@
 The element's `id` is also used in deep linking: if the `id` of the content or the `id` of the element that appends the content is specified as an anchor, the content for that element is automatically expanded.
 
 
-<<<<<<< HEAD
-Similar to the accordion widget, the header, title and content for collapsible can be defined by the child elements' attributes or passed as widget options. See <a href="{{ page.baseurl }}/javascript-dev-guide/widgets/widget_accordion.html#accordion_init" target="_blank">Accordion widget initialization</a> for details.
-=======
 Similar to the accordion widget, the header, title and content for collapsible can be defined by the child elements' attributes or passed as widget options. See [Accordion widget initialization] for details.
 
 ### Initialize collapsible with header only
->>>>>>> 168052f6
 
 You can initialize the collapsible widget without having a container that consists of a header and a content. In this case the initialization is made on the header:
 ```javascript
@@ -54,12 +46,7 @@
 
 ## Initialize collapsible in a template
 
-<<<<<<< HEAD
-<h2>Initialize collapsible in a template</h2>
-The collapsible widget can be initialized using the <code>data-mage-init</code> attribute or `<script>` tag, as described in <a href="{{ page.baseurl }}/javascript-dev-guide/javascript/js_init.html#data_mage_init" target="_blank">JavaScript initialization</a>.
-=======
 The collapsible widget can be initialized using the `data-mage-init` attribute or `<script>` tag, as described in [JavaScript initialization].
->>>>>>> 168052f6
 
 ## Options
 
@@ -473,17 +460,9 @@
 This method does not accept any arguments.
 
 Invoke the activate method:
-<<<<<<< HEAD
-<pre>
+```javascript
 $("#element").collapsible("activate");
-</pre>
-
-<h3 id="collaps_deactivate"><code>deactivate()</code></h3>
-=======
-```javascript
-$("#element").collapsible("activate");
-```
->>>>>>> 168052f6
+```
 
 ### `deactivate()` {#collaps_deactivate}
 Collapse the content when this method is called.
@@ -491,15 +470,9 @@
 This method does not accept any arguments.
 
 Invoke the deactivate method:
-<<<<<<< HEAD
-<pre>
+```javascript
 $("#element").collapsible("deactivate");
-</pre>
-=======
-```javascript
-$("#element").collapsible("deactivate");
-```
->>>>>>> 168052f6
+```
 
 
 ### `disable()` {#collaps_disable}
@@ -507,16 +480,10 @@
 This method does not accept any arguments.
 
 Invoke the disable method:
-<<<<<<< HEAD
-<pre>
+```javascript
 $("#element").collapsible("disable");
-</pre>
-=======
-```javascript
-$("#element").collapsible("disable");
-```
-
->>>>>>> 168052f6
+```
+
 
 ### `enable()` {#collaps_enable}
 Enable the panel.
@@ -524,15 +491,9 @@
 This method does not accept any arguments.
 
 Invoke the enable method:
-<<<<<<< HEAD
-<pre>
+```javascript
 $("#element").collapsible("enable");
-</pre>
-=======
-```javascript
-$("#element").collapsible("enable");
-```
->>>>>>> 168052f6
+```
 
 ### `forceActivate()` {#collaps_forceActivate}
 Expand the content without animation when this method is called.
@@ -549,18 +510,10 @@
 
 This method does not accept any arguments.
 
-<<<<<<< HEAD
-Invoke the <code>forceDeactivate</code> method:
-<pre>
+Invoke the `forceDeactivate` method:
+```javascript
 $("#element").collapsible("forceDeactivate");
-</pre>
-
-=======
-Invoke the `forceDeactivate` method:
-```javascript
-$("#element").collapsible("forceDeactivate");
-```
->>>>>>> 168052f6
+```
 
 ## Events {#collapsible_events}
 
