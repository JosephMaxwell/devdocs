---
group: jsdg
subgroup: 3_Widgets
title: Modal widget
version: 2.1
redirect_from:
 - /guides/v2.0/frontend-dev-guide/javascript/widget_modal.html
 - /guides/v1.0/frontend-dev-guide/javascript/widget_modal.html
---

## Overview {#modal_overview}

The Magento modal {% glossarytooltip f0dcf847-ce21-4b88-8b45-83e1cbf08100 %}widget{% endglossarytooltip %} implements a secondary window that opens on top of the main window. It contains the overlay and modal content. The modal widget configuration enables the following:

-   Configuring as popup or slide
-   Controlling stack of modal widgets
-   Setting buttons for action bar


<<<<<<< HEAD
The modal widget source is <a href="{{ site.mage2000url }}app/code/Magento/Ui/view/base/web/js/modal/modal.js" target="_blank"><code>&lt;Magento_Ui_module_dir&gt;/view/base/web/js/modal/modal.js</code></a>


The widget uses the following templates:

- <a href="{{ site.mage2000url }}app/code/Magento/Ui/view/base/web/templates/modal/modal-popup.html" target="_blank"><code>&lt;Magento_Ui_module_dir&gt;/view/base/web/templates/modal/modal-popup.html</code></a> popup type template.
- <a href="{{ site.mage2000url }}app/code/Magento/Ui/view/base/web/templates/modal/modal-slide.html" target="_blank"><code>&lt;Magento_Ui_module_dir&gt;/view/base/web/templates/modal/modal-slide.html</code></a> slide type template.

The design patterns for the modal pop-up windows in the Admin are described in the <a href="{{ page.baseurl }}/pattern-library/containers/slideouts-modals-overlays/slideouts-modals-overalys.html#modals">Magento Admin Pattern Library, the Slide-out Panels, Modal Windows, and Overlays topic.</a> 
=======
The modal widget source is [`<Magento_Ui_module_dir>/view/base/web/js/modal/modal.js`].

The widget uses the following templates:

- [`<Magento_Ui_module_dir>/view/base/web/templates/modal/modal-popup.html`] popup type template.
- [`<Magento_Ui_module_dir>/view/base/web/templates/modal/modal-slide.html`] slide type template.

The design patterns for the modal pop-up windows in the Admin are described in the [Magento Admin Pattern Library, the Slide-out Panels, Modal Windows, and Overlays topic.] 
>>>>>>> 168052f6

## Initialize the modal widget {#modal_initialize}

To initialize the widget in your script, use the following general notation:
```javascript
$('#modal_content').modal({
    &lt;option1&gt;: &lt;value1&gt;,
    &lt;option2&gt;: &lt;value2&gt;,
    ...
});
```

For details about how to initialize the widget in a`.phtml` template, refer to the [Javascript initialization] topic.

<<<<<<< HEAD
For details about how to initialize the widget in a`.phtml` template, refer to the <a href="{{ page.baseurl }}/javascript-dev-guide/javascript/js_init.html" target="_blank">Javascript initialization</a> topic.
=======
## Options {#modal_options}
>>>>>>> 168052f6

The modal widget has the following options:
-   [autoOpen](#modal_autoopen)
-   [buttons](#modal_buttons)
-   [clickableOverlay](#modal_clickableOverlay)
-   [focus](#modal_focus)
-   [innerScroll](#modal_innerScroll)
-   [modalClass](#modal_modalClass)
-   [modalLeftMargin](#modal_modalLeftMargin)
-   [responsive](#modal_responsive)
-   [title](#modal_title)
-   [type](#modal_type)

### autoOpen {#modal_autoopen}

Automatically open the modal window when the widget is initialized.

**Type**: Boolean 

**Default value**: `false`

### `buttons` {#modal_buttons}
Array of buttons for action pane.

**Type**: Array 

**Structure**:
```javascript
buttons: [{
    text: '',
    class: '',
    click: function() {} //handler on button click
}]
```

**Default value**:
```javascript
buttons: [{
    text: 'Ok',
    class: '',
    click: function() {
        this.closeModal();
    }
}]
```

### clickableOverlay {#modal_clickableOverlay}

Close the modal window when a user clicks on the overlay.

**Type**: Boolean 

**Default value**: `true`


### `focus` {#modal_focus}
Selector to focusing when a modal window opens or 'none' if focusing is not necessary.


**Type**: String 

**Default value**: `''`


### `innerScroll` {#modal_innerScroll}
Modal scroll position.

**Type**: Boolean 

**Default value**: `false`

### `modalClass` {#modal_modalClass}
Custom classes for modal window.

**Type**: String 

**Default value**: empty

### `modalLeftMargin` {#modal_modalLeftMargin}
Sets a margin between slide modal windows.

**Type**: Number 

**Default value**: 45

### `responsive` {#modal_responsive}
Turn popup modal window to slide panel on small screens. Available if the `type` option is set to `modal`.

**Type**: Boolean 

**Default value**: `false`

### `title` {#modal_title}
Translated title for popup window.

**Type**: String 

**Default value**: empty


### `type` {#modal_type}

The type of window: popup or slide.

**Type**: String 

**Default value**: `popup`

## Methods {#modal_methods}

The modal widget has the following methods:
-   [closeModal()](#modal_close)
-   [openModal()](#modal_open)

### `openModal()` {#modal_open}
Open the modal window.


### `closeModal()` {#modal_close}
Close the modal window.

## Events {#modal_events}

The modal widget is subscribed to the following events:
-   [closed](#modal_closed)
-   [opened](#modal_opened)

You can listen to these events in two ways:

Use jQuery's [`on`](http://api.jquery.com/on/) function:

```javascript
var modal = $( "#modal_content").modal({...});
modal.on( "modalclosed", function() {
    // Do some action when modal closed
});
```

<<<<<<< HEAD
You can listen to these events in two ways:

Use jQuery's [`on`](http://api.jquery.com/on/) function:

<pre>
var modal = $( "#modal_content").modal({...});
modal.on( "modalclosed", function() {
    // Do some action when modal closed
});
</pre>

Or assign a callback as a property when creating a modal instance:
<pre>
=======
Or assign a callback as a property when creating a modal instance:
```javascript
>>>>>>> 168052f6
$('#modal_content').modal({
    ...
    closed: function(){
       // Do some action when modal closed
    }
});
<<<<<<< HEAD
</pre>

<h3 id="modal_closed"><code>closed</code></h3>
=======
```

### `closed` {#modal_closed}
>>>>>>> 168052f6
Called when the modal window is closed.

### `opened` {#modal_opened}
Called when the modal window is opened.

### `always` {#modal_opened}
....

<<<<<<< HEAD


<h2 id="key_navigation">Keyboard navigation</h2>
=======
## Keyboard navigation {#key_navigation}

>>>>>>> 168052f6
- the ESC key: close the current modal window
- the TAB key: set focus to the next focusable element (looped inside the modal window)
- the SHIFT+TAB keys combination: set focus to the previous focusable element (looped inside the modal window)


[`<Magento_Ui_module_dir>/view/base/web/js/modal/modal.js`]: {{site.mage2000url}}app/code/Magento/Ui/view/base/web/js/modal/modal.js
[`<Magento_Ui_module_dir>/view/base/web/templates/modal/modal-popup.html`]: {{site.mage2000url}}app/code/Magento/Ui/view/base/web/templates/modal/modal-popup.html
[`<Magento_Ui_module_dir>/view/base/web/templates/modal/modal-slide.html`]: {{site.mage2000url}}app/code/Magento/Ui/view/base/web/templates/modal/modal-slide.html
[Magento Admin Pattern Library, the Slide-out Panels, Modal Windows, and Overlays topic.]: {{page.baseurl}}/pattern-library/containers/slideouts-modals-overlays/slideouts-modals-overalys.html#modals
[Javascript initialization]: {{page.baseurl}}/javascript-dev-guide/javascript/js_init.html<|MERGE_RESOLUTION|>--- conflicted
+++ resolved
@@ -17,17 +17,6 @@
 -   Setting buttons for action bar
 
 
-<<<<<<< HEAD
-The modal widget source is <a href="{{ site.mage2000url }}app/code/Magento/Ui/view/base/web/js/modal/modal.js" target="_blank"><code>&lt;Magento_Ui_module_dir&gt;/view/base/web/js/modal/modal.js</code></a>
-
-
-The widget uses the following templates:
-
-- <a href="{{ site.mage2000url }}app/code/Magento/Ui/view/base/web/templates/modal/modal-popup.html" target="_blank"><code>&lt;Magento_Ui_module_dir&gt;/view/base/web/templates/modal/modal-popup.html</code></a> popup type template.
-- <a href="{{ site.mage2000url }}app/code/Magento/Ui/view/base/web/templates/modal/modal-slide.html" target="_blank"><code>&lt;Magento_Ui_module_dir&gt;/view/base/web/templates/modal/modal-slide.html</code></a> slide type template.
-
-The design patterns for the modal pop-up windows in the Admin are described in the <a href="{{ page.baseurl }}/pattern-library/containers/slideouts-modals-overlays/slideouts-modals-overalys.html#modals">Magento Admin Pattern Library, the Slide-out Panels, Modal Windows, and Overlays topic.</a> 
-=======
 The modal widget source is [`<Magento_Ui_module_dir>/view/base/web/js/modal/modal.js`].
 
 The widget uses the following templates:
@@ -36,7 +25,6 @@
 - [`<Magento_Ui_module_dir>/view/base/web/templates/modal/modal-slide.html`] slide type template.
 
 The design patterns for the modal pop-up windows in the Admin are described in the [Magento Admin Pattern Library, the Slide-out Panels, Modal Windows, and Overlays topic.] 
->>>>>>> 168052f6
 
 ## Initialize the modal widget {#modal_initialize}
 
@@ -51,11 +39,7 @@
 
 For details about how to initialize the widget in a`.phtml` template, refer to the [Javascript initialization] topic.
 
-<<<<<<< HEAD
-For details about how to initialize the widget in a`.phtml` template, refer to the <a href="{{ page.baseurl }}/javascript-dev-guide/javascript/js_init.html" target="_blank">Javascript initialization</a> topic.
-=======
 ## Options {#modal_options}
->>>>>>> 168052f6
 
 The modal widget has the following options:
 -   [autoOpen](#modal_autoopen)
@@ -194,39 +178,17 @@
 });
 ```
 
-<<<<<<< HEAD
-You can listen to these events in two ways:
-
-Use jQuery's [`on`](http://api.jquery.com/on/) function:
-
-<pre>
-var modal = $( "#modal_content").modal({...});
-modal.on( "modalclosed", function() {
-    // Do some action when modal closed
-});
-</pre>
-
 Or assign a callback as a property when creating a modal instance:
-<pre>
-=======
-Or assign a callback as a property when creating a modal instance:
-```javascript
->>>>>>> 168052f6
+```javascript
 $('#modal_content').modal({
     ...
     closed: function(){
        // Do some action when modal closed
     }
 });
-<<<<<<< HEAD
-</pre>
-
-<h3 id="modal_closed"><code>closed</code></h3>
-=======
 ```
 
 ### `closed` {#modal_closed}
->>>>>>> 168052f6
 Called when the modal window is closed.
 
 ### `opened` {#modal_opened}
@@ -235,14 +197,8 @@
 ### `always` {#modal_opened}
 ....
 
-<<<<<<< HEAD
-
-
-<h2 id="key_navigation">Keyboard navigation</h2>
-=======
 ## Keyboard navigation {#key_navigation}
 
->>>>>>> 168052f6
 - the ESC key: close the current modal window
 - the TAB key: set focus to the next focusable element (looped inside the modal window)
 - the SHIFT+TAB keys combination: set focus to the previous focusable element (looped inside the modal window)
