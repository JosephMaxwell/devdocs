---
group: jsdg
subgroup: 3_Widgets
title: QuickSearch widget
version: 2.1
redirect_from:
 - /guides/v2.0/frontend-dev-guide/javascript/widget_quickSearch.html
 - /guides/v1.0/frontend-dev-guide/javascript/widget_quickSearch.html
functional_areas:
  - Search
---

## Overview

The quickSearch {% glossarytooltip f0dcf847-ce21-4b88-8b45-83e1cbf08100 %}widget{% endglossarytooltip %} is a custom autocomplete widget that populates a list of suggested search terms for a given field. 

<<<<<<< HEAD
The suggest widget source is <a href="{{ site.mage2000url }}app/code/Magento/Search/view/frontend/web/form-mini.js" target="_blank"><code>&lt;Magento_Search_module_dir&gt;/view/frontend/web/form-mini.js</code></a>.

<h2 id="quicksearch_init">Initialize the quickSearch widget</h2>
For information about how to initialize a widget in a JS component or `.phtml` template, see the <a href="{{ page.baseurl }}/javascript-dev-guide/javascript/js_init.html" target="_blank">Initialize JavaScript</a> topic.
=======
The suggest widget source is [`<Magento_Search_module_dir>/view/frontend/web/form-mini.js`].

## Initialize the quickSearch widget {#quicksearch_init}
>>>>>>> 168052f6

For information about how to initialize a widget in a JS component or `.phtml` template, see the [Initialize JavaScript] topic.

## Options {#quicksearch_options}

-   [autocomplete](#q_autocomplete)
-   [formSelector](#q_formSelector)
-   [minSearchLength](#q_minSearchLength)
-   [responseFieldElements](#q_responseFieldElements)
-   [searchLabel](#q_searchLabel)
-   [selectClass](#q_selectClass)
-   [submitBtn](#q_submitBtn)
-   [template](#q_template)


### `autocomplete` {#q_autocomplete}
Attaches the `autocomplete` attribute to the search field.

**Type**: String

**Default value**: `off`

**Accepted values**: `off`, `on`


### `formSelector` {#q_formSelector}
The form selector containing the search input field.

**Type**: String 

**Default value**: No form by default.


### `minSearchLength` {#q_minSearchLength}
Minimum number of characters required before the auto suggest triggers.

**Type**: Integer

**Default value**: `2`

### `responseFieldElements` {#q_responseFieldElements}
Selector for the response elements.

**Type**: String

**Default Value**: `ul li`

### `searchLabel` {#q_searchLabel}
Selector of a search input label.

**Type**: String

**Default value**: `[data-role=minisearch-label]`

### `selectClass` {#q_selectClass}
Class assigned to the selected suggested term.

**Type**: String

**Default value**: `selected`

### `submitBtn` {#q_submitBtn}
Disable the submit button. 

**Type**: String

**Default value**: `button[type="submit"]`

### `template` {#q_template}
Template responsible for rendering returned data (suggested terms).

**Type**: String

**Default value**: `<li></li>` element.


[`<Magento_Search_module_dir>/view/frontend/web/form-mini.js`]: {{site.mage2000url}}app/code/Magento/Search/view/frontend/web/form-mini.js
[Initialize JavaScript]: {{page.baseurl}}/javascript-dev-guide/javascript/js_init.html<|MERGE_RESOLUTION|>--- conflicted
+++ resolved
@@ -14,16 +14,9 @@
 
 The quickSearch {% glossarytooltip f0dcf847-ce21-4b88-8b45-83e1cbf08100 %}widget{% endglossarytooltip %} is a custom autocomplete widget that populates a list of suggested search terms for a given field. 
 
-<<<<<<< HEAD
-The suggest widget source is <a href="{{ site.mage2000url }}app/code/Magento/Search/view/frontend/web/form-mini.js" target="_blank"><code>&lt;Magento_Search_module_dir&gt;/view/frontend/web/form-mini.js</code></a>.
-
-<h2 id="quicksearch_init">Initialize the quickSearch widget</h2>
-For information about how to initialize a widget in a JS component or `.phtml` template, see the <a href="{{ page.baseurl }}/javascript-dev-guide/javascript/js_init.html" target="_blank">Initialize JavaScript</a> topic.
-=======
 The suggest widget source is [`<Magento_Search_module_dir>/view/frontend/web/form-mini.js`].
 
 ## Initialize the quickSearch widget {#quicksearch_init}
->>>>>>> 168052f6
 
 For information about how to initialize a widget in a JS component or `.phtml` template, see the [Initialize JavaScript] topic.
 
