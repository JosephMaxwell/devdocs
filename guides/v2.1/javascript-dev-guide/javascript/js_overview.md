---
group: jsdg
subgroup: 1_Javascript
title: JavaScript
version: 2.1
redirect_from:
 - /guides/v2.0/frontend-dev-guide/javascript/js_overview.html
 - /guides/v1.0/frontend-dev-guide/javascript/js_overview.html
---

By default, the Magento application uses the [RequireJS file and module loader] to optimize the time of loading pages with included JavaScript files, and to manage dependencies of JavaScript resources.

<<<<<<< HEAD
You can follow the same approach when customizing Magento JavaScript, or <a href="{{ page.baseurl }}/javascript-dev-guide/javascript/custom_js.html#disable_default_js" target="_blank">disable all the default scripts and their load by RequireJS</a>.

For information about how JS resources are located and configured, see <a href="{{ page.baseurl }}/javascript-dev-guide/javascript/js-resources.html">Configure JavaScript</a>

<h2 id="#js_contents">What's in this chapter</h2>
Topics of this chapter describe the following:

- [JavaScript initialization]({{ page.baseurl }}/javascript-dev-guide/javascript/js_init.html): how to initialize JavaScript components and widgets in JavaScript files and `.phtml` templates
- [Use custom JavaScript]({{ page.baseurl }}/javascript-dev-guide/javascript/custom_js.html): how to extend or replace default JavaScript components/widgets.
- [Locate JavaScript]({{ page.baseurl }}/javascript-dev-guide/javascript/js_debug.html) components: how to define which components (scripts) are used on a particular store page.
- [Magento jQuery widgets]({{ page.baseurl }}/javascript-dev-guide/widgets/jquery-widgets-about.html): Magento {% glossarytooltip 5bfa8a8e-6f3e-4fed-a43e-62339916f02e %}jQuery{% endglossarytooltip %} {% glossarytooltip f0dcf847-ce21-4b88-8b45-83e1cbf08100 %}widget{% endglossarytooltip %} {% glossarytooltip 786086f2-622b-4007-97fe-2c19e5283035 %}API{% endglossarytooltip %} documentation.
- [Customizing JavaScript illustration]({{ page.baseurl }}/javascript-dev-guide/javascript/js_practice.html): practical illustration of custom widgets related tasks.
=======
You can follow the same approach when customizing Magento JavaScript, or [disable all the default scripts and their load by RequireJS].
>>>>>>> 168052f6

For information about how JS resources are located and configured, see [Configure JavaScript].

## What's in this chapter {#js_contents}

<<<<<<< HEAD
<h2 id="js_terms">Terms used</h2>

<table>
<tr>
<th>
Term
</th>
<th>
Description
</th>
</tr>
<tr>
<td>
<i>JavaScript component (JS component)</i>
</td>
<td>
Any separate <code>.js</code> file decorated as <a href="http://requirejs.org/docs/whyamd.html#amd" target="_blank">AMD module</a>.
</td>
</tr>

<tr>
<td>
<i>Ui component</i>
</td>
<td>
JS component located in the <code>Magento_Ui</code> module, in the <a href="{{ site.mage2000url }}app/code/Magento/Ui/view" target="_blank">app/code/Magento/Ui/view</a> directory.
</td>
</tr>

<tr>
<td>
<i>jQuery UI widget</i>
</td>
<td>
A JS component/widget provided by <a href="{{ site.mage2000url }}lib/web/jquery/jquery-ui-1.9.2.js" target="_blank">jQuery UI library used in Magento</a>.
</td>
</tr>
<tr>
<td>
<i>jQuery widget</i>
</td>
<td>
Custom widget created using jQuery UI Widget Factory and decorated as AMD {% glossarytooltip c1e4242b-1f1a-44c3-9d72-1d5b1435e142 %}module{% endglossarytooltip %}. Many Magento JS components are jQuery widget.
</td>
</tr>
</table>
=======
Topics of this chapter describe the following:

- [JavaScript initialization]({{ page.baseurl }}/javascript-dev-guide/javascript/js_init.html): how to initialize JavaScript components and widgets in JavaScript files and `.phtml` templates
- [Use custom JavaScript]({{ page.baseurl }}/javascript-dev-guide/javascript/custom_js.html): how to extend or replace default JavaScript components/widgets.
- [Locate JavaScript]({{ page.baseurl }}/javascript-dev-guide/javascript/js_debug.html) components: how to define which components (scripts) are used on a particular store page.
- [Magento jQuery widgets]({{ page.baseurl }}/javascript-dev-guide/widgets/jquery-widgets-about.html): Magento {% glossarytooltip 5bfa8a8e-6f3e-4fed-a43e-62339916f02e %}jQuery{% endglossarytooltip %} {% glossarytooltip f0dcf847-ce21-4b88-8b45-83e1cbf08100 %}widget{% endglossarytooltip %} {% glossarytooltip 786086f2-622b-4007-97fe-2c19e5283035 %}API{% endglossarytooltip %} documentation.
- [Customizing JavaScript illustration]({{ page.baseurl }}/javascript-dev-guide/javascript/js_practice.html): practical illustration of custom widgets related tasks.

## Terms used {#js_terms}

| Term                                  | Description                                        |
| ------------------------------------- |--------------------------------------------------- | 
| *JavaScript component (JS component)* | Any separate `.js` file decorated as [AMD module]. |
| *Ui component*                        | JS component located in the `Magento_Ui` module, in the [app/code/Magento/Ui/view] directory. |
| *jQuery UI widget*                    | A JS component/widget provided by [jQuery UI library used in Magento]. |
| *jQuery widget*                       | Custom widget created using jQuery UI Widget Factory and decorated as AMD module. Many Magento JS components are jQuery widget. |
{:style="table-layout:auto"}

[RequireJS file and module loader]: http://requirejs.org/
[disable all the default scripts and their load by RequireJS]: {{page.baseurl}}/javascript-dev-guide/javascript/custom_js.html#disable_default_js
[Configure JavaScript]: {{page.baseurl}}/javascript-dev-guide/javascript/js-resources.html
[AMD module]: http://requirejs.org/docs/whyamd.html#amd
[app/code/Magento/Ui/view]: {{site.mage2000ur}}app/code/Magento/Ui/view
[jQuery UI library used in Magento]: {{site.mage2000url}}lib/web/jquery/jquery-ui-1.9.2.js
>>>>>>> 168052f6
<|MERGE_RESOLUTION|>--- conflicted
+++ resolved
@@ -10,75 +10,12 @@
 
 By default, the Magento application uses the [RequireJS file and module loader] to optimize the time of loading pages with included JavaScript files, and to manage dependencies of JavaScript resources.
 
-<<<<<<< HEAD
-You can follow the same approach when customizing Magento JavaScript, or <a href="{{ page.baseurl }}/javascript-dev-guide/javascript/custom_js.html#disable_default_js" target="_blank">disable all the default scripts and their load by RequireJS</a>.
-
-For information about how JS resources are located and configured, see <a href="{{ page.baseurl }}/javascript-dev-guide/javascript/js-resources.html">Configure JavaScript</a>
-
-<h2 id="#js_contents">What's in this chapter</h2>
-Topics of this chapter describe the following:
-
-- [JavaScript initialization]({{ page.baseurl }}/javascript-dev-guide/javascript/js_init.html): how to initialize JavaScript components and widgets in JavaScript files and `.phtml` templates
-- [Use custom JavaScript]({{ page.baseurl }}/javascript-dev-guide/javascript/custom_js.html): how to extend or replace default JavaScript components/widgets.
-- [Locate JavaScript]({{ page.baseurl }}/javascript-dev-guide/javascript/js_debug.html) components: how to define which components (scripts) are used on a particular store page.
-- [Magento jQuery widgets]({{ page.baseurl }}/javascript-dev-guide/widgets/jquery-widgets-about.html): Magento {% glossarytooltip 5bfa8a8e-6f3e-4fed-a43e-62339916f02e %}jQuery{% endglossarytooltip %} {% glossarytooltip f0dcf847-ce21-4b88-8b45-83e1cbf08100 %}widget{% endglossarytooltip %} {% glossarytooltip 786086f2-622b-4007-97fe-2c19e5283035 %}API{% endglossarytooltip %} documentation.
-- [Customizing JavaScript illustration]({{ page.baseurl }}/javascript-dev-guide/javascript/js_practice.html): practical illustration of custom widgets related tasks.
-=======
 You can follow the same approach when customizing Magento JavaScript, or [disable all the default scripts and their load by RequireJS].
->>>>>>> 168052f6
 
 For information about how JS resources are located and configured, see [Configure JavaScript].
 
 ## What's in this chapter {#js_contents}
 
-<<<<<<< HEAD
-<h2 id="js_terms">Terms used</h2>
-
-<table>
-<tr>
-<th>
-Term
-</th>
-<th>
-Description
-</th>
-</tr>
-<tr>
-<td>
-<i>JavaScript component (JS component)</i>
-</td>
-<td>
-Any separate <code>.js</code> file decorated as <a href="http://requirejs.org/docs/whyamd.html#amd" target="_blank">AMD module</a>.
-</td>
-</tr>
-
-<tr>
-<td>
-<i>Ui component</i>
-</td>
-<td>
-JS component located in the <code>Magento_Ui</code> module, in the <a href="{{ site.mage2000url }}app/code/Magento/Ui/view" target="_blank">app/code/Magento/Ui/view</a> directory.
-</td>
-</tr>
-
-<tr>
-<td>
-<i>jQuery UI widget</i>
-</td>
-<td>
-A JS component/widget provided by <a href="{{ site.mage2000url }}lib/web/jquery/jquery-ui-1.9.2.js" target="_blank">jQuery UI library used in Magento</a>.
-</td>
-</tr>
-<tr>
-<td>
-<i>jQuery widget</i>
-</td>
-<td>
-Custom widget created using jQuery UI Widget Factory and decorated as AMD {% glossarytooltip c1e4242b-1f1a-44c3-9d72-1d5b1435e142 %}module{% endglossarytooltip %}. Many Magento JS components are jQuery widget.
-</td>
-</tr>
-</table>
-=======
 Topics of this chapter describe the following:
 
 - [JavaScript initialization]({{ page.baseurl }}/javascript-dev-guide/javascript/js_init.html): how to initialize JavaScript components and widgets in JavaScript files and `.phtml` templates
@@ -102,5 +39,4 @@
 [Configure JavaScript]: {{page.baseurl}}/javascript-dev-guide/javascript/js-resources.html
 [AMD module]: http://requirejs.org/docs/whyamd.html#amd
 [app/code/Magento/Ui/view]: {{site.mage2000ur}}app/code/Magento/Ui/view
-[jQuery UI library used in Magento]: {{site.mage2000url}}lib/web/jquery/jquery-ui-1.9.2.js
->>>>>>> 168052f6
+[jQuery UI library used in Magento]: {{site.mage2000url}}lib/web/jquery/jquery-ui-1.9.2.js