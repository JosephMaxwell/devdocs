---
group: jsdg
subgroup: 1_Javascript
title: Locate JavaScript components
version: 2.1
redirect_from:
 - /guides/v2.0/frontend-dev-guide/javascript/js_debug.html
 - /guides/v1.0/frontend-dev-guide/javascript/js_debug.html
functional_areas:
  - Testing
---

## Overview {#js_debug_overview}

This topic discusses how to define which {% glossarytooltip 312b4baf-15f7-4968-944e-c814d53de218 %}JavaScript{% endglossarytooltip %} components and widgets are used on a particular Magento store page.

## Locate JS components: walkthrough {#locate_widget}

To locate scripts used for a certain element:

<<<<<<< HEAD
<ol>
<li>Open the store page in a browser, and locate the element's <code>class</code> or <code>id</code> using browser debugging tools, such as Firebug (Firefox) or Inspect Element (Chrome).</li>

<li>Select to view the page source.</li>
<li>Find the corresponding element in the page source and see if there are <code>data-mage-init</code> or <code>&lt;script type=&quot;text/x-magento-init&quot;&gt;</code> calls on this element, its children or parents. The calls contain the names of the scripts, as described in <a href="{{ site.baseurl }}/videos/fundamentals/add-a-javascript-module/" target="_blank">JavaScript initialization</a>. 
</li>
<li>
To find the source file of the used script:
<ol>
<li>In the <code>&lt;head&gt;&lt;/head&gt;</code> section of the page source, click link to <code>requirejs-config.js</code> file. The file contains the Magento RequireJS configuration, collected from all modules of the current {% glossarytooltip d2093e4a-2b71-48a3-99b7-b32af7158019 %}theme{% endglossarytooltip %}.
<div class="bs-callout bs-callout-info" id="info">
<span class="glyphicon-class">
<p>Alternatively, you can open the <code>requirejs-config.js</code> file from the file system: <code>pub/static/_requirejs/frontend/&lt;Vendor&gt;/&lt;theme&gt;/&lt;locale&gt;/requirejs-config.js</code></p></span>
</div>
</li>
<li>In the <code>var config = {...}</code> section of <code>requirejs-config.js</code>, find the required script name, and view the path to its source file. This path is relative to certain directories, depending on whether it contains {% glossarytooltip c1e4242b-1f1a-44c3-9d72-1d5b1435e142 %}module{% endglossarytooltip %} reference:
<ul>
<li>If the module context is not specified, the path is relative to <code>&lt;theme_dir&gt;/web</code> (current theme). If the file is not found there, according to the <a href="{{ page.baseurl }}/frontend-dev-guide/themes/theme-inherit.html#theme-inherit-static">assets fallback</a>, it is searched for in parent theme <code>web</code> directory, and then <code>lib/web</code>(library) directory.</li>

<li>If the module context is specified, the path is relative to  <code>&lt;theme_dir&gt;/&lt;Namespace&gt;_&lt;Module&gt;/web</code> (current theme module). If the file is not found there, according to the assets fallback, it is searched for in the same location in the parent theme files, and then in the <code>&lt;module_dir&gt;</code> (module) directory.</li>

</ul>
</li>
</ol>
</li>
</ol>


<h2>Locate JS component: example</h2>

As we discussed in the preceding section, you use browser debugging tools to define which JavaScript component or {% glossarytooltip f0dcf847-ce21-4b88-8b45-83e1cbf08100 %}widget{% endglossarytooltip %} is used for an element. An example follows.
To find what JS components are used for displaying the main navigation menu in the Luma theme:

<ol>
<li>Using the Inspect Element feature of the browser, define that the menu section <code>id</code> is <code>store.menu</code>:

<p>
<img src="{{ site.baseurl }}/common/images/fdg_js_debug1.png" alt="Using the Inspect Element define the id">
</p>


</li>
<br>
<li>Search the page source for <code>store.menu</code> (illustration follows):
<p>
<img src="{{ site.baseurl }}/common/images/fdg_js_debug2.png" alt="Search the page source for the store.menu string">
</p>

We can see that there's a <code>data-mage-init</code> attribute in the scope of the <code>&lt;div id= &quot;store.menu&quot;&gt;&lt;/div&gt;</code>

<pre>
data-mage-init='{"menu":{"responsive":true, "expanded":true, "position":{"my":"left top","at":"left bottom"}}}'
</pre>

According to the JS components initialization notation, this means that this code calls <code>menu.js</code>.
</li>
<li>To find the source file of <code>menu.js</code></li>, let's open <code>requirejs-config.js</code> by clicking the link to it in the <head></head> section of the page source. The path to <code>menu.js</code> is specified there as follows:
<pre>
"menu":                   "mage/menu",
</pre>

This means we should check for <code>mage/menu.js</code> the following locations, in the following priority order (according to the <a href="{{ page.baseurl }}/frontend-dev-guide/themes/theme-inherit.html#theme-inherit-static">assets fallback rules</a>):
<ol>
<li><code>&lt;Magento_Luma_theme_dir&gt;/web/js</code> (current theme JS files)</li>
<li><code>&lt;Magento_Blank_theme_dir&gt;/web/js</code> (parent theme JS files)</li>
<li><code>lib/web</code> (library files)</li>
</ol>
There is no <code>mage/menu.js</code> in the current theme or parent theme JS files, so the source file for menu component used for the main navigation menu is <a href="{{ site.mage2100url }}/lib/web/mage/menu.js" target="_blank"><code>lib/web/mage/menu.js</code></a>
</ol>
=======
1.  Open the store page in a browser, and locate the element\'s `class` or `id` using browser debugging tools, such as Firebug (Firefox) or Inspect Element (Chrome).
2.  Select to view the page source.
3.  Find the corresponding element in the page source and see if there are `data-mage-init` or `<script type="text/x-magento-init">` calls on this element, its children or parents. The calls contain the names of the scripts, as described in [JavaScript initialization].
4.  To find the source file of the used script:
    1.  In the `<head></head>` section of the page source, click link to `requirejs-config.js` file. The file contains the Magento RequireJS configuration, collected from all modules of the current {% glossarytooltip d2093e4a-2b71-48a3-99b7-b32af7158019%}theme{% endglossarytooltip %}.
        {:.bs-callout .bs-callout-tip}
        [ ]{.glyphicon-class}
        Alternatively, you can open the `requirejs-config.js` file from the file system: `pub/static/_requirejs/frontend/<Vendor>/<theme>/<locale>/requirejs-config.js`

    2.  In the `var config = {...}` section of `requirejs-config.js`, find the required script name, and view the path to its source file. This path is relative to certain directories, depending on whether it contains {% glossarytooltip c1e4242b-1f1a-44c3-9d72-1d5b1435e142 %}module{%endglossarytooltip %} reference:
        -   If the module context is not specified, the path is relative to `<theme_dir>/web` (current theme). If the file is not found there, according to the [assets fallback], it is searched for in parent theme `web` directory, and then `lib/web`(library) directory.
        -   If the module context is specified, the path is relative to `<theme_dir>/<Namespace>_<Module>/web` (current theme module). If the file is not found there, according to the assets fallback, it is searched for in the same location in the parent theme files, and then in the `<module_dir>` (module) directory.

## Locate JS component: example

As we discussed in the preceding section, you use browser debugging tools to define which JavaScript component or {% glossarytooltip f0dcf847-ce21-4b88-8b45-83e1cbf08100 %}widget{% endglossarytooltip %} is used for an element. An example follows. To find what JS components are used for displaying the main navigation menu in the Luma theme:

Using the Inspect Element feature of the browser, define that the menu section `id` is `store.menu`:

![Using the Inspect Element define the id]


Search the page source for `store.menu` (illustration follows):

![Search the page source for the store.menu string]

We can see that there\'s a `data-mage-init` attribute in the scope of the `<div id= "store.menu"></div>`
```
data-mage-init='{"menu":{"responsive":true, "expanded":true, "position":{"my":"left top","at":"left bottom"}}}
```

According to the JS components initialization notation, this means that this code calls `menu.js`.

To find the source file of `menu.js`, open `requirejs-config.js` by clicking the link to it in the section of the page source. The path to `menu.js` is specified there as follows:
```
    "menu":                   "mage/menu",
```

This means we should check for `mage/menu.js` the following locations, in the following priority order (according to the [assets fallback rules]):

1.  `<Magento_Luma_theme_dir>/web/js` (current theme JS files)
2.  `<Magento_Blank_theme_dir>/web/js` (parent theme JS files)
3.  `lib/web` (library files)

There is no `mage/menu.js` in the current theme or parent theme JS files, so the source file for menu component used for the main navigation menu is [`lib/web/mage/menu.js`]

[Using the Inspect Element define the id]: {{site.baseurl}}/common/images/fdg_js_debug1.png
[Search the page source for the store.menu string]: {{site.baseurl}}/common/images/fdg_js_debug2.png
[assets fallback rules]: {{page.baseurl}}/frontend-dev-guide/themes/theme-inherit.html#theme-inherit-static
[`lib/web/mage/menu.js`]: {{site.mage2100url}}/lib/web/mage/menu.js
[JavaScript initialization]: {{site.baseurl}}/videos/fundamentals/add-a-javascript-module/
[assets fallback]: {{page.baseurl}}/frontend-dev-guide/themes/theme-inherit.html#theme-inherit-static
>>>>>>> 168052f6
<|MERGE_RESOLUTION|>--- conflicted
+++ resolved
@@ -18,77 +18,6 @@
 
 To locate scripts used for a certain element:
 
-<<<<<<< HEAD
-<ol>
-<li>Open the store page in a browser, and locate the element's <code>class</code> or <code>id</code> using browser debugging tools, such as Firebug (Firefox) or Inspect Element (Chrome).</li>
-
-<li>Select to view the page source.</li>
-<li>Find the corresponding element in the page source and see if there are <code>data-mage-init</code> or <code>&lt;script type=&quot;text/x-magento-init&quot;&gt;</code> calls on this element, its children or parents. The calls contain the names of the scripts, as described in <a href="{{ site.baseurl }}/videos/fundamentals/add-a-javascript-module/" target="_blank">JavaScript initialization</a>. 
-</li>
-<li>
-To find the source file of the used script:
-<ol>
-<li>In the <code>&lt;head&gt;&lt;/head&gt;</code> section of the page source, click link to <code>requirejs-config.js</code> file. The file contains the Magento RequireJS configuration, collected from all modules of the current {% glossarytooltip d2093e4a-2b71-48a3-99b7-b32af7158019 %}theme{% endglossarytooltip %}.
-<div class="bs-callout bs-callout-info" id="info">
-<span class="glyphicon-class">
-<p>Alternatively, you can open the <code>requirejs-config.js</code> file from the file system: <code>pub/static/_requirejs/frontend/&lt;Vendor&gt;/&lt;theme&gt;/&lt;locale&gt;/requirejs-config.js</code></p></span>
-</div>
-</li>
-<li>In the <code>var config = {...}</code> section of <code>requirejs-config.js</code>, find the required script name, and view the path to its source file. This path is relative to certain directories, depending on whether it contains {% glossarytooltip c1e4242b-1f1a-44c3-9d72-1d5b1435e142 %}module{% endglossarytooltip %} reference:
-<ul>
-<li>If the module context is not specified, the path is relative to <code>&lt;theme_dir&gt;/web</code> (current theme). If the file is not found there, according to the <a href="{{ page.baseurl }}/frontend-dev-guide/themes/theme-inherit.html#theme-inherit-static">assets fallback</a>, it is searched for in parent theme <code>web</code> directory, and then <code>lib/web</code>(library) directory.</li>
-
-<li>If the module context is specified, the path is relative to  <code>&lt;theme_dir&gt;/&lt;Namespace&gt;_&lt;Module&gt;/web</code> (current theme module). If the file is not found there, according to the assets fallback, it is searched for in the same location in the parent theme files, and then in the <code>&lt;module_dir&gt;</code> (module) directory.</li>
-
-</ul>
-</li>
-</ol>
-</li>
-</ol>
-
-
-<h2>Locate JS component: example</h2>
-
-As we discussed in the preceding section, you use browser debugging tools to define which JavaScript component or {% glossarytooltip f0dcf847-ce21-4b88-8b45-83e1cbf08100 %}widget{% endglossarytooltip %} is used for an element. An example follows.
-To find what JS components are used for displaying the main navigation menu in the Luma theme:
-
-<ol>
-<li>Using the Inspect Element feature of the browser, define that the menu section <code>id</code> is <code>store.menu</code>:
-
-<p>
-<img src="{{ site.baseurl }}/common/images/fdg_js_debug1.png" alt="Using the Inspect Element define the id">
-</p>
-
-
-</li>
-<br>
-<li>Search the page source for <code>store.menu</code> (illustration follows):
-<p>
-<img src="{{ site.baseurl }}/common/images/fdg_js_debug2.png" alt="Search the page source for the store.menu string">
-</p>
-
-We can see that there's a <code>data-mage-init</code> attribute in the scope of the <code>&lt;div id= &quot;store.menu&quot;&gt;&lt;/div&gt;</code>
-
-<pre>
-data-mage-init='{"menu":{"responsive":true, "expanded":true, "position":{"my":"left top","at":"left bottom"}}}'
-</pre>
-
-According to the JS components initialization notation, this means that this code calls <code>menu.js</code>.
-</li>
-<li>To find the source file of <code>menu.js</code></li>, let's open <code>requirejs-config.js</code> by clicking the link to it in the <head></head> section of the page source. The path to <code>menu.js</code> is specified there as follows:
-<pre>
-"menu":                   "mage/menu",
-</pre>
-
-This means we should check for <code>mage/menu.js</code> the following locations, in the following priority order (according to the <a href="{{ page.baseurl }}/frontend-dev-guide/themes/theme-inherit.html#theme-inherit-static">assets fallback rules</a>):
-<ol>
-<li><code>&lt;Magento_Luma_theme_dir&gt;/web/js</code> (current theme JS files)</li>
-<li><code>&lt;Magento_Blank_theme_dir&gt;/web/js</code> (parent theme JS files)</li>
-<li><code>lib/web</code> (library files)</li>
-</ol>
-There is no <code>mage/menu.js</code> in the current theme or parent theme JS files, so the source file for menu component used for the main navigation menu is <a href="{{ site.mage2100url }}/lib/web/mage/menu.js" target="_blank"><code>lib/web/mage/menu.js</code></a>
-</ol>
-=======
 1.  Open the store page in a browser, and locate the element\'s `class` or `id` using browser debugging tools, such as Firebug (Firefox) or Inspect Element (Chrome).
 2.  Select to view the page source.
 3.  Find the corresponding element in the page source and see if there are `data-mage-init` or `<script type="text/x-magento-init">` calls on this element, its children or parents. The calls contain the names of the scripts, as described in [JavaScript initialization].
@@ -140,5 +69,4 @@
 [assets fallback rules]: {{page.baseurl}}/frontend-dev-guide/themes/theme-inherit.html#theme-inherit-static
 [`lib/web/mage/menu.js`]: {{site.mage2100url}}/lib/web/mage/menu.js
 [JavaScript initialization]: {{site.baseurl}}/videos/fundamentals/add-a-javascript-module/
-[assets fallback]: {{page.baseurl}}/frontend-dev-guide/themes/theme-inherit.html#theme-inherit-static
->>>>>>> 168052f6
+[assets fallback]: {{page.baseurl}}/frontend-dev-guide/themes/theme-inherit.html#theme-inherit-static