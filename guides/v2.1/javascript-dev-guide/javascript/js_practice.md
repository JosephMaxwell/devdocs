--- conflicted
+++ resolved
@@ -28,26 +28,6 @@
 
 OrangeCo needs to define how the message is output. To do this, they take the following steps:
 
-<<<<<<< HEAD
-<ol>
-<li>Open a product page.</li>
-<li>Select to view the page source.</li>
-<li>Search for the "Click on image to view it full sized" string. The illustration of the search result follows:
-<br>
-<img src="{{ site.baseurl }}/common/images/fdg_js_pr1.png" alt="Page source search result">
-</li>
-<li>View that it is output by <a href="{{ site.mage2100url }}lib/web/mage/gallery/gallery.js" target="_blank"><code>gallery.js</code></a>.
-
-</li>
-</ol>
-
-
-We see that the script which OrangeCo needs to alter is `gallery.js`.
-
-To be able to extend `gallery.js`, OrangeCo needs to know the path to it. To get this info, they refer to `requirejs-config.js`, which <a href="{{ page.baseurl }}/javascript-dev-guide/javascript/custom_js.html#config_file">can be reached from the page source view or from the file system</a>. According to the configuration, the path for `gallery` is `mage/gallery`. The illustration follows:
-
-<img src="{{ site.baseurl }}/common/images/fdg_pr_2.png" alt="RequireJS config file">
-=======
 1.  Open a product page.
 2.  Select to view the page source.
 3.  Search for the "Click on image to view it full sized" string. The illustration of the search result follows: ![Page source search result]
@@ -58,7 +38,6 @@
 To be able to extend `gallery.js`, OrangeCo needs to know the path to it. To get this info, they refer to `requirejs-config.js`, which [can be reached from the page source view or from the file system]. According to the configuration, the path for `gallery` is `mage/gallery`. The illustration follows:
 
 ![RequireJS config file]
->>>>>>> 168052f6
 
 ### Step 2: Add the custom widget extending the gallery widget {#add_code1}
 
@@ -104,11 +83,6 @@
 3. Update RequireJS configuration to use the custom script instead of the default one.
 
 Let's look at each step in more detail.
-<<<<<<< HEAD
-<h3>Step 1: Define what is the default implementation</h3>
-Using the approach described in the previous section, OrangeCo defines that the product images are displayed by <a href="{{ site.mage2100url }}lib/web/mage/gallery/gallery.js" target="_blank"><code>gallery.js</code></a>, and the configuration path for it is `mage/gallery`.
-=======
->>>>>>> 168052f6
 
 ### Step 1: Define what is the default implementation
 
@@ -157,9 +131,6 @@
 ```
 
 ## Recommended reading ##
-<<<<<<< HEAD
-<a href="{{ page.baseurl }}/javascript-dev-guide/javascript/custom_js.html" target="_blank">Use custom JavaScript</a>
-=======
 [Use custom JavaScript]
 
 
@@ -169,5 +140,4 @@
 [RequireJS config file]: {{site.baseurl}}/common/images/fdg_pr_2.png
 [jCarousel widget]: http://sorgalla.com/jcarousel/
 [`gallery.js`]: {{site.mage2100url}}lib/web/mage/gallery/gallery.js
-[Use custom JavaScript]: {{page.baseurl}}/javascript-dev-guide/javascript/custom_js.html
->>>>>>> 168052f6
+[Use custom JavaScript]: {{page.baseurl}}/javascript-dev-guide/javascript/custom_js.html