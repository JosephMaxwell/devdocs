---
group: javascript-developer-guide
title: JavaScript Developer Guide
landing-page: JavaScript Developer Guide
---

## Introduction {#overview-introduction}

By default, the Magento application uses the [RequireJS file and module loader] to optimize the time of loading pages with included JavaScript files, and to manage dependencies of JavaScript resources.

You can follow the same approach when customizing Magento JavaScript, or [disable all the default scripts and their load by RequireJS].

For information about how JS resources are located and configured, see the [JavaScript resources] topic in the Configuration Guide.

## What's in this guide {#js_contents}

Topics of this book describe the following:

- [JavaScript initialization] - how to initialize JavaScript components and widgets in JavaScript files and `.phtml` templates
- [Use custom JavaScript] - how to extend or replace default JavaScript components/widgets.
- [Locate JavaScript] components - how to define which components (scripts) are used on a particular store page.
- [Magento jQuery widgets] - Magento jQuery widget API documentation.
- [Customizing JavaScript illustration] - practical illustration of custom widgets related tasks.

JavaScript automatic testing is described in a separate [JavaScript unit testing] topic.

## Terms used {#js_terms}

| Term                                  | Description                                        |
| ------------------------------------- |--------------------------------------------------- | 
| *JavaScript component (JS component)* | Any separate `.js` file decorated as [AMD module]. |
| *Ui component*                        | JS component located in the `Magento_Ui` module, in the [app/code/Magento/Ui/view] directory. |
<<<<<<< HEAD
| *jQuery UI widget*                    | A JS component/widget provided by the [jQuery UI library used in Magento]. |
| *jQuery widget*                       | Custom widget created using jQuery UI Widget Factory and decorated as AMD module. Many Magento JS components are the jQuery widgets. |
{:style="table-layout:auto"}
=======
| *jQuery UI widget*                    | A JS component/widget provided by [jQuery UI library used in Magento]. |
| *jQuery widget*                       | Custom widget created using jQuery UI Widget Factory and decorated as AMD module. Many Magento JS components are jQuery widget. |

>>>>>>> cb96090a


[AMD module]: http://requirejs.org/docs/whyamd.html#amd
[`Magento_Ui`]: {{site.mage2100url}}app/code/Magento/Ui
[app/code/Magento/Ui/view]: {{site.mage2100url}}app/code/Magento/Ui/view
[jQuery UI library used in Magento]: {{site.mage2100url}}lib/web/jquery/jquery-ui-1.9.2.js
[jQuery Widget]: https://jqueryui.com/widget/

[RequireJS file and module loader]: http://requirejs.org/
[disable all the default scripts and their load by RequireJS]: {{page.baseurl}}/javascript-dev-guide/javascript/custom_js.html#disable_default_js
[JavaScript resources]: {{page.baseurl}}/javascript-dev-guide/javascript/js-resources.html

[JavaScript initialization]: {{page.baseurl}}/javascript-dev-guide/javascript/js_init.html
[Use custom JavaScript]: {{page.baseurl}}/javascript-dev-guide/javascript/custom_js.html
[Locate JavaScript]: {{page.baseurl}}/javascript-dev-guide/javascript/js_debug.html
[Magento jQuery widgets]: {{page.baseurl}}/javascript-dev-guide/widgets/jquery-widgets-about.html
[Customizing JavaScript illustration]: {{page.baseurl}}/javascript-dev-guide/javascript/js_practice.html
[JavaScript unit testing]: {{page.baseurl}}/test/js/jasmine.html



<|MERGE_RESOLUTION|>--- conflicted
+++ resolved
@@ -30,15 +30,9 @@
 | ------------------------------------- |--------------------------------------------------- | 
 | *JavaScript component (JS component)* | Any separate `.js` file decorated as [AMD module]. |
 | *Ui component*                        | JS component located in the `Magento_Ui` module, in the [app/code/Magento/Ui/view] directory. |
-<<<<<<< HEAD
 | *jQuery UI widget*                    | A JS component/widget provided by the [jQuery UI library used in Magento]. |
 | *jQuery widget*                       | Custom widget created using jQuery UI Widget Factory and decorated as AMD module. Many Magento JS components are the jQuery widgets. |
-{:style="table-layout:auto"}
-=======
-| *jQuery UI widget*                    | A JS component/widget provided by [jQuery UI library used in Magento]. |
-| *jQuery widget*                       | Custom widget created using jQuery UI Widget Factory and decorated as AMD module. Many Magento JS components are jQuery widget. |
 
->>>>>>> cb96090a
 
 
 [AMD module]: http://requirejs.org/docs/whyamd.html#amd
