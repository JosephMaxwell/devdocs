---
group: get-started-magento
title: Getting started with Magento
menu_title: Getting started with Magento
menu_order: 1
menu_node:
version: 2.1
redirect_from: /guides/v1.0/bk-get-started-magento.html
functional_areas:
  - Integration
---

## Getting started with Magento {#highlights}

Welcome to Magento 2.0 documentation! And welcome to Magento 2.0!

Here we explain the Magento platform and components from the perspective of several audiences: merchants, web store developers (frontend developers), {% glossarytooltip 55774db9-bf9d-40f3-83db-b10cc5ae3b68 %}extension{% endglossarytooltip %} developers, system administrators, installers, and integrators.

Magento is a highly-customizable eCommerce platform and content management system that is primarily used to build online storefronts or web sites for selling merchandise.

Magento is written using the {% glossarytooltip bf703ab1-ca4b-48f9-b2b7-16a81fd46e02 %}PHP{% endglossarytooltip %} programming language, and leverages elements of the Zend framework and the model-view-controller architecture. Magento runs on the MySQL relational database, and Magento schema and tables are included in the Magento installation package.

## Help improve this documentation {#help}

Magento 2.0 product documentation is hosted on GitHub, and we welcome your
feedback there.

Click the **Edit this page on GitHub** link at the top of a documentation page to
open the file in our GitHub repository, where you are invited to suggest changes
by creating pull requests, or open a discussion by creating an issue.

<<<<<<< HEAD
For more information, see our <a href="{{ page.baseurl }}/extension-dev-guide/Contribute_edg.html">Contributors Guide</a>.
=======
For more information, see our [Contributors Guide]({{ page.baseurl }}/extension-dev-guide/Contribute_edg.html).

## Contact us {#contact-us}
>>>>>>> 168052f6

Feel free to contact the documentation team directly at
[DL-Magento-Doc-Feedback@magento.com](mailto:DL-Magento-Doc-Feedback@magento.com)

#### Related topics

<<<<<<< HEAD
*   <a href="{{ page.baseurl }}/release-notes/bk-release-notes.html">Release Notes</a>
*   <a href="{{ page.baseurl }}/architecture/bk-architecture.html">Architecture Guide</a>
=======
*   [Release Notes]({{ page.baseurl }}/release-notes/bk-release-notes.html)
*   [Architecture Guide]({{ page.baseurl }}/architecture/bk-architecture.html)
>>>>>>> 168052f6
<|MERGE_RESOLUTION|>--- conflicted
+++ resolved
@@ -29,23 +29,14 @@
 open the file in our GitHub repository, where you are invited to suggest changes
 by creating pull requests, or open a discussion by creating an issue.
 
-<<<<<<< HEAD
-For more information, see our <a href="{{ page.baseurl }}/extension-dev-guide/Contribute_edg.html">Contributors Guide</a>.
-=======
 For more information, see our [Contributors Guide]({{ page.baseurl }}/extension-dev-guide/Contribute_edg.html).
 
 ## Contact us {#contact-us}
->>>>>>> 168052f6
 
 Feel free to contact the documentation team directly at
 [DL-Magento-Doc-Feedback@magento.com](mailto:DL-Magento-Doc-Feedback@magento.com)
 
 #### Related topics
 
-<<<<<<< HEAD
-*   <a href="{{ page.baseurl }}/release-notes/bk-release-notes.html">Release Notes</a>
-*   <a href="{{ page.baseurl }}/architecture/bk-architecture.html">Architecture Guide</a>
-=======
 *   [Release Notes]({{ page.baseurl }}/release-notes/bk-release-notes.html)
-*   [Architecture Guide]({{ page.baseurl }}/architecture/bk-architecture.html)
->>>>>>> 168052f6
+*   [Architecture Guide]({{ page.baseurl }}/architecture/bk-architecture.html)