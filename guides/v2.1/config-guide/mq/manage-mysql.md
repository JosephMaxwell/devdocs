--- conflicted
+++ resolved
@@ -60,10 +60,7 @@
     ./bin/magento queue:consumers:list
 
 #### Related Topics
-<<<<<<< HEAD
-=======
 
->>>>>>> 168052f6
 *   [Message Queues Overview]({{ page.baseurl }}/config-guide/mq/rabbitmq-overview.html)
 *   [Configure and run cron]({{ page.baseurl }}/config-guide/cli/config-cli-subcommands-cron.html)
 *   [Command-line configuration]({{ page.baseurl }}/config-guide/cli/config-cli-subcommands.html)
