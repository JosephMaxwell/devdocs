---
group: config-guide
subgroup: 09_Varnish
title: Configure Varnish and your web server
menu_title: Configure Varnish and your web server
menu_order: 10
menu_node:
version: 2.1
functional_areas:
  - Configuration
  - System
  - Setup
---
## Configure your web server {#config-varnish-config-web}

Configure your web server to listen on a port other than the default port 80 because Varnish responds directly to incoming HTTP requests, not the web server.

In the sections that follow, we use port 8080 as an example.

To change the Apache 2.2 listen port:

1.	Open `/etc/httpd/conf/httpd.conf` (or `/etc/apache2/ports.conf` on Debian and Ubuntu) in a text editor.
2.	Locate the `Listen` directive.
3.	Change the value of the listen port to `8080`. (You can use any available listen port.)
4.	Save your changes to `httpd.conf` and exit the text editor.

on Debian and Ubuntu
1.	Open `/etc/apache2/ports.conf` in a text editor.
2.	Locate the `Listen` directive.
3.	Change the value of the listen port to `8080`. (You can use any available listen port.)
4.	Save your changes to `ports.conf` and exit the text editor.
5. 	Open `/etc/apache2/sites-enabled/000-default.conf` in a text editor.
6.	change <VirtualHost *:80> to <VirtualHost *:8080>
7.	Save your changes to `000-default.conf` and exit the text editor.

## Modify the Varnish system configuration {#config-varnish-config-sysvcl}

To modify the Varnish system configuration:

1.	As a user with `root` privileges, open your Vanish configuration file in a text editor:

	*	CentOS 6: `/etc/sysconfig/varnish`
	*	CentOS 7: `/etc/varnish/varnish.params`
	*	Debian: `/etc/default/varnish`
	*	Ubuntu: `/etc/default/varnish`

2.	Set the Varnish listen port to 80:

		VARNISH_LISTEN_PORT=80

    For Varnish 4.&#42;, make sure that DAEMON_OPTS contains the correct listening port for the `-a` parameter (even if VARNISH_LISTEN_PORT is set to the correct value):

		DAEMON_OPTS="-a :80 \
		   -T localhost:6082 \
		   -f /etc/varnish/default.vcl \
		   -S /etc/varnish/secret \
		   -s malloc,256m"		

3.	Save your changes to the Varnish configuration file and exit the text editor.
<<<<<<< HEAD
=======

### Modify <code>default.vcl</code> {#config-varnish-config-default}
>>>>>>> 168052f6

This section discusses how to provide minimal configuration so Varnish returns HTTP response headers. This enables you to verify Varnish works before you configure Magento to use Varnish.

To minimally configure Varnish:

1.	Back up `default.vcl`:

		cp /etc/varnish/default.vcl /etc/varnish/default.vcl.bak

2.	Open `/etc/varnish/default.vcl` in a text editor.
3.	Locate the following stanza:

		backend default {
	      .host = "127.0.0.1";
	      .port = "80";
		}

4.	Replace the value of `.host` with the fully qualified hostname or IP address and listen port of the Varnish *backend* or *origin server*; that is, the server providing the content Varnish will accelerate.

	Typically, this is your web server.

	<a href="https://www.varnish-cache.org/docs/trunk/users-guide/vcl-backends.html" target="_blank">More information</a>
5.	Replace the value of `.port` with the web server's listen port (8080 in this example).

	Example: Apache is installed on host 192.0.2.55 and Apache is listening on port 8080:

		backend default {
	      .host = "192.0.2.55";
	      .port = "8080";
		}

	<div class="bs-callout bs-callout-info" id="info">
		<p>If Varnish and Apache are running on the same host, we recommend you use an IP address or hostname and not <code>localhost</code>.</p>
	</div>

7.	Save your changes to `default.vcl` and exit the text editor.

8.	Restart Varnish:

		service varnish restart

If Varnish fails to start, try running it from the command line as follows:

	varnishd -d -f /etc/varnish/default.vcl

This should display error messages.

<div class="bs-callout bs-callout-info" id="info">
	<p>If Varnish does not start as a service, you must configure SELinux rules to allow it to run. Consult the following resources:</p>
		<ul><li><a href="http://flatlinesecurity.com/posts/varnish-4-selinux/" target="_blank">flatlinesecurity</a></li>
			<li><a href="https://wiki.centos.org/HowTos/SELinux" target="_blank">CentOS wiki</a></li>
			<li><a href="https://www.centos.org/docs/5/html/Deployment_Guide-en-US/sec-sel-policy-customizing.html" target="_blank">CentOS documentation</a></li></ul>
</div>

## Verify Varnish is working {#config-varnish-verify}

The following sections discuss how you can verify that Varnish is working but *without* configuring Magento to use it. You should try this before you configure Magento.

Perform the tasks discussed in the following sections in the order shown:

*	<a href="#config-varnish-verify-start">Start Varnish</a>
*	<a href="#config-varnish-verify-netstat">netstat</a>

### Start Varnish {#config-varnish-verify-start}

Enter `service varnish start`

If Varnish fails to start as a service, start it from the command line as follows:

1. Start the Varnish CLI:

		varnishd -d -f /etc/varnish/default.vcl

2.	Start the Varnish child process:

	When prompted, enter `start`

	The following messages display to confirm a successful start:

		child (29805) Started
		200 0

		Child (29805) said
		Child (29805) said Child starts

### netstat {#config-varnish-verify-netstat}

Log in to the Varnish server and enter the following command:

	netstat -tulpn

Look for the following output in particular:

	tcp        0      0 0.0.0.0:80                  0.0.0.0:*                   LISTEN      32614/varnishd
	tcp        0      0 127.0.0.1:58484             0.0.0.0:*                   LISTEN      32604/varnishd
	tcp        0      0 :::8080                     :::*                        LISTEN      26822/httpd
	tcp        0      0 ::1:48509                   :::*                        LISTEN      32604/varnishd

The preceding shows Varnish running on port 80 and Apache running on port 8080.

If you don't see output for `varnishd`, make sure Varnish is running.

<a href="http://tldp.org/LDP/nag2/x-087-2-iface.netstat.html" target="_blank">More information about netstat options</a>

## Install the Magento 2 software {#config-varnish-install}

Install the Magento 2 software if you haven't already done so. When prompted for a Base URL, use the Varnish host and port 80 (for Varnish) because Varnish receives all incoming HTTP requests.

Possible error installing Magento:

	Error 503 Service Unavailable
	Service Unavailable
	XID: 303394517
	Varnish cache server

If you experience this error, edit `default.vcl` and add a timeout to the `backend` stanza as follows:

	backend default {
	     .host = "127.0.0.1";
	     .port = "8080";
	     .first_byte_timeout = 600s;
	}

## Verify HTTP response headers {#config-varnish-verify-headers}

Now you can verify that Varnish is serving pages by looking at {% glossarytooltip a2aff425-07dd-4bd6-9671-29b7edefa871 %}HTML{% endglossarytooltip %} response headers returned from any Magento page.

Before you can look at headers, you must set Magento for developer mode. There are several ways to do it, the simplest of which is to modify `.htaccess` in the Magento 2 root. You can also use the <a href="{{ page.baseurl }}/config-guide/cli/config-cli-subcommands-mode.html">`magento deploy:mode:set`</a> command.

#### Set Magento for developer mode
<<<<<<< HEAD
=======

>>>>>>> 168052f6
To set Magento for developer mode, use the [`magento deploy:mode:set`]({{ page.baseurl }}/config-guide/cli/config-cli-subcommands-mode.html#config-mode-change) command.

#### Look at the Varnish log

Make sure Varnish is running then enter the following command on the Varnish server:

	varnishlog

In a web browser, go to any Magento 2 page.

A long list of response headers display in your command prompt window. Look for headers like the following:

	-   BereqHeader    X-Varnish: 3
	-   VCL_call       BACKEND_FETCH
	-   VCL_return     fetch
	-   BackendOpen    17 default(10.249.151.10,,8080) 10.249.151.10 60914
	-   Backend        17 default(10.249.151.10,,8080)
	-   Timestamp      Bereq: 1440449534.261791 0.000618 0.000618
	-   ReqHeader      Host: 10.249.151.10
	-   ReqHeader      Connection: keep-alive
	-   ReqHeader      Content-Length: 86
	-   ReqHeader      Cache-Control: max-age=0
	-   ReqHeader      Accept: text/html,application/xhtml+xml,application/xml;q=0.9,image/webp,*/*;q=0.8
	-   ReqHeader      Origin: http://10.249.151.10

If headers like these do *not* display, stop Varnish, check your `default.vcl`, and try again.

#### Look at HTML response headers

There are several ways to look at response headers, including using a browser {% glossarytooltip 9fceecbe-31be-4e49-aac7-11d155a85382 %}plug-in{% endglossarytooltip %} like Live HTTP Headers (<a href="https://addons.mozilla.org/en-GB/firefox/addon/live-http-headers/" target="_blank">Firefox</a>) or a browser inspector.

The following example uses `curl`. You can enter this command from any machine that can access the Magento server using HTTP.

	curl -I -v --location-trusted '<your Magento base URL>'

For example,

	curl -I -v --location-trusted 'http://192.0.2.55/magento2'

Look for headers like the following:

	Content-Type: text/html; charset=iso-8859-1
	X-Varnish: 15
	Age: 0
	Via: 1.1 varnish-v4
	X-Magento-Cache-Debug: HIT

#### Next step
<<<<<<< HEAD
=======

>>>>>>> 168052f6
<a href="{{ page.baseurl }}/config-guide/varnish/config-varnish-magento.html">Configure Magento to use Varnish</a><|MERGE_RESOLUTION|>--- conflicted
+++ resolved
@@ -57,11 +57,8 @@
 		   -s malloc,256m"		
 
 3.	Save your changes to the Varnish configuration file and exit the text editor.
-<<<<<<< HEAD
-=======
 
 ### Modify <code>default.vcl</code> {#config-varnish-config-default}
->>>>>>> 168052f6
 
 This section discusses how to provide minimal configuration so Varnish returns HTTP response headers. This enables you to verify Varnish works before you configure Magento to use Varnish.
 
@@ -192,10 +189,7 @@
 Before you can look at headers, you must set Magento for developer mode. There are several ways to do it, the simplest of which is to modify `.htaccess` in the Magento 2 root. You can also use the <a href="{{ page.baseurl }}/config-guide/cli/config-cli-subcommands-mode.html">`magento deploy:mode:set`</a> command.
 
 #### Set Magento for developer mode
-<<<<<<< HEAD
-=======
-
->>>>>>> 168052f6
+
 To set Magento for developer mode, use the [`magento deploy:mode:set`]({{ page.baseurl }}/config-guide/cli/config-cli-subcommands-mode.html#config-mode-change) command.
 
 #### Look at the Varnish log
@@ -244,8 +238,5 @@
 	X-Magento-Cache-Debug: HIT
 
 #### Next step
-<<<<<<< HEAD
-=======
-
->>>>>>> 168052f6
+
 <a href="{{ page.baseurl }}/config-guide/varnish/config-varnish-magento.html">Configure Magento to use Varnish</a>