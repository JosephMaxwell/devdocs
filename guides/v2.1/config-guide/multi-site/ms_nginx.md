---
group: config-guide
subgroup: 11_sites
title: Tutorial&mdash;Set up multiple websites or stores with nginx
menu_title: Tutorial&mdash;Set up multiple websites or stores with nginx
menu_order: 3
menu_node:
version: 2.1
functional_areas:
  - Configuration
  - System
  - Setup
---

## Set up multiple websites with nginx {#ms-nginx-over}

This tutorial shows you step-by-step how to set up multiple websites using {% glossarytooltip b14ef3d8-51fd-48fe-94df-ed069afb2cdc %}nginx{% endglossarytooltip %}.

### Assumptions
<<<<<<< HEAD
We assume that:

=======

We assume that:

>>>>>>> 168052f6
*	You are working on a development machine (laptop, virtual machine, or similar).

	Additional tasks might be required to deploy multiple websites in a hosted environment; check with your hosting provider for more information.

	Additional tasks are required to set up {{site.data.var.ece}}. After you complete the tasks discussed in this topic, see [Set up multiple {{site.data.var.ece}} websites or stores]({{ page.baseurl }}/cloud/project/project-multi-sites.html).
*	You accept multiple domains in one virtual host file or use one virtual host per website; the virtual host configuration files are located in `/etc/nginx/sites-available`.
*	You use the `nginx.conf.sample` provided by Magento with only the modifications discussed in this tutorial.
*	The Magento software is installed in `/var/www/html/magento2`.
*	You have two websites other than the default:

	*	`french.mysite.mg` with website code `french` and store view code `fr`
	*	`german.mysite.mg` with website code `german` and store view code `de`
    *   `mysite.mg` is the default website and default store view

    <div class="bs-callout bs-callout-tip" markdown="1">
Refer to [Create websites]({{ page.baseurl }}/config-guide/multi-site/ms_websites.html#step-2-create-websites) and [Create store views]({{ page.baseurl }}/config-guide/multi-site/ms_websites.html#step-4-create-store-views) for help locating these values.
    </div>

### Roadmap for setting up multiple websites with nginx
<<<<<<< HEAD
To set up multiple stores:

1.	[Set up websites, stores, and store views]({{ page.baseurl }}/config-guide/multi-site/ms_websites.html) in the {% glossarytooltip 18b930cf-09cc-47c9-a5e5-905f86c43f81 %}Magento Admin{% endglossarytooltip %}.
2.	Create an [nginx virtual host](#ms-nginx-vhosts) to map many websites or one [nginx virtual host](#ms-nginx-vhosts) per Magento {% glossarytooltip a3c8f20f-b067-414e-9781-06378c193155 %}website{% endglossarytooltip %} (steps detailed below).
3.  Pass the values of the [Magento variables]({{ page.baseurl }}/config-guide/multi-site/ms_over.html) `$MAGE_RUN_TYPE` and `$MAGE_RUN_CODE` to nginx using the Magento-provided `nginx.conf.sample` (steps detailed below).

=======

To set up multiple stores:

1.	[Set up websites, stores, and store views]({{ page.baseurl }}/config-guide/multi-site/ms_websites.html) in the {% glossarytooltip 18b930cf-09cc-47c9-a5e5-905f86c43f81 %}Magento Admin{% endglossarytooltip %}.
2.	Create an [nginx virtual host](#ms-nginx-vhosts) to map many websites or one [nginx virtual host](#ms-nginx-vhosts) per Magento {% glossarytooltip a3c8f20f-b067-414e-9781-06378c193155 %}website{% endglossarytooltip %} (steps detailed below).
3.  Pass the values of the [Magento variables]({{ page.baseurl }}/config-guide/multi-site/ms_over.html) `$MAGE_RUN_TYPE` and `$MAGE_RUN_CODE` to nginx using the Magento-provided `nginx.conf.sample` (steps detailed below).

>>>>>>> 168052f6
    *   `$MAGE_RUN_TYPE` can be either `store` or `website`:

        *   Use `website` to load your website in your storefront.
        *   Use `store` to load any store view in your storefront.

    *   `$MAGE_RUN_CODE` is the unique website or store view code that corresponds to `$MAGE_RUN_TYPE`.

## Step 2: Create nginx virtual hosts {#ms-nginx-vhosts}
<<<<<<< HEAD
=======

>>>>>>> 168052f6
This section discusses how to load websites on the {% glossarytooltip 1a70d3ac-6bd9-475a-8937-5f80ca785c14 %}storefront{% endglossarytooltip %}. You can use either websites or store views; if you use store views, you must adjust parameter values accordingly. You must complete the tasks in this section as a user with `sudo` privileges.

By using just one [nginx virtual host file](#ms-nginx-vhosts), you can keep your nginx configuration simple and clean. By using several virtual host files, you can customize each store (to use a custom location for `french.mysite.mg` for instance).

{% collapsible To use one virtual host (simplified): %}

This configuration expands upon [Magento Nginx Configuration]({{ page.baseurl }}/install-gde/prereq/nginx.html). To create one virtual host: 

1.	Open a text editor and add the following contents to a new file named `/etc/nginx/sites-available/magento`:
    ```
    map $http_host $MAGE_RUN_CODE {
        default '';
        french.mysite.mg french;
        german.mysite.mg german;
    }

    server {
        listen 80;
        server_name mysite.mg french.mysite.mg german.mysite.mg;
        set $MAGE_ROOT /var/www/html/magento2;
        set $MAGE_MODE developer;
        set $MAGE_RUN_TYPE website; #or set $MAGE_RUN_TYPE store;
        include /var/www/html/magento2/nginx.conf;
    }
    ```
2.	Save your changes to the files and exit the text editor.
3.	Verify the server configuration:
<<<<<<< HEAD

		nginx -t
4.	If successful, the following message displays:
=======

		nginx -t
4.	If successful, the following message displays:

		nginx: configuration file /etc/nginx/nginx.conf test is successful

	If errors display, check the syntax of your virtual host configuration files.

5.	Create symbolic link in the `/etc/nginx/sites-enabled` directory:

		cd /etc/nginx/sites-enabled
		ln -s /etc/nginx/sites-available/magento magento

For more detail about the map directive, see [nginx documentation on the map directive](http://nginx.org/en/docs/http/ngx_http_map_module.html#map){:target="_blank"}.

{% endcollapsible %}

{% collapsible To create multiple virtual hosts (customize per website): %}
To create multiple virtual hosts: 

1.	Open a text editor and add the following contents to a new file named `/etc/nginx/sites-available/french.mysite.mg`:
    ```
    map $http_host $MAGE_RUN_CODE {
        french.mysite.mg french;
    }

    server {
        listen 80;
        server_name french.mysite.mg;
        set $MAGE_ROOT /var/www/html/magento2;
        set $MAGE_MODE developer;
        set $MAGE_RUN_TYPE website; #or set $MAGE_RUN_TYPE store;
        include /var/www/html/magento2/nginx.conf;
    }
    ```
2.	Create another file named `german.mysite.mg` in the same directory with the following contents:
    ```
    map $http_host $MAGE_RUN_CODE {
        german.mysite.mg german;
    }

    server {
        listen 80;
        server_name german.mysite.mg;
        set $MAGE_ROOT /var/www/html/magento2;
        set $MAGE_MODE developer;
        set $MAGE_RUN_TYPE website; #or set $MAGE_RUN_TYPE store;
        include /var/www/html/magento2/nginx.conf;
    }
    ```
3.	Save your changes to the files and exit the text editor.
4.	Verify the server configuration:

		nginx -t
5.	If successful, the following message displays:
>>>>>>> 168052f6

		nginx: configuration file /etc/nginx/nginx.conf test is successful

	If errors display, check the syntax of your virtual host configuration files.

<<<<<<< HEAD
5.	Create symbolic link in the `/etc/nginx/sites-enabled` directory:

		cd /etc/nginx/sites-enabled
		ln -s /etc/nginx/sites-available/magento magento

For more detail about the map directive, see [nginx documentation on the map directive](http://nginx.org/en/docs/http/ngx_http_map_module.html#map){:target="_blank"}.

{% endcollapsible %}

{% collapsible To create multiple virtual hosts (customize per website): %}
To create multiple virtual hosts: 

1.	Open a text editor and add the following contents to a new file named `/etc/nginx/sites-available/french.mysite.mg`:
    ```
    map $http_host $MAGE_RUN_CODE {
        french.mysite.mg french;
    }

    server {
        listen 80;
        server_name french.mysite.mg;
        set $MAGE_ROOT /var/www/html/magento2;
        set $MAGE_MODE developer;
        set $MAGE_RUN_TYPE website; #or set $MAGE_RUN_TYPE store;
        include /var/www/html/magento2/nginx.conf;
    }
    ```
2.	Create another file named `german.mysite.mg` in the same directory with the following contents:
    ```
    map $http_host $MAGE_RUN_CODE {
        german.mysite.mg german;
    }

    server {
        listen 80;
        server_name german.mysite.mg;
        set $MAGE_ROOT /var/www/html/magento2;
        set $MAGE_MODE developer;
        set $MAGE_RUN_TYPE website; #or set $MAGE_RUN_TYPE store;
        include /var/www/html/magento2/nginx.conf;
    }
    ```
3.	Save your changes to the files and exit the text editor.
4.	Verify the server configuration:

		nginx -t
5.	If successful, the following message displays:

		nginx: configuration file /etc/nginx/nginx.conf test is successful

	If errors display, check the syntax of your virtual host configuration files.

=======
>>>>>>> 168052f6
6.	Create symbolic links in the `/etc/nginx/sites-enabled` directory:

		cd /etc/nginx/sites-enabled
		ln -s /etc/nginx/sites-available/french.mysite.mg french.mysite.mg
		ln -s /etc/nginx/sites-available/german.mysite.mg german.mysite.mg

For more details about the map directive, see [nginx documentation on the map directive](http://nginx.org/en/docs/http/ngx_http_map_module.html#map){:target="_blank"}.

{% endcollapsible %}

## Step 3: Modify nginx.conf.sample {#ms-nginx-conf-sample}
{%
include note.html
type="tip"
content="Do not edit the `nginx.conf.sample` file; it is a core Magento file that may be updated with each new release. Instead, copy the `nginx.conf.sample` file, rename it, and then edit the copied file."
%}

{% collapsible To edit the PHP entry point for the main application: %}
To modify the `nginx.conf.sample` file:

1.	Open a text editor and review the `nginx.conf.sample` file ,`<magento2_installation_directory>/nginx.conf.sample`. Look for the following section:

    ```
    # PHP entry point for main application
    location ~ (index|get|static|report|404|503|health_check)\.php$ {
        try_files $uri =404;
        fastcgi_pass   fastcgi_backend;
        fastcgi_buffers 1024 4k;

        fastcgi_param  PHP_FLAG  "session.auto_start=off \n suhosin.session.cryptua=off";
        fastcgi_param  PHP_VALUE "memory_limit=756M \n max_execution_time=18000";
        fastcgi_read_timeout 600s;
        fastcgi_connect_timeout 600s;

        fastcgi_index  index.php;
        fastcgi_param  SCRIPT_FILENAME  $document_root$fastcgi_script_name;
        include        fastcgi_params;
    }
    ```

2. Update the `nginx.conf.sample` file with the following two lines before the include statement:
    ```
        fastcgi_param MAGE_RUN_TYPE $MAGE_RUN_TYPE;
        fastcgi_param MAGE_RUN_CODE $MAGE_RUN_CODE;
    ```
An example updated PHP entry point for the main application looks like:
```
# PHP entry point for main application
<<<<<<< HEAD
=======

>>>>>>> 168052f6
location ~ (index|get|static|report|404|503|health_check)\.php$ {
    try_files $uri =404;
    fastcgi_pass   fastcgi_backend;
    fastcgi_buffers 1024 4k;

    fastcgi_param  PHP_FLAG  "session.auto_start=off \n suhosin.session.cryptua=off";
    fastcgi_param  PHP_VALUE "memory_limit=756M \n max_execution_time=18000";
    fastcgi_read_timeout 600s;
    fastcgi_connect_timeout 600s;

    fastcgi_index  index.php;
    fastcgi_param  SCRIPT_FILENAME  $document_root$fastcgi_script_name;
    # START - Multisite customization
    fastcgi_param MAGE_RUN_TYPE $MAGE_RUN_TYPE;
    fastcgi_param MAGE_RUN_CODE $MAGE_RUN_CODE;
    # END - Multisite customization
    include        fastcgi_params;
}
```

{% endcollapsible %}

## Verify your site  {#ms-nginx-verify}
{% include config/multi-site_verify.md %}<|MERGE_RESOLUTION|>--- conflicted
+++ resolved
@@ -17,14 +17,9 @@
 This tutorial shows you step-by-step how to set up multiple websites using {% glossarytooltip b14ef3d8-51fd-48fe-94df-ed069afb2cdc %}nginx{% endglossarytooltip %}.
 
 ### Assumptions
-<<<<<<< HEAD
+
 We assume that:
 
-=======
-
-We assume that:
-
->>>>>>> 168052f6
 *	You are working on a development machine (laptop, virtual machine, or similar).
 
 	Additional tasks might be required to deploy multiple websites in a hosted environment; check with your hosting provider for more information.
@@ -44,22 +39,13 @@
     </div>
 
 ### Roadmap for setting up multiple websites with nginx
-<<<<<<< HEAD
+
 To set up multiple stores:
 
 1.	[Set up websites, stores, and store views]({{ page.baseurl }}/config-guide/multi-site/ms_websites.html) in the {% glossarytooltip 18b930cf-09cc-47c9-a5e5-905f86c43f81 %}Magento Admin{% endglossarytooltip %}.
 2.	Create an [nginx virtual host](#ms-nginx-vhosts) to map many websites or one [nginx virtual host](#ms-nginx-vhosts) per Magento {% glossarytooltip a3c8f20f-b067-414e-9781-06378c193155 %}website{% endglossarytooltip %} (steps detailed below).
 3.  Pass the values of the [Magento variables]({{ page.baseurl }}/config-guide/multi-site/ms_over.html) `$MAGE_RUN_TYPE` and `$MAGE_RUN_CODE` to nginx using the Magento-provided `nginx.conf.sample` (steps detailed below).
 
-=======
-
-To set up multiple stores:
-
-1.	[Set up websites, stores, and store views]({{ page.baseurl }}/config-guide/multi-site/ms_websites.html) in the {% glossarytooltip 18b930cf-09cc-47c9-a5e5-905f86c43f81 %}Magento Admin{% endglossarytooltip %}.
-2.	Create an [nginx virtual host](#ms-nginx-vhosts) to map many websites or one [nginx virtual host](#ms-nginx-vhosts) per Magento {% glossarytooltip a3c8f20f-b067-414e-9781-06378c193155 %}website{% endglossarytooltip %} (steps detailed below).
-3.  Pass the values of the [Magento variables]({{ page.baseurl }}/config-guide/multi-site/ms_over.html) `$MAGE_RUN_TYPE` and `$MAGE_RUN_CODE` to nginx using the Magento-provided `nginx.conf.sample` (steps detailed below).
-
->>>>>>> 168052f6
     *   `$MAGE_RUN_TYPE` can be either `store` or `website`:
 
         *   Use `website` to load your website in your storefront.
@@ -68,10 +54,7 @@
     *   `$MAGE_RUN_CODE` is the unique website or store view code that corresponds to `$MAGE_RUN_TYPE`.
 
 ## Step 2: Create nginx virtual hosts {#ms-nginx-vhosts}
-<<<<<<< HEAD
-=======
-
->>>>>>> 168052f6
+
 This section discusses how to load websites on the {% glossarytooltip 1a70d3ac-6bd9-475a-8937-5f80ca785c14 %}storefront{% endglossarytooltip %}. You can use either websites or store views; if you use store views, you must adjust parameter values accordingly. You must complete the tasks in this section as a user with `sudo` privileges.
 
 By using just one [nginx virtual host file](#ms-nginx-vhosts), you can keep your nginx configuration simple and clean. By using several virtual host files, you can customize each store (to use a custom location for `french.mysite.mg` for instance).
@@ -99,11 +82,6 @@
     ```
 2.	Save your changes to the files and exit the text editor.
 3.	Verify the server configuration:
-<<<<<<< HEAD
-
-		nginx -t
-4.	If successful, the following message displays:
-=======
 
 		nginx -t
 4.	If successful, the following message displays:
@@ -159,67 +137,11 @@
 
 		nginx -t
 5.	If successful, the following message displays:
->>>>>>> 168052f6
 
 		nginx: configuration file /etc/nginx/nginx.conf test is successful
 
 	If errors display, check the syntax of your virtual host configuration files.
 
-<<<<<<< HEAD
-5.	Create symbolic link in the `/etc/nginx/sites-enabled` directory:
-
-		cd /etc/nginx/sites-enabled
-		ln -s /etc/nginx/sites-available/magento magento
-
-For more detail about the map directive, see [nginx documentation on the map directive](http://nginx.org/en/docs/http/ngx_http_map_module.html#map){:target="_blank"}.
-
-{% endcollapsible %}
-
-{% collapsible To create multiple virtual hosts (customize per website): %}
-To create multiple virtual hosts: 
-
-1.	Open a text editor and add the following contents to a new file named `/etc/nginx/sites-available/french.mysite.mg`:
-    ```
-    map $http_host $MAGE_RUN_CODE {
-        french.mysite.mg french;
-    }
-
-    server {
-        listen 80;
-        server_name french.mysite.mg;
-        set $MAGE_ROOT /var/www/html/magento2;
-        set $MAGE_MODE developer;
-        set $MAGE_RUN_TYPE website; #or set $MAGE_RUN_TYPE store;
-        include /var/www/html/magento2/nginx.conf;
-    }
-    ```
-2.	Create another file named `german.mysite.mg` in the same directory with the following contents:
-    ```
-    map $http_host $MAGE_RUN_CODE {
-        german.mysite.mg german;
-    }
-
-    server {
-        listen 80;
-        server_name german.mysite.mg;
-        set $MAGE_ROOT /var/www/html/magento2;
-        set $MAGE_MODE developer;
-        set $MAGE_RUN_TYPE website; #or set $MAGE_RUN_TYPE store;
-        include /var/www/html/magento2/nginx.conf;
-    }
-    ```
-3.	Save your changes to the files and exit the text editor.
-4.	Verify the server configuration:
-
-		nginx -t
-5.	If successful, the following message displays:
-
-		nginx: configuration file /etc/nginx/nginx.conf test is successful
-
-	If errors display, check the syntax of your virtual host configuration files.
-
-=======
->>>>>>> 168052f6
 6.	Create symbolic links in the `/etc/nginx/sites-enabled` directory:
 
 		cd /etc/nginx/sites-enabled
@@ -268,10 +190,7 @@
 An example updated PHP entry point for the main application looks like:
 ```
 # PHP entry point for main application
-<<<<<<< HEAD
-=======
-
->>>>>>> 168052f6
+
 location ~ (index|get|static|report|404|503|health_check)\.php$ {
     try_files $uri =404;
     fastcgi_pass   fastcgi_backend;
