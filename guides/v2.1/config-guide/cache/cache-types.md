--- conflicted
+++ resolved
@@ -16,21 +16,12 @@
   - Setup
 ---
 
-<<<<<<< HEAD
-<h2 id="cache-mage-frontend">Step 1: Define a cache frontend</h2>
-The Magento application has a `default` cache {% glossarytooltip b00459e5-a793-44dd-98d5-852ab33fc344 %}frontend{% endglossarytooltip %} you can use for any <a href="{{ page.baseurl }}/config-guide/cli/config-cli-subcommands-cache.html#config-cli-subcommands-cache-clean-over">cache type</a>. This section discusses how to optionally define a {% glossarytooltip ca5ad9ac-9d39-45b5-80b1-e90d192f20d0 %}cache frontend{% endglossarytooltip %} with a different name, which is preferable if you expect to customize your frontend.
-
-<div class="bs-callout bs-callout-info" id="info">
-  <p>To use the <code>default</code> cache type, you don't need to modify <code>env.php</code> at all; you modify Magento's global <code>di.xml</code>. See the topics referenced in <a href="{{ page.baseurl }}/config-guide/cache/caching_low-level.html">Low-level cache options</a>. </p>
-</div>
-=======
 ## Step 1: Define a cache frontend {#cache-mage-frontend}
 
 The Magento application has a `default` cache {% glossarytooltip b00459e5-a793-44dd-98d5-852ab33fc344 %}frontend{% endglossarytooltip %} you can use for any [cache type]({{ page.baseurl }}/config-guide/cli/config-cli-subcommands-cache.html#config-cli-subcommands-cache-clean-over). This section discusses how to optionally define a {% glossarytooltip ca5ad9ac-9d39-45b5-80b1-e90d192f20d0 %}cache frontend{% endglossarytooltip %} with a different name, which is preferable if you expect to customize your frontend.
 
 {:.bs-callout .bs-callout-info}
 To use the `default` cache type, you don't need to modify `env.php` at all; you modify Magento's global `di.xml`. See the topics referenced in [Low-level cache options]({{ page.baseurl }}/config-guide/cache/caching_low-level.html).
->>>>>>> 168052f6
 
 You must specify a custom cache frontend either `app/etc/env.php` or Magento's global `app/etc/di.xml`.
 
@@ -87,8 +78,4 @@
 *   `<backend_option>`, `<backend_option_value>` are the name and value of options the Magento framework passes as an associative array to backend cache upon its creation.
 
 #### Next step
-<<<<<<< HEAD
-<a href="{{ page.baseurl }}/config-guide/cache/caching_low-level.html">Low-level cache options</a>
-=======
-[Low-level cache options]({{ page.baseurl }}/config-guide/cache/caching_low-level.html)
->>>>>>> 168052f6
+[Low-level cache options]({{ page.baseurl }}/config-guide/cache/caching_low-level.html)