---
group: config-guide
subgroup: 20_cqrs
title: Manually configure master databases
menu_title: Manually configure master databases
menu_order: 3
menu_node:
version: 2.1
ee_only: True
functional_areas:
  - Configuration
  - System
  - Setup
---

## Overview of manual split database configuration {#config-ee-multidb-manual-over}

If the Magento application is already in production or if you've already installed custom code or components, you might need to configure split databases manually. Before continuing, contact Magento Support to see if this is necessary in your case.

Manually splitting databases involves:

*   Create the {% glossarytooltip 278c3ce0-cd4c-4ffc-a098-695d94d73bde %}checkout{% endglossarytooltip %} and order management system (OMS) databases
*   Run a series of SQL scripts that:

    *   Drop foreign keys
    *   Back up sales and quote database tables
    *   Move tables from your main Magento database to the sales and quote databases

<div class="bs-callout bs-callout-warning">
    <p>If any custom code uses JOINs with tables in the sales and quote databases, you <em>cannot</em> use split databases. If in doubt, contact the authors of any custom code or extensions to make sure their code does not use JOINs.</p>
</div>

This topic uses the following naming conventions:

*   The main Magento database name is `magento` and its username and password are both `magento`
*   The quote database name is `magento_quote` and its username and password are both `magento_quote`

    The quote database is also referred to as the *checkout* database.
*   The sales database name is `magento_sales` and its username and password are both `magento_sales`

    The sales database is also referred to as the order management system (*OMS*) database.

<div class="bs-callout bs-callout-info" id="info">
<span class="glyphicon-class">
  <p>This guide assumes all three databases are on the same host as the Magento application. However, the choice of where to locate the databases and what they're named is up to you. We hope our examples make the instructions easier to follow.</p></span>
</div>

## Back up the Magento system {#config-ee-multidb-backup}

We strongly recommend you back up your current database and file system so you can restore it later in the {% glossarytooltip c57aef7c-97b4-4b2b-a999-8001accef1fe %}event{% endglossarytooltip %} of issues during the process.

{% collapsible Click to show how to back up Magento %}

To back up your system:

1.  Log in to your Magento server as, or switch to, the [Magento file system owner]({{ page.baseurl }}/install-gde/prereq/apache-user.html).
2.  Enter the following commands:

        magento setup:backup --code --media --db
3.  Continue with the next section.
{% endcollapsible %}

## Set up additional master databases {#config-ee-multidb-master-masters}

This section discusses how to create database instances for sales and {% glossarytooltip 77e19d0d-e7b1-4d3d-9bad-e92fbb9fb59a %}quote{% endglossarytooltip %} tables.

{% collapsible Click to show how to create database instances %}
Create sales and OMS quote databases as follows:

1.  Log in to your database server as any user.
2.  Enter the following command to get to a MySQL command prompt:

        mysql -u root -p

3.  Enter the MySQL `root` user's password when prompted.
4.  Enter the following commands in the order shown to create database instances named `magento_quote` and `magento_sales` with the same usernames and passwords:

        create database magento_quote;
        GRANT ALL ON magento_quote.* TO magento_quote@localhost IDENTIFIED BY 'magento_quote';

        create database magento_sales;
        GRANT ALL ON magento_sales.* TO magento_sales@localhost IDENTIFIED BY 'magento_sales';

5.  Enter `exit` to quit the command prompt.

6.  Verify the databases, one at a time:

    quote database:

        mysql -u magento_quote -p
        exit

    Order management database:

        mysql -u magento_sales -p
        exit

    If the MySQL monitor displays, you created the database properly. If an error displays, repeat the preceding commands.
7.  Continue with the next section.
{% endcollapsible %}

## Configure the sales database {#config-ee-multidb-oms}

This section discusses how to create and run SQL scripts that alter quote database tables and back up data from those tables.

Sales database table names start with:

*   `salesrule_`
*   `sales_`
*   `magento_sales_`
*   The `magento_customercustomattributes_sales_flat_order` table is also affected

<div class="bs-callout bs-callout-info" id="info">
  <p>This section contains scripts with specific database table names. If you've performed customizations or if you want to see a complete list of tables before you perform actions on them, see <a href="#split-db-ref">Reference scripts</a>.</p>
</div>

For more information, see:

*   [Create sales database SQL scripts](#config-ee-multidb-sql-oms)
*   [Back up sales data](#sales-backup)

### Create sales database SQL scripts {#config-ee-multidb-sql-oms}

{% collapsible Click to create and run sales database SQL scripts %}
Create the following SQL scripts in a location that is accessible by the user as whom you log in to your Magento server. For example, if you log in or run commands as `root`, you can create the scripts in the `/root/sql-scripts` directory.

#### Remove foreign keys

This script removes foreign keys that refer to non-sales tables from the sales database. 

Create the following script and give it a name like `1_foreign-sales.sql`. Replace `<your main Magento DB name>` with the name of your Magento database.

{% highlight sql %}
use <your main Magento DB name>;
ALTER TABLE salesrule_coupon_aggregated_order DROP FOREIGN KEY SALESRULE_COUPON_AGGREGATED_ORDER_STORE_ID_STORE_STORE_ID;
ALTER TABLE salesrule_coupon_aggregated DROP FOREIGN KEY SALESRULE_COUPON_AGGREGATED_STORE_ID_STORE_STORE_ID;
ALTER TABLE salesrule_coupon_aggregated_updated DROP FOREIGN KEY SALESRULE_COUPON_AGGREGATED_UPDATED_STORE_ID_STORE_STORE_ID;
ALTER TABLE salesrule_coupon_usage DROP FOREIGN KEY SALESRULE_COUPON_USAGE_CUSTOMER_ID_CUSTOMER_ENTITY_ENTITY_ID;
ALTER TABLE salesrule_customer_group DROP FOREIGN KEY SALESRULE_CSTR_GROUP_CSTR_GROUP_ID_CSTR_GROUP_CSTR_GROUP_ID;
ALTER TABLE salesrule_customer DROP FOREIGN KEY SALESRULE_CUSTOMER_CUSTOMER_ID_CUSTOMER_ENTITY_ENTITY_ID;
ALTER TABLE salesrule_label DROP FOREIGN KEY SALESRULE_LABEL_STORE_ID_STORE_STORE_ID;
ALTER TABLE salesrule_product_attribute DROP FOREIGN KEY SALESRULE_PRD_ATTR_ATTR_ID_EAV_ATTR_ATTR_ID;
ALTER TABLE salesrule_product_attribute DROP FOREIGN KEY SALESRULE_PRD_ATTR_CSTR_GROUP_ID_CSTR_GROUP_CSTR_GROUP_ID;
ALTER TABLE salesrule_product_attribute DROP FOREIGN KEY SALESRULE_PRODUCT_ATTRIBUTE_WEBSITE_ID_STORE_WEBSITE_WEBSITE_ID;
ALTER TABLE salesrule_website DROP FOREIGN KEY SALESRULE_WEBSITE_WEBSITE_ID_STORE_WEBSITE_WEBSITE_ID;
ALTER TABLE sales_bestsellers_aggregated_daily DROP FOREIGN KEY SALES_BESTSELLERS_AGGRED_DAILY_PRD_ID_CAT_PRD_ENTT_ENTT_ID;
ALTER TABLE sales_bestsellers_aggregated_monthly DROP FOREIGN KEY SALES_BESTSELLERS_AGGRED_MONTHLY_PRD_ID_CAT_PRD_ENTT_ENTT_ID;
ALTER TABLE sales_bestsellers_aggregated_yearly DROP FOREIGN KEY SALES_BESTSELLERS_AGGRED_YEARLY_PRD_ID_CAT_PRD_ENTT_ENTT_ID;
ALTER TABLE sales_bestsellers_aggregated_daily DROP FOREIGN KEY SALES_BESTSELLERS_AGGREGATED_DAILY_STORE_ID_STORE_STORE_ID;
ALTER TABLE sales_bestsellers_aggregated_monthly DROP FOREIGN KEY SALES_BESTSELLERS_AGGREGATED_MONTHLY_STORE_ID_STORE_STORE_ID;
ALTER TABLE sales_bestsellers_aggregated_yearly DROP FOREIGN KEY SALES_BESTSELLERS_AGGREGATED_YEARLY_STORE_ID_STORE_STORE_ID;
ALTER TABLE sales_creditmemo_grid DROP FOREIGN KEY SALES_CREDITMEMO_GRID_STORE_ID_STORE_STORE_ID;
ALTER TABLE sales_creditmemo DROP FOREIGN KEY SALES_CREDITMEMO_STORE_ID_STORE_STORE_ID;
ALTER TABLE sales_invoiced_aggregated_order DROP FOREIGN KEY SALES_INVOICED_AGGREGATED_ORDER_STORE_ID_STORE_STORE_ID;
ALTER TABLE sales_invoiced_aggregated DROP FOREIGN KEY SALES_INVOICED_AGGREGATED_STORE_ID_STORE_STORE_ID;
ALTER TABLE sales_invoice_grid DROP FOREIGN KEY SALES_INVOICE_GRID_STORE_ID_STORE_STORE_ID;
ALTER TABLE sales_invoice DROP FOREIGN KEY SALES_INVOICE_STORE_ID_STORE_STORE_ID;
ALTER TABLE sales_order_aggregated_created DROP FOREIGN KEY SALES_ORDER_AGGREGATED_CREATED_STORE_ID_STORE_STORE_ID;
ALTER TABLE sales_order_aggregated_updated DROP FOREIGN KEY SALES_ORDER_AGGREGATED_UPDATED_STORE_ID_STORE_STORE_ID;
ALTER TABLE sales_order DROP FOREIGN KEY SALES_ORDER_CUSTOMER_ID_CUSTOMER_ENTITY_ENTITY_ID;
ALTER TABLE sales_order_grid DROP FOREIGN KEY SALES_ORDER_GRID_CUSTOMER_ID_CUSTOMER_ENTITY_ENTITY_ID;
ALTER TABLE sales_order_grid DROP FOREIGN KEY SALES_ORDER_GRID_STORE_ID_STORE_STORE_ID;
ALTER TABLE sales_order_item DROP FOREIGN KEY SALES_ORDER_ITEM_STORE_ID_STORE_STORE_ID;
ALTER TABLE sales_order_status_label DROP FOREIGN KEY SALES_ORDER_STATUS_LABEL_STORE_ID_STORE_STORE_ID;
ALTER TABLE sales_order DROP FOREIGN KEY SALES_ORDER_STORE_ID_STORE_STORE_ID;
ALTER TABLE sales_refunded_aggregated_order DROP FOREIGN KEY SALES_REFUNDED_AGGREGATED_ORDER_STORE_ID_STORE_STORE_ID;
ALTER TABLE sales_refunded_aggregated DROP FOREIGN KEY SALES_REFUNDED_AGGREGATED_STORE_ID_STORE_STORE_ID;
ALTER TABLE sales_shipment_grid DROP FOREIGN KEY SALES_SHIPMENT_GRID_STORE_ID_STORE_STORE_ID;
ALTER TABLE sales_shipment DROP FOREIGN KEY SALES_SHIPMENT_STORE_ID_STORE_STORE_ID;
ALTER TABLE sales_shipping_aggregated_order DROP FOREIGN KEY SALES_SHIPPING_AGGREGATED_ORDER_STORE_ID_STORE_STORE_ID;
ALTER TABLE sales_shipping_aggregated DROP FOREIGN KEY SALES_SHIPPING_AGGREGATED_STORE_ID_STORE_STORE_ID;
ALTER TABLE magento_sales_creditmemo_grid_archive DROP FOREIGN KEY MAGENTO_SALES_CREDITMEMO_GRID_ARCHIVE_STORE_ID_STORE_STORE_ID;
ALTER TABLE magento_sales_invoice_grid_archive DROP FOREIGN KEY MAGENTO_SALES_INVOICE_GRID_ARCHIVE_STORE_ID_STORE_STORE_ID;
ALTER TABLE magento_sales_order_grid_archive DROP FOREIGN KEY MAGENTO_SALES_ORDER_GRID_ARCHIVE_CSTR_ID_CSTR_ENTT_ENTT_ID;
ALTER TABLE magento_sales_order_grid_archive DROP FOREIGN KEY MAGENTO_SALES_ORDER_GRID_ARCHIVE_STORE_ID_STORE_STORE_ID;
ALTER TABLE magento_sales_shipment_grid_archive DROP FOREIGN KEY MAGENTO_SALES_SHIPMENT_GRID_ARCHIVE_STORE_ID_STORE_STORE_ID;
ALTER TABLE downloadable_link_purchased_item DROP FOREIGN KEY DL_LNK_PURCHASED_ITEM_ORDER_ITEM_ID_SALES_ORDER_ITEM_ITEM_ID;
ALTER TABLE downloadable_link_purchased DROP FOREIGN KEY DOWNLOADABLE_LINK_PURCHASED_ORDER_ID_SALES_ORDER_ENTITY_ID;
ALTER TABLE paypal_billing_agreement_order DROP FOREIGN KEY PAYPAL_BILLING_AGREEMENT_ORDER_ORDER_ID_SALES_ORDER_ENTITY_ID;
{% endhighlight %}

### Configure the sales database {#config-ee-multidb-sql-oms-run}

Run the preceding script:

1.  Log in to your MySQL database as the `root` or administrative user:

        mysql -u root -p
2.  At the `mysql>` prompt, run the script as follows:

        source <path>/<script>.sql

    For example,

        source /root/sql-scripts/1_foreign-sales.sql
3.  After the script run, enter `exit`.
{% endcollapsible %}

### Back up sales data {#sales-backup}

This section discusses how to back up sales tables from the main Magento database so you can restore them in the separate sales database.

{% collapsible Click to back up and restore sales data %}

If you're currently at the `mysql>` prompt, enter `exit` to return to the command shell.

Run the following `mysqldump` commands, one at a time, from the command shell. In each, substitute the following:

*   `<your database root username>` with the name of your database root user
*   `<your database root user password>` with the user's password
*   `<your main magento DB name>` with the name of your Magento database
*   `<path>` with a writable file system path

**Script 1**
{% highlight sql %}
mysqldump -u <your database root username> -p <your main magento DB name> sales_bestsellers_aggregated_daily sales_bestsellers_aggregated_monthly sales_bestsellers_aggregated_yearly sales_creditmemo sales_creditmemo_comment sales_creditmemo_grid sales_creditmemo_item sales_invoice sales_invoice_comment sales_invoice_grid sales_invoice_item sales_invoiced_aggregated sales_invoiced_aggregated_order sales_order sales_order_address sales_order_aggregated_created sales_order_aggregated_updated sales_order_grid sales_order_item sales_order_payment sales_order_status sales_order_status_history sales_order_status_label sales_order_status_state sales_order_tax sales_order_tax_item sales_payment_transaction sales_refunded_aggregated sales_refunded_aggregated_order sales_sequence_meta sales_sequence_profile sales_shipment sales_shipment_comment sales_shipment_grid sales_shipment_item sales_shipment_track sales_shipping_aggregated sales_shipping_aggregated_order > /<path>/sales.sql
{% endhighlight %}

**Script 2**
{% highlight sql %}
mysqldump -u <your database root username> -p <your main magento DB name> magento_sales_creditmemo_grid_archive magento_sales_invoice_grid_archive magento_sales_order_grid_archive magento_sales_shipment_grid_archive > /<path>/salesarchive.sql
{% endhighlight %}

**Script 3**
{% highlight sql %}
mysqldump -u <your database root username> -p <your main magento DB name> magento_customercustomattributes_sales_flat_order magento_customercustomattributes_sales_flat_order_address > /<path>/customercustomattributes.sql
{% endhighlight %}

**Script 4**
{% highlight sql %}
mysqldump -u <your database root username> -p <your main magento DB name> sequence_creditmemo_0 sequence_creditmemo_1 sequence_invoice_0 sequence_invoice_1 sequence_order_0 sequence_order_1 sequence_rma_item_0 sequence_rma_item_1 sequence_shipment_0 sequence_shipment_1 > /<path>/sequence.sql
{% endhighlight %}

### Restore sales data {#sql-sales-restore}

This script restores sales data in your quote database.

#### NDB requirement

If you are using a [Network Database (NDB)](http://dev.mysql.com/doc/refman/5.6/en/mysql-cluster.html){:target="_blank"} cluster:

1.  Convert tables from InnoDb to NDB type in dump files:

        sed -ei 's/InnoDb/NDB/' <file name>.sql

2.  Remove rows with a FULLTEXT key from dumps because NDB tables don't support FULLTEXT.

#### Restore the data

Run the following commands:

{% highlight sql %}
mysql -u <root username> -p <your sales DB name> < /<path>/sales.sql
mysql -u <root username> -p <your sales DB name> < /<path>/sequence.sql
mysql -u <root username> -p <your sales DB name> < /<path>/salesarchive.sql
mysql -u <root username> -p <your sales DB name> < /<path>/customercustomattributes.sql
{% endhighlight %}

where

*   `<your sales DB name>` with the name of your sales database. 

    In this topic, the sample database name is `magento_sales`.
*   `<root username>` with your MySQL root username
*   `<root user password>` with the user's password
*   Verify the location of the backup files you created earlier (for example, `/var/sales.sql`)

{% endcollapsible %}

## Configure the quote database {#config-ee-multidb-checkout}

This section discusses tasks required to drop foreign keys from sales database tables and move tables to the sales database.

<div class="bs-callout bs-callout-info" id="info">
  <p>This section contains scripts with specific database table names. If you've performed customizations or if you want to see a complete list of tables before you perform actions on them, see <a href="#split-db-ref">Reference scripts</a>.</p>
</div>

Quote database table names start with `quote`. The `magento_customercustomattributes_sales_flat_quote` and `magento_customercustomattributes_sales_flat_quote_address` tables are also affected

### Drop foreign keys from quote tables

This script removes foreign keys that refer to non-quote tables from quote tables. Replace <your main magento DB name> with the name of your Magento database.

{% collapsible Click to drop foreign keys from quote tables %}

Create the following script and give it a name like `2_foreign-key-quote.sql`:

{% highlight SQL %}
use <your Magento main DB name>;
ALTER TABLE quote DROP FOREIGN KEY QUOTE_STORE_ID_STORE_STORE_ID;
ALTER TABLE quote_item DROP FOREIGN KEY QUOTE_ITEM_PRODUCT_ID_CATALOG_PRODUCT_ENTITY_ENTITY_ID;
ALTER TABLE quote_item DROP FOREIGN KEY QUOTE_ITEM_STORE_ID_STORE_STORE_ID;
{% endhighlight %}

Run the script as follows:

1.  Log in to your MySQL database as the root or administrative user:

        mysql -u root -p
2.  At the `mysql>` prompt, run the script as follows:
it`.
        source <path>/<script>.sql
    For example,

        source /root/sql-scripts/2_foreign-key-quote.sql
3.  After the script runs, enter `exit`.
{% endcollapsible %}

### Back up quote tables

This section discusses how to back up quote tables from the main Magento database and restore them in your quote database.

{% collapsible Click to back up and restore quote tables %}

Run the following command from a command prompt:

    mysqldump -u <your database root username> -p <your main Magento DB name> magento_customercustomattributes_sales_flat_quote magento_customercustomattributes_sales_flat_quote_address quote quote_address quote_address_item quote_item quote_item_option quote_payment quote_shipping_rate quote_id_mask > /<path>/quote.sql;

### NDB requirement

If you are using a [Network Database (NDB)](http://dev.mysql.com/doc/refman/5.6/en/mysql-cluster.html){:target="_blank"} cluster:

1.  Convert tables from InnoDb to NDB type in dump files:

        sed -ei 's/InnoDb/NDB/' <file name>.sql

2.  Remove rows with a FULLTEXT key from dumps because NDB tables don't support FULLTEXT.

### Restore tables to the quote database

    mysql -u root -p magento_quote < /<path>/quote.sql

{% endcollapsible %}

## Drop sales and quote tables from the Magento database {#config-ee-multidb-drop}

This script sales and quote tables from the Magento database. Replace <your main magento DB name> with the name of your Magento database.

{% collapsible Click to drop sales and quote tables %}

Create the following script and give it a name like `3_drop-tables.sql`:

{% highlight sql %}
use <your Magento main DB name>;
SET foreign_key_checks = 0;
DROP TABLE magento_customercustomattributes_sales_flat_quote; 
DROP TABLE magento_customercustomattributes_sales_flat_quote_address;
DROP TABLE quote;
DROP TABLE quote_address;
DROP TABLE quote_address_item;
DROP TABLE quote_item;
DROP TABLE quote_item_option;
DROP TABLE quote_payment;
DROP TABLE quote_shipping_rate;
DROP TABLE quote_id_mask;
DROP TABLE sales_bestsellers_aggregated_daily;                        
DROP TABLE sales_bestsellers_aggregated_monthly;                      
DROP TABLE sales_bestsellers_aggregated_yearly;                       
DROP TABLE sales_creditmemo;                                          
DROP TABLE sales_creditmemo_comment;                                  
DROP TABLE sales_creditmemo_grid;                                     
DROP TABLE sales_creditmemo_item;                                     
DROP TABLE sales_invoice;                                             
DROP TABLE sales_invoice_comment;                                     
DROP TABLE sales_invoice_grid;                                        
DROP TABLE sales_invoice_item;                                        
DROP TABLE sales_invoiced_aggregated;                                 
DROP TABLE sales_invoiced_aggregated_order;                           
DROP TABLE sales_order;                                               
DROP TABLE sales_order_address;                                       
DROP TABLE sales_order_aggregated_created;                            
DROP TABLE sales_order_aggregated_updated;                            
DROP TABLE sales_order_grid;                                          
DROP TABLE sales_order_item;                                          
DROP TABLE sales_order_payment;                                       
DROP TABLE sales_order_status;                                        
DROP TABLE sales_order_status_history;                                
DROP TABLE sales_order_status_label;                                  
DROP TABLE sales_order_status_state;                                  
DROP TABLE sales_order_tax;                                           
DROP TABLE sales_order_tax_item;                                      
DROP TABLE sales_payment_transaction;                                 
DROP TABLE sales_refunded_aggregated;                                 
DROP TABLE sales_refunded_aggregated_order;                           
DROP TABLE sales_sequence_meta;                                       
DROP TABLE sales_sequence_profile;                                    
DROP TABLE sales_shipment;                                            
DROP TABLE sales_shipment_comment;                                    
DROP TABLE sales_shipment_grid;                                       
DROP TABLE sales_shipment_item;                                       
DROP TABLE sales_shipment_track;                                      
DROP TABLE sales_shipping_aggregated;                                 
DROP TABLE sales_shipping_aggregated_order;                           
DROP TABLE magento_sales_creditmemo_grid_archive;                     
DROP TABLE magento_sales_invoice_grid_archive;                        
DROP TABLE magento_sales_order_grid_archive;                          
DROP TABLE magento_sales_shipment_grid_archive;                       
DROP TABLE magento_customercustomattributes_sales_flat_order;         
DROP TABLE magento_customercustomattributes_sales_flat_order_address; 
DROP TABLE sequence_creditmemo_0;                                     
DROP TABLE sequence_creditmemo_1;                                     
DROP TABLE sequence_invoice_0;                                        
DROP TABLE sequence_invoice_1;                                        
DROP TABLE sequence_order_0;                                          
DROP TABLE sequence_order_1;                                          
DROP TABLE sequence_rma_item_0;                                       
DROP TABLE sequence_rma_item_1;                                       
DROP TABLE sequence_shipment_0;                                       
DROP TABLE sequence_shipment_1;     
SET foreign_key_checks = 1;
{% endhighlight %}

Run the script as follows:

1.  Log in to your MySQL database as the root or administrative user:

        mysql -u root -p
2.  At the `mysql>` prompt, run the script as follows:

        source <path>/<script>.sql

    For example,

        source /root/sql-scripts/3_drop-tables.sql
3.  After the script runs, enter `exit`.
{% endcollapsible %}

## Update your deployment configuration {#config-ee-multidb-config}

The final step in manually splitting databases is to add connection and resource information to Magento's deployment configuration, `env.php`. 

{% collapsible Click to update the Magento deployment configuration %}

1.  Log in to your Magento server as, or switch to, the [Magento file system owner]({{ page.baseurl }}/install-gde/prereq/file-sys-perms-over.html).
2.  Back up your deployment configuration:

        cp <your Magento install dir>/app/etc/env.php <your Magento install dir>/app/etc/env.php.orig
2.  Open `<your Magento install dir>/app/etc/env.php` in a text editor and update it using the guidelines discussed in the following sections.

### Update database connections

Locate the block starting with `'default'` (under `'connection'`) and add `'checkout'` and `'sales'` sections. Replace sample values with values appropriate for your site.

{% highlight php startinline=true %}
 'default' => 
      array (
        'host' => 'localhost',
        'dbname' => 'magento',
        'username' => 'magento',
        'password' => 'magento',
        'model' => 'mysql4',
        'engine' => 'innodb',
        'initStatements' => 'SET NAMES utf8;',
        'active' => '1',
      ),
      'checkout' => 
      array (
        'host' => 'localhost',
        'dbname' => 'magento_quote',
        'username' => 'magento_quote',
        'password' => 'magento_quote',
        'model' => 'mysql4',
        'engine' => 'innodb',
        'initStatements' => 'SET NAMES utf8;',
        'active' => '1',
      ),
      'sales' => 
      array (
        'host' => 'localhost',
        'dbname' => 'magento_sales',
        'username' => 'magento_sales',
        'password' => 'magento_sales',
        'model' => 'mysql4',
        'engine' => 'innodb',
        'initStatements' => 'SET NAMES utf8;',
        'active' => '1',
      ),
    ),
{% endhighlight %}

### Update resources

Locate the block starting with `'resource'` and add `'checkout'` and `'sales'` sections to it as follows:

{% highlight php startinline=true %}

'resource' => 
  array (
    'default_setup' => 
    array (
      'connection' => 'default',
    ),
    'checkout' => 
    array (
      'connection' => 'checkout',
    ),
    'sales' => 
    array (
      'connection' => 'sales',
    ),
{% endhighlight %}
{% endcollapsible %}

## Reference scripts {#split-db-ref}

This section provides scripts you can run that print a complete list of affected tables without performing any actions on them. You can use them to see what tables are affected before you manually split databases, which can be useful if you use extensions that customize the Magento {% glossarytooltip 66b924b4-8097-4aea-93d9-05a81e6cc00c %}database schema{% endglossarytooltip %}.

{% collapsible Click to view reference SQL scripts %}

To use these scripts:

1.  Create a `.sql` script with the contents of each script in this section.
2.  In each script, replace `<your main magento DB name>` with the name of your Magento database. 

    In this topic, the sample database name is `magento`.
2.  Run each script from the `mysql>` prompt as `source <script name>`
3.  Examine the output.
4.  Copy the result of each script to another `.sql` script, removing the pipe characters (`|`).
5.  Run each script from the `mysql>` prompt as `source <script name>`.

    Running this second script performs the actions in your main Magento database.

### Remove foreign keys (sales tables)

This script is the removes foreign keys that refer to non-sales tables from the sales database. 

{% highlight sql %}
select concat(
    'ALTER TABLE ',
    replace(for_name, '<your main magento DB name>/', ''),
    ' DROP FOREIGN KEY ',
    replace(id, '<your main magento DB name>/', ''),
    ';'
    )
from information_schema.INNODB_SYS_FOREIGN
where for_name like  '<your main magento DB name>/|sales_%' escape '|'
    and ref_name not like  '<your main magento DB name>/|sales_%' escape '|'
union all
select concat(
    'ALTER TABLE ',
    replace(for_name, '<your main magento DB name>/', ''),
    ' DROP FOREIGN KEY ',
    replace(id, '<your main magento DB name>/', ''),
    ';'
    )
from information_schema.INNODB_SYS_FOREIGN
where for_name like  '<your main magento DB name>/|magento_sales|_%' escape '|'
    and ref_name not like  '<your main magento DB name>/|sales|_%' escape '|'
;
{% endhighlight %}

### Remove foreign keys (quote tables)

This script removes foreign keys that refer to non-quote tables from quote tables. 

{% highlight sql %}
select concat(
    'ALTER TABLE ',
    replace(for_name, '<your main magento DB name>/', ''),
    ' DROP FOREIGN KEY ',
    replace(id, '<your main magento DB name>/', ''),
    ';'
    )
from information_schema.INNODB_SYS_FOREIGN
where for_name like '<your main magento DB name>/%'
    and ref_name like '<your main magento DB name>/sales\_%'
union all
select concat(
    'ALTER TABLE ',
    replace(for_name, '<your main magento DB name>/', ''),
    ' DROP FOREIGN KEY ',
    replace(id, '<your main magento DB name>/', ''),
    ';'
    )
from information_schema.INNODB_SYS_FOREIGN
where for_name like '<your main magento DB name>/%'
    and ref_name like '<your main magento DB name>/magento_sales\_%'
union all
select concat(
    'ALTER TABLE ',
    replace(for_name, '<your main magento DB name>/', ''),
    ' DROP FOREIGN KEY ',
    replace(id, '<your main magento DB name>/', ''),
    ';'
    )
from information_schema.INNODB_SYS_FOREIGN
where for_name like '<your main magento DB name>/%'
    and ref_name like '<your main magento DB name>/magento_customercustomattributes\_%'
;
{% endhighlight %}

### Drop sales tables

This script drops sales tables from the Magento database. 

{% highlight SQL %}
use <your main magento DB name>;
select ' SET foreign_key_checks = 0;' as querytext
union all
select
    concat('DROP TABLE IF EXISTS ' , table_name, ';')
from information_schema.tables
where table_schema = '<your main magento DB name>'
and table_name like 'sales/_%' escape '/'
union all
select
    concat('DROP TABLE IF EXISTS ' , table_name, ';')
from information_schema.tables
where table_schema = '<your main magento DB name>'
and table_name like 'magento_sales/_%' escape '/'
union all
select
    concat('DROP TABLE IF EXISTS ' , table_name, ';')
from information_schema.tables
where table_schema = '<your main magento DB name>'
and table_name like 'magento_customercustomattributes_sales_flat_order%' escape '/'
union all
select
    concat('DROP TABLE IF EXISTS ' , table_name, ';')
from information_schema.tables
where table_schema = '<your main magento DB name>'
and table_name like 'sequence/_%' escape '/'
union all
select 'SET foreign_key_checks = 1;';
{% endhighlight %}

### Drop quote tables

Drop all tables that start with `quote_`.
{% endcollapsible %}

#### Next step
<<<<<<< HEAD
=======

>>>>>>> 168052f6
<a href="{{ page.baseurl }}/config-guide/multi-master/multi-master_verify.html">Verify split databases</a><|MERGE_RESOLUTION|>--- conflicted
+++ resolved
@@ -630,8 +630,5 @@
 {% endcollapsible %}
 
 #### Next step
-<<<<<<< HEAD
-=======
-
->>>>>>> 168052f6
+
 <a href="{{ page.baseurl }}/config-guide/multi-master/multi-master_verify.html">Verify split databases</a>