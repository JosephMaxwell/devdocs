--- conflicted
+++ resolved
@@ -13,14 +13,9 @@
   - Setup
 ---
 
-<<<<<<< HEAD
-<h2 id="config-bootparam-overview">Overview of setting bootstrap parameter values</h2>
-This topic discusses how to set the values of Magento application bootstrap parameters. <a href="{{ page.baseurl }}/config-guide/bootstrap/magento-bootstrap.html">More information about Magento application bootstrapping</a>.
-=======
 ## Overview of setting bootstrap parameter values {#config-bootparam-overview}
 
 This topic discusses how to set the values of Magento application bootstrap parameters. [More information about Magento application bootstrapping]({{ page.baseurl }}/config-guide/bootstrap/magento-bootstrap.html).
->>>>>>> 168052f6
 
 The following table discusses the bootstrap parameters you can set:
 
@@ -45,19 +40,11 @@
 	</tbody>
 </table>
 
-<<<<<<< HEAD
-<div class="bs-callout bs-callout-info" id="info">
-<span class="glyphicon-class">
-  <ul><li>Not all bootstrap parameters are documented at this time.</li>
-  	<li>You now set the Magento mode (developer, default, production) using the <a href="{{ page.baseurl }}/config-guide/cli/config-cli-subcommands-mode.html"><code>magento deploy:mode:set {mode}</code></a> command.</li></ul></span>
-</div>
-=======
 {:.bs-callout .bs-callout-info}
 *   Not all bootstrap parameters are documented at this time.
 *   You now set the Magento mode (developer, default, production) using the [`magento deploy:mode:set {mode}`]({{ page.baseurl }}/config-guide/cli/config-cli-subcommands-mode.html) command.
 
 ## Specifying a parameter value using an environment variable {#mode-specify-var}
->>>>>>> 168052f6
 
 This section discusses how to set the values of bootstrap parameters using environment variables.
 
@@ -105,11 +92,7 @@
 
 1.	Open any of the preceding files in a text editor and either add or uncomment the desired setting.
 
-<<<<<<< HEAD
-	For example, to specify a <a href="{{ page.baseurl }}/config-guide/bootstrap/magento-modes.html">mode</a>, uncomment the following:
-=======
 	For example, to specify a [mode]({{ page.baseurl }}/config-guide/bootstrap/magento-modes.html), uncomment the following:
->>>>>>> 168052f6
 
 		#   SetEnv MAGE_PROFILER firebug
 
@@ -192,12 +175,6 @@
 
 #### Related topics
 
-<<<<<<< HEAD
-*	<a href="{{ page.baseurl }}/config-guide/bootstrap/mage-dirs.html">Customize base directory paths (MAGE_DIRS)</a>
-*	<a href="{{ page.baseurl }}/config-guide/cli/config-cli-subcommands-mode.html">Set the Magento mode</a>
-*	<a href="{{ page.baseurl }}/config-guide/bootstrap/mage-profiler.html">Enable an dependency graphs and built-in profiler (MAGE_PROFILER)</a>
-=======
 *	[Customize base directory paths (MAGE_DIRS)]({{ page.baseurl }}/config-guide/bootstrap/mage-dirs.html)
 *	[Set the Magento mode]({{ page.baseurl }}/config-guide/cli/config-cli-subcommands-mode.html)
-*	[Enable an dependency graphs and built-in profiler (MAGE_PROFILER)]({{ page.baseurl }}/config-guide/bootstrap/mage-profiler.html)
->>>>>>> 168052f6
+*	[Enable an dependency graphs and built-in profiler (MAGE_PROFILER)]({{ page.baseurl }}/config-guide/bootstrap/mage-profiler.html)