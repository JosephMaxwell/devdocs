--- conflicted
+++ resolved
@@ -23,11 +23,7 @@
 
 You can set `MAGE_DIRS` in any of the following ways:
 
-<<<<<<< HEAD
-*	<a href="{{ page.baseurl }}/config-guide/bootstrap/magento-how-to-set.html">Set the value of bootstrap parameters</a>
-=======
 *	[Set the value of bootstrap parameters]({{ page.baseurl }}/config-guide/bootstrap/magento-how-to-set.html)
->>>>>>> 168052f6
 *	Use a custom entry point script such as the following:
 
 	```php?start_inline=1
