---
group: config-guide
title: About Magento modes
version: 2.1
redirect_from: /guides/v1.0/config-guide/bootstrap/magento-modes.html
functional_areas:
  - Configuration
  - System
  - Setup
---

You can run Magento in any of the following *modes*:

<table>
	<tbody>
		<tr>
			<th style="width: 125px;">Mode name</th>
			<th>Description</th>
		</tr>
		<tr>
		<td>default</td>
		<td><p>Enables you to deploy the Magento application on a single server without changing any settings. However, default mode is not optimized for production.</p>
			<p>To deploy the Magento application on more than one server or to optimize it for production, change to one of the other modes.</p>
			<ul><li>Symlinks to static view files are published to the <code>pub/static</code> directory</li>
				<li>Exceptions are not displayed to the user; instead, exceptions are written to log files.</li>
				<li>Hides custom <code>X-Magento-&#42;</code> HTTP request and response headers</li></ul>
			</td>
	</tr>
	<tr>
		<td>developer</td>
		<td><p>Intended for development only, this mode:</p>
			<ul><li>Symlinks to static view files are published to the <code>pub/static</code> directory</li>
				<li>Provides verbose logging</li>
				<li>Enables <a href="{{ page.baseurl }}/config-guide/cli/config-cli-subcommands-compiler.html">automatic code compilation</a></li>
				<li>Enables enhanced debugging</li>
				<li>Shows custom <code>X-Magento-&#42;</code> HTTP request and response headers</li>
				<li>Results in the slowest performance (because of the preceding)</li></ul>
        <div class="bs-callout bs-callout-info">
        <a href="{{ page.baseurl }}/cloud/bk-cloud.html">{{site.data.var.ece}}</a> supports production mode only.
        </div>
    </td>
	</tr>
	<tr>
		<td>production</td>
		<td><p>Intended for deployment on a production system, this mode:</p>
			<ul><li>Does not show exceptions to the user (exceptions are written to logs only).</li>
				<li>Serves static view files from cache only.</li>
				<li>Prevents automatic code file compilation. New or updated files are not written to the file system.</li>
				<li><b>Does not allow you to enable or disable cache types in Magento Admin.</b> <a href="{{ page.baseurl }}/config-guide/cli/config-cli-subcommands-cache.html#config-cli-subcommands-cache-en">More information about enabling and disabling the cache</a>.</li>
			</ul></td>
	</tr>
</tbody>
</table>

## Default mode

As its name implies, default mode is how the Magento software operates if no other mode is specified. Default mode enables you to deploy the Magento application on a single server without changing any settings. However, default mode is not as optimized for production as is production mode.

To deploy the Magento application on more than one server or to optimize it for production, change to one of the other modes.

In default mode:

-   Errors are logged to the file reports at server, and never shown to a user
-   A symlink to a static view file is published to the `pub/static` directory for each requested file
-   Default mode is not optimized for a production environment, primarily because of the adverse performance impact of {% glossarytooltip 363662cb-73f1-4347-a15e-2d2adabeb0c2 %}static files{% endglossarytooltip %} being dynamically generated rather than [materialized](https://en.wikipedia.org/wiki/Materialized_view){:target="\_blank"}. In other words, creating static files and caching them has a greater performance impact than generating them using the static files creation tool.

<<<<<<< HEAD
For more information, see <a href="{{ page.baseurl }}/config-guide/cli/config-cli-subcommands-mode.html">Set the Magento mode</a>.
=======
For more information, see [Set the Magento mode]({{ page.baseurl }}/config-guide/cli/config-cli-subcommands-mode.html).
>>>>>>> 168052f6

## Developer mode

You should run the Magento software in developer mode when you're extending or customizing it.

<<<<<<< HEAD
<div class="bs-callout bs-callout-info">
<a href="{{ page.baseurl }}/cloud/bk-cloud.html">{{site.data.var.ece}}</a> supports production mode only.
</div>
=======
{:.bs-callout .bs-callout-info}
[{{site.data.var.ece}}]({{ page.baseurl }}/cloud/bk-cloud.html) supports production mode only.
>>>>>>> 168052f6

In developer mode:

-   A symlink to a static view file is published to the `pub/static` directory for each requested file
-   Uncaught exceptions display in the browser
-   System logging in `var/report` is verbose
-   An {% glossarytooltip 53da11f1-d0b8-4a7e-b078-1e099462b409 %}exception{% endglossarytooltip %} is thrown in the error handler, rather than being logged
-   An exception is thrown when an {% glossarytooltip c57aef7c-97b4-4b2b-a999-8001accef1fe %}event{% endglossarytooltip %} subscriber cannot be invoked

<<<<<<< HEAD
For more information, see <a href="{{ page.baseurl }}/config-guide/cli/config-cli-subcommands-mode.html">Set the Magento mode</a>.

## Production mode
You should run the Magento software in production mode when it is deployed to a production server. After optimizing the server environment, such as the database and web server, you should run the [static view files deployment tool]({{page.baseurl}}/config-guide/cli/config-cli-subcommands-static-view.html) to write static view files to the Magento `pub/static` directory.

=======
For more information, see [Set the Magento mode]({{ page.baseurl }}/config-guide/cli/config-cli-subcommands-mode.html).

## Production mode

You should run the Magento software in production mode when it is deployed to a production server. After optimizing the server environment, such as the database and web server, you should run the [static view files deployment tool]({{page.baseurl}}/config-guide/cli/config-cli-subcommands-static-view.html) to write static view files to the Magento `pub/static` directory.

>>>>>>> 168052f6
This improves performance by providing all necessary static files at deployment instead of forcing Magento to dynamically locate and copy (materialize) static files on demand during run time.

In production mode:

-   Static view files are not materialized and URLs for them are composed on the fly. Static view files are served from the {% glossarytooltip 0bc9c8bc-de1a-4a06-9c99-a89a29c30645 %}cache{% endglossarytooltip %} only.)
-   Errors are logged to the file system and are never displayed to the user.

#### Next step
<<<<<<< HEAD
To set a mode, see <a href="{{ page.baseurl }}/config-guide/cli/config-cli-subcommands-mode.html">Set the Magento mode</a>.

#### Related topic
To generate static view files for production mode, see <a href="{{ page.baseurl }}/config-guide/cli/config-cli-subcommands-static-view.html">Deploy static view files</a>
=======

To set a mode, see [Set the Magento mode]({{ page.baseurl }}/config-guide/cli/config-cli-subcommands-mode.html).

#### Related topic

To generate static view files for production mode, see [Deploy static view files]({{ page.baseurl }}/config-guide/cli/config-cli-subcommands-static-view.html)
>>>>>>> 168052f6
<|MERGE_RESOLUTION|>--- conflicted
+++ resolved
@@ -64,24 +64,14 @@
 -   A symlink to a static view file is published to the `pub/static` directory for each requested file
 -   Default mode is not optimized for a production environment, primarily because of the adverse performance impact of {% glossarytooltip 363662cb-73f1-4347-a15e-2d2adabeb0c2 %}static files{% endglossarytooltip %} being dynamically generated rather than [materialized](https://en.wikipedia.org/wiki/Materialized_view){:target="\_blank"}. In other words, creating static files and caching them has a greater performance impact than generating them using the static files creation tool.
 
-<<<<<<< HEAD
-For more information, see <a href="{{ page.baseurl }}/config-guide/cli/config-cli-subcommands-mode.html">Set the Magento mode</a>.
-=======
 For more information, see [Set the Magento mode]({{ page.baseurl }}/config-guide/cli/config-cli-subcommands-mode.html).
->>>>>>> 168052f6
 
 ## Developer mode
 
 You should run the Magento software in developer mode when you're extending or customizing it.
 
-<<<<<<< HEAD
-<div class="bs-callout bs-callout-info">
-<a href="{{ page.baseurl }}/cloud/bk-cloud.html">{{site.data.var.ece}}</a> supports production mode only.
-</div>
-=======
 {:.bs-callout .bs-callout-info}
 [{{site.data.var.ece}}]({{ page.baseurl }}/cloud/bk-cloud.html) supports production mode only.
->>>>>>> 168052f6
 
 In developer mode:
 
@@ -91,20 +81,12 @@
 -   An {% glossarytooltip 53da11f1-d0b8-4a7e-b078-1e099462b409 %}exception{% endglossarytooltip %} is thrown in the error handler, rather than being logged
 -   An exception is thrown when an {% glossarytooltip c57aef7c-97b4-4b2b-a999-8001accef1fe %}event{% endglossarytooltip %} subscriber cannot be invoked
 
-<<<<<<< HEAD
-For more information, see <a href="{{ page.baseurl }}/config-guide/cli/config-cli-subcommands-mode.html">Set the Magento mode</a>.
-
-## Production mode
-You should run the Magento software in production mode when it is deployed to a production server. After optimizing the server environment, such as the database and web server, you should run the [static view files deployment tool]({{page.baseurl}}/config-guide/cli/config-cli-subcommands-static-view.html) to write static view files to the Magento `pub/static` directory.
-
-=======
 For more information, see [Set the Magento mode]({{ page.baseurl }}/config-guide/cli/config-cli-subcommands-mode.html).
 
 ## Production mode
 
 You should run the Magento software in production mode when it is deployed to a production server. After optimizing the server environment, such as the database and web server, you should run the [static view files deployment tool]({{page.baseurl}}/config-guide/cli/config-cli-subcommands-static-view.html) to write static view files to the Magento `pub/static` directory.
 
->>>>>>> 168052f6
 This improves performance by providing all necessary static files at deployment instead of forcing Magento to dynamically locate and copy (materialize) static files on demand during run time.
 
 In production mode:
@@ -113,16 +95,9 @@
 -   Errors are logged to the file system and are never displayed to the user.
 
 #### Next step
-<<<<<<< HEAD
-To set a mode, see <a href="{{ page.baseurl }}/config-guide/cli/config-cli-subcommands-mode.html">Set the Magento mode</a>.
-
-#### Related topic
-To generate static view files for production mode, see <a href="{{ page.baseurl }}/config-guide/cli/config-cli-subcommands-static-view.html">Deploy static view files</a>
-=======
 
 To set a mode, see [Set the Magento mode]({{ page.baseurl }}/config-guide/cli/config-cli-subcommands-mode.html).
 
 #### Related topic
 
-To generate static view files for production mode, see [Deploy static view files]({{ page.baseurl }}/config-guide/cli/config-cli-subcommands-static-view.html)
->>>>>>> 168052f6
+To generate static view files for production mode, see [Deploy static view files]({{ page.baseurl }}/config-guide/cli/config-cli-subcommands-static-view.html)