---
group: config-guide
subgroup: 03_Bootstrap
title: Enable profiling (MAGE_PROFILER)
menu_title: Enable profiling (MAGE_PROFILER)
menu_order: 7
menu_node:
version: 2.1
redirect_from: /guides/v1.0/config-guide/bootstrap/mage-profiler.html
functional_areas:
  - Configuration
  - System
  - Setup
---

Magento profiling enables you to:

-   Enable a built-in profiler.

	You can use a built-in profiler with Magento to perform tasks such as analyzing performance. The nature of profiling depends on the analytical tools you use. We support multiple formats, including HTML.

-   Display dependency graphs on a Magento page. A *dependency graph* is a list of object dependencies and all of their all their dependencies, and all the dependencies for those dependencies, and so on.

	You should be particularly interested in the list of *unused dependencies*, which are objects that were created because they were requested in some constructor, but were never used (that is, none of their methods were called). As a result, processor time and memory spent to create these dependencies are wasted.

Magento provides the base functionality in [Magento\\Framework\\Profiler]({{ site.mage2000url }}lib/internal/Magento/Framework/Profiler.php){:target="&#95;blank"}.

## Set MAGE_PROFILER {#variable}

`MAGE_PROFILER` supports the following values:

-   `1` to enable a specific profiler's output.

	You can also use one of the following values to enable a specific profiler:

    - `csvfile` which uses [Magento\\Framework\\Profiler\\Driver\\Standard\\Output\\Csvfile]({{ site.mage2000url }}lib/internal/Magento/Framework/Profiler/Driver/Standard/Output/Csvfile.php){:target="&#95;blank"}
    - Any other value (except `2`), including an empty value, which uses [Magento\\Framework\\Profiler\\Driver\\Standard\\Output\\Html]({{ site.mage2000url }}lib/internal/Magento/Framework/Profiler/Driver/Standard/Output/Html.php){:target="&#95;blank"}

-   `2` to enable dependency graphs.

	Dependency graphs typically display at the bottom of a page. The following figure shows portion of the output:

<<<<<<< HEAD
	<img src="{{ site.baseurl }}/common/images/config_depend-graphs.png" width="650px">

You can set the value of `MAGE_PROFILER` in any of the ways discussed in <a href="{{ page.baseurl }}/config-guide/bootstrap/magento-how-to-set.html">Set the value of bootstrap parameters</a>.
=======
	![]({{ site.baseurl }}/common/images/config_depend-graphs.png)

You can set the value of `MAGE_PROFILER` in any of the ways discussed in [Set the value of bootstrap parameters]({{ page.baseurl }}/config-guide/bootstrap/magento-how-to-set.html).
>>>>>>> 168052f6
<|MERGE_RESOLUTION|>--- conflicted
+++ resolved
@@ -40,12 +40,6 @@
 
 	Dependency graphs typically display at the bottom of a page. The following figure shows portion of the output:
 
-<<<<<<< HEAD
-	<img src="{{ site.baseurl }}/common/images/config_depend-graphs.png" width="650px">
-
-You can set the value of `MAGE_PROFILER` in any of the ways discussed in <a href="{{ page.baseurl }}/config-guide/bootstrap/magento-how-to-set.html">Set the value of bootstrap parameters</a>.
-=======
 	![]({{ site.baseurl }}/common/images/config_depend-graphs.png)
 
-You can set the value of `MAGE_PROFILER` in any of the ways discussed in [Set the value of bootstrap parameters]({{ page.baseurl }}/config-guide/bootstrap/magento-how-to-set.html).
->>>>>>> 168052f6
+You can set the value of `MAGE_PROFILER` in any of the ways discussed in [Set the value of bootstrap parameters]({{ page.baseurl }}/config-guide/bootstrap/magento-how-to-set.html).