--- conflicted
+++ resolved
@@ -59,11 +59,7 @@
 
 The bootstrap object specifies how the Magento application handles uncaught exceptions as follows:
 
-<<<<<<< HEAD
-*	In <a href="{{ page.baseurl }}/config-guide/bootstrap/magento-modes.html#developer-mode">developer mode</a>, displays the {% glossarytooltip 53da11f1-d0b8-4a7e-b078-1e099462b409 %}exception{% endglossarytooltip %} as-is.
-=======
 *	In [developer mode]({{ page.baseurl }}/config-guide/bootstrap/magento-modes.html#developer-mode), displays the {% glossarytooltip 53da11f1-d0b8-4a7e-b078-1e099462b409 %}exception{% endglossarytooltip %} as-is.
->>>>>>> 168052f6
 *	In any other mode, attempts to log exception and display a generic error message.
 *	Terminates Magento with error code `1`
 
@@ -78,19 +74,11 @@
 ### HTTP entry point {#config-boot-entry-http}
 [\Magento\Framework\App\Http]({{ site.mage2000url }}lib/internal/Magento/Framework/App/Http){:target="&#95;blank"} operates as follows:
 
-<<<<<<< HEAD
-1.	Determines the <a href="{{ page.baseurl }}/architecture/archi_perspectives/components/modules/mod_and_areas.html">application area</a>.
-2.	Starts the front controller and routing systems in order to find and execute a controller action.
-3.	Uses an HTTP response object to return result obtained from the controller action.
-4.	Error handling (in the following priority order):
-	1.	If you're using <a href="{{ page.baseurl }}/config-guide/bootstrap/magento-modes.html#developer-mode">developer mode</a>:
-=======
 1.	Determines the [application area]({{ page.baseurl }}/architecture/archi_perspectives/components/modules/mod_and_areas.html).
 2.	Starts the front controller and routing systems in order to find and execute a controller action.
 3.	Uses an HTTP response object to return result obtained from the controller action.
 4.	Error handling (in the following priority order):
 	1.	If you're using [developer mode]({{ page.baseurl }}/config-guide/bootstrap/magento-modes.html#developer-mode):
->>>>>>> 168052f6
 		*	If the Magento application is not installed, redirect to Setup Wizard.
 		*	If the Magento application is installed, display an error and HTTP status code 500 (Internal Server Error).
 	2.	If the Magento application is in maintenance mode, display a user-friendly "Service Unavailable" landing page with HTTP status code 503 (Service Temporary Unavailable).
@@ -102,25 +90,14 @@
 ### Static resource entry point {#config-boot-entry-static}
 [\Magento\Framework\App\StaticResource]({{ site.mage2000url }}lib/internal/Magento/Framework/App/StaticResource.php){:target="&#95;blank"} is an application for retrieving static resources (for example, CSS, JavaScript, and images). It postpones any actions with a static resource until the resource is requested.
 
-<<<<<<< HEAD
-<div class="bs-callout bs-callout-info" id="info">
-<span class="glyphicon-class">
-  <p>The entry point for static view files is not used in <a href="{{ page.baseurl }}/config-guide/bootstrap/magento-modes.html#production-mode">production mode</a> to avoid potential exploits on the server. In production mode, the Magento application expects that all necessary resources already exist in the <code>&lt;your Magento install dir>/pub/static</code> directory.</p></span>
-</div>
-=======
 {:.bs-callout .bs-callout-info}
 The entry point for static view files is not used in [production mode]({{ page.baseurl }}/config-guide/bootstrap/magento-modes.html#production-mode) to avoid potential exploits on the server. In production mode, the Magento application expects that all necessary resources already exist in the <code>&lt;your Magento install dir>/pub/static</code> directory.
->>>>>>> 168052f6
 
 In default or developer mode, a request for a non-existent static resource is redirected to the static entry point according to the rewrite rules specified by the appropriate `.htaccess`.
 When the request is redirected to the entry point, the Magento application parses the requested {% glossarytooltip a05c59d3-77b9-47d0-92a1-2cbffe3f8622 %}URL{% endglossarytooltip %} based on retrieved parameters and finds the requested resource.
 
 *	In developer mode, the content of the file is returned so that every time the resource is requested, the returned content is up to date.
-<<<<<<< HEAD
-*	In <a href="{{ page.baseurl }}/config-guide/bootstrap/magento-modes.html#default-mode">default</a> mode, the retrieved resource is published so it is accessible by the previously requested URL.
-=======
 *	In [default]({{ page.baseurl }}/config-guide/bootstrap/magento-modes.html#default-mode) mode, the retrieved resource is published so it is accessible by the previously requested URL.
->>>>>>> 168052f6
 
 	All future requests for the static resource are processed by the server the same as static files; that is, without involving the entry point. If it's necessary to synchronize published files with original ones, the `pub/static` directory should be removed; as a result, files are automatically republished with the next request.
 
@@ -133,12 +110,6 @@
 
 This topic discussed the basics of Magento application initialization and bootstrapping. To find out how to set bootstrap environment variables, see one of the following topics:
 
-<<<<<<< HEAD
-*	<a href="{{ page.baseurl }}/config-guide/bootstrap/mage-dirs.html">Customize base directory paths (MAGE_DIRS)</a>
-*	<a href="{{ page.baseurl }}/config-guide/bootstrap/magento-modes.html">Set the mode (MAGE_MODE)</a>
-*	<a href="{{ page.baseurl }}/config-guide/bootstrap/mage-profiler.html">Enable an HTML profiler (MAGE_PROFILER)</a>
-=======
 *	[Customize base directory paths (MAGE_DIRS)]({{ page.baseurl }}/config-guide/bootstrap/mage-dirs.html)
 *	[Set the mode (MAGE_MODE)]({{ page.baseurl }}/config-guide/bootstrap/magento-modes.html)
-*	[Enable an HTML profiler (MAGE_PROFILER)]({{ page.baseurl }}/config-guide/bootstrap/mage-profiler.html)
->>>>>>> 168052f6
+*	[Enable an HTML profiler (MAGE_PROFILER)]({{ page.baseurl }}/config-guide/bootstrap/mage-profiler.html)