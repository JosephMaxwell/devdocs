--- conflicted
+++ resolved
@@ -28,10 +28,7 @@
 This section lists variable names and configuration paths available for options in the Admin under **Stores** > Settings > **Configuration** > **General**.
 
 ### General paths
-<<<<<<< HEAD
-=======
-
->>>>>>> 168052f6
+
 These configuration values are available in the Magento Admin in **Stores** > Settings > **Configuration** > General > **General**.
 
 Name  | Config path | EE only? | Sensitive? |
@@ -66,10 +63,7 @@
 Enable Single-Store Mode | `general/single_store_mode/enabled` | <!-- ![Not EE-only]({{ site.baseurl }}/common/images/red-x.png) --> | |
 
 ### Web paths
-<<<<<<< HEAD
-=======
-
->>>>>>> 168052f6
+
 These configuration values are available in the Magento Admin in **Stores** > Settings > **Configuration** > **General** > **Web**.
 
 Name  | Config path | EE only? |
@@ -100,10 +94,7 @@
 Add Store Code to Urls | `web/url
 
 ### Currency setup paths
-<<<<<<< HEAD
-=======
-
->>>>>>> 168052f6
+
 These configuration values are available in the Magento Admin in **Stores** > Settings > **Configuration** > **General** > **Currency setup**.
 
 Name  | Config path | EE only? |
@@ -125,10 +116,7 @@
 Error Email Template | `currency/import/error_email_template` | <!-- ![Not EE-only]({{ site.baseurl }}/common/images/red-x.png) --> |
 
 ### Contacts paths
-<<<<<<< HEAD
-=======
-
->>>>>>> 168052f6
+
 These configuration values are available in the Magento Admin in **Stores** > Settings > **Configuration** > **General** > **Contacts**.
 
 Name  | Config path | EE only? |
@@ -138,10 +126,7 @@
 Email Template | `contact/email/email_template` | <!-- ![Not EE-only]({{ site.baseurl }}/common/images/red-x.png) --> |
 
 ### Reports paths
-<<<<<<< HEAD
-=======
-
->>>>>>> 168052f6
+
 These configuration values are available in the Magento Admin in **Stores** > Settings > **Configuration** > **General** > **Reports**.
 
 Name  | Config path | EE only? |
@@ -150,10 +135,7 @@
 Current Month Starts | `reports/dashboard/mtd_start` | <!-- ![Not EE-only]({{ site.baseurl }}/common/images/red-x.png) --> |
 
 ### Content management paths
-<<<<<<< HEAD
-=======
-
->>>>>>> 168052f6
+
 These configuration values are available in the Magento Admin in **Stores** > Settings > **Configuration** > **General** > **Content Management**.
 
 Name  | Config path | EE only? |
@@ -165,10 +147,7 @@
 Default Layout for Hierarchy Menu | `cms/hierarchy/menu_layout` | <!-- ![Not EE-only]({{ site.baseurl }}/common/images/red-x.png) --> |
 
 ### New Relic reporting paths
-<<<<<<< HEAD
-=======
-
->>>>>>> 168052f6
+
 These configuration values are available in the Magento Admin in **Stores** > Settings > **Configuration** > **General** > **New Relic Reporting**.
 
 Name  | Config path | EE only? |
@@ -182,10 +161,7 @@
 This section lists variable names and config paths available for options in the Admin under **Stores** > Settings > **Configuration** > **Catalog**.
 
 ### Catalog paths
-<<<<<<< HEAD
-=======
-
->>>>>>> 168052f6
+
 These configuration values are available in the Magento Admin in **Stores** > Settings > **Configuration** > **Catalog** > **Catalog**.
 
 Name  | Config path | EE only? |
@@ -285,10 +261,7 @@
 Rotation Mode for Products in Upsell Product List | `catalog/magento_targetrule/upsell_rotation_mode` | ![EE-only]({{ site.baseurl }}/common/images/cloud_ee.png) |
 
 ### Inventory paths
-<<<<<<< HEAD
-=======
-
->>>>>>> 168052f6
+
 These configuration values are available in the Magento Admin in **Stores** > Settings > **Configuration** > **Catalog** > **Inventory**.
 
 Name  | Config path | EE only? |
@@ -309,12 +282,8 @@
 Qty Increments | `cataloginventory/item_options/qty_increments` | <!-- ![Not EE-only]({{ site.baseurl }}/common/images/red-x.png) --> |
 Automatically Return Credit Memo Item to Stock | `cataloginventory/item_options/auto_return` | <!-- ![Not EE-only]({{ site.baseurl }}/common/images/red-x.png) --> |
 
-<<<<<<< HEAD
-### Visual Merchadiser paths
-=======
 ### Visual Merchandiser paths
 
->>>>>>> 168052f6
 These configuration values are available in the Magento Admin in **Stores** > Settings > **Configuration** > **Catalog** > **Visual Merchandiser**.
 
 Name  | Config path | EE only? |
@@ -325,10 +294,7 @@
 Color Order | `visualmerchandiser/options/color_order` | ![EE-only]({{ site.baseurl }}/common/images/cloud_ee.png) |
 
 ### XML sitemap paths
-<<<<<<< HEAD
-=======
-
->>>>>>> 168052f6
+
 These configuration values are available in the Magento Admin in **Stores** > Settings > **Configuration** > **Catalog** > **XML Sitemap**.
 
 Name  | Config path | EE only? |
@@ -350,10 +316,7 @@
 Enable Submission to Robots.txt | `sitemap/search_engines/submission_robots` | <!-- ![Not EE-only]({{ site.baseurl }}/common/images/red-x.png) --> |
 
 ### RSS Feeds paths
-<<<<<<< HEAD
-=======
-
->>>>>>> 168052f6
+
 These configuration values are available in the Magento Admin in **Stores** > Settings > **Configuration** > **Catalog** > **RSS Feeds**.
 
 Name  | Config path | EE only? |
@@ -367,10 +330,7 @@
 Customer Order Status Notification | `rss/order/status` | <!-- ![Not EE-only]({{ site.baseurl }}/common/images/red-x.png) --> |
 
 ### Email to a friend paths
-<<<<<<< HEAD
-=======
-
->>>>>>> 168052f6
+
 These configuration values are available in the Magento Admin in **Stores** > Settings > **Configuration** > **Catalog** > **Email to a Friend**.
 
 Name  | Config path | EE only? |
@@ -387,10 +347,7 @@
 This section lists variable names and config paths available for options in the Admin under **Stores** > Settings > **Configuration** > **Customers**.
 
 ### Newsletter paths
-<<<<<<< HEAD
-=======
-
->>>>>>> 168052f6
+
 These configuration values are available in the Magento Admin in **Stores** > Settings > **Configuration** > **Customers** > **Newsletter**.
 
 Name  | Config path | EE only? |
@@ -405,10 +362,7 @@
 Unsubscription Email Template | `newsletter/subscription/un_email_template` | <!-- ![Not EE-only]({{ site.baseurl }}/common/images/red-x.png) --> |
 
 ### Customer configuration paths
-<<<<<<< HEAD
-=======
-
->>>>>>> 168052f6
+
 These configuration values are available in the Magento Admin in **Stores** > Settings > **Configuration** > **Customers** > **Customer Configuration**.
 
 Name  | Config path | EE only? |
@@ -476,10 +430,7 @@
 Case Sensitive | `customer/captcha/case_sensitive` | <!-- ![Not EE-only]({{ site.baseurl }}/common/images/red-x.png) --> |
 
 ### Wish list paths
-<<<<<<< HEAD
-=======
-
->>>>>>> 168052f6
+
 These configuration values are available in the Magento Admin in **Stores** > Settings > **Configuration** > **Customers** > **Wish List**.
 
 Name  | Config path | EE only? |
@@ -494,10 +445,7 @@
 Display Wish Lists Summary | `wishlist/wishlist_link/use_qty` | <!-- ![Not EE-only]({{ site.baseurl }}/common/images/red-x.png) --> |
 
 ### Invitations paths
-<<<<<<< HEAD
-=======
-
->>>>>>> 168052f6
+
 These configuration values are available in the Magento Admin in **Stores** > Settings > **Configuration** > **Customers** > **Invitations**.
 
 Name  | Config path | EE only? |
@@ -512,10 +460,7 @@
 Customer Invitation Email Template | `magento_invitation/email/template` | ![EE-only]({{ site.baseurl }}/common/images/cloud_ee.png) |
 
 ### Reward points paths
-<<<<<<< HEAD
-=======
-
->>>>>>> 168052f6
+
 These configuration values are available in the Magento Admin in **Stores** > Settings > **Configuration** > **Customers** > **Reward Points**.
 
 Name  | Config path | EE only? |
@@ -547,10 +492,7 @@
 Expiry Warning Before (days) | `magento_reward/notification/expiry_day_before` | ![EE-only]({{ site.baseurl }}/common/images/cloud_ee.png) |
 
 ### Promotions paths
-<<<<<<< HEAD
-=======
-
->>>>>>> 168052f6
+
 These configuration values are available in the Magento Admin in **Stores** > Settings > **Configuration** > **Customers** > **Promotions**.
 
 Name  | Config path | EE only? |
@@ -570,10 +512,7 @@
 Dash Every X Characters | `promo/auto_generated_coupon_codes/dash` | <!-- ![Not EE-only]({{ site.baseurl }}/common/images/red-x.png) --> |
 
 ### Gift registry paths
-<<<<<<< HEAD
-=======
-
->>>>>>> 168052f6
+
 These configuration values are available in the Magento Admin in **Stores** > Settings > **Configuration** > **Customers** > **Gift Registry**.
 
 Name  | Config path | EE only? |
@@ -589,10 +528,7 @@
 Email Sender | `magento_giftregistry/update_email/identity` | <!-- ![Not EE-only]({{ site.baseurl }}/common/images/red-x.png) --> |
 
 ### Persistent shopping cart paths
-<<<<<<< HEAD
-=======
-
->>>>>>> 168052f6
+
 These configuration values are available in the Magento Admin in **Stores** > Settings > **Configuration** > **Customers** > **Persistent Shopping Cart**.
 
 Name  | Config path | EE only? |
@@ -615,10 +551,7 @@
 This section lists variable names and config paths available for options in the Admin under **Stores** > Settings > **Configuration** > **Sales**.
 
 ### Sales paths
-<<<<<<< HEAD
-=======
-
->>>>>>> 168052f6
+
 These configuration values are available in the Magento Admin in **Stores** > Settings > **Configuration** > **Sales** > **Sales**.
 
 Name  | Config path | EE only? |
@@ -665,15 +598,9 @@
 Enable RMA on Storefront | `sales/magento_rma/enabled` | ![EE-only]({{ site.baseurl }}/common/images/cloud_ee.png) |
 Enable RMA on Product Level | `sales/magento_rma/enabled_on_product` | ![EE-only]({{ site.baseurl }}/common/images/cloud_ee.png) |
 Use Store Address | `sales/magento_rma/use_store_address` | ![EE-only]({{ site.baseurl }}/common/images/cloud_ee.png) |
-<<<<<<< HEAD
-
 
 ### Sales emails paths
-=======
-
-### Sales emails paths
-
->>>>>>> 168052f6
+
 These configuration values are available in the Magento Admin in **Stores** > Settings > **Configuration** > **Sales** > **Sales Emails**.
 
 Name  | Config path | EE only? |
@@ -744,10 +671,7 @@
 Display Order ID in Header | `sales_pdf/creditmemo/put_order_id` | <!-- ![Not EE-only]({{ site.baseurl }}/common/images/red-x.png) --> |
 
 ### Tax paths
-<<<<<<< HEAD
-=======
-
->>>>>>> 168052f6
+
 These configuration values are available in the Magento Admin in **Stores** > Settings > **Configuration** > **Sales** > **Tax**.
 
 Name  | Config path | EE only? |
@@ -794,10 +718,7 @@
 Include FPT In Subtotal | `tax/weee/include_in_subtotal` | <!-- ![Not EE-only]({{ site.baseurl }}/common/images/red-x.png) --> |
 
 ### Checkout paths
-<<<<<<< HEAD
-=======
-
->>>>>>> 168052f6
+
 These configuration values are available in the Magento Admin in **Stores** > Settings > **Configuration** > **Sales** > **Checkout**.
 
 Name  | Config path | EE only? |
@@ -820,10 +741,7 @@
 Send Payment Failed Email Copy Method | `checkout/payment_failed/copy_method` | <!-- ![Not EE-only]({{ site.baseurl }}/common/images/red-x.png) --> |
 
 ### Shipping settings paths
-<<<<<<< HEAD
-=======
-
->>>>>>> 168052f6
+
 These configuration values are available in the Magento Admin in **Stores** > Settings > **Configuration** > **Sales** > **Shipping Settings**.
 
 Name  | Config path | EE only? |
@@ -832,10 +750,7 @@
 Shipping Policy | `shipping/shipping_policy/shipping_policy_content` | <!-- ![Not EE-only]({{ site.baseurl }}/common/images/red-x.png) --> |
 
 ### Multishipping settings paths
-<<<<<<< HEAD
-=======
-
->>>>>>> 168052f6
+
 These configuration values are available in the Magento Admin in **Stores** > Settings > **Configuration** > **Sales** > **Multishipping Settings**.
 
 Name  | Config path | EE only? |
@@ -844,10 +759,7 @@
 Maximum Qty Allowed for Shipping to Multiple Addresses | `multishipping/options/checkout_multiple_maximum_qty` | <!-- ![Not EE-only]({{ site.baseurl }}/common/images/red-x.png) --> |
 
 ### Shipping methods paths
-<<<<<<< HEAD
-=======
-
->>>>>>> 168052f6
+
 These configuration values are available in the Magento Admin in **Stores** > Settings > **Configuration** > **Sales** > **Shipping Methods**.
 
 Name  | Config path | EE only? |
@@ -991,10 +903,7 @@
 Sort Order | `carriers/dhl/sort_order` | <!-- ![Not EE-only]({{ site.baseurl }}/common/images/red-x.png) --> |
 
 ### Google API paths
-<<<<<<< HEAD
-=======
-
->>>>>>> 168052f6
+
 These configuration values are available in the Magento Admin in **Stores** > Settings > **Configuration** > **Sales** > **Google API**.
 
 Name  | Config path | EE only? |
@@ -1018,10 +927,7 @@
 Conversion Value | `google/adwords/conversion_value` | <!-- ![Not EE-only]({{ site.baseurl }}/common/images/red-x.png) --> |
 
 ### Signifyd paths
-<<<<<<< HEAD
-=======
-
->>>>>>> 168052f6
+
 These configuration values are available in the Magento Admin in **Stores** > Settings > **Configuration** > **Sales** > **Fraud Protection**.
 
 | Name  | Config path | EE only? |
@@ -1030,10 +936,7 @@
 | Debug | `fraud_protection/signifyd/debug` | ![EE-only]({{ site.baseurl }}/common/images/cloud_ee.png) |
 
 ### Gift cards paths
-<<<<<<< HEAD
-=======
-
->>>>>>> 168052f6
+
 These configuration values are available in the Magento Admin in **Stores** > Settings > **Configuration** > **Sales** > **Gift Cards**.
 
 Name  | Config path | EE only? |
@@ -1060,10 +963,7 @@
 This section lists variable names and config paths available for options in the Admin under **Stores** > Settings > **Configuration** > **Services**.
 
 ### Magento Web API paths
-<<<<<<< HEAD
-=======
-
->>>>>>> 168052f6
+
 These configuration values are available in the Magento Admin in **Stores** > Settings > **Configuration** > **Services** > **Web API**.
 
 Name  | Config path | EE only? |
@@ -1072,10 +972,7 @@
 Allow Anonymous Guest Access | `webapi/webapisecurity/allow_insecure` | <!-- ![Not EE-only]({{ site.baseurl }}/common/images/red-x.png) --> |
 
 ### OAuth paths
-<<<<<<< HEAD
-=======
-
->>>>>>> 168052f6
+
 These configuration values are available in the Magento Admin in **Stores** > Settings > **Configuration** > **Services** > **OAuth**.
 
 Name  | Config path | EE only? |
@@ -1091,10 +988,7 @@
 This section lists variable names and config paths available for options in the Admin under **Stores** > Settings > **Configuration** > **Advanced**.
 
 ### Admin paths
-<<<<<<< HEAD
-=======
-
->>>>>>> 168052f6
+
 These configuration values are available in the Magento Admin in **Stores** > Settings > **Configuration** > **Advanced** > **Admin**.
 
 Name  | Config path | EE only? |
@@ -1130,10 +1024,7 @@
 Enabled Actions | `admin/magento_logging/actions` | <!-- ![Not EE-only]({{ site.baseurl }}/common/images/red-x.png) --> |
 
 ### System paths
-<<<<<<< HEAD
-=======
-
->>>>>>> 168052f6
+
 These configuration values are available in the Magento Admin in **Stores** > Settings > **Configuration** > **Advanced** > **System**.
 
 Name  | Config path | EE only? |
@@ -1199,10 +1090,7 @@
 Error Email Template | `system/magento_scheduled_import_export_log/error_email_template` | <!-- ![Not EE-only]({{ site.baseurl }}/common/images/red-x.png) --> |
 
 ### Developer paths
-<<<<<<< HEAD
-=======
-
->>>>>>> 168052f6
+
 These configuration values are available in the Magento Admin in **Stores** > Settings > **Configuration** > **Advanced** > **Developer**.
 
 Name  | Config path | EE only? |
