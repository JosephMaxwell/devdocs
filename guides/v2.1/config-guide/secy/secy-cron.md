---
group: config-guide
subgroup: 02_Security
title: Secure cron.php to run in a browser
menu_title: Secure cron.php to run in a browser
menu_order: 2
menu_node:
version: 2.1
functional_areas:
  - Configuration
  - System
  - Setup
---

This topic discusses securing `pub/cron.php` to prevent it from being used in a malicious exploit. If you don't secure cron, any user could potentially run cron to attack your Magento application.

The Magento cron job runs a number of scheduled tasks and is a vital part of your Magento configuration. Scheduled tasks include, but are not limited to:

-   Reindexing
-   Generating e-mails
-   Generating newsletters
-   Generating sitemaps

<<<<<<< HEAD
<div class="bs-callout bs-callout-info" id="info" markdown="1">
Refer to [Configure and run cron]({{ page.baseurl }}/config-guide/cli/config-cli-subcommands-cron.html#config-cli-cron-group-run) for more information about cron groups.
</div>
=======
{:.bs-callout .bs-callout-info}
Refer to [Configure and run cron]({{ page.baseurl }}/config-guide/cli/config-cli-subcommands-cron.html#config-cli-cron-group-run) for more information about cron groups.
>>>>>>> 168052f6

You can run a Magento cron job in the following ways:

-   Using the [`magento cron:run`]({{ page.baseurl }}/config-guide/cli/config-cli-subcommands-cron.html#config-cli-cron-group-run) command either from the command line or in a crontab
-   Accessing `pub/cron.php?[group=<name>]` in a web browser

<<<<<<< HEAD
<div class="bs-callout bs-callout-info" id="info" markdown="1">
You don't need to do anything if you use the [`magento cron:run`]({{ page.baseurl }}/config-guide/cli/config-cli-subcommands-cron.html#config-cli-cron-group-run) command to run cron because it uses a different process that is already secure.
</div>
=======
{:.bs-callout .bs-callout-info}
You don't need to do anything if you use the [`magento cron:run`]({{ page.baseurl }}/config-guide/cli/config-cli-subcommands-cron.html#config-cli-cron-group-run) command to run cron because it uses a different process that is already secure.
>>>>>>> 168052f6

## Secure cron with Apache

This section discusses how to secure cron using [HTTP Basic authentication](http://tools.ietf.org/html/rfc2617"){:target="&#95;blank"} with Apache. These instructions are based on Apache 2.2 with CentOS 6. For more information, refer to one of the following resources:

-   [Apache 2.2 authentication and authorization tutorial](http://httpd.apache.org/docs/2.2/howto/auth.html){:target="&#95;blank"}
-   [Apache 2.4 authentication and authorization tutorial](http://httpd.apache.org/docs/2.4/howto/auth.html){:target="&#95;blank"}

### Create a password file

For security reasons, you can locate the password file anywhere except your web server docroot. In this example, we're storing the password file in a new directory.

Enter the following commands as a user with `root` privileges:

	mkdir -p /usr/local/apache/password
	htpasswd -c /usr/local/apache/password/passwords <username>

Where `<username>` can be the web server user or another user. In this example, we use the web server user, but the choice of user is up to you.

Follow the prompts on your screen to create a password for the user.

To add another user to your password file, enter the following command as a user with `root` privileges:

	htpasswd /usr/local/apache/password/passwords <username>

### Add users to create an authorized cron group (optional)

You can also enable more than one user to run cron by adding these users to your password file as well as a group file.

To add another user to your password file:

	htpasswd /usr/local/apache/password/passwords <username>

To create an authorized group, create a group file anywhere outside the web server docroot. The group file specifies the name of the group and the users in the group. In this example, the group name is `MagentoCronGroup`.

	vim /usr/local/apache/password/group

Contents of the file:

	MagentoCronGroup: <username1> ... <usernameN>

### Secure cron in `.htaccess`
<<<<<<< HEAD
=======

>>>>>>> 168052f6
To secure cron in Magento's `.htaccess` file:

1.	Log in to your Magento server as, or switch to, the {% glossarytooltip 5e7de323-626b-4d1b-a7e5-c8d13a92c5d3 %}Magento file system owner{% endglossarytooltip %}.
2.	Open `<your Magento install dir>/pub/.htaccess` in a text editor.

	(Because `cron.php` is located in the `pub` directory, edit this `.htaccess` only.)

3.	*Cron access for one or more users.* Replace the existing `<Files cron.php>` directive with the following:

		<Files cron.php>
    		AuthType Basic
    		AuthName "Cron Authentication"
    		AuthUserFile /usr/local/apache/password/passwords
    		Require valid-user
		</Files>
3.	*Cron access for a group.* Replace the existing `<Files cron.php>` directive with the following:

		<Files cron.php>
    		AuthType Basic
    		AuthName "Cron Authentication"
    		AuthUserFile /usr/local/apache/password/passwords
    		AuthGroupFile <path to optional group file>
    		Require group <name>
		</Files>
4.	Save your changes to `.htaccess` and exit the text editor.
6.	Continue with [Verify cron is secure](#verify-cron-is-secure).

## Secure cron with nginx

This section discusses how to secure cron using the {% glossarytooltip b14ef3d8-51fd-48fe-94df-ed069afb2cdc %}nginx{% endglossarytooltip %} web server. You must perform the following tasks:

1.	Set up an encrypted password file for nginx
2.	Modify your nginx configuration to reference the password file when accessing `pub/cron.php`

### Create a password file

Consult one of the following resources to create a password file before continuing:

-   [How To Set Up Password Authentication with Nginx on Ubuntu 14.04 (DigitalOcean)](https://www.digitalocean.com/community/tutorials/how-to-set-up-password-authentication-with-nginx-on-ubuntu-14-04){:target="&#95;blank"}
-   [Basic HTTP Authentication with nginx (howtoforge)](https://www.howtoforge.com/basic-http-authentication-with-nginx){:target="&#95;blank"}

### Secure cron in `nginx.conf.sample`

Magento provides an optimized sample nginx configuration file out of the box. We recommend modifying it to secure cron.

1.  Add the following to your Magento [`nginx.sample.conf`]({{ site.mage2000url }}nginx.conf.sample){:target="&#95;blank"} file:

    ``` shell
    #Securing cron
    location ~ cron\.php$ {
       auth_basic "Cron Authentication";
       auth_basic_user_file /etc/nginx/.htpasswd;

       try_files $uri =404;
       fastcgi_pass   fastcgi_backend;
       fastcgi_buffers 1024 4k;

       fastcgi_read_timeout 600s;
       fastcgi_connect_timeout 600s;

       fastcgi_index  index.php;
       fastcgi_param  SCRIPT_FILENAME  $document_root$fastcgi_script_name;
       include        fastcgi_params;
    }
    ```

2.  Restart nginx:

    ``` shell
    systemctl restart nginx
    ```

6.	Continue with [Verify cron is secure](#verify-cron-is-secure).

## Verify cron is secure

The easiest way to verify that `pub/cron.php` is secure is to verify that it's creating rows in the `cron_schedule` Magento database table after you set up password authentication. This example uses SQL commands to check the database, but you can use whatever tool you like.

{:.bs-callout .bs-callout-info}
The `default` cron you're running in this example runs according to the schedule defined in `crontab.xml`. Some cron job runs only once a day. The first time you run cron from the browser, the `cron_schedule` table is updated, but subsequent `pub/cron.php` requests run at the configured schedule.

To verify cron is secure:

1.  Log in to your Magento database as either the Magento database user or as `root`.

	For example,

		mysql -u magento -p

2.	Use the Magento database:

		use <magento database name>;

	For example,

		use magento;
3.	Delete all rows from the `cron_schedule` database table:

		TRUNCATE TABLE cron_schedule;
4.	Run cron from a browser:

		http[s]://<magento hostname or ip>/cron.php?group=default

	For example,

		http://magento.example.com/cron.php?group=default

5.  When prompted, enter an authorized user's name and password. The following figure shows an example.

    ![Authorizing cron using HTTP Basic]({{ site.baseurl }}/common/images/cron_auth.png)

6.  Verify that rows were added to the table:

    ``` shell
    SELECT * from cron_schedule;

    mysql> SELECT * from cron_schedule;
    +-------------+-----------------------------------------------+---------+----------+---------------------+---------------------+-------------+-------------+
    | schedule_id | job_code                                      | status  | messages | created_at          | scheduled_at        | executed_at | finished_at |
    +-------------+-----------------------------------------------+---------+----------+---------------------+---------------------+-------------+-------------+
    |           1 | catalog_product_outdated_price_values_cleanup | pending | NULL     | 2017-09-27 14:24:17 | 2017-09-27 14:24:00 | NULL        | NULL        |
    |           2 | sales_grid_order_async_insert                 | pending | NULL     | 2017-09-27 14:24:17 | 2017-09-27 14:24:00 | NULL        | NULL        |
    |           3 | sales_grid_order_invoice_async_insert         | pending | NULL     | 2017-09-27 14:24:17 | 2017-09-27 14:24:00 | NULL        | NULL        |
    |           4 | sales_grid_order_shipment_async_insert        | pending | NULL     | 2017-09-27 14:24:17 | 2017-09-27 14:24:00 | NULL        | NULL        |
    |           5 | sales_grid_order_creditmemo_async_insert      | pending | NULL     | 2017-09-27 14:24:17 | 2017-09-27 14:24:00 | NULL        | NULL        |
    |           6 | sales_send_order_emails                       | pending | NULL     | 2017-09-27 14:24:17 | 2017-09-27 14:24:00 | NULL        | NULL        |
    |           7 | sales_send_order_invoice_emails               | pending | NULL     | 2017-09-27 14:24:17 | 2017-09-27 14:24:00 | NULL        | NULL        |
    |           8 | sales_send_order_shipment_emails              | pending | NULL     | 2017-09-27 14:24:17 | 2017-09-27 14:24:00 | NULL        | NULL        |
    |           9 | sales_send_order_creditmemo_emails            | pending | NULL     | 2017-09-27 14:24:17 | 2017-09-27 14:24:00 | NULL        | NULL        |
    |          10 | newsletter_send_all                           | pending | NULL     | 2017-09-27 14:24:17 | 2017-09-27 14:25:00 | NULL        | NULL        |
    |          11 | captcha_delete_old_attempts                   | pending | NULL     | 2017-09-27 14:24:17 | 2017-09-27 14:30:00 | NULL        | NULL        |
    |          12 | captcha_delete_expired_images                 | pending | NULL     | 2017-09-27 14:24:17 | 2017-09-27 14:30:00 | NULL        | NULL        |
    |          13 | outdated_authentication_failures_cleanup      | pending | NULL     | 2017-09-27 14:24:17 | 2017-09-27 14:24:00 | NULL        | NULL        |
    |          14 | magento_newrelicreporting_cron                | pending | NULL     | 2017-09-27 14:24:17 | 2017-09-27 14:24:00 | NULL        | NULL        |
    +-------------+-----------------------------------------------+---------+----------+---------------------+---------------------+-------------+-------------+
    14 rows in set (0.00 sec)
    ```

## Run cron from a web browser

You can run cron anytime using a web browser (e.g., during development).

{:.bs-callout .bs-callout-warning}
Do _not_ run cron in a browser without securing it first.

If you're using an Apache web server, you must remove the restriction from the `.htaccess` file before you can run cron in a browser:

1.	Log in to your Magento server as a user with permissions to write to the Magento file system.
2.	Open any of the following in a text editor (depending on your entry point to Magento):

		<your Magento install dir>/pub/.htaccess
		<your Magento install dir>/.htaccess

3.	Delete or comment out the following:

		## Deny access to cron.php
    	<Files cron.php>
        	order allow,deny
        	deny from all
    	</Files>

    For example,

    	## Deny access  to cron.php
    	#<Files cron.php>
        #	order allow,deny
        #	deny from all
    	#</Files>

3.	Save your changes and exit the text editor.

You can then run cron in a web browser as follows:

	<your Magento hostname or IP>/<Magento root>/pub/cron.php[?group=<group name>]

Where:

*	`<your Magento hostname or IP>` is the hostname or IP address of your Magento installation
*	`<Magento root>` is the web server docroot-relative directory to which you installed the Magento software

	The exact URL you use to run the Magento application depends on how you configured your web server and virtual host.
*	`<group name>` is any valid cron group name (optional)

For example,

	http://magento.example.com/magento2/pub/cron.php?group=index

<<<<<<< HEAD
<div class="bs-callout bs-callout-info" id="info" markdown="1">
You must run cron twice: first to discover tasks to run and again to run the tasks themselves. Refer to [Configure and run cron]({{ page.baseurl }}/config-guide/cli/config-cli-subcommands-cron.html#config-cli-cron-group-run) for more information about cron groups.
</div>
=======
{:.bs-callout .bs-callout-info}
You must run cron twice: first to discover tasks to run and again to run the tasks themselves. Refer to [Configure and run cron]({{ page.baseurl }}/config-guide/cli/config-cli-subcommands-cron.html#config-cli-cron-group-run) for more information about cron groups.
>>>>>>> 168052f6
<|MERGE_RESOLUTION|>--- conflicted
+++ resolved
@@ -21,28 +21,16 @@
 -   Generating newsletters
 -   Generating sitemaps
 
-<<<<<<< HEAD
-<div class="bs-callout bs-callout-info" id="info" markdown="1">
+{:.bs-callout .bs-callout-info}
 Refer to [Configure and run cron]({{ page.baseurl }}/config-guide/cli/config-cli-subcommands-cron.html#config-cli-cron-group-run) for more information about cron groups.
-</div>
-=======
-{:.bs-callout .bs-callout-info}
-Refer to [Configure and run cron]({{ page.baseurl }}/config-guide/cli/config-cli-subcommands-cron.html#config-cli-cron-group-run) for more information about cron groups.
->>>>>>> 168052f6
 
 You can run a Magento cron job in the following ways:
 
 -   Using the [`magento cron:run`]({{ page.baseurl }}/config-guide/cli/config-cli-subcommands-cron.html#config-cli-cron-group-run) command either from the command line or in a crontab
 -   Accessing `pub/cron.php?[group=<name>]` in a web browser
 
-<<<<<<< HEAD
-<div class="bs-callout bs-callout-info" id="info" markdown="1">
+{:.bs-callout .bs-callout-info}
 You don't need to do anything if you use the [`magento cron:run`]({{ page.baseurl }}/config-guide/cli/config-cli-subcommands-cron.html#config-cli-cron-group-run) command to run cron because it uses a different process that is already secure.
-</div>
-=======
-{:.bs-callout .bs-callout-info}
-You don't need to do anything if you use the [`magento cron:run`]({{ page.baseurl }}/config-guide/cli/config-cli-subcommands-cron.html#config-cli-cron-group-run) command to run cron because it uses a different process that is already secure.
->>>>>>> 168052f6
 
 ## Secure cron with Apache
 
@@ -85,10 +73,7 @@
 	MagentoCronGroup: <username1> ... <usernameN>
 
 ### Secure cron in `.htaccess`
-<<<<<<< HEAD
-=======
-
->>>>>>> 168052f6
+
 To secure cron in Magento's `.htaccess` file:
 
 1.	Log in to your Magento server as, or switch to, the {% glossarytooltip 5e7de323-626b-4d1b-a7e5-c8d13a92c5d3 %}Magento file system owner{% endglossarytooltip %}.
@@ -276,11 +261,5 @@
 
 	http://magento.example.com/magento2/pub/cron.php?group=index
 
-<<<<<<< HEAD
-<div class="bs-callout bs-callout-info" id="info" markdown="1">
-You must run cron twice: first to discover tasks to run and again to run the tasks themselves. Refer to [Configure and run cron]({{ page.baseurl }}/config-guide/cli/config-cli-subcommands-cron.html#config-cli-cron-group-run) for more information about cron groups.
-</div>
-=======
-{:.bs-callout .bs-callout-info}
-You must run cron twice: first to discover tasks to run and again to run the tasks themselves. Refer to [Configure and run cron]({{ page.baseurl }}/config-guide/cli/config-cli-subcommands-cron.html#config-cli-cron-group-run) for more information about cron groups.
->>>>>>> 168052f6
+{:.bs-callout .bs-callout-info}
+You must run cron twice: first to discover tasks to run and again to run the tasks themselves. Refer to [Configure and run cron]({{ page.baseurl }}/config-guide/cli/config-cli-subcommands-cron.html#config-cli-cron-group-run) for more information about cron groups.