---
group: mtf-guide
title: Fixture
---

An FTF fixture is a list of properties of the Magento {% glossarytooltip a9027f5d-efab-4662-96aa-c2999b5ab259 %}entity{% endglossarytooltip %} under test.

A fixture is represented as an {% glossarytooltip 8c0645c5-aa6b-4a52-8266-5659a8b9d079 %}XML{% endglossarytooltip %} file located in the `Fixture` directory that corresponds to a module in `<magento2_root_dir>/dev/tests/functional/tests/app/Magento/functional`. Example for `Widget`:

-  `<magento2_root_dir>/dev/tests/functional/tests/app/Magento/Widget/Test/Fixture/Widget.xml`

You will need fixture:

- as test data for particular set
- as precondition for the test

In this chapter, we will create a new fixture and modify it, considering different use cases.

To apply any changes in fixture, run generate tool:

    cd <magento2_root_dir>/dev/tests/functional/utils
    php generate.php

This tool creates {% glossarytooltip bf703ab1-ca4b-48f9-b2b7-16a81fd46e02 %}PHP{% endglossarytooltip %} classes that are used by the test.

You can check fixture PHP class in corresponding {% glossarytooltip c1e4242b-1f1a-44c3-9d72-1d5b1435e142 %}module{% endglossarytooltip %} in the `<magento2_root_dir>/dev/tests/functional/generated/Magento` directory.

## Create new fixture {#mtf_fixture_create}

Let's imagine that we want to create new fixture to test our {% glossarytooltip f0dcf847-ce21-4b88-8b45-83e1cbf08100 %}Widget{% endglossarytooltip %} module.

Magento has a tool, `generateFixtureXml.php,`, to automatically generate fixture with parameters indicated in arguments. It is located in `<magento2_root_dir>/dev/tests/functional/utils`.

    cd <magento2_root_dir>/dev/tests/functional/utils
    php -f generateFixtureXml.php -- --name widget --entity_type widget_instance --collection Magento\\Widget\\Model\\Resource\\Widget\\Instance\\Collection

<div class="bs-callout bs-callout-info" id="info">
<p>Please note that the generateFixtureXml tool does not replace an existing XML fixture. For example, if you already have <code>Widget.xml</code> fixture, you cannot create new one with the same name.</p>
</div>

<<<<<<< HEAD
<div class="bs-callout bs-callout-warning">
<p>To work with generateFixtureXml tool, <a href="{{ page.baseurl }}/install-gde/bk-install-guide.html">Magento must be installed.</a></p>
</div>
=======
{: .bs-callout .bs-callout-warning}
To work with generateFixtureXml tool, [Magento must be installed.]({{ page.baseurl }}/install-gde/bk-install-guide.html)
>>>>>>> b51f314a

In the following table see `generateFixtureXml` arguments.

| Argument        | Semantics                                                    | Value from command above                                                           | Note                                      |
|:----------------|:-------------------------------------------------------------|:-----------------------------------------------------------------|:------------------------------------------|
| `--name`        | Name of fixture.                                              | `widget`                                                         | Required                                  |
| `--type`        | Table type for the entity. Can be `eav`, `flat`, `composite`. | `flat`                                                           | Default value: `flat`.                     |
| `--entity_type` | Database table name, where entity data is stored.            | `widget_instance`                                                | Required                                  |
| `--collection`  | Collection to generate data sets                             | `Magento\\Widget\\Model\\Resource\\Widget\\Instance\\Collection` | Required. Escape all backslashes. |
| `--help`        | List of arguments with definitions.                       |                                                                  |                                           |

This tool creates a new fixture using data from a database table you specified using the `--entity_type` argument.

Following is the generated Widget fixture located in `<magento2_root_dir>/dev/tests/functional/tests/app/Magento/Widget/Test/Fixture/Widget.xml`.

```xml

<?xml version="1.0" encoding="utf-8"?>
<!--
/**
 * Copyright © 2015 Magento. All rights reserved.
 * See COPYING.txt for license details.
 */
-->
<config xmlns:xsi="http://www.w3.org/2001/XMLSchema-instance"
        xsi:noNamespaceSchemaLocation="../../../../../../vendor/magento/mtf/etc/fixture.xsd">
    <fixture name="widget"
             module="Magento_Widget"
             type="flat"
             collection="Magento\Widget\Model\Resource\Widget\Instance\Collection"
             repository_class="Magento\Widget\Test\Repository\Widget"
             handler_interface="Magento\Widget\Test\Handler\Widget\WidgetInterface"
             class="Magento\Widget\Test\Fixture\Widget"
             entity_type="widget_instance">
        <field name="instance_id" is_required="1"/>
        <field name="instance_type" is_required="0"/>
        <field name="theme_id" is_required="0"/>
        <field name="title" is_required="0"/>
        <field name="store_ids" is_required="0"/>
        <field name="sort_order" is_required="0"/>
        <field name="widget_parameters" is_required="0"/>
    </fixture>
</config>

```

To generate PHP classes, enter the following commands in the order shown:

    cd <magento2_root_dir>/dev/tests/functional/utils
    php generate.php

That's it!

For a detailed description of XML structure, see next section.

## Read and update your new fixture {#mtf_fixture_read}

Let's look closer at fixture structure.

  - `<config>` is a root node that defines path to `fixture.xsd` schema.
  - `<fixture>` defines fixture configuration.
  - `<data_config>` defines additional fixture configuration for the fixture.
  - `<field>` defines field in fixture.

Following table describes `<fixture>` attributes.

| `<fixture>` attribute | Semantics                    |     Value    | Example| Is required? |
|:----------------------|:--------------------------------|:-----------:|-------|:------------:|
| `name`                | Name of fixture.                                 |    string    |  catalogProductSimple| required   |
| `module`              | Name of the module in which to place the fixture.                          |                string  |Magento_Catalog   |   required   |
| `class`               | Path to the PHP class. Generator will use this path to locate automatically generated PHP file.         |                string  |Magento\Catalog\Test\Fixture\CatalogProductSimple      |   required   |
| `type`                | Table type for the entity.     | `eav`, `flat`, `virtual`, `composite` | eav | optional   |
| `entity_type`         | Database table name where the entity data is stored. Specify more than one database table as a comma-separated list (for example, `"eav_attribute, catalog_eav_attribute"`) and assign `type = "composite"`. |                string  |catalog_product   |   optional   |
| `product_type`        | Type of product. Applicable only for product fixtures.   | string |simple  |   optional   |
| `collection`          | Collection to generate data sets. It is taken from `<magento2_root_dir>/app/code/Magento`.   |  string | Magento\Catalog\Model\Resource\Product\Collection |   optional   |
| `identifier`          | Field used to create data set names in the repository.| string|sku| optional |
| `repository_class`    | Reference to the repository class.   |  string |Magento\Catalog\Test\Repository\CatalogProductSimple |   optional   |
| `handler_interface`   | Reference to the handler interface class.    |  string |Magento\Catalog\Test\Handler\CatalogProductSimple\CatalogProductSimpleInterface|   optional   |
| `extends`             | Reference to the class from which you want to extend.  |   string |\Magento\Widget\Test\Fixture\Widget |   optional   |

The following table describes `<field>` attributes.

| `<field>` attribute | Semantics    |     Value  |Example | Is required? |
|:--------------------|:----------|:---------------:|-----------|:-----------------:|
| `name`              | Field name.     |  string   | layout_updates  |  required      |
| `is_required`       | Specifies whether field is required on the form.   | 1 - required, 0 - optional | 1  |optional     |
| `group`    | Tab name that contains field (for example, `title` field is placed on **Storefront properties** tab on widget creation page).      |           string           |storefront_properties | optional      |
<<<<<<< HEAD
| `source`    | Class that prepares field data for use. See <a href="#mtf_fixture_source">Add the data source to the fixture field</a>.      |    string |Magento\Widget\Test\Fixture\Widget\LayoutUpdates   |     optional      |
| `repository`    | Reference to  the class that stores data sets for the field. <a href="{{ page.baseurl }}/mtf/mtf_entities/mtf_fixture-repo.html">More details about the repository</a>. |  string  |Magento\Widget\Test\Repository\Widget\LayoutUpdates   |     optional      |
=======
| `source`    | Class that prepares field data for use. See [Add the data source to the fixture field](#mtf_fixture_source).      |    string |Magento\Widget\Test\Fixture\Widget\LayoutUpdates   |     optional      |
| `repository`    | Reference to  the class that stores data sets for the field. [More details about the repository]({{ page.baseurl }}/mtf/mtf_entities/mtf_fixture-repo.html). |  string  |Magento\Widget\Test\Repository\Widget\LayoutUpdates   |     optional      |
>>>>>>> b51f314a

The following image shows how XML is connected with GUI of your new widget.

<a href="{{ site.baseurl }}/common/images/ftf/mtf_fixture_xml_pic.png"><img src="{{ site.baseurl }}/common/images/ftf/mtf_fixture_xml_pic.png" /></a>

Orange arrows show relations between `<field>` nodes of fixture and GUI element of Magento widget, that we are going to test.

As you can see, we added some information to the picture. New text is highlighted in orange.

For convenience, we added a `group` attribute that matches the name of the tab where the UI elements are located. Except for `instance_id`, this field does not display which is why it belongs to the null group.

We also defined a new field, `layout_updates` on the UI but this field is absent from the list of fields in our XML fixture. This is because the field is not present in the database table `widget_instance` specified by the `entity_type`.

Let's manually add a new field and `group` attribute to the `Widget.xml`. See what we have now.

```xml

<?xml version="1.0" encoding="utf-8"?>
<!--
/**
 * Copyright © 2015 Magento. All rights reserved.
 * See COPYING.txt for license details.
 */
 -->
<config xmlns:xsi="http://www.w3.org/2001/XMLSchema-instance"
        xsi:noNamespaceSchemaLocation="../../../../../../vendor/magento/mtf/etc/fixture.xsd">
    <fixture name="widget"
             module="Magento_Widget"
             type="flat"
             collection="Magento\Widget\Model\Resource\Widget\Instance\Collection"
             repository_class="Magento\Widget\Test\Repository\Widget"
             handler_interface="Magento\Widget\Test\Handler\Widget\WidgetInterface"
             class="Magento\Widget\Test\Fixture\Widget"
             entity_type="widget_instance">
        <field name="instance_id" is_required="1" group="null" />
        <field name="instance_type" is_required="0" group="settings" />
        <field name="theme_id" is_required="0" group="settings" />
        <field name="title" is_required="0" group="storefront_properties" />
        <field name="store_ids" is_required="0" group="storefront_properties" />
        <field name="sort_order" is_required="0" group="storefront_properties" />
        <field name="widget_parameters" is_required="0" group="frontend_options" />
        <field name="layout_updates" is_required="0" group="storefront_properties" />
    </fixture>
</config>

```

To apply the changes, enter the following commands:

    cd <magento2_root_dir>/dev/tests/functional/utils
    php generate.php

## Add a repository to the fixture field {#mtf_fixture_repositoy}

Now we have a new fixture for Widget. All fields are defined and ready to take test data. Let's assume that we are not focused on {% glossarytooltip 73ab5daa-5857-4039-97df-11269b626134 %}layout{% endglossarytooltip %} updates functionality and want to use pre-defined data.

For this goal, link to the repository where all test data has already been defined.

```xml

<field name="layout_updates" repository="Magento\Widget\Test\Repository\Widget\LayoutUpdates" group="storefront_properties" />

```

Repository is located in `Repository` directory of corresponding module. `Repository` directory contains a subdirectory with the name of fixture, and repository XML file in it with the name of fixture field.

The repository is located in `<magento2_root_dir>/dev/tests/functional/app/Magento/Widget/Test/Repository/Widget/LayoutUpdates.xml`.

Following is the code of `LayoutUpdates.xml`. It specifies two data sets that you can choose to define in your test.

```xml
<?xml version="1.0" ?>
<!--
/**
 * Copyright © 2015 Magento. All rights reserved.
 * See COPYING.txt for license details.
 */
-->
<config xmlns:xsi="http://www.w3.org/2001/XMLSchema-instance"
        xsi:noNamespaceSchemaLocation="../../../../../../../vendor/magento/mtf/Magento/Mtf/Repository/etc/repository.xsd">
    <repository class="Magento\Widget\Test\Repository\Widget\LayoutUpdates">
        <dataset name="all_pages">
            <field name="0" xsi:type="array">
                <item name="page_group" xsi:type="string">Generic Pages/All Pages</item>
                <item name="block" xsi:type="string">Main Content Area</item>
            </field>
        </dataset>

        <dataset name="on_category">
            <field name="0" xsi:type="array">
                <item name="page_group" xsi:type="string">Categories/Non-Anchor Categories</item>
                <item name="for" xsi:type="string">Yes</item>
                <item name="entities" xsi:type="string">category::default_subcategory</item>
                <item name="block" xsi:type="string">Main Content Area</item>
            </field>
        </dataset>
    </repository>
</config>

```

To apply changes, enter following commands:

    cd <magento2_root_dir>/dev/tests/functional/utils
    php generate.php

## Add data source to fixture field {#mtf_fixture_source}

Our new field `layout_updates` is complex and contains different elements and logic, depending on the type of layout chosen.

![Layout update sub elements]({{ site.baseurl }}/common/images/ftf/mtf_layout_update.jpg)

You can use a data source that provides additional processing of the field (for example, parsing or creation of new field).

All data source logic is defined in a PHP file which must be linked as specified in the field's `source` attribute.

It is located in `Fixture` directory of corresponding module. That contains subdirectory with the name of fixture, and source class in it with the name of fixture field. See the following example.

```xml

<field name="layout_updates"
       is_required="0"
       repository="Magento\Widget\Test\Repository\Widget\LayoutUpdates"
       source="Magento\Widget\Test\Fixture\Widget\LayoutUpdates"
       group="storefront_properties" />

```

Let's see our data source file `<magento2_root_dir>/dev/tests/functional/tests/app/Magento/Widget/Test/Fixture/Widget/LayoutUpdates.php`

```php

<?php
/**
 * Copyright © 2015 Magento. All rights reserved.
 * See COPYING.txt for license details.
 */
 
namespace Magento\Widget\Test\Fixture\Widget;

use Magento\Mtf\Fixture\FixtureFactory;
use Magento\Mtf\Fixture\DataSource;
use Magento\Mtf\Repository\RepositoryFactory;

/**
 * Prepare Layout Updates for widget.
 */
class LayoutUpdates extends DataSource
{
    /**
     * @constructor
     * @param RepositoryFactory $repositoryFactory
     * @param FixtureFactory $fixtureFactory
     * @param array $params
     * @param array $data
     */
    public function __construct(
        RepositoryFactory $repositoryFactory,
        FixtureFactory $fixtureFactory,
        array $params,
        array $data = []
    ) {
        $this->params = $params;
        if (isset($data['dataset']) && isset($this->params['repository'])) {
            $this->data = $repositoryFactory->get($this->params['repository'])->get($data['dataset']);
            foreach ($this->data as $index => $layouts) {
                if (isset($layouts['entities'])) {
                    $explodeValue = explode('::', $layouts['entities']);
                    $fixture = $fixtureFactory->createByCode($explodeValue[0], ['dataset' => $explodeValue[1]]);
                    $fixture->persist();
                    $this->data[$index]['entities'] = $fixture;
                }
            }
        } else {
            $this->data = $data;
        }
    }
}

```

To apply the changes, enter the following commands:

    cd <magento2_root_dir>/dev/tests/functional/utils
    php generate.php
    
<div class="bs-callout bs-callout-warning">
<p>You should mention repository in data source class to use it for fixture field.<br/>
<br/>
Example from <code>LayoutUpdates.php</code><br/>
<code>$this->data = $repositoryFactory->get($this->params['repository'])->get($data['dataset']);</code></p>
</div>

## Merge fixtures {#mtf_fixture_merge}

We have a module that adds new field to Widget module.

We can create file that adds field `new_field` to our widget fixture.

```xml

<?xml version="1.0" encoding="utf-8"?>
<!--
/**
 * Copyright © 2015 Magento. All rights reserved.
 * See COPYING.txt for license details.
 */
-->
<config xmlns:xsi="http://www.w3.org/2001/XMLSchema-instance"
        xsi:noNamespaceSchemaLocation="../../../../../../vendor/magento/mtf/etc/fixture.xsd">
    <fixture name="widget">
        <field name="new_field" is_required="0" group="storefront_properties" />
    </fixture>
</config>

```

To apply the changes, enter the following commands:

    cd <magento2_root_dir>/dev/tests/functional/utils
    php generate.php

`new_field` has been added in fixture `Widget.php`.

## Extend fixture {#mtf_fixture_extend}

Let's assume that you want to add new fixture based on our `Widget.xml` fixture to another Magento entity.

To do that you should supplement your `Widget.xml` code with `extends` attribute in `<fixture>` node. As you already know, `extends` value stores a link to the class from which you want to extend your fixture.

```xml

<?xml version="1.0" encoding="utf-8"?>
<!--
/**
 * Copyright © 2015 Magento. All rights reserved.
 * See COPYING.txt for license details.
 */
 -->
<config xmlns:xsi="http://www.w3.org/2001/XMLSchema-instance"
        xsi:noNamespaceSchemaLocation="../../../../../../vendor/magento/mtf/etc/fixture.xsd">
    <fixture name="adWidget"
             repository_class="Magento\AdWidget\Test\Repository\AdWidget"
             handler_interface="Magento\AdWidget\Test\Handler\AdWidget\AdWidgetInterface"
             class="Magento\AdWidget\Test\Fixture\AdWidget"
             extends="\Magento\Widget\Test\Fixture\Widget">
        <field name="custom_field" repository="Magento\AdWidget\Test\Repository\AdWidget\CustomField" group="storefront_properties" />
    </fixture>
</config>

```

In this example you will create a new fixture PHP class AdWidget that extends Widget fixture. It creates a fixture with the same name, and a field named `custom_field`.

To generate your new fixture PHP class, enter the following commands:

    cd <magento2_root_dir>/dev/tests/functional/utils
    php generate.php
<|MERGE_RESOLUTION|>--- conflicted
+++ resolved
@@ -38,14 +38,8 @@
 <p>Please note that the generateFixtureXml tool does not replace an existing XML fixture. For example, if you already have <code>Widget.xml</code> fixture, you cannot create new one with the same name.</p>
 </div>
 
-<<<<<<< HEAD
-<div class="bs-callout bs-callout-warning">
-<p>To work with generateFixtureXml tool, <a href="{{ page.baseurl }}/install-gde/bk-install-guide.html">Magento must be installed.</a></p>
-</div>
-=======
 {: .bs-callout .bs-callout-warning}
 To work with generateFixtureXml tool, [Magento must be installed.]({{ page.baseurl }}/install-gde/bk-install-guide.html)
->>>>>>> b51f314a
 
 In the following table see `generateFixtureXml` arguments.
 
@@ -133,13 +127,8 @@
 | `name`              | Field name.     |  string   | layout_updates  |  required      |
 | `is_required`       | Specifies whether field is required on the form.   | 1 - required, 0 - optional | 1  |optional     |
 | `group`    | Tab name that contains field (for example, `title` field is placed on **Storefront properties** tab on widget creation page).      |           string           |storefront_properties | optional      |
-<<<<<<< HEAD
-| `source`    | Class that prepares field data for use. See <a href="#mtf_fixture_source">Add the data source to the fixture field</a>.      |    string |Magento\Widget\Test\Fixture\Widget\LayoutUpdates   |     optional      |
-| `repository`    | Reference to  the class that stores data sets for the field. <a href="{{ page.baseurl }}/mtf/mtf_entities/mtf_fixture-repo.html">More details about the repository</a>. |  string  |Magento\Widget\Test\Repository\Widget\LayoutUpdates   |     optional      |
-=======
 | `source`    | Class that prepares field data for use. See [Add the data source to the fixture field](#mtf_fixture_source).      |    string |Magento\Widget\Test\Fixture\Widget\LayoutUpdates   |     optional      |
 | `repository`    | Reference to  the class that stores data sets for the field. [More details about the repository]({{ page.baseurl }}/mtf/mtf_entities/mtf_fixture-repo.html). |  string  |Magento\Widget\Test\Repository\Widget\LayoutUpdates   |     optional      |
->>>>>>> b51f314a
 
 The following image shows how XML is connected with GUI of your new widget.
 
