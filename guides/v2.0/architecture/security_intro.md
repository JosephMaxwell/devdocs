--- conflicted
+++ resolved
@@ -31,11 +31,7 @@
 
 For an overview, see [Overview of ownership and permissions]({{page.baseurl}}install-gde/prereq/file-sys-perms-over.html).
 
-<<<<<<< HEAD
 For details about ownership and permissions in development and production, see [Magento ownership and permissions in development and production]({{page.baseurl}}).
-=======
-* <b>Use of non-default Magento Admin URL</b>. A simple Magento Admin URL (like `admin` or `backend`) makes it easy to target attacks on specific locations using automated password guessing. To prevent against this type of attack, Magento by default creates a random Admin URI when you install the product. The CLI is provided so that you can  see the password if you forget it. You can also use the CLI to change this URI.  Although the use of a non-default admin URL will not secure the site, its use will help prevent large-scale automated attacks. See <a href="{{page.baseurl}}install-gde/install/cli/install-cli-adminurl.html">Display or change the Admin URI</a> in Configuration Guide for more information. 
->>>>>>> 1591c659
 
 ## Improved prevention of clickjacking exploits
 
@@ -43,7 +39,7 @@
 
 ## Use of non-default Magento Admin URL
 
-A simple Magento Admin URL (like `admin` or `backend`) makes it easy to target attacks on specific locations using automated password guessing. To prevent against this type of attack, Magento by default creates a random Admin URI when you install the product. The CLI is provided so that you can  see the password if you forget it. You can also use the CLI change this URI.  Although the use of a non-default admin URL will not secure the site, its use will help prevent large-scale automated attacks. See <a href="{{page.baseurl}}install-gde/install/cli/install-cli-adminurl.html">Display or change the Admin URI</a> in Configuration Guide for more information.
+A simple Magento Admin URL (like `admin` or `backend`) makes it easy to target attacks on specific locations using automated password guessing. To prevent against this type of attack, Magento by default creates a random Admin URI when you install the product. The CLI is provided so that you can  see the password if you forget it. You can also use the CLI to change this URI.  Although the use of a non-default admin URL will not secure the site, its use will help prevent large-scale automated attacks. See <a href="{{page.baseurl}}install-gde/install/cli/install-cli-adminurl.html">Display or change the Admin URI</a> in Configuration Guide for more information.
 
 ## Related topics
 
