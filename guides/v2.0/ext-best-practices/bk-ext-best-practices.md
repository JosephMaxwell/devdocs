--- conflicted
+++ resolved
@@ -33,17 +33,6 @@
 
 This guide provides best practices, guidelines, and tips for creating Magento extensions.  We encourage you to follow our best practices when developing code for your Magento components.
 
-<<<<<<< HEAD
-### Sections
-
-{% assign subgroup = site.pages | where: "guide_version", page.guide_version | where:"group","ext-best-practices" | where: "menu_node","parent" | sort: "menu_order" %}
-
-{% for node in subgroup %}
-*  [{{ node.menu_title }}]({{ page.baseurl }}/{{ node.github_link | replace: ".md",".html" }})
-{% endfor %}
-
-=======
->>>>>>> 168052f6
 ### Related Content
 
 * [Admin Design Pattern Library]({{ page.baseurl }}/pattern-library/bk-pattern.html) - An in depth guide to the design patterns used in the Admin.
