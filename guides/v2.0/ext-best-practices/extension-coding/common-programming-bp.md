---
group: ext-best-practices
subgroup: 02_Extension-Coding
title: Programming Best Practices
menu_title: Programming best practices
menu_order: 1
version: 2.0
functional_areas:
  - Standards
---

You should do your best to adhere to common programming best practices to reduce the amount of bugs and improve the quality and maintainability of your extensions.
The following list of best practices addresses commonly reported issues found in third party extensions.

### Follow a set of coding standards

Coding standards are a set of guidelines that describe how code should be written.
These standards define coding practices that determine the style of the code.
Whether you are a solo developer or part of a team, following a set of coding standards will help make your code consistent and maintainable.

[Magento's Coding Standards]({{ page.baseurl }}/coding-standards/bk-coding-standards.html) are based on the following:

* [Zend Coding standards](http://framework.zend.com/manual/1.12/en/coding-standard.html){:target="_blank"}
* [PSR2](http://www.php-fig.org/psr/psr-2/){:target="_blank"}
* [PSR4](http://www.php-fig.org/psr/psr-4/){:target="_blank"}

To help you stick to coding standards, we recommend using the [PHP_CodeSniffer tool](https://github.com/squizlabs/PHP_CodeSniffer){:target="_blank"}.

### Write and utilize re-usable code

Avoid using redundant or duplicate code, which can be hard to maintain.
Instead of copying and pasting the same code throughout application, create a single class or method and reference it when needed.
As a general rule of thumb, be sure to reuse code as much as possible to save yourself the from the costs of duplication.

The code you write should be small, focused, and provides a generic solution.
This will let you re-use these pieces again in future development.

### Design your code to be replaceable

Designing and writing your code to be replaceable is just as important as making it re-usable.
Having a replaceable design means your code is modular and loosely coupled, therefore allowing easy updates and improvements in the future.

It is common practice to replace parts of your codebase with newer and better pieces as bugs are found or newer strategies become available.
Writing replaceable code in your codebase makes this practice easier and more efficient.

### Avoid creating helper classes

Helper or utility classes are classes filled with static methods that do not quite fit anywhere else.
These classes are considered an antipattern and go against the principles of object oriented programming.
If you have `ClassA` and a `ClassAHelper` with static functions that work on `ClassA`, you should consider refactoring those functions into `ClassA`.

A helper class that functions as a catch-all for random methods breaks the single responsibility principle because it is an attempt to solve multiple problems in a single class.
You should refactor your code and move those functions into the appropriate classes they work on.

### Be consistent with case and naming conventions

You should be consistent in your naming conventions for files, folder names, Classes, and Methods.
Following standard conventions will make your code look professional and easy to read.

Not following this practice is a code standards violation and impacts your extension's readability and  maintainability.

### Composition over inheritance
[Class inheritance](https://en.wikipedia.org/wiki/Inheritance_(object-oriented_programming)){:target="_blank"} is the object-oriented programming concept that allows code reuse and extending of the behavior of a base class.
This was favored for Magento 1 development.

[Object composition](https://en.wikipedia.org/wiki/Object_composition){:target="_blank"} is the programming concept of combining class objects and data types to create a more complex class.
The classes and data types are used together to produce a desired functionality.

For Magento 2 {% glossarytooltip 55774db9-bf9d-40f3-83db-b10cc5ae3b68 %}extension{% endglossarytooltip %} development, we encourage the use of object composition over class inheritance.
Using composition over inheritance makes your extension easier to maintain when class changes occur and update when new features need to be implemented.

### Using around plugins
<<<<<<< HEAD
=======

>>>>>>> 168052f6
Avoid using [around method plugins]({{ page.baseurl }}/extension-dev-guide/plugins.html) when they are not required because they increase stack traces and affect performance.

The only use case for around method plugins is when the execution of all further plugins and original methods need termination.

Use after method plugins if you require arguments for replacing or altering function results.

### Test your code

Write testable code and follow the [Magento Testing Guide]({{ page.baseurl }}/test/testing.html) to create tests for your code.
Tests help describe what your code does under different conditions and define its functionality.

Make sure your tests cover a variety of conditions to prevent the introduction of bugs when you add new code.<|MERGE_RESOLUTION|>--- conflicted
+++ resolved
@@ -70,10 +70,7 @@
 Using composition over inheritance makes your extension easier to maintain when class changes occur and update when new features need to be implemented.
 
 ### Using around plugins
-<<<<<<< HEAD
-=======
 
->>>>>>> 168052f6
 Avoid using [around method plugins]({{ page.baseurl }}/extension-dev-guide/plugins.html) when they are not required because they increase stack traces and affect performance.
 
 The only use case for around method plugins is when the execution of all further plugins and original methods need termination.
