--- conflicted
+++ resolved
@@ -15,16 +15,4 @@
 
 The coding best practices presented in this section should be known and understood by you, the developer, when creating or maintaining your extensions. This ensures that the {% glossarytooltip 55774db9-bf9d-40f3-83db-b10cc5ae3b68 %}extension{% endglossarytooltip %} you develop behaves and functions correctly within the Magento application architecture. This guide is not only meant to educate you about coding best practices, but to also highlight some pitfalls we have seen other extension developers fall into so that you may avoid them.
 
-<<<<<<< HEAD
-For in depth content about creating extensions, see the [PHP Developer Guide]({{ page.baseurl }}/extension-dev-guide/bk-extension-dev-guide.html).
-
-### Articles
-
-{% assign subgroup = site.pages | where: "guide_version", page.guide_version | where:"group","ext-best-practices" | where: "subgroup","02_Extension-Coding" | where: "menu_node",null | sort: "menu_order" %}
-
-{% for node in subgroup %}
-*  [{{ node.menu_title }}]({{ page.baseurl }}/{{ node.github_link | replace: ".md",".html" }})
-{% endfor %}
-=======
-For in depth content about creating extensions, see the [PHP Developer Guide]({{ page.baseurl }}/extension-dev-guide/bk-extension-dev-guide.html).
->>>>>>> 168052f6
+For in depth content about creating extensions, see the [PHP Developer Guide]({{ page.baseurl }}/extension-dev-guide/bk-extension-dev-guide.html).