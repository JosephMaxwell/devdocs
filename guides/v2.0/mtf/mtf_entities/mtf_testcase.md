---
layout: default
group: mtf-guide
subgroup: 50_Entities
title: Entities of the Functional Testing Framework
menu_title: Test case
menu_order: 9
github_link: mtf/mtf_entities/mtf_testcase.md
---

<h2>Test case</h2>

* TOC
{:toc}

## Test case overview {#mtf_testcase_overview}

<<<<<<< HEAD
The Magento Functional Testing Framework supports two types of functional tests:
=======
The Magento Magento Testing Framework supports two types of functional tests:
>>>>>>> 1c96a5bf

- Injectable test: the main type of the MTF test that uses XML [data set][] files as inputs
- [Scenario test][]: supports a Magento modularity and enables you to inject one step into another test

This topic discusses the injectable test only. 

## Test case structure {#structure}

A test case class extends the [Mtf\TestCase\Injectable][] class. It contains one `test()` method and can optionally include `__prepare()`, `__inject()`, and `tearDown()` methods.

### Docblock {#docblock}

All out-of-the-box test cases contain description of a test flow at the beginning of a code. The description consists of the test steps and preconditions. Preconditions are the conditions to be performed before steps execution.
Usage of docblock is a good practice for your new tests. See [Magento\Catalog\Test\TestCase\Product\UpdateSimpleProductEntityTest][] class as an example.

### `__prepare()` (optional) {#prepare-method}

The `__prepare()` method can be useful to prepare the unchangeable data that is repeatedly used for different test variations. The most popular use case is to create a [fixture][] or a configuration setup that is used in the test.

This method is called one time only during the test launch and is optional to use. `__prepare` can return an array of arguments which can be used as arguments in the `test()` method of a test case and the `processAssert()` method in [constraints][]. The following example creates and returns the `$customer` fixture. 

{%highlight php startinline=1%}
public function __prepare(Customer $customer)
{
    $customer->persist();
    return ['customer' => $customer];
}
{%endhighlight%}

A returned argument `$customer` is available in the test and in [constraints][].

### `__inject()` (optional) {#inject-method}

The `__inject()` method is used to inject data in a test (usually to initialize a page). For an example:

{%highlight php startinline=1%}
public function __inject(
    CatalogProductIndex $productGrid,
    CatalogProductEdit $editProductPage
) {
    $this->productGrid = $productGrid;
    $this->editProductPage = $editProductPage;
}
{%endhighlight%}

 This method is run before each [variation][] test started. Returned arguments from this method are available in [constraints][] and in the test as well.

### `test()` (required) {#test-method}

The `test()` method must contain the test steps described in a [docblock](#docblock). The returned arguments from this method are available in [constraints][]. This method is run for each variation in a [data set][]. The `test()` method is required.

In the following example, the test includes preconditions and test steps. Preconditions contain a logic of different scenarios about creating a product (depending on the category state). Test steps are the following:

- opening of the product creation grid page
- searching by the `sku` parameter and opening of the product
- editing of the found product
- saving of the edited product

<script src="https://gist.github.com/dshevtsov/27fae7c912604030e574.js"></script>

A returned array is available in constraints within current variation.

### `tearDown()` (optional) {#teardown-method}

When [constraints][] of the variation have been performed, you can use the `tearDown()` method to get back the testing application to the initial state to be ready for the next variation execution (for example, logging out, clearing data, clearing cache).

For example, the following code deletes a sales rule after each variation:

{%highlight php startinline=1%}
public function tearDown()
{
    $this->promoQuoteIndex->open();
    $this->promoQuoteIndex->getPromoQuoteGrid()->searchAndOpen(['name' => $this->salesRuleName]);
    $this->promoQuoteEdit->getFormPageActions()->delete();
    $this->promoQuoteEdit->getModalBlock()->acceptAlert();
}
{%endhighlight%}

## Test case flow {#flow}

All data required for the test are stored in variations of a data set. A `__prepare()` method is run first to prepare entities needed for a whole test. Arguments returned by a `__prepare()` method are available during all test including constraints. Further, the `__inject()` method injects data in the test. The `test()` method performs all the test steps using the data from the `variation 1`. Then, constraints listed in the `variation 1` are run in the order they are listed. After that, the `tearDown()` method "cleans up" to be ready for the next test or variation. When a variation fails, the test launches for the next variation in a queue.

![Test case flow diagram]({{site.baseurl}}common/images/mtf_test_case_flow.png)

## How to create a test case {#how-to-create}

__Step 1.__ Create a [data set][]

__Step 2.__ Create a PHP class in the `<magento2>/dev/tests/functional/tests/app/Magento/<module>/TestCase` directory

__Step 3.__ Give it a name using the following format:

<b><span style="color:blue">{action}</span><span style="color:red">{entityName}</span>Entity<span style="color:green">{additional_description_if_needed}</span>Test</b>

For example:
   
- <span style="color:blue">Create</span><span style="color:red">ConfigurableProduct</span>EntityTest
- <span style="color:blue">Create</span><span style="color:red">CatalogEvent</span>Entity<span style="color:green">FromCategoryPage</span>Test

__Step 4.__ If you have preconditions, prepare the data using a [__prepare()](#prepare-method) method

__Step 5.__ Inject the initial data for a test using a [__inject()](#inject-method) method

__Step 6.__ Declare all the test steps in the [test()](#test-method) method
 
__Step 7.__ If you want to perform any actions after constraints, use a [tearDown()](#teardown-method) method


<!-- LINK DEFINITIONS -->

[data set]: {{site.gdeurl}}mtf/mtf_entities/mtf_dataset.html
[variation]: {{site.gdeurl}}mtf/mtf_entities/mtf_dataset.html
[Mtf\TestCase\Injectable]: https://github.com/magento/mtf/blob/develop/Magento/Mtf/TestCase/Injectable.php
[Scenario test]: {{site.gdeurl}}mtf/mtf_entities/mtf_scenariotest.html
[processAssert()]:{{site.gdeurl}}mtf/mtf_entities/mtf_constraint.html#mtf_constraint_assert
[constraints]: {{site.gdeurl}}mtf/mtf_entities/mtf_constraint.html
[fixture]: {{site.gdeurl}}mtf/mtf_entities/mtf_fixture.html
[Magento\Catalog\Test\TestCase\Product\UpdateSimpleProductEntityTest]: {{site.mage2000url}}dev/tests/functional/tests/app/Magento/Catalog/Test/TestCase/Product/UpdateSimpleProductEntityTest.php

<!-- ABBREVIATIONS -->

*[MTF]: Magento Testing Framework<|MERGE_RESOLUTION|>--- conflicted
+++ resolved
@@ -2,7 +2,7 @@
 layout: default
 group: mtf-guide
 subgroup: 50_Entities
-title: Entities of the Functional Testing Framework
+title: Entities of the Magento Testing Framework
 menu_title: Test case
 menu_order: 9
 github_link: mtf/mtf_entities/mtf_testcase.md
@@ -15,11 +15,7 @@
 
 ## Test case overview {#mtf_testcase_overview}
 
-<<<<<<< HEAD
-The Magento Functional Testing Framework supports two types of functional tests:
-=======
 The Magento Magento Testing Framework supports two types of functional tests:
->>>>>>> 1c96a5bf
 
 - Injectable test: the main type of the MTF test that uses XML [data set][] files as inputs
 - [Scenario test][]: supports a Magento modularity and enables you to inject one step into another test
