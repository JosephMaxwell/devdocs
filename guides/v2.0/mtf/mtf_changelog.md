--- conflicted
+++ resolved
@@ -2,11 +2,7 @@
 layout: default
 group: mtf-guide
 subgroup: 70_Changelog
-<<<<<<< HEAD
-title: Changelog of the Functional Testing Framework
-=======
 title: Changelog of the Magento Testing Framework
->>>>>>> 1c96a5bf
 menu_title: CHANGELOG
 menu_node: parent
 github_link: mtf/mtf_changelog.md
