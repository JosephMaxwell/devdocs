--- conflicted
+++ resolved
@@ -2,7 +2,7 @@
 layout: default
 group: mtf-guide
 subgroup: 10_Introduction
-title: Introduction to the Functional Testing Framework
+title: Introduction to the Magento Testing Framework
 menu_title: INTRODUCTION
 menu_node: parent
 github_link: mtf/mtf_introduction.md
@@ -11,11 +11,7 @@
 
 <h2>Preface</h2>
 
-<<<<<<< HEAD
-This guide provides instructions on installing and configuring the Magento Functional Testing Framework (MTF). With the Functional Testing Framework you can create and run functional tests to make it easier to perform basic acceptance testing, smoke testing, regression testing, etc.  MTF does not contain tests. All functional tests are within Magento code in `<magento2>/dev/tests/functional/`.
-=======
 This guide provides instructions on installing and configuring the Magento Testing Framework (MTF). Using the MTF, you can create and run *functional* tests to make it easier to perform basic acceptance testing, smoke testing, regression testing, and so on. This MTF guide is also applicable to the Magento 1 platform.
->>>>>>> 1c96a5bf
 
 MTF is an open source cross-platform solution (that is, does not depend on a specific operating system).
 
