---
layout: default
group: mtf-guide
<<<<<<< HEAD
subgroup: 10_Introduction
title: Introduction to Magento Testing Framework
=======
subgroup: A_Introduction
title: Introduction to the Magento Testing Framework
>>>>>>> edd60f71
menu_title: INTRODUCTION
menu_node: parent
github_link: mtf/mtf_introduction.md
redirect_from: /guides/v1.0/mtf/mtf_introduction.html
---
<h2>Preface</h2>
This guide provides instructions on installing and configuring the Magento Testing Framework (MTF). With the Magento Testing Framework you can create and run functional tests to make it easier to perform basic acceptance testing, smoke testing, regression testing, etc.  MTF does not contain tests. All functional tests are within Magento code in `<magento2>/dev/tests/functional/`. This MTF guide is also applicable to the Magento 1 platform.

MTF is an open source cross-platform solution (that is, does not depend on a specific operating system).

MTF enables you to quickly develop functional tests for the Magento application. These tests can be performed at any time.

You can run a single test independently, many tests together (that is, a test suite), or you can run all available tests.

<h3 id="mtf_intro_extratools">What tools should I use to run tests with MTF?</h3>

-   [PHPUnit][] (downloaded via composer during installation)

-   [Selenium Standalone Server][]

-   Web browser

<h3 id="mtf_intro_mtf-output">What do I have as output after running tests with MTF?
</h3>

-   Tested application

-   Basic PHPUnit results

-   Screenshots of failures

-   Logs of failures

<h2 id="mtf_intro_audi">Audience</h2>

This guide is intended to be used by any Magento developer. In addition, it can be used by software engineers such as QA specialists, PHP developers, and system integrators.

<h2 id="mtf_intro_goal">Goal</h2>

Facilitate functional testing and minimize efforts to perform
regression testing.

<h2 id="mtf_intro_scope">Scope</h2>

MTF is purposed to test user interactions with web application under
test.

MTF works with functional tests located in
`<magento2>/dev/tests/functional/`.

Out-of-the-box tests cover basic functionality. Extended functionality
can be tested using customized tests, created with MTF.

Relative to your software development lifecycle, the MTF can help you:

1.    During the development phase, test any changes of functionality (new modules, update modules, fix bugs).

1.    During the maintenance phase, for periodic automated regression testing.

<h3 id="mtf_intro_scope_use-case-ex">MTF use cases examples</h3>

1.    As Magento developer I want to cover implemented functionality with new tests (for example, added attribute on Customer Form, extended Search functionality, added tags for Products etc).

1.    As a software engineer I want to perform regression testing before release to be confident that Magento works as expected with new functionality.

<h3 id="mtf_intro_scope_non-func-test">Non-functional testing</h3>

MTF works with tests from `<magento2>/dev/tests/functional` only.

For other tests please see the following topics:

- <a href="{{ site.gdeurl }}config-guide/cli/config-cli-subcommands-test.html">How to run tests from command line.</a>

- <a href="{{ site.gdeurl }}extension-dev-guide/test/test_js-unit.html">More information about JavaScript unit tests.</a>

- <a href="{{ site.gdeurl }}config-guide/cli/config-cli-subcommands-perf-data.html">More information about performance testing.</a>


<h2 id="mtf_intro_github-link">MTF on GitHub</h2>

Follow the MTF project and contribute on GitHub
<https://github.com/magento/mtf>.


[Selenium Standalone Server]: http://www.seleniumhq.org/download/
[PHPUnit]: https://phpunit.de/<|MERGE_RESOLUTION|>--- conflicted
+++ resolved
@@ -1,13 +1,10 @@
 ---
 layout: default
 group: mtf-guide
-<<<<<<< HEAD
 subgroup: 10_Introduction
 title: Introduction to Magento Testing Framework
-=======
 subgroup: A_Introduction
 title: Introduction to the Magento Testing Framework
->>>>>>> edd60f71
 menu_title: INTRODUCTION
 menu_node: parent
 github_link: mtf/mtf_introduction.md
