--- conflicted
+++ resolved
@@ -106,11 +106,7 @@
 
 ## Block-level elements
 
-<<<<<<< HEAD
-<img src="{{ site.baseurl }}/common/images/h5d-sectioning-flowchart.png">
-=======
 Use appropriate HTML5 elements for blocks. The following diagram shows how to define which HTML5 element to use for a block:
->>>>>>> 168052f6
 
 <img src="{{ site.baseurl }}/common/images/h5d-sectioning-flowchart.png">
 
