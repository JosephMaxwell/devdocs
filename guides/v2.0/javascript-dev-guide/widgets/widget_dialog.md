--- conflicted
+++ resolved
@@ -19,19 +19,12 @@
 </ul>
 
 The dropdownDialog widget source is located in <a href="{{ site.mage2000url }}lib/web/mage/dropdown.js" target="_blank">lib/web/mage/dropdown.js</a>.
-<<<<<<< HEAD
-=======
 
 ## Initialize the dropdownDialog widget   {#dialog_init}
->>>>>>> 168052f6
 
 For information about how to initialize a widget in a JS component or `.phtml` template, see the <a href="{{ page.baseurl }}/javascript-dev-guide/javascript/js_init.html" target="_blank">Initialize JavaScript</a> topic.
 
-<<<<<<< HEAD
-For information about how to initialize a widget in a JS component or `.phtml` template, see the <a href="{{ page.baseurl }}/javascript-dev-guide/javascript/js_init.html" target="_blank">Initialize JavaScript</a> topic.
-=======
 ## Options   {#dialog_options}
->>>>>>> 168052f6
 
  
 Magento customized Dialog widget has default <a href="http://api.jqueryui.com/dialog/" target="_blank">jQuery UI Dialog widget</a> options, plus several custom options:
