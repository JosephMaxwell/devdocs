--- conflicted
+++ resolved
@@ -43,11 +43,8 @@
 </pre>
 
 For details about how to initialize the widget in a`.phtml` template, refer to the <a href="{{ page.baseurl }}/javascript-dev-guide/javascript/js_init.html" target="_blank">Javascript initialization</a> topic.
-<<<<<<< HEAD
-=======
 
 ## Options   {#modal_options}
->>>>>>> 168052f6
 
 The modal widget has the following options:
 <ul>
