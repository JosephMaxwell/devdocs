--- conflicted
+++ resolved
@@ -38,11 +38,8 @@
 
 
 Similar to the accordion widget, the header, title and content for collapsible can be defined by the child elements' attributes or passed as widget options. See <a href="{{ page.baseurl }}/javascript-dev-guide/widgets/widget_accordion.html#accordion_init" target="_blank">Accordion widget initialization</a> for details.
-<<<<<<< HEAD
-=======
 
 ### Initialize collapsible with header only
->>>>>>> 168052f6
 
 You can initialize the collapsible widget without having a container that consists of a header and a content. In this case the initialization is made on the header:
 <pre>
@@ -51,10 +48,6 @@
 
 ## Initialize collapsible in a template
 
-<<<<<<< HEAD
-<h2>Initialize collapsible in a template</h2>
-=======
->>>>>>> 168052f6
 The collapsible widget can be initialized using the <code>data-mage-init</code> attribute or `<script>` tag, as described in <a href="{{ page.baseurl }}/javascript-dev-guide/javascript/js_init.html#data_mage_init" target="_blank">JavaScript initialization</a>.
 
 ## Options
@@ -566,12 +559,8 @@
 
 Called before the content is opened. 
 
-<<<<<<< HEAD
-<h3 id="c_dimensionsChanged"><code>dimensionsChanged</code></h3>
-=======
 ### `dimensionsChanged`   {#c_dimensionsChanged}
 
->>>>>>> 168052f6
 Called after content is opened or closed. Passes object as first parameter when triggered.  
 
 Parameter on open: <code>{opened: true}</code>
