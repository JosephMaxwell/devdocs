--- conflicted
+++ resolved
@@ -20,18 +20,12 @@
 </ul>
 
 The navigation {% glossarytooltip f0dcf847-ce21-4b88-8b45-83e1cbf08100 %}widget{% endglossarytooltip %} source is <a href="{{ site.mage2000url }}lib/web/mage/menu.js" target="_blank">lib/web/mage/menu.js</a>
-<<<<<<< HEAD
-
-<h2 id="navigation_init">Initialize the navigation widget</h2>
-For information about how to initialize a widget in a JS component or `.phtml` template, see the <a href="{{ page.baseurl }}/javascript-dev-guide/javascript/js_init.html" target="_blank">Initialize JavaScript</a> topic.
-=======
 
 ## Initialize the navigation widget   {#navigation_init}
 
 For information about how to initialize a widget in a JS component or `.phtml` template, see the <a href="{{ page.baseurl }}/javascript-dev-guide/javascript/js_init.html" target="_blank">Initialize JavaScript</a> topic.
 
 ## Options   {#navigation_options}
->>>>>>> 168052f6
 
 The navigation widget has the following options:
 <ul>
