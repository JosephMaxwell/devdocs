--- conflicted
+++ resolved
@@ -15,18 +15,12 @@
 The Loader {% glossarytooltip f0dcf847-ce21-4b88-8b45-83e1cbf08100 %}widget{% endglossarytooltip %} blocks page content (all content or a part of it). Its intended use is blocking content when an Ajax request is being sent. But it can be initialized for non-Ajax tasks as well. 
 
 The Loader widget source is <a href="{{ site.mage2000url }}lib/web/mage/loader.js" target="_blank">lib/web/mage/loader.js</a>.
-<<<<<<< HEAD
-
-<h2 id="loader_init">Initialize the loader widget</h2>
-The loader widget is initialized as described in <a href="{{ page.baseurl }}/javascript-dev-guide/javascript/js_init.html" target="_blank">JavaScript initialization</a>.
-=======
 
 ## Initialize the loader widget   {#loader_init}
 
 The loader widget is initialized as described in <a href="{{ page.baseurl }}/javascript-dev-guide/javascript/js_init.html" target="_blank">JavaScript initialization</a>.
 
 ## Options   {#loader_options}
->>>>>>> 168052f6
 
 The loader widget has the following options:
 <ul>
