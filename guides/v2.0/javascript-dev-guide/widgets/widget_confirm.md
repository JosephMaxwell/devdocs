---
group: jsdg
subgroup: 3_Widgets
title: Confirmation widget
menu_order: 5
menu_title: Confirmation widget
version: 2.0
---

## Overview

The Magento confirmation widget implements a modal pop-up window with the cancel and confirmation button.It is an {% glossarytooltip 55774db9-bf9d-40f3-83db-b10cc5ae3b68 %}extension{% endglossarytooltip %} of the <a href="{{ page.baseurl }}/javascript-dev-guide/widgets/widget_modal.html">Magento modal widget</a>.

The confirmation {% glossarytooltip f0dcf847-ce21-4b88-8b45-83e1cbf08100 %}widget{% endglossarytooltip %} source is <a href="{{ site.mage2000url }}app/code/Magento/Ui/view/base/web/js/modal/confirm.js">&lt;Magento_Ui_module_dir&gt;/view/base/web/js/modal/confirm.js</a>

The widget can be used for implementing confirmation windows for both, Admin and {% glossarytooltip 1a70d3ac-6bd9-475a-8937-5f80ca785c14 %}storefront{% endglossarytooltip %}. The design patterns for the modal pop-up windows in the Admin are described in the <a href="{{ page.baseurl }}/pattern-library/containers/slideouts-modals-overlays/slideouts-modals-overalys.html#modals">Magento Admin Pattern Library, the Slide-out Panels, Modal Windows, and Overlays topic.</a>

## Initialize the confirmation widget   {#confirm_initialize}

The confirmation widget can be initialized with or without binding to a certain element.

**Example1**: initialization on an element

{% highlight js %}
$('#confirm_init').confirm({
    title: 'Confirmation title',
    actions: {
        confirm: function(){}, //callback on 'Ok' button click
        cancel: function(){}, //callback on 'Cancel' button click
        always: function(){}
    }
});
{% endhighlight %}

**Example2**: standalone initialization
{% highlight js %}

require([
    'Magento_Ui/js/modal/confirm'
], function(confirmation) { // Variable that represents the `confirm` widget

    confirmation({
        title: 'Some title',
        content: 'Some content',
        actions: {
            confirm: function(){},
            cancel: function(){},
            always: function(){}
        }
    });

});
{% endhighlight %}


For details about how to initialize a widget in a`.phtml` template, refer to the <a href="{{ page.baseurl }}/javascript-dev-guide/javascript/js_init.html" target="_blank">Javascript initialization</a> topic.

## Options   {#confirm_options}

<ul>
<li><a href="#confirm_actions">actions</a></li>
<li><a href="#confirm_autoopen">autoOpen</a></li>
<li><a href="#confirm_clickableOverlay">clickableOverlay</a></li>
<li><a href="#confirm_content">content</a></li>
<li><a href="#confirm_focus">focus</a></li>
<li><a href="#confirm_title">title</a></li>
</ul>

### `actions`   {#confirm_actions}

Widget callbacks.

**Type**: Object

**Default value**:
{% highlight js %}
actions: {
    confirm: function(){},
    cancel: function(){},
    always: function(){}
}
{% endhighlight %}

### autoOpen   {#confirm_autoopen}

Automatically open the confirmation window when the widget is initialized.

**Type**: Boolean

**Default value**: `false`

### clickableOverlay   {#confirm_clickableOverlay}

Close the confirmation window when a user clicks on the overlay.

**Type**: Boolean

**Default value**: `true`


### `content`   {#confirm_content}


The confirmation window content.

**Type**: String.

### `focus`   {#confirm_focus}

The selector of the element to be in focus when the confirmation window opens.
If `focus` is not specified or set to empty string, the focus is on close button. If focusing is not requried, set `focus` to `none`.

**Type**: String.

**Default value**: `''`

### `title`   {#confirm_title}

The title of the confirmation window.


**Type**: String.

**Default value**: `''`

## Events   {#confirm_events}

The confirmation widget implements the following events:

- `confirm` callback: called when the confirmation button is clicked.
- `cancel` callback: called when the cancel button is clicked.
- `always` callback.

<<<<<<< HEAD
<h2 id="confirm_key_navigation">Keyboard navigation</h2>
=======
## Keyboard navigation   {#confirm_key_navigation}

>>>>>>> 168052f6
The keyboard navigation for the alert windows is similar to the <a href="{{ page.baseurl }}/javascript-dev-guide/widgets/widget_modal.html#key_navigation">navigation of the modal widget</a><|MERGE_RESOLUTION|>--- conflicted
+++ resolved
@@ -131,10 +131,6 @@
 - `cancel` callback: called when the cancel button is clicked.
 - `always` callback.
 
-<<<<<<< HEAD
-<h2 id="confirm_key_navigation">Keyboard navigation</h2>
-=======
 ## Keyboard navigation   {#confirm_key_navigation}
 
->>>>>>> 168052f6
 The keyboard navigation for the alert windows is similar to the <a href="{{ page.baseurl }}/javascript-dev-guide/widgets/widget_modal.html#key_navigation">navigation of the modal widget</a>