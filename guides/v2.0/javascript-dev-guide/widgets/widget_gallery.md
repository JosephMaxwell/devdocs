--- conflicted
+++ resolved
@@ -26,13 +26,6 @@
 The gallery widget source code is <a href="{{ site.mage2000url }}lib/web/mage/gallery/gallery.js">lib/web/mage/gallery/gallery.js</a>
 
 The gallery magnifier source is <a href="{{ site.mage2000url }}lib/web/magnifier/magnify.js"> lib/web/magnifier/magnify.js</a>.
-<<<<<<< HEAD
-
-
-
-<h3>Contents</h3>
-=======
->>>>>>> 168052f6
 
 ### Contents
 
@@ -466,10 +459,6 @@
 {%endhighlight%}
 
 For illustration of setting gallery option in `view.xml`, you can reference to the [view.xml of the Blank theme]({{ site.mage2000url }}app/design/frontend/Magento/blank/etc/view.xml#L184).
-<<<<<<< HEAD
-
-=======
->>>>>>> 168052f6
 
 ## Gallery API {#gallery_api}
 
