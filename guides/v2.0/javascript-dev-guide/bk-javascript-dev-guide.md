---
group: jsdg
title: JavaScript Developer Guide
landing-page: JavaScript Developer Guide
menu_title: Introduction
menu_order: 1
version: 2.0
---

## Introduction   {#overview-introduction}

By default, the Magento application uses the <a href="http://requirejs.org/" target="_blank">RequireJS file and module loader</a> to optimize the time of loading pages with included {% glossarytooltip 312b4baf-15f7-4968-944e-c814d53de218 %}JavaScript{% endglossarytooltip %} files, and to manage dependencies of JavaScript resources.

You can follow the same approach when customizing Magento JavaScript, or <a href="{{ page.baseurl }}/javascript-dev-guide/javascript/custom_js.html#disable_default_js" target="_blank">disable all the default scripts and their load by RequireJS</a>.
<<<<<<< HEAD

For information about how JS resources are located and configured, see the <a href="{{ page.baseurl }}/javascript-dev-guide/javascript/js-resources.html" target="_blank">JavaScript resources</a> topic in the Configuration Guide.
=======

For information about how JS resources are located and configured, see the <a href="{{ page.baseurl }}/javascript-dev-guide/javascript/js-resources.html" target="_blank">JavaScript resources</a> topic in the Configuration Guide.

## What\'s in this guide   {##js_contents}
>>>>>>> 168052f6

Topics of this book describe the following:

- [JavaScript initialization]({{ page.baseurl }}/javascript-dev-guide/javascript/js_init.html): how to initialize JavaScript components and widgets in JavaScript files and `.phtml` templates
- [Use custom JavaScript]({{ page.baseurl }}/javascript-dev-guide/javascript/custom_js.html): how to extend or replace default JavaScript components/widgets.
- [Locate JavaScript]({{ page.baseurl }}/javascript-dev-guide/javascript/js_debug.html) components: how to define which components (scripts) are used on a particular store page.
- [Magento jQuery widgets]({{ page.baseurl }}/javascript-dev-guide/widgets/jquery-widgets-about.html): Magento {% glossarytooltip 5bfa8a8e-6f3e-4fed-a43e-62339916f02e %}jQuery{% endglossarytooltip %} {% glossarytooltip f0dcf847-ce21-4b88-8b45-83e1cbf08100 %}widget{% endglossarytooltip %} {% glossarytooltip 786086f2-622b-4007-97fe-2c19e5283035 %}API{% endglossarytooltip %} documentation.
- [Customizing JavaScript illustration]({{ page.baseurl }}/javascript-dev-guide/javascript/js_practice.html): practical illustration of custom widgets related tasks.

JavaScript automatic testing is described in a separate [JavaScript unit testing]({{ page.baseurl }}/test/js/jasmine.html) topic.

## Terms used   {#js_terms}

<table>
<tr>
<th>
Term
</th>
<th>
Description
</th>
</tr>
<tr>
<td>
<i>JavaScript component (JS component)</i>
</td>
<td>
Any separate <code>.js</code> file decorated as <a href="http://requirejs.org/docs/whyamd.html#amd" target="_blank">AMD module</a>.
</td>
</tr>

<tr>
<td>
<i>Ui component</i>
</td>
<td>
JS component located in the <code>Magento_Ui</code> module, in the <a href="{{ site.mage2000url }}app/code/Magento/Ui/view" target="_blank">app/code/Magento/Ui/view</a> directory.
</td>
</tr>

<tr>
<td>
<i>jQuery UI widget</i>
</td>
<td>
A JS component/widget provided by <a href="{{ site.mage2000url }}lib/web/jquery/jquery-ui-1.9.2.js" target="_blank">jQuery UI library used in Magento</a>.
</td>
</tr>
<tr>
<td>
<i>jQuery widget</i>
</td>
<td>
Custom widget created using jQuery UI Widget Factory and decorated as AMD {% glossarytooltip c1e4242b-1f1a-44c3-9d72-1d5b1435e142 %}module{% endglossarytooltip %}. Many Magento JS components are jQuery widget.
</td>
</tr>
</table>
<|MERGE_RESOLUTION|>--- conflicted
+++ resolved
@@ -12,15 +12,10 @@
 By default, the Magento application uses the <a href="http://requirejs.org/" target="_blank">RequireJS file and module loader</a> to optimize the time of loading pages with included {% glossarytooltip 312b4baf-15f7-4968-944e-c814d53de218 %}JavaScript{% endglossarytooltip %} files, and to manage dependencies of JavaScript resources.
 
 You can follow the same approach when customizing Magento JavaScript, or <a href="{{ page.baseurl }}/javascript-dev-guide/javascript/custom_js.html#disable_default_js" target="_blank">disable all the default scripts and their load by RequireJS</a>.
-<<<<<<< HEAD
-
-For information about how JS resources are located and configured, see the <a href="{{ page.baseurl }}/javascript-dev-guide/javascript/js-resources.html" target="_blank">JavaScript resources</a> topic in the Configuration Guide.
-=======
 
 For information about how JS resources are located and configured, see the <a href="{{ page.baseurl }}/javascript-dev-guide/javascript/js-resources.html" target="_blank">JavaScript resources</a> topic in the Configuration Guide.
 
 ## What\'s in this guide   {##js_contents}
->>>>>>> 168052f6
 
 Topics of this book describe the following:
 
