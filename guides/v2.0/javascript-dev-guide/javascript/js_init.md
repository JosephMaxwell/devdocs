---
layout: default
group: jsdg
subgroup: 1_Javascript
title: JavaScript initialization
menu_title: JavaScript initialization
menu_order: 2
version: 2.0
github_link: javascript-dev-guide/javascript/js_init.md
redirect_from:
  - guides/v2.0/frontend-dev-guide/javascript/js_init.html
  - guides/v1.0/frontend-dev-guide/javascript/js_init.html
---

<h2 id="js_init_overview">Overview</h2>

This topic talks about how to initialize a [JavaScript component]({{site.gdeurl}}javascript-dev-guide/bk-javascript-dev-guide.html#js_terms) in the Magento 2 application. 
It covers initializing JavaScript components (including jQuery widgets) in `.phtml` templates and JS scripts. We strongly recommend that you use the described approaches and do not add inline JavaScript.


**Contents**

* TOC
{:toc}

## Initialize a JS component in a PHTML template {#init_phtml}
Depending on your task, you might want to use declarative or imperative initialization. Both ways are described in the following sections.


### Declarative initialization

Declarative JS component initialization allows preparing all the configuration on the backend side and outputting it to the page source using standard tools. 

In Magneto 2 there are two ways of declarative initialization:

 - using the `data-mage-init` attribute
 - using the `<scrtipt type="text/x-magento-init" />` tag

Both ways are described further

#### Declarative initialization using the `data-mage-init` attribute {#data_mage_init}

Use the <code>data-mage-init</code> attribute to initialize a JS component on a certain HTML element. The following code sample is an illustration. Here a JS component is initialized on the `<nav/>` element:
<pre>
&lt;nav data-mage-init='{ &quot;&lt;component_name&gt;&quot;: {...} }'&gt;&lt;/nav&gt;
</pre>

When initialized on a certain element, the script is called only for this particular element. It is not automatically initialized for other elements of this type on the page. 

##### How the JS initialization using `data-mage-init` is processed {#init_process}

On DOM ready, the `data-mage-init` attribute is parsed to extract components' names and configuration to be applied to the element. 
Depending on the type of the JS component initialized, processing is performed as follows:
<ul>

<li>If an object is returned, the initializer tries to find the <code>&lt;component_name&gt;</code> key. If the corresponding value is a function, the initializer passes the <code>config</code> and <code>element</code> values to this function.

For example:
<pre>
return {
    '&lt;component_name&gt;': function(config, element) { ... }
};
</pre>
</li>
<li>If a function is returned, the initializer passes the <code>config</code> and <code>element</code> values to this function. 

For example:

<pre>
return function(config, element) { ... };
</pre>

</li>
<li>If neither a function nor an object with the <code>"&lt;component_name&gt;"</code> key are returned, then the initializer tries to search for <code>"&lt;component_name&gt;"</code> in the jQuery prototype. If found, the initializer applies it as <code>$(element).&lt;component_name&gt;(config)</code>. 

For example:
<pre>
$.fn.&lt;component_name&gt; = function() { ... };
return;
</pre>
</li>

<li>If none of the previous cases is true, the component is executed with no further processing. 
Such a component does not require either <code>config</code> or <code>element</code>. The recommended way to declare such components is <a href="#init_script">using the &lt;script&gt; tag</a>.</li>
</ul>

#### Declarative initialization using the `<scrtipt type="text/x-magento-init" />` tag {decl_tag}

To initialize a JS component on a HTML element without direct access to the element or with no relation to a certain element, use the `<script>` tag. 

Use the following syntax:

{%highlight html%}
<script type="text/x-magento-init">
{
    // components initialized on the element defined by selector
	"<element_selector>": {
		"<js_component1>": ...,
		"<js_component2>": ...
    },
    // components initialized without binding to an element
    "*": {
        "<js_component3>": ...
    }
}
</script>
{%endhighlight%}

Where:
<ul>
<li><code>&lt;element_selector&gt;</code> is a <a href="https://api.jquery.com/category/selectors/">selector</a> (in terms of querySelectorAll) for the element on which the following JS components are initialized.</li>
<li><code>&lt;js_component1&gt;</code> and <code>&lt;js_component2&gt;</code> are the JS components being initialized on the element with the selector specified as <code>&lt;element_selector&gt;</code>.</li>
<li><code>&lt;js_component3&gt;</code> is the JS component initialized with no binding to an element.</li> 
</ul>

The following is a working code sample of widget initialization using `<script>`. Here the accordion and navigation widgets are initialized on the element with the `#main-container` selector, and the `pageCache` script is initialized with no binding to any element.

{%highlight html%}
<script type="text/x-magento-init">
{
    "#main-container": {
        "navigation": <?php echo $block->getNavigationConfig(); ?>,
        "accordion": <?php echo $block->getNavigationAccordionConfig(); ?>
    },
    "*": {
        "pageCache": <?php echo $block->getPageCacheConfig(); ?>
    }
}
</script>
{%endhighlight%}

### Imperative initialization {#init_script}

Imperative initialization allows using raw JavaScript code on the pages and executing particular business logic. Imperative initialization is performed using the `<script>` tag with the following syntax:

{%highlight html%}
<script>
require([
    'jquery',
    'accordion'  // an alias for "mage/accordion"
], function ($) {
    $(function () { // to ensure that code evaluates on page load
        $('[data-role=example]')  // we expect that page contains markup <tag data-role="example">..</tag>
            .accordion({ // now we can use "accordion" as jQuery plugin
                header:  '[data-role=header]',
                content: '[data-role=content]',
                trigger: '[data-role=trigger]',
                ajaxUrlElement: "a"
            });
    });
});
</script>
{%endhighlight%}


## JS components initialization in JS {#js_widget_init}

To initialize a widget in JS code, use a notation similar to the following [accordion]({{site.gdeurl}}frontend-dev-guide/javascript/widget_accordion.html) widget is initialized on the `[data-role=example]` element as illustration):

{%highlight js%}

$('[data-role=example]').accordion();

{%endhighlight%}

To initialize a widget with options, use notation similar to the following:

{%highlight js%}

$(function () { // to ensure that code evaluates on page load
    $('[data-role=example]')  // we expect that page contains markup <tag data-role="example">..</tag>
        .accordion({ // now we can use "accordion" as jQuery plugin
            header:  '[data-role=header]',
	    content: '[data-role=content]',
	    trigger: '[data-role=trigger]',
            ajaxUrlElement: 'a'
        });
});

{% endhighlight %}

In a similar way, you can initialize any  JS component that a returns callback function accepting a `config` object and `element` (a DOM node).

For example:

{%highlight js%}
define ([
    'jquery',
    'mage/gallery/gallery'
], function ($, Gallery) {

    $(function () { // to ensure that code evaluates on page load
        $('[data-role=example]')  // we expect that page contains markup <tag data-role="example">..</tag>
            .each(function (index, element) {
                Gallery({
                    options:  {},
                    data: [{
                        img: 'https://c2.staticflickr.com/8/7077/27935031965_facd03b4cb_b_d.jpg'
                    }],
                    fullscreen: {}
                }, element);  // 'element' is simgle DOM node. 
            });
    });
});
<<<<<<< HEAD
{%endhighlight%}
=======
{% endhighlight %}
>>>>>>> d4761f81
<|MERGE_RESOLUTION|>--- conflicted
+++ resolved
@@ -202,8 +202,4 @@
             });
     });
 });
-<<<<<<< HEAD
-{%endhighlight%}
-=======
-{% endhighlight %}
->>>>>>> d4761f81
+{%endhighlight%}
