--- conflicted
+++ resolved
@@ -49,19 +49,7 @@
 			<th>Get started link</th>
 		</tr>
 		
-<<<<<<< HEAD
-	<tr>
-		<td><p>Merchant</p></td>
-		<td><p>Very little technical expertise, limited if any access to the Magento server.</p></td>
-		<td><ol><li>Download a compressed file that contains the Magento software.</li>
-			<li>Extracts it on the Magento server or asks a network administrator or hosting provider to do so.</li>
-			<li>Installs the Magento software.</li></ol>
-		</td>
-		<td><p><a href="{{ site.gdeurl }}install-gde/prereq/merch_install.html">Merchants start here</a></p></td>
-	</tr>
-=======
 	
->>>>>>> 5df12648
 	<tr>
 		<td><p>Contributing developer</p></td>
 		<td><p>Wants to contribute to the Magento codebase, highly technical, has their own Magento development server, understands Composer and GitHub.</p></td>
@@ -81,8 +69,6 @@
 	</td>
 
 	</tr>
-<<<<<<< HEAD
-=======
 	<tr>
 		<td><p>Merchant</p></td>
 		<td><p>Very little technical expertise, limited if any access to the Magento server.</p></td>
@@ -92,7 +78,6 @@
 		</td>
 		<td><p><a href="{{ site.gdeurl }}install-gde/prereq/merch_install.html">Merchants start here</a></p></td>
 	</tr>
->>>>>>> 5df12648
 	</tbody>
 </table>
 
