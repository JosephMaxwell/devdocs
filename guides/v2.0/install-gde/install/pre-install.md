---
layout: default
group: install_pre
subgroup: Q_Pre-installation
title: Your install or upgrade path
menu_title: Your install or upgrade path
menu_node: parent
menu_order: 1
github_link: install-gde/install/pre-install.md
redirect_from: /guides/v1.0/install-gde/install/pre-install.html
---

#### Contents

*	<a href="#install-overview-all">Overview of installing, managing, and upgrading Magento</a>
*	<a href="#install-overview-audience">Identify yourself and get started</a>

<h2 id="install-overview-all">Overview of installing, managing, and upgrading Magento</h2>
The Magento software enables you to install, manage, and upgrade the core software itself and any *component* you installed. A component can be:

*	An module (code that extends the Magento application in some way)
*	A language package (used to localize your Admin or storefront)
*	A theme (used to change the look of your Admin or storefront)

You can think of it as a three-step process&mdash;where steps 2 and 3 are interchangeable:

1.	Install the Magento software
2.	Install, uninstall, update, enable, or disable any component (<em>available soon</em>)
3.	Upgrade the Magento software or components to a newer version (<em>available soon</em>)

This guide discusses installation. After you install Magento, you can manage components and upgrade as discussed in the following guides:

*	<a href="{{ site.gdeurl }}comp-mgr/bk-compman-upgrade-guide.html">Component Manager Guide</a>
<<<<<<< HEAD
*	<a href="{{ site.gdeurl }}comp-mgr/upgrader/upgrade-start.html">Upgrade Guide</a>
=======
*	<a href="{{ site.gdeurl }}comp-mgr/upgrader/upgrade-start.html">Upgrade Guide</a> -->
>>>>>>> 046954f5

<h2 id="install-overview-audience">Identify yourself and get started</h2>
Before you start your installation, take a moment to figure out which type of user you are. It's important because the installation procedure is very different for each type:

<table>
	<!-- <col width="25%">
	<col width="65%">
	<col width="10%"> -->
	<tbody>
		<tr>
			<th>User type</th>
			<th>Description</th>
			<th>High-level installation steps</th>
			<th>Get started link</th>
		</tr>
		
	
	<tr>
		<td><p>Contributing developer</p></td>
		<td><p>Wants to contribute to the Magento codebase, highly technical, has their own Magento development server, understands Composer and GitHub.</p></td>
		<td><ol><li>Clones the Magento 2 GitHub repository.</li>
			<li>Uses Composer to update package dependencies.</li>
			<li>Installs the Magento software.</li></ol>
		<td><p><a href="{{ site.gdeurl }}install-gde/prereq/dev_install.html">Developers start here</a></p></td>
	</td>
	</tr>
	<tr>
		<td><p>System integrator</p></td>
		<td><p>Wants full control over all components installed, has access to the Magento server, highly technical.</p></td>
		<td><ol><li>Creates a Composer <em>project</em> that contains the list of components to use.</li>
			<li>Uses Composer to update package dependencies.</li>
			<li>Installs the Magento software.</li></ol>
		<td><p><a href="{{ site.gdeurl }}install-gde/prereq/integrator_install.html">System integrators start here</a></p></td>
	</td>

	</tr>
	<tr>
		<td><p>Merchant</p></td>
		<td><p>Very little technical expertise, limited if any access to the Magento server.</p></td>
		<td><ol><li>Download a compressed file that contains the Magento software.</li>
			<li>Extracts it on the Magento server or asks a network administrator or hosting provider to do so.</li>
			<li>Installs the Magento software.</li></ol>
		</td>
		<td><p><a href="{{ site.gdeurl }}install-gde/prereq/merch_install.html">Merchants start here</a></p></td>
	</tr>
	</tbody>
</table>

#### Related topics
After you finish installing the Magento software, you can:

*	<a href="{{ site.gdeurl" }}comp-mgr/bk-compman-guide.html">Manage components</a>
*	<a href="{{ site.gdeurl }}upgrade/bk-upgrade-guide.html">Upgrade</a>
<|MERGE_RESOLUTION|>--- conflicted
+++ resolved
@@ -31,11 +31,7 @@
 This guide discusses installation. After you install Magento, you can manage components and upgrade as discussed in the following guides:
 
 *	<a href="{{ site.gdeurl }}comp-mgr/bk-compman-upgrade-guide.html">Component Manager Guide</a>
-<<<<<<< HEAD
-*	<a href="{{ site.gdeurl }}comp-mgr/upgrader/upgrade-start.html">Upgrade Guide</a>
-=======
 *	<a href="{{ site.gdeurl }}comp-mgr/upgrader/upgrade-start.html">Upgrade Guide</a> -->
->>>>>>> 046954f5
 
 <h2 id="install-overview-audience">Identify yourself and get started</h2>
 Before you start your installation, take a moment to figure out which type of user you are. It's important because the installation procedure is very different for each type:
