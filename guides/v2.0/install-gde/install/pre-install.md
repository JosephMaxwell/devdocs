---
layout: default
group: install_pre
subgroup: Q_Pre-installation
title: Your install or upgrade path
menu_title: Your install or upgrade path
menu_node: parent
menu_order: 1
github_link: install-gde/install/pre-install.md
redirect_from: /guides/v1.0/install-gde/install/pre-install.html
---

#### Contents

*	<a href="#install-overview-all">Overview of installing, managing, and upgrading Magento</a>
<<<<<<< HEAD
*	<a href="#install-overview-audience">Identifying yourself as a user type</a>
*	<a href="#install-overview-start">Get started installing, managing, or upgrading</a>
=======
*	<a href="#install-overview-audience">Identify yourself and get started</a>
>>>>>>> 60900ffa

<h2 id="install-overview-all">Overview of installing, managing, and upgrading Magento</h2>
The Magento software enables you to install, manage, and upgrade the core software itself and any *component* you installed. A component can be:

*	An module (code that extends the Magento application in some way)
*	A language package (used to localize your Admin or storefront)
*	A theme (used to change the look of your Admin or storefront)

You can think of it as a three-step process&mdash;where steps 2 and 3 are interchangeable:

1.	Install the Magento software
2.	Install, uninstall, update, enable, or disable any component (<em>available soon</em>)
3.	Upgrade the Magento software or components to a newer version (<em>available soon</em>)

<!-- This guide discusses installation. After you install Magento, you can manage components and upgrade as discussed in the following guides:

*	<a href="{{ site.gdeurl }}comp-mgr/bk-compman-upgrade-guide.html">Component Manager Guide</a>
*	<a href="{{ site.gdeurl }}comp-mgr/upgrader/upgrade-start.html">Upgrade Guide</a>

<h2 id="install-overview-audience">Identify yourself and get started</h2>
Before you start your installation, take a moment to figure out which type of user you are. It's important because the installation procedure is very different for each type:

<table>
	<!-- <col width="25%">
	<col width="65%">
	<col width="10%"> -->
	<tbody>
		<tr>
			<th>User type</th>
			<th>Description</th>
			<th>High-level installation steps</th>
			<th>Get started link</th>
		</tr>
		
	
	<tr>
		<td><p>Contributing developer</p></td>
		<td><p>Wants to contribute to the Magento codebase, highly technical, has their own Magento development server, understands Composer and GitHub.</p></td>
		<td><ol><li>Clones the Magento 2 GitHub repository.</li>
			<li>Uses Composer to update package dependencies.</li>
			<li>Installs the Magento software.</li></ol>
		<td><p><a href="{{ site.gdeurl }}install-gde/prereq/dev_install.html">Developers start here</a></p></td>
	</td>
	</tr>
	<tr>
		<td><p>System integrator</p></td>
		<td><p>Wants full control over all components installed, has access to the Magento server, highly technical.</p></td>
		<td><ol><li>Creates a Composer <em>project</em> that contains the list of components to use.</li>
			<li>Uses Composer to update package dependencies.</li>
			<li>Installs the Magento software.</li></ol>
		<td><p><a href="{{ site.gdeurl }}install-gde/prereq/integrator_install.html">System integrators start here</a></p></td>
	</td>

	</tr>
	<tr>
		<td><p>Merchant</p></td>
		<td><p>Very little technical expertise, limited if any access to the Magento server.</p></td>
		<td><ol><li>Download a compressed file that contains the Magento software.</li>
			<li>Extracts it on the Magento server or asks a network administrator or hosting provider to do so.</li>
			<li>Installs the Magento software.</li></ol>
		</td>
		<td><p><a href="{{ site.gdeurl }}install-gde/prereq/merch_install.html">Merchants start here</a></p></td>
	</tr>
	</tbody>
</table>

#### Related topics
After you finish installing the Magento software, you can:

*	<a href="{{ site.gdeurl" }}comp-mgr/bk-compman-guide.html">Manage components</a>
*	<a href="{{ site.gdeurl }}upgrade/bk-upgrade-guide.html">Upgrade</a>
<|MERGE_RESOLUTION|>--- conflicted
+++ resolved
@@ -13,12 +13,7 @@
 #### Contents
 
 *	<a href="#install-overview-all">Overview of installing, managing, and upgrading Magento</a>
-<<<<<<< HEAD
-*	<a href="#install-overview-audience">Identifying yourself as a user type</a>
-*	<a href="#install-overview-start">Get started installing, managing, or upgrading</a>
-=======
 *	<a href="#install-overview-audience">Identify yourself and get started</a>
->>>>>>> 60900ffa
 
 <h2 id="install-overview-all">Overview of installing, managing, and upgrading Magento</h2>
 The Magento software enables you to install, manage, and upgrade the core software itself and any *component* you installed. A component can be:
@@ -36,7 +31,7 @@
 <!-- This guide discusses installation. After you install Magento, you can manage components and upgrade as discussed in the following guides:
 
 *	<a href="{{ site.gdeurl }}comp-mgr/bk-compman-upgrade-guide.html">Component Manager Guide</a>
-*	<a href="{{ site.gdeurl }}comp-mgr/upgrader/upgrade-start.html">Upgrade Guide</a>
+*	<a href="{{ site.gdeurl }}comp-mgr/upgrader/upgrade-start.html">Upgrade Guide</a> -->
 
 <h2 id="install-overview-audience">Identify yourself and get started</h2>
 Before you start your installation, take a moment to figure out which type of user you are. It's important because the installation procedure is very different for each type:
