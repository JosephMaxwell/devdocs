---
group: install_cli
subgroup: 05_Command-line installation
title: Get started with the command-line installation
menu_title: Get started with the command-line installation
menu_node:
menu_order: 2
version: 2.0
redirect_from:
  - /guides/v1.0/install-gde/install/install-cli-subcommands.html
  - /guides/v2.0/install-gde/install/install-cli-subcommands.html
functional_areas:
  - Install
  - System
  - Setup
---

## Before you start your installation   {#instgde-install-cli-prereq}

{% include install/before-you-begin-cli.html %}

The installer is designed to be run multiple times if necessary so you can:

*	Provide different values 

	For example, after you configure your web server for Secure Sockets Layer (SSL), you can run the installer to set SSL options.

*	Correct mistakes in previous installations
*	Install Magento in a different database instance

## First steps   {#instgde-cli-before}

{% include install/first-steps-cli.html %}
In addition to the command arguments discussed here, see <a href="{{ page.baseurl }}/install-gde/install/cli/install-cli-subcommands.html#instgde-cli-subcommands-common">Common arguments</a>.
<<<<<<< HEAD
=======

## Command summary   {#instgde-cli-summary}
>>>>>>> 168052f6

The following table summarizes the available commands. Commands are shown in summary form only; for more information about a command, click the link in the Command column.

<table>
	<col width="40%">
  	<col width="30%">
  	<col width="30%">
	<tbody>
		<tr>
			<th>Command</th>
			<th>Description</th>
			<th>Prerequisites</th>
		</tr>
		
	<tr>
		<td><a href="{{ page.baseurl }}/install-gde/install/cli/install-cli-install.html">magento setup:install</a></td>
		<td><p>Installs the Magento software</p></td>
		<td><p>None</p></td>
	</tr>
	<tr>
		<td><a href="{{ page.baseurl }}/install-gde/install/cli/install-cli-uninstall.html#instgde-install-uninstall">magento setup:uninstall</a></td>
		<td><p>Removes the Magento software.</p></td>
		<td><p>Magento software installed</p></td>
	</tr>
	<tr>
		<td><a href="{{ page.baseurl }}/install-gde/install/cli/install-cli-uninstall.html#instgde-install-magento-update">magento setup:upgrade</a></td>
		<td><p>Updates the Magento software.</p></td>
		<td><p>Deployment configuration</p></td>
	</tr>
	<tr>
		<td><a href="{{ page.baseurl }}/install-gde/install/cli/install-cli-subcommands-maint.html">magento maintenance:{enable|disable}</a></td>
		<td><p>Enables or disables maintenance mode (in maintenance mode, only exempt IP addresses can access the Magento Admin or storefront).</p></td>
		<td><p>Magento software installed</p></td>
	</tr>
	<tr>
		<td><a href="{{ page.baseurl }}/install-gde/install/cli/install-cli-subcommands-deployment.html">magento setup:config:set</a></td>
		<td><p>Creates or updates the deployment configuration.</p></td>
		<td><p>None</p></td>
	</tr>
	<tr>
		<td><a href="{{ page.baseurl }}/install-gde/install/cli/install-cli-subcommands-enable.html">magento module:{enable|disable}</a></td>
		<td><p>Enable or disable modules.</p></td>
		<td><p>None</p></td>
	</tr>
	<tr>
		<td><a href="{{ page.baseurl }}/install-gde/install/cli/install-cli-subcommands-store.html">magento setup:store-config:set</a></td>
		<td><p>Sets storefront-related options, such as base URL, language, timezone, and so on.</p></td>
		<td><ul><li>Deployment configuration</li>
			<li>Database (simplest way is to use <code>magento setup:upgrade</code>)</li>
				</ul></td>
	</tr>
	<tr>
		<td><a href="{{ page.baseurl }}/install-gde/install/cli/install-cli-subcommands-db.html">magento setup:db-schema:upgrade</a></td>
		<td><p>Updates the Magento database schema.</p></td>
		<td><p>Deployment configuration</p></td>
	</tr>
	<tr>
		<td><a href="{{ page.baseurl }}/install-gde/install/cli/install-cli-subcommands-db.html">magento setup:db-data:upgrade</a></td>
		<td><p>Updates the Magento database data.</p></td>
		<td><p>Deployment configuration</p></td>
	</tr>
	<tr>
		<td><a href="{{ page.baseurl }}/install-gde/install/cli/install-cli-subcommands-db.html#instgde-cli-dbconfig">magento setup:db:status</a></td>
		<td><p>Checks if the database is up-to-date with the code.</p></td>
		<td><p>Deployment configuration</p></td>
	</tr>
	<tr>
		<td><a href="{{ page.baseurl }}/install-gde/install/cli/install-cli-subcommands-admin.html">magento admin:user:create</a></td>
		<td><p>Creates a Magento administrator.</p></td>
		<td><p>All of the following:</p>
			<ul><li>Deployment configuration</li>
				<li>Enable at minimum the <code>Magento_User</code> and <code>Magento_Authorization</code> modules</li>
				<li>Database (simplest way is to use <code>magento setup:upgrade</code>)</li>
				</ul></td>
	</tr>
	<tr>
		<td><a href="#instgde-cli-help">magento list</a></td>
		<td><p>Lists all available commands.</p></td>
		<td><p>None</p></td>
	</tr>
	<tr>
		<td><a href="#instgde-cli-help">magento help</a></td>
		<td><p>Provides help for the specified command.</p></td>
		<td><p>None</p></td>
	</tr>
	
	
	</tbody>
</table>

## Help commands   {#instgde-cli-help}

{% include install/cli_help-commands.html %}

## Common arguments   {#instgde-cli-subcommands-common}

{% include install/cli_common-commands.html %}

## Commands   {#instgde-cli-subcommands}

The following sections discuss the available commands.

*	<a href="{{ page.baseurl }}/install-gde/install/cli/install-cli-install.html">Installing the Magento software using the command line</a>
*	[Remove sample data modules or update sample data]({{ page.baseurl }}/install-gde/install/cli/install-cli-sample-data-other.html)
*	[Enable or disable modules]({{ page.baseurl }}/install-gde/install/cli/install-cli-subcommands-enable.html)
*	[Display or change the Admin URI]({{ page.baseurl }}/install-gde/install/cli/install-cli-adminurl.html)
*	[Uninstall modules]({{ page.baseurl }}/install-gde/install/cli/install-cli-uninstall-mods.html)
*	<a href="{{ page.baseurl }}/install-gde/install/cli/install-cli-subcommands-deployment.html">Create or update the deployment configuration</a>
*	<a href="{{ page.baseurl }}/install-gde/install/cli/install-cli-subcommands-maint.html">Enable or disable maintenance mode</a>
*	<a href="{{ page.baseurl }}/install-gde/install/cli/install-cli-subcommands-db.html">Create the Magento database schema</a>
*	[Update the Magento database schema and data]({{ page.baseurl }}/install-gde/install/cli/install-cli-subcommands-db-upgr.html)
*	<a href="{{ page.baseurl }}/install-gde/install/cli/install-cli-subcommands-store.html">Configure the store</a>
*	<a href="{{ page.baseurl }}/install-gde/install/cli/install-cli-subcommands-admin.html">Create or unlock a Magento administrator</a>
*	[Back up and roll back the file system, media, and database]({{ page.baseurl }}/install-gde/install/cli/install-cli-backup.html)
*	[Uninstall themes]({{ page.baseurl }}/install-gde/install/cli/install-cli-theme-uninstall.html)
*	[Uninstall language packages]({{ page.baseurl }}/install-gde/install/cli/install-cli-uninstall-langpk.html)
*	<a href="{{ page.baseurl }}/install-gde/install/cli/install-cli-uninstall.html#instgde-install-uninstall">Uninstall the Magento software</a>
*	<a href="{{ page.baseurl }}/install-gde/install/cli/install-cli-uninstall.html#instgde-install-magento-update">Update the Magento software</a>
*	<a href="{{ page.baseurl }}/install-gde/install/cli/install-cli-uninstall.html#instgde-install-magento-reinstall">Reinstall the Magento software</a><|MERGE_RESOLUTION|>--- conflicted
+++ resolved
@@ -32,11 +32,8 @@
 
 {% include install/first-steps-cli.html %}
 In addition to the command arguments discussed here, see <a href="{{ page.baseurl }}/install-gde/install/cli/install-cli-subcommands.html#instgde-cli-subcommands-common">Common arguments</a>.
-<<<<<<< HEAD
-=======
 
 ## Command summary   {#instgde-cli-summary}
->>>>>>> 168052f6
 
 The following table summarizes the available commands. Commands are shown in summary form only; for more information about a command, click the link in the Command column.
 
