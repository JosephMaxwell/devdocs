---
group: install_cli
subgroup: 02_sample
title: Install by cloning repositories
menu_title: Install by cloning repositories
menu_node:
menu_order: 4
version: 2.0
functional_areas:
  - Install
  - System
  - Setup
---

{% include install/sampledata/sample-data-clone.md %}

### Install the Magento software
<<<<<<< HEAD
=======

>>>>>>> 168052f6
After sample data installation is complete, install the Magento software using the [command line]({{ page.baseurl }}/install-gde/install/cli/install-cli.html).<|MERGE_RESOLUTION|>--- conflicted
+++ resolved
@@ -15,8 +15,5 @@
 {% include install/sampledata/sample-data-clone.md %}
 
 ### Install the Magento software
-<<<<<<< HEAD
-=======
 
->>>>>>> 168052f6
 After sample data installation is complete, install the Magento software using the [command line]({{ page.baseurl }}/install-gde/install/cli/install-cli.html).