--- conflicted
+++ resolved
@@ -15,16 +15,11 @@
   - Setup
 ---
 
-<<<<<<< HEAD
-<h2 id="instgde-cli-uninst-prereq">Prerequisites</h2>
+## Prerequisites   {#instgde-cli-uninst-prereq}
+
 Before you use this command, you must <a href="{{ page.baseurl }}/install-gde/install/cli/install-cli-install.html">install the Magento software</a>.
-=======
-## Prerequisites   {#instgde-cli-uninst-prereq}
-
-Before you use this command, you must <a href="{{ page.baseurl }}/install-gde/install/cli/install-cli-install.html">install the Magento software</a>.
 
 ## Overview of uninstalling modules   {#instgde-cli-uninst-mod-over}
->>>>>>> 168052f6
 
 This section discusses how to uninstall one or more modules. During uninstallation, you can optionally remove the modules' code, database schema, and database data. You can create backups first so you can recover the data at a later time.
 
@@ -40,11 +35,8 @@
 
 {% include install/first-steps-cli.html %}
 In addition to the command arguments discussed here, see <a href="{{ page.baseurl }}/install-gde/install/cli/install-cli-subcommands.html#instgde-cli-subcommands-common">Common arguments</a>.
-<<<<<<< HEAD
-=======
 
 ## Uninstall modules   {#instgde-cli-uninst-mod-uninst}
->>>>>>> 168052f6
 
 Command usage:
 
