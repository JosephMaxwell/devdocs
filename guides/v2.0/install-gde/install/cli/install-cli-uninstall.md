---
group: install_cli
subgroup: 05_Command-line installation
title: Uninstall or reinstall Magento
menu_title: Uninstall or reinstall Magento
menu_node:
menu_order: 5
version: 2.0
redirect_from:
  - /guides/v1.0/install-gde/install/install-cli-uninstall.html
  - /guides/v2.0/install-gde/install/install-cli-uninstall.html
functional_areas:
  - Install
  - System
  - Setup
---

## First steps   {#instgde-cli-before}

{% include install/first-steps-cli.html %}
In addition to the command arguments discussed here, see <a href="{{ page.baseurl }}/install-gde/install/cli/install-cli-subcommands.html#instgde-cli-subcommands-common">Common arguments</a>.
<<<<<<< HEAD

<h2 id="instgde-install-magento-prereq">Prerequisites</h2>
Before you use this command, you must <a href="{{ page.baseurl }}/install-gde/install/cli/install-cli-install.html">install the Magento software</a>.
=======

## Prerequisites   {#instgde-install-magento-prereq}

Before you use this command, you must <a href="{{ page.baseurl }}/install-gde/install/cli/install-cli-install.html">install the Magento software</a>.

## Update the Magento software   {#instgde-install-magento-update}
>>>>>>> 168052f6

To update the Magento software:

*	If you installed the software from an archive or if you used 'composer-create-project', use the Component Manager or System Upgrade utilities.
*	If you are a contributing developer (that is, you used `git clone`), see <a href="{{ page.baseurl }}/install-gde/install/cli/dev_options.html">Contributing developers&mdash;update, reinstall Magento</a>.
<<<<<<< HEAD
=======

## Reinstall the Magento software   {#instgde-install-magento-reinstall}
>>>>>>> 168052f6

This section discusses how to uninstall and then reinstall the Magento software with the latest version.

The way you reinstall the Magento application from the command line depends on your role:

*	If you installed the software from an archive or if you used 'composer-create-project', see <a href="#instgde-install-reinst-update-sys">Reinstall as a system integrator</a>.
*	If you're a contributing developer (that is, you started using `composer clone`), see <a href="{{ page.baseurl }}/install-gde/install/cli/dev_options.html">Contributing developers&mdash;update, reinstall Magento</a>.

### Reinstall as a system integrator   {#instgde-install-reinst-update-sys}

To reinstall the Magento software as a system integrator:

1.	Log in to your Magento server as a user with permissions to modify files in the Magento file system (for example, the <a href="{{ page.baseurl }}/install-gde/prereq/file-sys-perms-over.html">switch to the Magento file system owner</a>.
2.	Enter the following commands in the order shown:

		cd <your Magento install dir>
		git pull origin develop
		php bin/magento setup:uninstall

	<div class="bs-callout bs-callout-info" id="info">
		<span class="glyphicon-class">
  			<ul><li>If <code>git pull origin develop</code> fails, see <a href="{{ page.baseurl }}/install-gde/trouble/git/tshoot_git-pull-origin.html">troubleshooting</a>. </li>
  				<li>To use your existing Magento software version , omit the <code>git pull origin develop</code> command.</li></ul></span>
	</div>

3.	Install the Magento software:

	*	<a href="{{ page.baseurl }}/install-gde/install/cli/install-cli-install.html#instgde-install-cli-magento.html">Install the Magento software using the command line</a>
	*	<a href="{{ page.baseurl }}/install-gde/install/web/install-web.html">Install the Magento software using the Setup Wizard</a>
<<<<<<< HEAD
=======

## Uninstall the Magento software   {#instgde-install-uninstall}
>>>>>>> 168052f6

Uninstalling the Magento software drops and restores the database, removes the deployment configuration, and clears directories under `var`.

To uninstall the Magento software, enter the following command:

	magento setup:uninstall

The following message displays to confirm a successful uninstallation:

	[SUCCESS]: Magento uninstallation complete.

## Optionally keeping generated files   {#instgde-install-keep}

By default, `magento setup:upgrade` clears compiled code and the cache. Typically, you use `magento setup:upgrade` to update components and each component can require different compiled classes.

However, in some situations (particularly, deploying Magento to production), you might wish to avoid clearing compiled code because it can take some time. (The {% glossarytooltip 0bc9c8bc-de1a-4a06-9c99-a89a29c30645 %}cache{% endglossarytooltip %} is still cleared.) To update the Magento {% glossarytooltip 66b924b4-8097-4aea-93d9-05a81e6cc00c %}database schema{% endglossarytooltip %} and data *without* clearing compiled code, enter:

	magento setup:upgrade --keep-generated

<div class="bs-callout bs-callout-warning">
    <p>The optional <code>--keep-generated</code> option should be used <em>only</em> in limited circumstances by experienced system integrators. <code>--keep-generated</code> should <em>never</em> be used in a development environment.</p>
    <p>Improper use of this optional parameter can cause errors during code execution.</p>
</div>


6.	Install the Magento software:

	*	<a href="{{ page.baseurl }}/install-gde/install/cli/install-cli-install.html#instgde-install-cli-magento.html">Install the Magento software using the command line</a>
	*	<a href="{{ page.baseurl }}/install-gde/install/web/install-web.html">Install the Magento software using the Setup Wizard</a>

*[contributing developer]: A developer who contributes code to the Magento 2 CE codebase
*[contributing developers]: Developers who contribute code to the Magento 2 CE codebase<|MERGE_RESOLUTION|>--- conflicted
+++ resolved
@@ -19,28 +19,19 @@
 
 {% include install/first-steps-cli.html %}
 In addition to the command arguments discussed here, see <a href="{{ page.baseurl }}/install-gde/install/cli/install-cli-subcommands.html#instgde-cli-subcommands-common">Common arguments</a>.
-<<<<<<< HEAD
-
-<h2 id="instgde-install-magento-prereq">Prerequisites</h2>
-Before you use this command, you must <a href="{{ page.baseurl }}/install-gde/install/cli/install-cli-install.html">install the Magento software</a>.
-=======
 
 ## Prerequisites   {#instgde-install-magento-prereq}
 
 Before you use this command, you must <a href="{{ page.baseurl }}/install-gde/install/cli/install-cli-install.html">install the Magento software</a>.
 
 ## Update the Magento software   {#instgde-install-magento-update}
->>>>>>> 168052f6
 
 To update the Magento software:
 
 *	If you installed the software from an archive or if you used 'composer-create-project', use the Component Manager or System Upgrade utilities.
 *	If you are a contributing developer (that is, you used `git clone`), see <a href="{{ page.baseurl }}/install-gde/install/cli/dev_options.html">Contributing developers&mdash;update, reinstall Magento</a>.
-<<<<<<< HEAD
-=======
 
 ## Reinstall the Magento software   {#instgde-install-magento-reinstall}
->>>>>>> 168052f6
 
 This section discusses how to uninstall and then reinstall the Magento software with the latest version.
 
@@ -70,11 +61,8 @@
 
 	*	<a href="{{ page.baseurl }}/install-gde/install/cli/install-cli-install.html#instgde-install-cli-magento.html">Install the Magento software using the command line</a>
 	*	<a href="{{ page.baseurl }}/install-gde/install/web/install-web.html">Install the Magento software using the Setup Wizard</a>
-<<<<<<< HEAD
-=======
 
 ## Uninstall the Magento software   {#instgde-install-uninstall}
->>>>>>> 168052f6
 
 Uninstalling the Magento software drops and restores the database, removes the deployment configuration, and clears directories under `var`.
 
