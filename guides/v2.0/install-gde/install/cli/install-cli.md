--- conflicted
+++ resolved
@@ -28,11 +28,8 @@
 {% include install/new-cli-intro.html %}
 
 This topic discusses installing the Magento software using the CLI. For information about configuring Magento, see the <a href="{{ page.baseurl }}/config-guide/bk-config-guide.html">Configuration Guide</a>.
-<<<<<<< HEAD
-=======
 
 ## Before you start your installation   {#instgde-install-cli-prereq}
->>>>>>> 168052f6
 
 {% include install/before-you-begin-cli.html %}
 
