--- conflicted
+++ resolved
@@ -20,10 +20,7 @@
 Linux distributions such as RedHat Enterprise Linux (RHEL), CentOS, Ubuntu, Debian, and so on
 
 ### Memory requirement
-<<<<<<< HEAD
-=======
 
->>>>>>> 168052f6
 Upgrading the Magento applications and extensions you obtain from Magento Marketplaces and other sources can require up to 2GB of RAM. If you are using a system with less than 2GB of RAM, we recommend you create a [swap file]({{ page.baseurl }}/comp-mgr/trouble/cman/out-of-memory.html); otherwise, your upgrade might fail.
 
 ### Composer (latest stable version)
@@ -70,10 +67,7 @@
 	*	[iconv](http://php.net/manual/en/book.iconv.php){:target="_blank"}
 
 #### PHP OPcache
-<<<<<<< HEAD
-=======
 
->>>>>>> 168052f6
 We strongly recommend you verify the  <a href="http://php.net/manual/en/intro.opcache.php" target="_blank">PHP OPcache</a> is enabled for performance reasons. The OPcache is enabled in many PHP distributions. To verify if it is installed, see our PHP documentation for <a href="{{ page.baseurl }}/install-gde/prereq/php-centos.html" target="_blank">CentOS</a> or <a href="{{ page.baseurl }}/install-gde/prereq/php-ubuntu.html" target="_blank">Ubuntu</a>.
 
 If you must install it separately, see the <a href="http://php.net/manual/en/opcache.setup.php" target="_blank">PHP OPcache documentation</a>.
@@ -101,10 +95,7 @@
 Mail Transfer Agent (MTA) or an SMTP server
 
 ### Magento can utilize the following technologies:
-<<<<<<< HEAD
-=======
 
->>>>>>> 168052f6
 *	<a href="{{ page.baseurl }}/config-guide/redis/config-redis.html">Redis</a> version 3.0 for page caching and session storage (the latter supported by Magento version 2.0.6 and later only)
 *	<a href="{{ page.baseurl }}/config-guide/varnish/config-varnish.html">Varnish</a> version 3.0.5 or latest stable 4.x version for page caching
 *	<a href="{{ page.baseurl }}/config-guide/memcache/memcache.html">memcached</a> latest stable version for session storage with either `memcache` or `memcached` PHP extensions (latest stable version)
