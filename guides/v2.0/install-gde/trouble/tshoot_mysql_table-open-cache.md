--- conflicted
+++ resolved
@@ -1,11 +1,7 @@
 ---
 layout: default
 group: install_trouble
-<<<<<<< HEAD
-subgroup: Z_Troubleshooting
-=======
 subgroup: Z_Other issues
->>>>>>> 5df12648
 title: Error 'MySQL server has gone away' during installation
 menu_title: Error 'MySQL server has gone away' during installation
 menu_node: 
