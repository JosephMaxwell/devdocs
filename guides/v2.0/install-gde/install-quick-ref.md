---
group: install_pre
subgroup: 01_resource
title: Installation quick reference (tutorial)
menu_title: Installation quick reference (tutorial)
menu_node:
menu_order: 2
version: 2.0
functional_areas:
  - Install
  - System
  - Setup
---

We know it's challenging to install the Magento software. We'd like to help you by simplifying the process as much as possible.

This topic assumes:

*	You have your own Magento server (you're not using a shared hosting provider).
*	You're starting the installation using `composer create-project`, which enables you to get the most recent Magento software and to add your own customizations to it, if desired.
*	Everything is installed on one host (database, web server, and so on).
*	The host you're installing on is either Ubuntu or CentOS.

	(You can use the same instructions to install on other UNIX distributions like RedHat Enterprise Linux (RHEL), or Debian, but these instructions aren't for Mac or Windows.)
*	Your host's IP address is `192.0.2.5`.

	This is just an example IP address that you'll see in detailed examples throughout this topic. You can substitute it with whatever internal/external IP address matches your server.

*	You're installing to the `magento2` subdirectory under your web server's docroot (full path is `/var/www/html/magento2`)

	You can optionally set up static routing or a virtual host to install to a hostname instead of an IP but that's beyond the scope of this topic.

We've broken the installation process into three main parts: getting started, installing, and post-installation. We hope that what follows helps you; if you'd like to suggest improvements, click **Edit this page on GitHub** at the top of this page and let us know.

## Precondition: How advanced are you?

Do you know what a "terminal" application is? Do you know what operating system your server runs? Do you know what Apache is?

If not, see the <a href="{{ page.baseurl }}/install-gde/bk-install-guide.html">Installation overview</a>.

## Installation part 1: Getting started
<<<<<<< HEAD
=======

>>>>>>> 168052f6
1.	See the [system requirements]({{ site.baseurl }}/magento-system-requirements.html).
2.	If your system lacks any requirements, see the prerequisites documentation:

	*	<a href="{{ page.baseurl }}/install-gde/prereq/apache.html">Apache</a>
	*	<a href="{{ page.baseurl }}/install-gde/prereq/php-ubuntu.html">PHP (Ubuntu)</a>
	*	<a href="{{ page.baseurl }}/install-gde/prereq/php-centos.html">PHP (CentOS)</a>
	*	<a href="{{ page.baseurl }}/install-gde/prereq/mysql.html">MySQL</a>
3.	Just as importantly, set up the <a href="{{ page.baseurl }}/install-gde/prereq/file-sys-perms-over.html">Magento file system owner</a> on the server.
4.	Switch to the {% glossarytooltip 5e7de323-626b-4d1b-a7e5-c8d13a92c5d3 %}Magento file system owner{% endglossarytooltip %}.

### Get the Magento software

When all prerequisites have been met, get the Magento software using {% glossarytooltip d85e2d0a-221f-4d03-aa43-0cda9f50809e %}Composer{% endglossarytooltip %} as follows:

	cd <web server docroot directory>
	composer create-project --repository-url=https://repo.magento.com/ magento/project-community-edition magento2

You're required to authenticate; see <a href="{{ page.baseurl }}/install-gde/prereq/connect-auth.html">Get your authentication keys</a> for details. This downloads Magento code only; it doesn't install the software for you.

<div class="bs-callout bs-callout-tip">
	<p>Alternatively, you can also download a <a href="{{ page.baseurl }}/install-gde/install/get-software.html">Magento software archive</a>.</p>
</div>

{% include install/file-system-perms-before.md %}

## Installation part 2: Installing the Magento software
<<<<<<< HEAD
=======

>>>>>>> 168052f6
You can choose to install the Magento software using either a <a href="{{ page.baseurl }}/install-gde/install/web/install-web.html">web-based Setup Wizard</a> or using the <a href="{{ page.baseurl }}/install-gde/install/cli/install-cli.html">command line</a>.

#### Command line installation

{% collapsible Click to view the command-line installation %}

The following example shows how to install using the command line with the following options:

*	The Magento software is installed in the `/var/www/html/magento2` directory, which means your storefront URL is `http://192.0.2.5/magento2/`

*	The database server is on the same host as the web server.

	The database name is `magento`, and the username and password are both `magento`

*	Uses server rewrites

*	The Magento administrator has the following properties:

	*	First and last name are `Magento User`
	*	Username is `admin` and the password is `admin123`
	*	E-mail address is `user@example.com`

*	Default language is `en_US` (U.S. English)
*	Default currency is U.S. dollars
*	Default time zone is U.S. Central (America/Chicago)

		php /var/www/html/magento2/bin/magento setup:install --base-url=http://192.0.2.5/magento2/ \
		--db-host=localhost --db-name=magento --db-user=magento --db-password=magento \
		--admin-firstname=Magento --admin-lastname=User --admin-email=user@example.com \
		--admin-user=admin --admin-password=admin123 --language=en_US \
		--currency=USD --timezone=America/Chicago --use-rewrites=1

Optionally switch to <a href="{{ page.baseurl }}/config-guide/cli/config-cli-subcommands-mode.html">developer mode</a>.

	cd <your Magento install dir>/bin
	php magento deploy:mode:set developer

{% endcollapsible %}

#### Web Setup Wizard

{% collapsible Click to view the Web Setup Wizard installation %}

The following example shows how to install using the Web Setup Wizard with the following options:

*	The Magento software is installed in the `magento2` directory relative to the web server docroot, which means your storefront URL is `http://192.0.2.5/magento2/`

*	The database server is on the same host as the web server.

	The database name is `magento`, and the username and password are both `magento`

*	The Magento administrator has the following properties:

	*	Username is `admin` and the password is `admin123`
	*	E-mail address is `user@example.com`

*	Default language is `en_US` (U.S. English)
*	Default currency is U.S. dollars
*	Default time zone is U.S. Central (America/Chicago)

To run the Web Setup Wizard:

1.	Enter the following URL in your browser's address or location field:

		http://192.0.2.5/magento2/setup
2.	At the welcome page, click **Agree and Setup Magento**.

	![You must accept the license agreement to install the Magento software]({{ site.baseurl }}/common/images/install_qr_wizard-welcome.png){:width="200px"}
3.	Step 1: Readiness Check verifies your system is ready to install the Magento software.

	Click **Start Readiness Check**

	![The Readiness Check makes sure your system is ready for the Magento software]({{ site.baseurl }}/common/images/install_qr_readiness.png){:width="400px"}

	*	If the readiness check passes, click **Next** and continue with the next step.
	*	If the readiness check fails, see [Readiness check issues]({{ page.baseurl }}/install-gde/trouble/readiness/tshoot_rc_main.html)
4.	Step 2: Add a Database enables you to set up your Magento database.

	![Set up your Magento database]({{ site.baseurl }}/common/images/install_qr_database.png){:width="400px"}
5.	Step 3: Web Configuration enables you to enter the storefront and Magento Admin URLs.

	![Enter your storefront and Magento Admin URLs]({{ site.baseurl }}/common/images/install_qr_web.png){:width="400px"}
6.	Step 4: Customize Your Store enables you to enter a default store currency, time zone, and language.

	![Customize the store's language, time zone, currency]({{ site.baseurl }}/common/images/install_qr_store.png){:width="400px"}
7.	Step 5: Create Admin Account enables you to set up a Magento administrator. This user can perform all actions in the Magento Admin.

	![Create a Magento administrator account]({{ site.baseurl }}/common/images/install_qr_admin.png){:width="400px"}
8.	Step 6: Install starts the installation when you click **Install Now**.

	You can optionally expand **Console Log** to see installation messages while the installation is in progress.

{% endcollapsible %}

## Installation part 3: Post-installation
<<<<<<< HEAD
=======

>>>>>>> 168052f6
*	<a href="{{ page.baseurl }}/install-gde/install/verify.html">Verify the installation</a> was successful.
*	Learn about the <a href="{{ page.baseurl }}/comp-mgr/bk-compman-upgrade-guide.html">Component Manager and System Upgrade</a> for future updates.<|MERGE_RESOLUTION|>--- conflicted
+++ resolved
@@ -39,10 +39,7 @@
 If not, see the <a href="{{ page.baseurl }}/install-gde/bk-install-guide.html">Installation overview</a>.
 
 ## Installation part 1: Getting started
-<<<<<<< HEAD
-=======
 
->>>>>>> 168052f6
 1.	See the [system requirements]({{ site.baseurl }}/magento-system-requirements.html).
 2.	If your system lacks any requirements, see the prerequisites documentation:
 
@@ -69,10 +66,7 @@
 {% include install/file-system-perms-before.md %}
 
 ## Installation part 2: Installing the Magento software
-<<<<<<< HEAD
-=======
 
->>>>>>> 168052f6
 You can choose to install the Magento software using either a <a href="{{ page.baseurl }}/install-gde/install/web/install-web.html">web-based Setup Wizard</a> or using the <a href="{{ page.baseurl }}/install-gde/install/cli/install-cli.html">command line</a>.
 
 #### Command line installation
@@ -168,9 +162,6 @@
 {% endcollapsible %}
 
 ## Installation part 3: Post-installation
-<<<<<<< HEAD
-=======
 
->>>>>>> 168052f6
 *	<a href="{{ page.baseurl }}/install-gde/install/verify.html">Verify the installation</a> was successful.
 *	Learn about the <a href="{{ page.baseurl }}/comp-mgr/bk-compman-upgrade-guide.html">Component Manager and System Upgrade</a> for future updates.