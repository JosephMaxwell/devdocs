--- conflicted
+++ resolved
@@ -11,26 +11,16 @@
 ---
 
 ## Let's get started!
-<<<<<<< HEAD
-This Installation Guide helps you install the Magento software on a server that doesn't have Magento installede already. (Not sure? Go <a href="{{ site.gdeurl }}install-gde/basics/basics_magento-installed.html">here</a> first.)
-
-If Magento *is* installed and you want to manage components or perform an upgrade, see the following guides instead:
-=======
 This Installation Guide helps you install the Magento software on a server that doesn't have Magento installed already. (Not sure? Go <a href="{{ site.gdeurl }}install-gde/basics/basics_magento-installed.html">here</a> first.)
 
 <!-- If Magento *is* installed and you want to manage components or perform an upgrade, see the following guides instead:
->>>>>>> 6eee7920
 
 *	<a href="{{ site.gdeurl" }}comp-mgr/bk-compman-guide.html">Component Manager Guide</a>
 
 	A Magento *component* is an extension, language package, or theme. The Component Manager installs, uninstalls, updates, enables, or disables components.
 *	<a href="{{ site.gdeurl }}upgrade/bk-upgrade-guide.html">Upgrade Guide</a>
 
-<<<<<<< HEAD
-	Upgrade the Magento software or components.
-=======
 	Upgrade the Magento software or components. -->
->>>>>>> 6eee7920
 
 ## High-level installation roadmap
 
