---
group: install_pre
subgroup: T_Developer
title: (Contributor) Clone the Magento repository
menu_title: (Contributor) Clone the Magento repository
menu_order: 1
menu_node: parent
version: 2.0
redirect_from:
  - /guides/v1.0/install-gde/install/composer-clone.html
  - /guides/v2.0/install-gde/install/composer-clone.html
  - /guides/v2.0/install-gde/prereq/composer.html
functional_areas:
  - Install
  - System
  - Setup
---

<div class="bs-callout bs-callout-tip">
  <p>Totally lost? Need a helping hand? Try our <a href="{{ page.baseurl }}/install-gde/install-quick-ref.html">installation quick reference (tutorial)</a> or <a href="{{ page.baseurl }}/install-gde/install-roadmap_part1.html">installation roadmap (reference)</a>.</p>
</div>

## Intended audience {#integrator-aud}
<<<<<<< HEAD
=======

>>>>>>> 168052f6
The audience for this topic is anyone who contributes to the {{site.data.var.ce}} codebase. You should be highly technical, understand {% glossarytooltip d85e2d0a-221f-4d03-aa43-0cda9f50809e %}Composer{% endglossarytooltip %} and Git commands, and be able to upgrade the Magento system software and extensions using those commands. If that isn't you, go back and <a href="{{ page.baseurl }}/install-gde/bk-install-guide.html">choose another starting point</a>.

<div class="bs-callout bs-callout-warning" markdown="1">
If you clone the Magento 2 GitHub repository, you _cannot_ use the Magento software in a production environment. You cannot have a live store that accepts orders and so on.
</div>

## Prerequisites
{% include install/prereq.md %}

{% include install/composer-overview.md %}

## Install Composer {#instgde-prereq-compose-install}
{% include install/composer-clone.md %}

## Clone the Magento repository   {#instgde-prereq-compose-clone}

This section discusses how to get current code by cloning the Magento GitHub's develop branch. You can clone either a release branch or the `develop` branch:

*	Release branches like `2.1.0` are more stable

	You *must* use a released branch with the <a href="{{ page.baseurl }}/migration/bk-migration-guide.html">Data Migration Tool</a>.
*	`develop` is more recent

Currently, the `develop` branch is the default but you can checkout a release branch like `2.1.0` after cloning.

### Creating an authorization file {#instgde-prereq-compose-clone-auth}
<<<<<<< HEAD
=======

>>>>>>> 168052f6
The Magento 2 GitHub repository requires you to authenticate. The `composer install` commands fails if you do not. To authenticate, <a href="{{ page.baseurl }}/install-gde/prereq/connect-auth.html">generate authentication keys</a>, after which you create an `auth.json` file in the home directory of the {% glossarytooltip 5e7de323-626b-4d1b-a7e5-c8d13a92c5d3 %}Magento file system owner{% endglossarytooltip %}.

#### Create `auth.json`
{% include install/auth-json.md %}

### How to clone the Magento 2 GitHub repository {#instgde-prereq-compose-clone-ways}

You can clone the Magento 2 GitHub repository using either SSH or HTTPS protocols:

*	Use SSH for better security (no username and password are exchanged). This requires you to <a href="https://help.github.com/articles/generating-ssh-keys/" target="&#95;blank">share a public key</a> with GitHub.
*	Use HTTPS if you don't share an SSH key with GitHub (your username and password are encrypted before being sent to GitHub).

See one of the following section:

*	<a href="#instgde-prereq-compose-clone-ssh">Clone with SSH</a>
*	<a href="#instgde-prereq-compose-clone-https">Clone with HTTPS</a>

#### Clone with SSH   {#instgde-prereq-compose-clone-ssh}

To clone the Magento GitHub repository using the SSH protocol:

1.	Copy to the clipboard the Magento GitHub repository SSH clone {% glossarytooltip a05c59d3-77b9-47d0-92a1-2cbffe3f8622 %}URL{% endglossarytooltip %}.

	a.	In a web browser, go to <a href="https://github.com/magento/magento2" target="&#95;blank">the Magento GitHub repository</a>.

	b.	On the right side of the page, under the *clone URL* field, click **SSH**.

	c.	Click the **Copy to clipboard** button.

	The following figure shows an example.

	<p><img src="{{ site.baseurl }}/common/images/install_mage2_clone-ssh.png" width="650px" alt="Clone the Magento GitHub repository using SSH"></p>

1.	Change to your web server's docroot directory.
	Typically, for Ubuntu, it's `/var/www` or `/var/www/html` and for CentOS it's `/var/www/html`.

	Need help locating the docroot? Click <a href="{{ page.baseurl }}/install-gde/basics/basics_docroot.html">here.

2.	Enter `git clone` and paste the value you obtained from step 1.

	An example follows:

		git clone git@github.com:magento/magento2.git

3.	Wait for the repository to clone on your server.

	<div class="bs-callout bs-callout-info" id="info">
		<p>If the following error displays, make sure you <a href="https://help.github.com/articles/generating-ssh-keys/" target="&#95;blank">shared your SSH key</a> with GitHub: </p>
			<pre>Cloning into 'magento2'...
Permission denied (publickey).
fatal: The remote end hung up unexpectedly</pre>
	</div>
4.	Optionally switch to a <a href="https://github.com/magento/magento2/tags" target="&#95;blank">release tag</a> as follows:

		git checkout tags/<tag name> [-b <version>]

	For example, to check out the 2.1.0 release tag in a new branch named `2.1.0`, enter

		git checkout tags/2.1.0 -b 2.1.0

4.	Continue with <a href="{{ page.baseurl }}/install-gde/install/prepare-install.html">Update installation dependencies</a>.

#### Clone with HTTPS   {#instgde-prereq-compose-clone-https}

To clone the Magento GitHub repository using the HTTPS protocol:

1.	Copy to the clipboard the Magento GitHub repository HTTPS clone URL.

	a.	In a web browser, go to <a href="https://github.com/magento/magento2" target="&#95;blank">the Magento GitHub repository</a>.

	b.	On the right side of the page, under the *clone URL* field, click **HTTPS**.

	c.	Click the **Copy to clipboard** button.

	The following figure shows an example.

	<p><img src="{{ site.baseurl }}/common/images/install_mage2_clone-https.png" alt="Clone the Magento GitHub repository using HTTPS"></p>

1.	Change to your web server's docroot directory.

	Typically, for Ubuntu, it's `/var/www` or `/var/www/html` and for CentOS it's `/var/www/html`.

2.	Enter `git clone` and paste the value you obtained from step 1.

	An example follows

		git clone https://github.com/magento/magento2.git
3.	Wait for the repository to clone on your server.

4.	Optionally switch to a <a href="https://github.com/magento/magento2/tags" target="&#95;blank">release tag</a> as follows:

		git checkout tags/<tag name> [-b <version>]

	For example, to check out the 2.1.0 release tag in a branch named `2.1.0`, enter

		git checkout tags/2.1.0 -b 2.1.0

#### Next step
<<<<<<< HEAD
=======

>>>>>>> 168052f6
After completing the tasks discussed on this page, see <a href="{{ page.baseurl }}/install-gde/install/prepare-install.html">Update installation dependencies</a>.



<!-- ABBREVIATIONS -->

*[contributing developer]: A developer who contributes code to the Magento 2 CE codebase
*[contributing developers]: Developers who contribute code to the Magento 2 CE codebase<|MERGE_RESOLUTION|>--- conflicted
+++ resolved
@@ -21,10 +21,7 @@
 </div>
 
 ## Intended audience {#integrator-aud}
-<<<<<<< HEAD
-=======
 
->>>>>>> 168052f6
 The audience for this topic is anyone who contributes to the {{site.data.var.ce}} codebase. You should be highly technical, understand {% glossarytooltip d85e2d0a-221f-4d03-aa43-0cda9f50809e %}Composer{% endglossarytooltip %} and Git commands, and be able to upgrade the Magento system software and extensions using those commands. If that isn't you, go back and <a href="{{ page.baseurl }}/install-gde/bk-install-guide.html">choose another starting point</a>.
 
 <div class="bs-callout bs-callout-warning" markdown="1">
@@ -51,10 +48,7 @@
 Currently, the `develop` branch is the default but you can checkout a release branch like `2.1.0` after cloning.
 
 ### Creating an authorization file {#instgde-prereq-compose-clone-auth}
-<<<<<<< HEAD
-=======
 
->>>>>>> 168052f6
 The Magento 2 GitHub repository requires you to authenticate. The `composer install` commands fails if you do not. To authenticate, <a href="{{ page.baseurl }}/install-gde/prereq/connect-auth.html">generate authentication keys</a>, after which you create an `auth.json` file in the home directory of the {% glossarytooltip 5e7de323-626b-4d1b-a7e5-c8d13a92c5d3 %}Magento file system owner{% endglossarytooltip %}.
 
 #### Create `auth.json`
@@ -153,10 +147,7 @@
 		git checkout tags/2.1.0 -b 2.1.0
 
 #### Next step
-<<<<<<< HEAD
-=======
 
->>>>>>> 168052f6
 After completing the tasks discussed on this page, see <a href="{{ page.baseurl }}/install-gde/install/prepare-install.html">Update installation dependencies</a>.
 
 
