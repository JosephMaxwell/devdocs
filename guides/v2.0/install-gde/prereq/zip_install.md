---
group: install_pre
subgroup: R_General
title: (Easy) Install the Magento archive on your server
menu_title: (Easy) Install the Magento archive on your server
menu_order: 1
menu_node: parent
version: 2.0
functional_areas:
  - Install
  - System
  - Setup
---

<<<<<<< HEAD
<h2 id="integrator-aud">Intended audience</h2>
=======
## Intended audience   {#integrator-aud}

>>>>>>> 168052f6
The audience for this topic is anyone who downloaded a compressed Magento software archive (`.zip` or `.tar`). If you'd rather use Composer, go back and <a href="{{ page.baseurl }}/install-gde/bk-install-guide.html">choose another starting point</a>.

## Prerequisites

{% include install/prereq.md %}

## Get the Magento software

{% include install/get-software_zip.md %}

## Transfer the Magento archive to your server   {#zip-transfer}

To transfer the Magento software archive to your server:

1.	Install and configure a file transfer protocol (FTP) or secure copy protocol (SCP) client to transfer the Magento software from your computer to your server.

	There are many ways to configure FTP and SCP. Following are a few packages you can use. Magento does not recommend particular software.

	*	Windows: <a href="https://winscp.net/eng/download.php" target="_blank">WinSCP</a> or <a href="https://filezilla-project.org/download.php" target="_blank">Filezilla</a>
	*	Mac OS: <a href="https://cyberduck.io/?l=en" target="_blank">CyberDuck</a> or <a href="https://filezilla-project.org/download.php" target="_blank">Filezilla</a>

2.	Create a connection to your Magento server.

	Follow the prompts on your screen or consult the documentation provided with your FTP software for more information.

3.	After you log in to your server, browse to locate the {{site.data.var.ce}} or {{site.data.var.ee}} archive on your local system.

	On the remote system, browse to locate the web server docroot directory.

	The following figure shows an example.

	<img src="{{ site.baseurl }}/common/images/install-merch_ftp-transfer.png">

4.	Transfer the archive from your local system to the web server docroot directory.

	On some FTP client software, you do this by dragging and dropping.
5.	Wait while the transfer completes.
6.	Log in to your Magento server, or switch to, the <a href="{{ page.baseurl }}/install-gde/prereq/file-sys-perms-over.html">Magento file system owner</a>.
7.	Change to the web server docroot or the virtual host directory.
7.	Create a subdirectory for the Magento software.

	If you set up a virtual host, the subdirectory name must match the name in your virtual host.

	For example,

		mkdir magento2ce
		mkdir magento2ee

	You can also use a generic directory name

		mkdir magento2

7.	Copy the Magento archive to that directory.

	For example,

		cp /var/www/Magento-CE-2.0.0+Samples.tar.bz2 magento2

8.	Continue with the next section.

<<<<<<< HEAD
<h2 id="zip-extract">Extract the software on your server</h2>
=======
## Extract the software on your server   {#zip-extract}

>>>>>>> 168052f6
Log in to your Magento server as, or switch to, the <a href="{{ page.baseurl }}/install-gde/prereq/file-sys-perms-over.html">Magento file system owner</a> and extract the software package in the web server docroot using one of the following commands:

<table>
<tbody>
<tr> 
	<th>File format</th>
	<th>Command to extract</th>
</tr>
<tr> 
	<td>.tar.gz</td>
	<td><code>tar zxf &lt;filename></code></td>
</tr>
<tr> 
	<td>.zip</td>
	<td><code>unzip &lt;filename></code></td>
</tr>
<tr> 
	<td>.tar.bz2</td>
	<td><code>tar jxf &lt;filename></code></td>
</tr>
</tbody>
</table>

The Magento software extracts to the directory you created. After the file has extracted, either delete the Magento archive or move it to another directory.

{% include install/file-system-perms-before.md %}

#### Next step

Install the Magento software:

*	<a href="{{ page.baseurl }}/install-gde/install/cli/install-cli.html">Command line</a>
*	<a href="{{ page.baseurl }}/install-gde/install/web/install-web.html">Setup Wizard</a><|MERGE_RESOLUTION|>--- conflicted
+++ resolved
@@ -12,12 +12,8 @@
   - Setup
 ---
 
-<<<<<<< HEAD
-<h2 id="integrator-aud">Intended audience</h2>
-=======
 ## Intended audience   {#integrator-aud}
 
->>>>>>> 168052f6
 The audience for this topic is anyone who downloaded a compressed Magento software archive (`.zip` or `.tar`). If you'd rather use Composer, go back and <a href="{{ page.baseurl }}/install-gde/bk-install-guide.html">choose another starting point</a>.
 
 ## Prerequisites
@@ -78,12 +74,8 @@
 
 8.	Continue with the next section.
 
-<<<<<<< HEAD
-<h2 id="zip-extract">Extract the software on your server</h2>
-=======
 ## Extract the software on your server   {#zip-extract}
 
->>>>>>> 168052f6
 Log in to your Magento server as, or switch to, the <a href="{{ page.baseurl }}/install-gde/prereq/file-sys-perms-over.html">Magento file system owner</a> and extract the software package in the web server docroot using one of the following commands:
 
 <table>
