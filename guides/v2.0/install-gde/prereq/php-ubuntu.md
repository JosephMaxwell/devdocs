---
group: install_pre
subgroup: Prerequisites
title: PHP 5.5, 5.6, or 7.0&mdash;Ubuntu
menu_title: PHP 5.5, 5.6, or 7.0&mdash;Ubuntu
menu_order: 23
level3_menu_node: level3child
level3_subgroup: php
version: 2.0
redirect_from: /guides/v1.0/install-gde/prereq/php-ubuntu.html
functional_areas:
  - Install
  - System
  - Setup
---

<div class="bs-callout bs-callout-info" id="info">
<span class="glyphicon-class">
  <p>If you must install both Apache and PHP, <a href="{{ page.baseurl }}/install-gde/prereq/apache.html">install Apache</a> first.</p></span>
</div>

## PHP versions supported {#php-support}

Magento requires:

{% include install/php_2.0.md %}

<div class="bs-callout bs-callout-info" id="info">
<span class="glyphicon-class">
  <p>Magento no longer supports {% glossarytooltip bf703ab1-ca4b-48f9-b2b7-16a81fd46e02 %}PHP{% endglossarytooltip %} 5.4.</p></span>
</div>

## Help if you\'re just starting out   {#php-ubuntu-help-beginner}

If you're new to all this and need some help getting started, we suggest the following:

*	<a href="{{ page.baseurl }}/install-gde/basics/basics_magento-installed.html">Is the Magento software installed already?</a>
*	<a href="{{ page.baseurl }}/install-gde/basics/basics_software.html">What is the software that the Magento server needs to run?</a>
*	<a href="{{ page.baseurl }}/install-gde/basics/basics_os-version.html">What operating system is my server running?</a>
*	<a href="{{ page.baseurl }}/install-gde/basics/basics_login.html">How do I log in to my Magento server using a terminal, command prompt, or SSH?</a>
<<<<<<< HEAD
=======

## Verify PHP is installed   {#ubuntu-verify-php}
>>>>>>> 168052f6

To verify if PHP is installed already, enter `php -v`. If PHP is installed, messages similar to the following display:

	PHP 5.6.4-1+deb.sury.org~precise+1 (cli) (built: Dec 21 2014 19:26:25)
	Copyright (c) 1997-2014 The PHP Group
	Zend Engine v2.6.0, Copyright (c) 1998-2014 Zend Technologies
    with Zend OPcache v7.0.4-dev, Copyright (c) 1999-2014, by Zend Technologies

<div class="bs-callout bs-callout-info" id="info">
<span class="glyphicon-class">
  <p>The preceding message confirms that the <code>Zend OPcache</code> is installed. We strongly recommend using the OPcache for performance reasons. If your PHP distribution does not come with the OPcache, see the <a href="http://php.net/manual/en/opcache.setup.php" target="\_blank">PHP OPcache documentation</a>.</p></span>
</div>

If PHP is installed, continue with the next prerequisite, <a href="{{ page.baseurl }}/install-gde/prereq/mysql.html">MySQL</a>.

If PHP is *not* installed, see one of the following sections:

*	[PHP 7.0 on Ubuntu 14 or 16](#instgde-prereq-php70-ubuntu)
*	[PHP 5.6 on Ubuntu 14](#php-56-on-ubuntu-14)
*	[PHP 5.5 on Ubuntu 14](#php-55-on-ubuntu-14)

## PHP 7.0 on Ubuntu 14 or 16 {#instgde-prereq-php70-ubuntu}

{% collapsible To install PHP 7 on Ubuntu 14: %}

1.	Enter the following commands in the order shown:

		sudo apt-get -y update
		sudo add-apt-repository ppa:ondrej/php
		sudo apt-get -y update
		sudo apt-get install -y php7.0 libapache2-mod-php7.0 php7.0 php7.0-common php7.0-gd php7.0-mysql php7.0-mcrypt php7.0-curl php7.0-intl php7.0-xsl php7.0-mbstring php7.0-zip php7.0-bcmath php7.0-iconv php7.0-soap

	<div class="bs-callout bs-callout-info" id="info">
  		<p>The <code>bcmath</code> extension is required for {{site.data.var.ee}} only.</p>
	</div>

2.	Enter the following command to verify PHP 7 installed properly:

		php -v

	Following is a sample response that indicates PHP 7.0.8 is installed:

		PHP 7.0.8-2+deb.sury.org~trusty+1 (cli) ( NTS )
		Copyright (c) 1997-2016 The PHP Group
		Zend Engine v3.0.0, Copyright (c) 1998-2016 Zend Technologies
    	  with Zend OPcache v7.0.8-2+deb.sury.org~trusty+1, Copyright (c) 1999-2016, by Zend Technologies

	<div class="bs-callout bs-callout-info" id="info">
	<span class="glyphicon-class">
  	<p>The preceding message confirms that the <code>Zend OPcache</code> is installed. We strongly recommend using the OPcache for performance reasons. If your PHP distribution does not come with the OPcache, see the <a href="http://php.net/manual/en/opcache.setup.php" target="\_blank">PHP OPcache documentation</a>.</p></span>
	</div>
3.	Continue with [Required PHP settings]({{ page.baseurl }}/install-gde/prereq/php-settings.html).

{% endcollapsible %}

## PHP 5.6 on Ubuntu 14

{% collapsible To install PHP 5.6 or to upgrade from PHP 5.5 on Ubuntu 14: %}

1.	Enter the following commands in the order shown:

		apt-get -y update
		add-apt-repository ppa:ondrej/php
		apt-get -y update
		apt-get -y install php5.6 php5.6-mcrypt php5.6-mbstring php5.6-curl php5.6-cli php5.6-mysql php5.6-gd php5.6-intl php5.6-xsl php5.6-zip php5.6-soap


2.	Enter the following command to verify PHP 5.6 installed properly:

		php -v

	Following is a sample response that indicates PHP 5.6 is installed:

		PHP 5.6.22-4+deb.sury.org~trusty+1 (cli)
		Copyright (c) 1997-2016 The PHP Group
		Zend Engine v2.6.0, Copyright (c) 1998-2016 Zend Technologies
    	with Zend OPcache v7.0.6-dev, Copyright (c) 1999-2016, by Zend Technologies

	<div class="bs-callout bs-callout-info" id="info">
	<span class="glyphicon-class">
  		<p>The preceding message confirms that the <code>Zend OPcache</code> is installed. We strongly recommend using the OPcache for performance reasons. If your PHP distribution does not come with the OPcache, see the <a href="http://php.net/manual/en/opcache.setup.php" target="\_blank">PHP OPcache documentation</a>.</p></span>
	</div>
3.	Continue with [Required PHP settings]({{ page.baseurl }}/install-gde/prereq/php-settings.html).

{% endcollapsible %}

## PHP 5.5 on Ubuntu 14

{% collapsible To install PHP 5.5 on Ubuntu 14: %}

1.	Enter the following commands in the order shown:

		apt-get -y update
		apt-get -y install php5 php5-mcrypt php5-curl php5-cli php5-mysql php5-gd php5-intl php5-xsl php5-soap

2.	Verify the PHP version by entering `php -v`. Messages similar to the following should display:

		PHP 5.5.9-1ubuntu4.4 (cli) (built: Sep  4 2014 06:56:34)
		Copyright (c) 1997-2014 The PHP Group
		Zend Engine v2.5.0, Copyright (c) 1998-2014 Zend Technologies
	    with Zend OPcache v7.0.3, Copyright (c) 1999-2014, by Zend Technologies

	<div class="bs-callout bs-callout-info" id="info">
		<span class="glyphicon-class">
  		<p>The preceding message confirms that the <code>Zend OPcache</code> is installed. We strongly recommend using the OPcache for performance reasons. If your PHP distribution does not come with the OPcache, see the <a href="http://php.net/manual/en/opcache.setup.php" target="\_blank">PHP OPcache documentation</a>.</p></span>
	</div>

3.	Continue with [Required PHP settings]({{ page.baseurl }}/install-gde/prereq/php-settings.html).

{% endcollapsible %}

#### Related topics

*	<a href="{{ page.baseurl }}/install-gde/prereq/mysql.html">MySQL</a>
*	<a href="{{ page.baseurl }}/install-gde/prereq/apache.html">Apache</a>
*	<a href="{{ page.baseurl }}/install-gde/prereq/php-centos.html">PHP 5.5, 5.6, or 7.0&mdash;CentOS</a>
*	<a href="{{ page.baseurl }}/install-gde/prereq/security.html">Configuring security options</a>
*	<a href="{{ page.baseurl }}/install-gde/prereq/optional.html">Installing optional software</a>
*	[How to get the Magento software]({{ page.baseurl }}/install-gde/bk-install-guide.html)<|MERGE_RESOLUTION|>--- conflicted
+++ resolved
@@ -38,11 +38,8 @@
 *	<a href="{{ page.baseurl }}/install-gde/basics/basics_software.html">What is the software that the Magento server needs to run?</a>
 *	<a href="{{ page.baseurl }}/install-gde/basics/basics_os-version.html">What operating system is my server running?</a>
 *	<a href="{{ page.baseurl }}/install-gde/basics/basics_login.html">How do I log in to my Magento server using a terminal, command prompt, or SSH?</a>
-<<<<<<< HEAD
-=======
 
 ## Verify PHP is installed   {#ubuntu-verify-php}
->>>>>>> 168052f6
 
 To verify if PHP is installed already, enter `php -v`. If PHP is installed, messages similar to the following display:
 
