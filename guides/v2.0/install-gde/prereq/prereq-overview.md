--- conflicted
+++ resolved
@@ -106,10 +106,7 @@
 To install or upgrade MySQL, see <a href="{{ page.baseurl }}/install-gde/prereq/mysql.html">MySQL</a>.
 
 #### Next step
-<<<<<<< HEAD
-=======
 
->>>>>>> 168052f6
 <a href="{{ page.baseurl }}/install-gde/bk-install-guide.html">Choose how to install the Magento software</a>
 
 #### Related topics
