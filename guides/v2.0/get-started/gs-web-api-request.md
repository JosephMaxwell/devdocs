--- conflicted
+++ resolved
@@ -90,13 +90,6 @@
       resource.
    </li>
 </ul>
-<<<<<<< HEAD
-
-### Endpoint {#endpoints}
-
-<p>An endpoint is a combination of the <i>server</i> that fulfills a request, the web service, the <i>resource</i> against which the request is being made, and any template parameters.</p>
-=======
->>>>>>> 41e09b4f
 
 ### Endpoint {#endpoints}
 An endpoint is a combination of the _server_ that fulfills a request, the web service, the <i>resource</i> against which the request is being made, and any template parameters.
@@ -155,18 +148,11 @@
 </table>
 
 ### Call payload {#payload}
-<<<<<<< HEAD
-<p>The call payload is set of input <i>parameters</i> and <i>attributes</i> that you supply with the request. API operations have both
-<em>required</em> and <em>optional</em> inputs.</p>
-<p>You specify input parameters in the URI. For example, in the <code>GET&nbsp;/V1/customers/:customerId</code> URI, you must specify the <code>customerId</code> template parameter. This parameter filters the response by the specified customer ID.</p>
-<p>You specify input attributes in a JSON- or XML-formatted request body. For example, in the <code>POST&nbsp;/V1/customers</code> call, you must specify a request body like this:</p>
-=======
 The call payload is set of input <i>parameters</i> and <i>attributes</i> that you supply with the request. API operations have both _required_ and _optional_ inputs.
 
 You specify input parameters in the URI. For example, in the `GET/V1/customers/:customerId` URI, you must specify the `customerId` template parameter. This parameter filters the response by the specified customer ID.
 
 You specify input attributes in a JSON- or XML-formatted request body. For example, in the `POST /V1/customers` call, you must specify a request body like this:
->>>>>>> 41e09b4f
 
 {% highlight json %}
 {
@@ -243,11 +229,7 @@
 ]);
 </pre>
 <li><p>Open the <a href="{{ site.mage2000url }}app/code/Magento/Customer/etc/webapi.xml" target="_blank">Magento/Customer/etc/webapi.xml</a> configuration file and find the <a href="{{ site.mage2000url }}app/code/Magento/Customer/Api/CustomerRepositoryInterface.php" target="_blank">CustomerRepositoryInterface</a> interface with the <code>getList</code> method.</p></li>
-<<<<<<< HEAD
-<li><p>Set the headers, URI and method to a request object. Use URI <code>/V1/customers/search</code> and method <code>GET</code> values. Also, the <code>searchCriteria</code> parameter should be used to complete the Customer Search query. See <a href="{{page.baseurl}}get-started/usage.html" target="_blank">searchCriteria usage</a>.</p></li>
-=======
 <li><p>Set the headers, URI and method to a request object. Use URI <code>/V1/customers/search</code> and method <code>GET</code> values. Also, the <code>searchCriteria</code> parameter should be used to complete the Customer Search query. See <a href="{{page.baseurl}}howdoi/webapi/search-criteria.html" target="_blank">searchCriteria usage</a>.</p></li>
->>>>>>> 41e09b4f
 <pre>
 $request = new \Zend\Http\Request();
 $request->setHeaders($httpHeaders);
