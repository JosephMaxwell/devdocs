--- conflicted
+++ resolved
@@ -27,10 +27,6 @@
 405 | Not allowed | A request was made of a resource using a method that is not supported by that resource. For example, using GET on a form which requires data to be presented via POST, or using PUT on a read-only resource.
 406 | Not acceptable | The requested resource is only capable of generating content that is not acceptable according to the Accept headers sent in the request.
 500 | System Errors | If service implementation throws any other exception  like network errors, database communication, framework returns HTTP 500.
-<<<<<<< HEAD
-
-=======
->>>>>>> 168052f6
 
 ### Response payload {#response-payload}
 
