---
layout: default
group: get-started
subgroup: 40_Authentication
title: OAuth-based authentication
menu_title: OAuth-based authentication
menu_order: 2
version: 2.0
github_link: get-started/authentication/gs-authentication-oauth.md
redirect_from: /guides/v1.0/get-started/authentication/gs-authentication-oauth.html
functional_areas:
  - Integration
---

Magento OAuth authentication is based on [OAuth 1.0a](https://tools.ietf.org/html/rfc5849), an open standard for secure {% glossarytooltip 786086f2-622b-4007-97fe-2c19e5283035 %}API{% endglossarytooltip %} authentication. OAuth is a token-passing mechanism that allows a system to control which external applications have access to internal data without revealing or storing any user IDs or passwords.

In Magento, a third-party {% glossarytooltip 55774db9-bf9d-40f3-83db-b10cc5ae3b68 %}extension{% endglossarytooltip %} that uses OAuth for authentication is called an [_integration_]( {{page.baseurl}}/get-started/create-integration.html ). An integration defines which resources the extension can access. The extension can be granted access to all resources or a customized subset of resources.

As the process of registering the integration proceeds, Magento creates the tokens that the extension needs for authentication. It first creates a request token. This token is short-lived and must be exchanged for access token. Access tokens are long-lived and will not expire unless the merchant revokes access to the extension.

## OAuth overview {#overview}
The following diagram shows the OAuth authentication process. Each step is described further.
![OAuth flow]({{page.baseurl}}get-started/authentication/images/oauthflow.png)


1. **Create an integration**.  The merchant creates an integration from {% glossarytooltip 29ddb393-ca22-4df9-a8d4-0024d75739b1 %}Admin{% endglossarytooltip %}. Magento generates a consumer key and a consumer secret.

2. **Activate the integration**. The OAuth process begins when the merchant activates the integration. Magento sends the OAuth consumer key and secret, an OAuth verifier, and the store {% glossarytooltip a05c59d3-77b9-47d0-92a1-2cbffe3f8622 %}URL{% endglossarytooltip %} to the external application via HTTPS post to the page defined in the **Callback Link** field in Admin. See [Activate an integration](#activate) for more information.

3. **Process activation information**. The integrator must store the activation information received in step 2. These parameters will be used to ask for  tokens.

3. **Call the application's login page**. Magento calls the page defined in the **Identity Link** field in Admin.

4. **Merchant logs in to the external application.** If the login is successful, the application returns to the location specified in the call. The login page is dismissed.

5. **Ask for a request token**. The application uses the `POST /oauth/token/request` REST API to ask for a request token. The `Authorization` header includes the consumer key and other information. See [Get a request token](#pre-auth-token) for details about this token request.

6. **Send the request token**. Magento returns a request token and request token secret.

7. **Ask for an access token**. The application uses the `POST /oauth/token/access` REST API to ask for an access token. The `Authorization` header includes the request token and other information. See [Get an access token](#get-access-token) for details about this token request.

8. **Magento sends the access token**. If this request is successful, Magento returns an access token and access token secret.

9. **The application can access Magento resources.** All requests sent to Magento must use the full set of request parameters in `Authorization` header. See [Access the web APIs](#web-api-access) for more information.

## Activate an integration {#activate}

The integration must be configured from the {% glossarytooltip 18b930cf-09cc-47c9-a5e5-905f86c43f81 %}Magento Admin{% endglossarytooltip %} (**System > Extensions > Integrations**).  The configuration includes a callback URL and an identity link URL.  The callback URL specifies where OAuth credentials can be sent when using OAuth for token exchange. The identity link points to the login page of the third-party application that is integrating with Magento.

A merchant can choose to select **Save and Activate** when the integration is created. Alternatively, the merchant can click on **Activate** against a previously saved integration from the Integration grid.

When the integration is created, Magento generates a consumer key and a consumer secret.

Activating the integration submits the credentials to the endpoint specified when creating the Integration. An HTTP POST from Magento to the Integration endpoint will contain these attributes:

* `store_base_url` For example, `http://my-magento-store.com/`.
* `oauth_verifier`
* `oauth_consumer_key`
* `oauth_consumer_key_secret`

Integrations use the `oauth_consumer_key` key to get a request token and the `oauth_verifier` to get an access token.

## OAuth handshake details {#oauth-handshake}

The process of completing the Oauth handshake requires that you

* [Get a request token](#pre-auth-token)
* [Get an access token](#get-access-token)

This process is known has a 2-legged OAuth handshake.

### Get a request token {#pre-auth-token}

A request token is a temporary token that the user exchanges for an access token. Use the following API to get a request token from Magento:

`POST /oauth/token/request`

You must include these request parameters in the `Authorization`  header in the call:
<table>
<tr>
<th>Parameter</th><th>Description</th>
</tr>
<tr>
<td><code>oauth_consumer_key</code></td>
<td>The consumer key is generated when you create the integration.</td>
</tr>
<tr>
<td><code>oauth_signature_method</code></td>
<td>The name of the signature method used to sign the request. Must have this value: <code>HMAC-SHA1</code>.</td>
</tr>
<tr>
<td><code>oauth_signature</code></td>
<td>A generated value (signature).</td>
</tr>
<tr>
<td><code>oauth_nonce</code></td>
<td>A random value that is uniquely generated by the application.</td>
</tr>
<tr>
<td><code>oauth_timestamp</code></td>
<td>A positive integer, expressed in the number of seconds since January 1, 1970 00:00:00 GMT.</td>
</tr>
<tr>
<td><code>oauth_version</code></td>
<td>The OAuth version.</td>
</tr>
</table>

The response contains these fields:

* `oauth_token`. The token to be used when requesting an access token.
* `oauth_token_secret`.  A secret value that establishes ownership of the token.

A valid response looks like this:

`oauth_token=4cqw0r7vo0s5goyyqnjb72sqj3vxwr0h&oauth_token_secret=rig3x3j5a9z5j6d4ubjwyf9f1l21itrr`

### Get an access token {#get-access-token}

The request token must be exchanged for an access token. Use the following API to get an access token from Magento:

`POST /oauth/token/access`

You must include these request parameters in the `Authorization`  header in the call:
<table>
<tr>
<th>Parameter</th><th>Description</th>
</tr>
<tr>
<td><code>oauth_consumer_key</code></td>
<td>The consumer key value that you retrieve after you register the integration.</td>
</tr>
<tr>
<td><code>oauth_nonce</code></td>
<td>A random value that is uniquely generated by the application.</td>
</tr>
<tr>
<td><code>oauth_signature</code></td>
<td>A generated value (signature).</td>
</tr>
<tr>
<td><code>oauth_signature_method</code></td>
<td>The name of the signature method used to sign the request. Must have this value: <code>HMAC-SHA1</code>.</td>
</tr>
<tr>
<td><code>oauth_timestamp</code></td>
<td>A positive integer, expressed in the number of seconds since January 1, 1970 00:00:00 GMT.</td>
</tr>
<tr>
<td><code>oauth_version</code></td>
<td>The OAuth version.</td>
</tr>
<tr>
<td><code>oauth_token</code></td>
<td>The <code>oauth_token</code> value, or request token, obtained in <a href="#pre-auth-token">Get a request token</a>.</td>
</tr>
<tr>
<td><code>oauth_verifier</code></td>
<td>The verification code that is tied to the consumer and request token. It is sent as part of the initial POST operation when the integration is activated.</td>
</tr>
</table>

A valid response looks like this:
`oauth_token=0lnuajnuzeei2o8xcddii5us77xnb6v0&oauth_token_secret=1c6d2hycnir5ygf39fycs6zhtaagx8pd`

The response contains these fields:

* `oauth_token`. The access token that provides access to protected resources.
* `oauth_token_secret`. The secret that is associated with the access token.

## Access the web APIs {#web-api-access}

After the Integration is authorized to make API calls, 3rd party extensions (registered as Integrations in Magento) can invoke Magento web APIs by using the access token.

To use the access token to make {% glossarytooltip 377dc0a3-b8a7-4dfa-808e-2de37e4c0029 %}web API{% endglossarytooltip %} calls:

`GET /rest/V1/products/1234`

You must include these request parameters in the `Authorization` request header in the call:

* `oauth_consumer_key`. The customer key value provided after the registration of the extension.
* `oauth_nonce`. A random value, uniquely generated by the application.
* `oauth_signature_method`. The name of the signature method used to sign the request. Valid values are: `HMAC-SHA1`, `RSA-SHA1`, and `PLAINTEXT`.
* `oauth_signature`. A generated value (signature).
* `oauth_timestamp`. A positive integer, expressed in the number of seconds since January 1, 1970 00:00:00 GMT.
* `oauth_token`. The `oauth_token`, or access token, value obtained in <a href="#get-access-token">Get an access token</a>.

## The OAuth signature {#oauth-signature}

All OAuth handshake requests and Web Api requests include the signature as part of {% glossarytooltip 34ecb0ab-b8a3-42d9-a728-0b893e8c0417 %}Authorization{% endglossarytooltip %} header. Its generated as follows:

You concatenate a set of URL-encoded attributes and parameters to construct the signature base string.

Use the ampersand (`&`) character to concatenate these attributes and parameters:


1. HTTP method
2. URL
3. `oauth_nonce`
4. `oauth_signature_method`
5. `oauth_timestamp`
6. `oauth_version`
7. `oauth_consumer_key`
8. `oauth_token`

To generate the signature, you must use the HMAC-SHA1 signature method. The signing key is the concatenated values of the consumer secret and token secret separated by the ampersand (`&`) character (ASCII code 38), even if empty. You must use parameter encoding to encode each value.

## OAuth token exchange example {#oauth-example}

The scripts provided in this document simulate the Magento 2 [OAuth 1.0a](https://tools.ietf.org/html/rfc5849) token exchange flow. You can drop these scripts under the document root directory of your Magento application so that they can be exposed as endpoints that your Magento application can interact with to mimic the token exchange.

<<<<<<< HEAD
The OAuth client is extended from and attributed to [PHPoAuthLib](https://github.com/Lusitanian/PHPoAuthLib), which is the same lib used in the [Magento OAuth client](https://github.com/magento/magento2/blob/2.3-develop/dev/tests/api-functional/framework/Magento/TestFramework/Authentication/Rest/OauthClient.php).
=======
The OAuth client is extended from and attributed to [PHPoAuthLib](https://github.com/Lusitanian/PHPoAuthLib), which is the same lib used in the [Magento OAuth client](https://github.com/magento/magento2/blob/2.0/dev/tests/api-functional/framework/Magento/TestFramework/Authentication/Rest/OauthClient.php).
>>>>>>> 1f4c85ae

To simulate the OAuth 1.0a token exchange flow:

1. Login to your Magento Admin and navigate to **System > Extensions > Integrations**
2. Click on **Add New Integration**.
3. Complete all details in the Integration Info tab:
    * **Name** : SomeUniqueIntegrationName
    * **Callback URL** : http://your_app_host/endpoint.php
    * **Identity link URL** : http://your_app_host/login.php
    * Add permissions as desired on the **API** tab
4. Select the **Save and Activate** option from the drop down menu.
5. A pop-up window displays, confirming API permissions. Click **Allow**. (Make sure your browser allows pop-up windows.)
The credentials are posted to `endpoint.php`. You should also see another pop-up for the identity linking step that opens the script from `login.php`.
6. Click **Login**. (There is no actual login check since this is a simulation.). The `checklogin.php` script is called. It uses the posted credentials to complete the token exchange.
7. When the token exchange completes successfully, the user is redirected back to the Integrations grid. The newly-created integration should be in the Active state.
8. Click on the edit icon of the integration and check the Integration Details on the Integration Info tab. It should show all the credentials that can be used to make an authenticated API request using OAuth 1.0.

### checklogin.php

{% collapsible Click to expand %}
{% highlight php %}
<?php
require './vendor/autoload.php';

$consumerKey = $_REQUEST['oauth_consumer_key'];
$callback = $_REQUEST['callback_url'];

session_id('test');
session_start();

/** Use $consumerKey to retrieve the following data in case it was stored in DB when received at "endpoint.php" */
if ($consumerKey !== $_SESSION['oauth_consumer_key']) {
    throw new \Exception("Consumer keys received on on different requests do not match.");
}

$consumerSecret = $_SESSION['oauth_consumer_secret'];
$magentoBaseUrl = rtrim($_SESSION['store_base_url'], '/');
$oauthVerifier = $_SESSION['oauth_verifier'];

define('TESTS_BASE_URL', $magentoBaseUrl);

$credentials = new \OAuth\Common\Consumer\Credentials($consumerKey, $consumerSecret, $magentoBaseUrl);
$oAuthClient = new OauthClient($credentials);
$requestToken = $oAuthClient->requestRequestToken();
$accessToken = $oAuthClient->requestAccessToken(
    $requestToken->getRequestToken(),
    $oauthVerifier,
    $requestToken->getRequestTokenSecret()
);

header("location: $callback");
{% endhighlight %}
{% endcollapsible %}

### endpoint.php
{% collapsible Click to expand %}
{% highlight php %}
<?php
session_id('test');
session_start();

// If this data is stored in the DB, oauth_consumer_key can be used as ID to retrieve this data later in "checklogin.php"
// For simplicity of this sample, it is stored in session
$_SESSION['oauth_consumer_key'] = $_POST['oauth_consumer_key'];

$_SESSION['oauth_consumer_secret'] = $_POST['oauth_consumer_secret'];
$_SESSION['store_base_url'] = $_POST['store_base_url'];
$_SESSION['oauth_verifier'] = $_POST['oauth_verifier'];

session_write_close();

header("HTTP/1.0 200 OK");
echo "Response";
{% endhighlight %}
{% endcollapsible %}

### login.php
{% collapsible Click to expand %}
{% highlight php %}
<?php
$consumerKey = $_REQUEST['oauth_consumer_key'];
$callbackUrl = urlencode(urldecode($_REQUEST['success_call_back']));

echo <<<HTML
<table width="300" border="0" align="center" cellpadding="0" cellspacing="1" bgcolor="#CCCCCC">
    <tr>
        <form name="form1" method="post" action="checklogin.php?oauth_consumer_key={$consumerKey}&callback_url={$callbackUrl}">
            <td>
                <table width="100%" border="0" cellpadding="3" cellspacing="1" bgcolor="#FFFFFF">
                    <tr>
                        <td colspan="3"><strong>Integrations Login</strong></td>
                    </tr>
                    <tr>
                        <td width="78">Username</td>
                        <td width="6">:</td>
                        <td width="294"><input name="myusername" type="text" id="myusername"></td>
                    </tr>
                    <tr>
                        <td>Password</td>
                        <td>:</td>
                        <td><input name="mypassword" type="text" id="mypassword"></td>
                    </tr>
                    <tr>
                        <td>&nbsp;</td>
                        <td>&nbsp;</td>
                        <td><input type="submit" name="Submit" value="Login"></td>
                    </tr>
                </table>
            </td>
        </form>
    </tr>
</table>
HTML;
{% endhighlight %}
{% endcollapsible %}

### OauthClient.php

Change the instances of `http://magento.host` in this example to a valid base URL.

{% collapsible Click to expand %}
{% highlight php %}
<?php

use OAuth\Common\Consumer\Credentials;
use OAuth\Common\Http\Client\ClientInterface;
use OAuth\Common\Http\Exception\TokenResponseException;
use OAuth\Common\Http\Uri\Uri;
use OAuth\Common\Http\Uri\UriInterface;
use OAuth\Common\Storage\TokenStorageInterface;
use OAuth\OAuth1\Service\AbstractService;
use OAuth\OAuth1\Signature\SignatureInterface;
use OAuth\OAuth1\Token\StdOAuth1Token;
use OAuth\OAuth1\Token\TokenInterface;

class OauthClient extends AbstractService
{
    /** @var string|null */
    protected $_oauthVerifier = null;

    public function __construct(
        Credentials $credentials,
        ClientInterface $httpClient = null,
        TokenStorageInterface $storage = null,
        SignatureInterface $signature = null,
        UriInterface $baseApiUri = null
    ) {
        if (!isset($httpClient)) {
            $httpClient = new \OAuth\Common\Http\Client\StreamClient();
        }
        if (!isset($storage)) {
            $storage = new \OAuth\Common\Storage\Session();
        }
        if (!isset($signature)) {
            $signature = new \OAuth\OAuth1\Signature\Signature($credentials);
        }
        parent::__construct($credentials, $httpClient, $storage, $signature, $baseApiUri);
    }

    /**
     * @return UriInterface
     */
    public function getRequestTokenEndpoint()
    {
        return new Uri('http://magento.host/oauth/token/request');
    }

    /**
     * Returns the authorization API endpoint.
     *
     * @throws \OAuth\Common\Exception\Exception
     */
    public function getAuthorizationEndpoint()
    {
        throw new \OAuth\Common\Exception\Exception(
            'Magento REST API is 2-legged. Current operation is not available.'
        );
    }

    /**
     * Returns the access token API endpoint.
     *
     * @return UriInterface
     */
    public function getAccessTokenEndpoint()
    {
        return new Uri('http://magento.host/oauth/token/access');
    }

    /**
     * Parses the access token response and returns a TokenInterface.
     *
     * @param string $responseBody
     * @return TokenInterface
     */
    protected function parseAccessTokenResponse($responseBody)
    {
        return $this->_parseToken($responseBody);
    }

    /**
     * Parses the request token response and returns a TokenInterface.
     *
     * @param string $responseBody
     * @return TokenInterface
     * @throws TokenResponseException
     */
    protected function parseRequestTokenResponse($responseBody)
    {
        $data = $this->_parseResponseBody($responseBody);
        if (isset($data['oauth_verifier'])) {
            $this->_oauthVerifier = $data['oauth_verifier'];
        }
        return $this->_parseToken($responseBody);
    }

    /**
     * Parse response body and create oAuth token object based on parameters provided.
     *
     * @param string $responseBody
     * @return StdOAuth1Token
     * @throws TokenResponseException
     */
    protected function _parseToken($responseBody)
    {
        $data = $this->_parseResponseBody($responseBody);
        $token = new StdOAuth1Token();
        $token->setRequestToken($data['oauth_token']);
        $token->setRequestTokenSecret($data['oauth_token_secret']);
        $token->setAccessToken($data['oauth_token']);
        $token->setAccessTokenSecret($data['oauth_token_secret']);
        $token->setEndOfLife(StdOAuth1Token::EOL_NEVER_EXPIRES);
        unset($data['oauth_token'], $data['oauth_token_secret']);
        $token->setExtraParams($data);
        return $token;
    }

    /**
     * Parse response body and return data in array.
     *
     * @param string $responseBody
     * @return array
     * @throws \OAuth\Common\Http\Exception\TokenResponseException
     */
    protected function _parseResponseBody($responseBody)
    {
        if (!is_string($responseBody)) {
            throw new TokenResponseException("Response body is expected to be a string.");
        }
        parse_str($responseBody, $data);
        if (null === $data || !is_array($data)) {
            throw new TokenResponseException('Unable to parse response.');
        } elseif (isset($data['error'])) {
            throw new TokenResponseException("Error occurred: '{$data['error']}'");
        }
        return $data;
    }

    /**
     * @override to fix since parent implementation from lib not sending the oauth_verifier when requesting access token
     * Builds the authorization header for an authenticated API request
     *
     * @param string $method
     * @param UriInterface $uri the uri the request is headed
     * @param \OAuth\OAuth1\Token\TokenInterface $token
     * @param $bodyParams array
     * @return string
     */
    protected function buildAuthorizationHeaderForAPIRequest(
        $method,
        UriInterface $uri,
        TokenInterface $token,
        $bodyParams = null
    ) {
        $this->signature->setTokenSecret($token->getAccessTokenSecret());
        $parameters = $this->getBasicAuthorizationHeaderInfo();
        if (isset($parameters['oauth_callback'])) {
            unset($parameters['oauth_callback']);
        }

        $parameters = array_merge($parameters, ['oauth_token' => $token->getAccessToken()]);
        $parameters = array_merge($parameters, $bodyParams);
        $parameters['oauth_signature'] = $this->signature->getSignature($uri, $parameters, $method);

        $authorizationHeader = 'OAuth ';
        $delimiter = '';

        foreach ($parameters as $key => $value) {
            $authorizationHeader .= $delimiter . rawurlencode($key) . '="' . rawurlencode($value) . '"';
            $delimiter = ', ';
        }

        return $authorizationHeader;
    }
}
{% endhighlight %}
{% endcollapsible %}

## Related topics

[Create an integration]( {{page.baseurl}}/get-started/integration.html )

[OAuth error codes]( {{page.baseurl}}/get-started/authentication/oauth-errors.html )

[Construct a request]( {{page.baseurl}}/get-started/gs-web-api-request.html )

[Configure services as web APIs]( {{page.baseurl}}/extension-dev-guide/service-contracts/service-to-web-service.html )<|MERGE_RESOLUTION|>--- conflicted
+++ resolved
@@ -209,11 +209,7 @@
 
 The scripts provided in this document simulate the Magento 2 [OAuth 1.0a](https://tools.ietf.org/html/rfc5849) token exchange flow. You can drop these scripts under the document root directory of your Magento application so that they can be exposed as endpoints that your Magento application can interact with to mimic the token exchange.
 
-<<<<<<< HEAD
-The OAuth client is extended from and attributed to [PHPoAuthLib](https://github.com/Lusitanian/PHPoAuthLib), which is the same lib used in the [Magento OAuth client](https://github.com/magento/magento2/blob/2.3-develop/dev/tests/api-functional/framework/Magento/TestFramework/Authentication/Rest/OauthClient.php).
-=======
 The OAuth client is extended from and attributed to [PHPoAuthLib](https://github.com/Lusitanian/PHPoAuthLib), which is the same lib used in the [Magento OAuth client](https://github.com/magento/magento2/blob/2.0/dev/tests/api-functional/framework/Magento/TestFramework/Authentication/Rest/OauthClient.php).
->>>>>>> 1f4c85ae
 
 To simulate the OAuth 1.0a token exchange flow:
 
