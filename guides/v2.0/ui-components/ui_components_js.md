---
group:  UI Library
subgroup: A_Using_UI
title: Using UI components client-side
menu_title: Using UI components client-side
menu_node: parent
version: 2.0
redirect_from: /guides/v2.0/javascript-dev-guide/ui_components_js.html
---

## What's in this topic
<<<<<<< HEAD
=======

>>>>>>> 168052f6
This topic is aimed for developers, who need to reuse the [Magento UI Components]({{ page.baseurl }}/ui-library/ui-library-component.html). 

The topic covers the following:

- [UI component configuration](#config)
- [The most important UI component's properties](#main_properties)
- [UI component properties used for linking](#comp_link)
- [Description of the additional UI components](#comp_additional)
- [JS UI components debugging](#comp_debug)

## UI component configuration {#config}

A UI component's behavior, configuration and structure is defined by the following:

 - The available configuration options and methods for components of a certain type, defined in the component's .js file.

 - The actual configuration and structure of a particular component, specified in the component's configuration `.xml` file, in the scope of the `<argument></argument>` node. The configuration file also extends properties, specifies the component's template and the path to the component's `.js` file.

All these properties, options, and methods are available in the component template's scope.

## Most important UI component properties {#main_properties}

<<<<<<< HEAD
## Most important UI component properties {#main_properties}
=======
>>>>>>> 168052f6
The most important client-side properties of a {% glossarytooltip 9bcc648c-bd08-4feb-906d-1e24c4f2f422 %}UI component{% endglossarytooltip %} are the following:

 - `component`: the path to the component's `.js` file in terms of RequireJS.

Example:
The `.js` file of the bookmark component is [Magento/Ui/view/base/web/js/grid/controls/bookmarks/bookmarks.js]({{ site.mage2000url }}app/code/Magento/Ui/view/base/web/js/grid/controls/bookmarks/bookmarks.js) 

So the `component` property is set in the `.xml` configuration file like following:

{% highlight xml%}
<argument name="data" xsi:type="array">
        <item name="component" xsi:type="string">Magento_Ui/js/grid/controls/bookmarks/bookmarks</item>
</argument>
{% endhighlight xml%}

 - `template`: path to the component's `.html` template.

Example:

The `.html` template of the bookmarks component is [Magento/Ui/view/base/web/templates/grid/controls/bookmarks/bookmarks.html]({{ site.mage2000url }}app/code/Magento/Ui/view/base/web/templates/grid/controls/bookmarks/bookmarks.html). 

{% highlight xml%}
<argument name="data" xsi:type="array">
        <item name="template" xsi:type="string">ui/grid/controls/bookmarks/bookmarks</item>
</argument>
{% endhighlight xml%}

 - children: is a general name for the nested components of a certain component. Children can be specified in the `.xml` configuration of the parent component (all nodes except `<argument/>` and `<dataSource/>` are considered children) and in the Knockout JS templates: children are the keys of the `elems` property.

 - `name`: the name of the component specified in the `.xml` configuration file of the parent UI component. In the run-time in a browser this value is transformed to a complex string. This string represents hierarchy of components in the run-time.
For example, [`app/code/Magento/Cms/view/adminhtml/ui_component/cms_block_listing.xml:57`]({{ site.mage2000url }}app/code/Magento/Cms/view/adminhtml/ui_component/cms_block_listing.xml#L57):

{%highlight xml%} 
<component name="columns_controls">
{%endhighlight xml%} 

In the run-time `columns_controls` is transformed to the following string: `cms_block_listing.cms_block_listing.listing_top.columns_controls`. 

This string is constructed from the following values:

 - `cms_block_listing.cms_block_listing`: the full name of the root component.
 - `listing_top`: the value of the `name` attribute of the parent `<container name="listing_top">` component. 
 - `columns_controls`: the value of the `name` attribute of the component itself.

## UI Component properties used for linking {#comp_link}

The following properties are used for linking observable properties and methods of UI components:


- `exports`: used to notify some external entity about property changing. `exports`s value is an object, composed of the following:

  - `key`: name of the internal property or method which is tracked for changes.
  - `value`: name of the property or method which receives the notification. Can use string templates.

Example of setting `exports` in a component's `.js` file:

{% highlight js%}
{
  'exports': {
   'visible': '${ $.provider }.visibility'
  }
}
{% endhighlight js%}

Here `visible` is the `key`, `${ $.provider }.visibility` is the `value`.

Example of setting `exports` in a component's configuration `.xml` file:

{% highlight xml%}
<argument name="data" xsi:type="array">
       <item name="config" xsi:type="array">
                    <item name="exports" xsi:type="array">
                        <item name="visible" xsi:type="string">sample_config.sample_provider.visibility</item>
                    </item>
       </item>
</argument>
{% endhighlight xml%}

In this example, `visible` is the `key`, `sample_config.sample_provider.visibility` is the `value`.

- `imports`: used for tracking changes of an external entity property. `imports`'s value is an object, composed of the following:

  - `key`: name of the internal property or method which receives the notifications. 
  - `value`: name of the property or method which is tracked for changes. Can use string templates.

Example of using `imports` in a component's `.js` file:

{% highlight js%}
{
  'imports': {
   'visible': '${ $.provider }.visibility'
  }
}
{% endhighlight js%}

Example of using `imports` in a component's configuration `.xml` file:

{% highlight xml%}
<argument name="data" xsi:type="array">
       <item name="config" xsi:type="array">
                    <item name="imports" xsi:type="array">
                        <item name="visible" xsi:type="string">sample_config.sample_provider.visibility</item>
                    </item>
       </item>
</argument>
{% endhighlight xml%}


- `links`: used for mutual tracking property changes. `links`'s value is an object, composed of the following:

  - `key`: name of the internal property or method which sends and receives the notifications. 
  - `value` - name of the property or method which sends and receives the notifications. Can use string templates.

Example of using `links` in a component's `.js` file:

{% highlight js%}
{
  'links': {
   'visible': '${ $.provider }.visibility'
  }
}
{% endhighlight js%}

Example of using `links` in a component's configuration `.xml` file:

{% highlight xml%}
<argument name="data" xsi:type="array">
       <item name="config" xsi:type="array">
                    <item name="links" xsi:type="array">
                        <item name="visible" xsi:type="string">sample_config.sample_provider.visibility</item>
                    </item>
       </item>
</argument>
{% endhighlight xml%}

- `listens`: used to track the changes of a component's property.
  - `key` - name of the internal property which listens to the changes.
  - `value` - name of the property or method which is tracked for changes. Can use string templates.

Example of using `listens` in a component's `.js` file :

{% highlight js%}
{
  'listens': {
   'visible': '${ $.provider }.visibility'
  }
}
{% endhighlight js%}

Example of using `listens` in a component's configuration `.xml` file:

{% highlight xml%}
<argument name="data" xsi:type="array">
       <item name="config" xsi:type="array">
                    <item name="listens" xsi:type="array">
                        <item name="visible" xsi:type="string">sample_config.sample_provider.visibility</item>
                    </item>
       </item>
</argument>
{% endhighlight xml%}

## Frequently used additional components {#comp_additional}

This section is a brief description of the most frequently used additional UI components.

### `uiClass`
Enables OOP pattern implementation.

### `uiElement`
Extends `uiClass`. Adds the following:

- the `defaults` property
- events handling
- handling properties linking (the `imports`, `exports`, `links` and `listens` properties)
- ability to add itself to the UI registry

### `uiCollection`

Extends `uiElement`. Adds the following:

- managing child elements (the `elems` property)
- by default uses the <a href="{{ site.mage2000url }}app/code/Magento/Ui/view/base/web/templates/collection.html">app/code/Magento/Ui/view/base/web/templates/collection.html</a> template

### `uiRegistry`
In-memory storage. Plain storage of entities by keys. Implements the `get()`, `set()`, and `has()` methods.

All the components described in this section are aliases in terms of RequireJS. So they can be directly requested in the component's `.js` file or used in a component's configuration `.xml` file (except `uiRegistry`, which by its nature is not expected to be used in a configuration file). 

Example for the `uiClass` property request:

{%highlight js%}
define( ['uiClass'], function (abstractClass) {
    return abstractClass.extend({ 
      ... // needed methods here
   };
});
{%endhighlight js%}

Example of using the `uiClass` property in a configuration file:
{%highlight js%}
  <container name="some_custom_component">
        <argument name="data" xsi:type="array">
            <item name="config" xsi:type="array">
                <item name="component" xsi:type="string">uiClass</item>
            </item>
        </argument>
    </container>
{%endhighlight js%}

## JS UI components debugging {#comp_debug}

This section describes how to define what UI components are used on a particular page and what data they use.

To define the UI components used on a page, you can use browser built-in developer tools, or install additionally a plugin, for example Knockout JS context debugger for Google Chrome.

### Debug using browser built-in tools

1. Open the required page in a browser.
2. Select to view the page source.
3. Search for `data-bind="scope:`. The string after `scope` is the full name of the component.
5. Open developers tools and in the console tab run `require('uiRegistry').get('<full_component_name>')`. Where `<full_component_name>` is the name you defined on the previous step. The name and the configuration of the UI component instance is displayed once the command is executed.

For illustration, let's find out what UI components are used on the {% glossarytooltip 8d40d668-4996-4856-9f81-b1386cf4b14f %}Catalog{% endglossarytooltip %} page in the {% glossarytooltip 29ddb393-ca22-4df9-a8d4-0024d75739b1 %}Admin{% endglossarytooltip %} panel:

<div style="border: 1px solid #ABABAB">
<img src="{{ site.baseurl }}/common/images/ui_debug1.png" alt="The catalog page"> 
</div>


According to the described procedure, open the page source and search for "`data-bind="scope:`"

<div style="border: 1px solid #ABABAB">
<img src="{{ site.baseurl }}/common/images/ui_debug2.png" alt="searching for data-bind=scope:">
</div>


So we find out that the main UI component used on this page is product listing, with `product_listing.product_listing` as a full name. To see its configuration, child components and data source, in the in the **Console** tab we run `require('uiRegistry').get('product_listing.product_listing')`:

<div style="border: 1px solid #ABABAB">
<img src="{{ site.baseurl }}/common/images/ui_debug3.png" alt="run the command in Console">
</div>


And we get the component's configuration:

<div style="border: 1px solid #ABABAB">
<img src="{{ site.baseurl }}/common/images/ui_debug4.png" alt="view the configuration">
</div>

### Debug using a Google Chrome plug-in

1. Install the Knockout JS context debugger for Google Chrome.
2. Open the required page in Chrome.
3. Point to the required element on the page, right-click and select **Inspect Element**. The developer tools panel opens.
4. In the right column of the panel, click the **Knockout context** tab. The tab displays the name and the configuration of the UI component instance.


<|MERGE_RESOLUTION|>--- conflicted
+++ resolved
@@ -9,10 +9,7 @@
 ---
 
 ## What's in this topic
-<<<<<<< HEAD
-=======
-
->>>>>>> 168052f6
+
 This topic is aimed for developers, who need to reuse the [Magento UI Components]({{ page.baseurl }}/ui-library/ui-library-component.html). 
 
 The topic covers the following:
@@ -35,10 +32,6 @@
 
 ## Most important UI component properties {#main_properties}
 
-<<<<<<< HEAD
-## Most important UI component properties {#main_properties}
-=======
->>>>>>> 168052f6
 The most important client-side properties of a {% glossarytooltip 9bcc648c-bd08-4feb-906d-1e24c4f2f422 %}UI component{% endglossarytooltip %} are the following:
 
  - `component`: the path to the component's `.js` file in terms of RequireJS.
