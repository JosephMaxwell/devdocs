--- conflicted
+++ resolved
@@ -30,11 +30,8 @@
 by creating pull requests, or open a discussion by creating an issue.
 
 For more information, see our <a href="{{ page.baseurl }}/extension-dev-guide/Contribute_edg.html">Contributors Guide</a>.
-<<<<<<< HEAD
-=======
 
 ## Contact us   {#contact-us}
->>>>>>> 168052f6
 
 Feel free to contact the documentation team directly at
 <a href="mailto:DL-Magento-Doc-Feedback@magento.com">DL-Magento-Doc-Feedback@magento.com</a>
