---
group: compman
subgroup: 05_UseCompMan
title: Manage your components
menu_title: Manage your components
menu_node:
menu_order: 3
version: 2.0
redirect_from: /guides/v2.0/comp-mgr/compman-main-pg.html
functional_areas:
  - Upgrade
---

## Component Management options   {#compman-access}

To choose whether to upgrade or uninstall components:

1.	After you <a href="{{ page.baseurl }}/comp-mgr/module-man/compman-start.html">run the Component Manager</a>, a page similar to the following displays:<br><br>
	<img src="{{ site.baseurl }}/common/images/cman_initial-page.png" width="750px" alt="The Component Manager page enables you to synchronize with Magento Marketplace to see if updates are available">
2.	You have the following options:
	<table>
	<tbody>
	<tr>
		<th>Item</th>
		<th>Meaning</th>
	</tr>
	<tr>
		<td><p>Magento Marketplace Account section</p></td>
		<td><p>Shows when you last synchronized with your Magento Marketplace account. To get the latest information about available component versions, you must synchronize with Connect.</p>
			<p>Last Sync shows the last time you synchronized and Sync Status shows whether or not you're currently synchronized.</p>
			<p>New Updates and New Purchases displays the number of each to install; click <strong>Install</strong> to select updates or purchases to install and see <a href="#compman-access-new">Install new purchases</a>.</p>
			<p>Click <strong>Reset</strong> to log in with a different set of <a href="{{ page.baseurl }}/install-gde/prereq/connect-auth.html">Marketplace credentials</a>.</p>
		</td>
	</tr>
	<tr>
		<td><p>Sync button</p></td>
		<td><p>Click <strong>Sync</strong> to compare the component versions you're currently using with those available on Magento Marketplace.</p></td>
	</tr>
	<tr>
		<td><p>List of components</p></td>
		<td><p>For each component, one of the following status indicators displays in the left column:</p>
			<ul><li><img src="{{ site.baseurl }}/common/images/cman_comp-status-green.png" alt="A green icon means that the component is enabled and is current as of the last sync">Green, which means the component is enabled and its status was current the last time you synchronized with Magento Marketplace.</li>
				<li><img src="{{ site.baseurl }}/common/images/cman_comp-status-info.png" alt="An info icon means there is an update available">An update is available.</li>
				<li><img src="{{ site.baseurl }}/common/images/cman_comp-status-red.png" alt="A red icon means the component is disabled">The component is disabled.</li> </ul>
				<p>Middle columns display information about the component we obtained from its Composer package.</p>
				<p>The right column displays available actions for each component. </p></td>
	</tr>
	<tr>
		<td><p>Actions</p></td>
		<td><p>Displays a list of actions available for that component type. <a href="#compman-access-types">Details about available actions</a>.</p>
			<p>The following figure shows an example.</p>
			<img src="{{ site.baseurl }}/common/images/cman_actions.png" alt="You can enable, disable, or update components">
			
	<tr>
		<td><p>Pagination</p></td>
		<td><p>Enables you to:</p>
			<p><img src="{{ site.baseurl }}/common/images/cman_page_number.png" width="100px" alt="Specify number of items to display on page">Specify the number of items to display on a page.</p>
			<p><img src="{{ site.baseurl }}/common/images/cman_page_move.png" width="100px" alt="Move back and forward or specify a page number">From left to right, move back one page, go to a specific page, or move forward one page.</p></td>
	</tr>
	</tbody>
	</table>

## Install new purchases   {#compman-access-new}

A *new purchase* can be any of the following:

*	{{site.data.var.ce}} or {{site.data.var.ee}} sample data if it hasn't been installed yet.

	You don't need to go to Magento Marketplace and request sample data; you can install it at any time.

*	A free component you selected on Magento Marketplace
*	A component you paid for on Magento Marketplace

To install a new purchase:

1.	Click **Install** under the number of new purchases as the following figure shows.

	<img src="{{ site.baseurl }}/common/images/compman_new-purchases1.png" width="450px">

2.	On the next page, select the components to install.

	To install all of them, click **Select all** from the list.

	To install components individually, either select the checkbox next to the component or click **Install** in the Action column.

	The following figure shows an example of selecting all components.

	<img src="{{ site.baseurl }}/common/images/compman_new-purchases2.png" width="700px">
3.	Click **Install**.
4.	Continue with <a href="{{ page.baseurl }}/comp-mgr/module-man/compman-readiness.html">Readiness check</a>.

## Update a component   {#compman-access-sync}

To see if any of your components can be updated, click **Sync**.

<img src="{{ site.baseurl }}/common/images/cman_comp-status-info.png" alt="An info icon means there is an update available"> displays in the left column of each component that you can update. 

The following figure shows an example.

<img src="{{ site.baseurl }}/common/images/cman_component-needs-update.png" width="650px" alt="Example showing components that need updating">

To update the component, click **Update** from the **Actions** list. A sample follows.

<img src="{{ site.baseurl }}/common/images/cman_actions_update.png" alt="Click Update from the Actions menu">

Continue with <a href="{{ page.baseurl }}/comp-mgr/module-man/compman-readiness.html">Readiness check</a>.

## Enable or disable a component {#compman-endis}

To enable or disable a component, click the appropriate choice from the **Actions** list.

The following figure shows an example of disabling a component.

<img src="{{ site.baseurl }}/common/images/cman_actions-disable.png" alt="Click Disable from the Actions menu">

Continue with <a href="{{ page.baseurl }}/comp-mgr/module-man/compman-readiness.html">Readiness check</a>.

## Uninstall a component   {#compman-uninst}

<<<<<<< HEAD
<img src="{{ site.baseurl }}/common/images/cman_uninstall1.png" alt="Uninstall a component">

Continue with <a href="{{ page.baseurl }}/comp-mgr/module-man/compman-readiness.html">Readiness check</a>.
=======
To uninstall a component, click **Uninstall** from the **Actions** list as the following figure shows.

<img src="{{ site.baseurl }}/common/images/cman_uninstall1.png" alt="Uninstall a component">
>>>>>>> 168052f6

Continue with <a href="{{ page.baseurl }}/comp-mgr/module-man/compman-readiness.html">Readiness check</a>.

## Supported actions for each component type   {#compman-access-types}

We define the following *components*:

*	`module` for a {% glossarytooltip c1e4242b-1f1a-44c3-9d72-1d5b1435e142 %}module{% endglossarytooltip %} or {% glossarytooltip 55774db9-bf9d-40f3-83db-b10cc5ae3b68 %}extension{% endglossarytooltip %} (that is, {% glossarytooltip bf703ab1-ca4b-48f9-b2b7-16a81fd46e02 %}PHP{% endglossarytooltip %} code that modifies Magento behavior)
*	`language` for a {% glossarytooltip 9c4c7b9b-43f0-4454-8e8c-fb62ad40c35f %}language package{% endglossarytooltip %} used to translate the Magento {% glossarytooltip 1a70d3ac-6bd9-475a-8937-5f80ca785c14 %}storefront{% endglossarytooltip %} and {% glossarytooltip 29ddb393-ca22-4df9-a8d4-0024d75739b1 %}Admin{% endglossarytooltip %}
*	`theme` for a collection of styles that affect the look of the storefront or Admin
*	`library` for a library&mdash;such as a shared third-party {% glossarytooltip 08968dbb-2eeb-45c7-ae95-ffca228a7575 %}library{% endglossarytooltip %}
*	`component` for any type of component that must be installed in the Magento root directory (this is a relatively uncommon type)

We also use `metapackage` to group components; Magento Community Edition (CE) and Magento Enterprise Edition (EE) are examples of metapackages.

You can perform actions on components differently, depending on whether the component is part of a {% glossarytooltip 7490850a-0654-4ce1-83ff-d88c1d7d07fa %}metapackage{% endglossarytooltip %} or not.

The following sections provide details:

*	<a href="#compman-access-types-meta">Actions available for metapackage components</a>
*	<a href="#compman-access-types-non-meta">Actions available for non-metapackage components</a>

### Actions available for metapackage components   {#compman-access-types-meta}

Magento requires any component that has more than one type to be a metapackage. For example, we require a component that contains a module and a {% glossarytooltip d2093e4a-2b71-48a3-99b7-b32af7158019 %}theme{% endglossarytooltip %} to be packaged as a metapackage.

<div class="bs-callout bs-callout-info" id="info">
      <p>We currently do not support uninstalling a metapackage.</p>
</div>

The following table shows which actions are available for components that are part of a metapackage.

<table>
	<col width="40%">
  	<col width="15%">
  	<col width="15%">
  	<col width="15%">
  	<col width="15%">
		<tbody>
		<tr>
			<th>Type</th>
			<th>Enable</th>
			<th>Disable</th>
			<th>Update</th>
			<th>Uninstall</th>
		</tr>
		<tr>
			<td>module</td>
			<td>Yes</td>
			<td>Yes</td>
			<td>No</td>
			<td>No</td>
		</tr>
		<tr>
			<td>language and theme</td>
			<td>No</td>
			<td>No</td>
			<td>Yes</td>
			<td>Yes</td>
		</tr>
		<tr>
			<td>library</td>
			<td>No</td>
			<td>No</td>
			<td>Yes</td>
			<td>Yes</td>
		</tr>
		<tr>
			<td>component</td>
			<td>No</td>
			<td>No</td>
			<td>Yes</td>
			<td>Yes</td>
		</tr>
		</tbody>
	</table>

<div class="bs-callout bs-callout-info" id="info">
      <p><strong>Update</strong> displays as an action only if an update is available for that component.</p>
</div>

### Actions available for non-metapackage components   {#compman-access-types-non-meta}

Typically, a component that you download from Magento Marketplace is not part of a metapackage; in other words, a single module is probably not part of a metapackage.

The following table shows which actions are supported for each non-metapackage component.

<table>
	<col width="40%">
  	<col width="15%">
  	<col width="15%">
  	<col width="15%">
  	<col width="15%">
		<tbody>
		<tr>
			<th>Type</th>
			<th>Enable</th>
			<th>Disable</th>
			<th>Update</th>
			<th>Uninstall</th>
		</tr>
		<tr>
			<td>module</td>
			<td>Yes</td>
			<td>Yes</td>
			<td>Yes</td>
			<td>Yes</td>
		</tr>
		<tr>
			<td>language and theme</td>
			<td>No</td>
			<td>No</td>
			<td>Yes</td>
			<td>Yes</td>
		</tr>
		<tr>
			<td>library</td>
			<td>No</td>
			<td>No</td>
			<td>Yes</td>
			<td>Yes</td>
		</tr>
		<tr>
			<td>component</td>
			<td>No</td>
			<td>No</td>
			<td>Yes</td>
			<td>Yes</td>
		</tr>
		</tbody>
	</table>

#### Next
[Step 1: Readiness check]({{ page.baseurl }}/comp-mgr/module-man/compman-readiness.html)<|MERGE_RESOLUTION|>--- conflicted
+++ resolved
@@ -117,15 +117,9 @@
 
 ## Uninstall a component   {#compman-uninst}
 
-<<<<<<< HEAD
+To uninstall a component, click **Uninstall** from the **Actions** list as the following figure shows.
+
 <img src="{{ site.baseurl }}/common/images/cman_uninstall1.png" alt="Uninstall a component">
-
-Continue with <a href="{{ page.baseurl }}/comp-mgr/module-man/compman-readiness.html">Readiness check</a>.
-=======
-To uninstall a component, click **Uninstall** from the **Actions** list as the following figure shows.
-
-<img src="{{ site.baseurl }}/common/images/cman_uninstall1.png" alt="Uninstall a component">
->>>>>>> 168052f6
 
 Continue with <a href="{{ page.baseurl }}/comp-mgr/module-man/compman-readiness.html">Readiness check</a>.
 
