---
group: compman
subgroup: 05_UseCompMan
title: Run the Component Manager
menu_title: Run the Component Manager
menu_node: parent
menu_order: 1
version: 2.0
redirect_from: /guides/v2.0/comp-mgr/compman-checklist.html
functional_areas:
  - Upgrade
---

## Overview of the Component Manager   {#compman-overview}

This section discusses how to start the Component Manager, which updates or uninstalls Magento components:

*	Modules (extend Magento capabilities)
*	Themes (change the look and feel of your {% glossarytooltip 1a70d3ac-6bd9-475a-8937-5f80ca785c14 %}storefront{% endglossarytooltip %} and Admin)
*	Language packages (localize the storefront and Admin)

<div class="bs-callout bs-callout-warning">
    <p>If you installed the Magento application by <a href="{{ page.baseurl }}/install-gde/prereq/dev_install.html">cloning the GitHub repository</a>, you <em>cannot</em> use the Component Manager utility to update components. Instead, you must <a href="{{ page.baseurl }}/install-gde/install/cli/dev_options.html">update them manually</a>.</p>
</div>

<<<<<<< HEAD
<h2 id="compman-prereq">Prerequisites</h2>
=======
## Prerequisites   {#compman-prereq}

>>>>>>> 168052f6
Before continuing, complete all tasks discussed in <a href="{{ page.baseurl }}/comp-mgr/prereq/prereq_compman.html">Prerequisites</a>.

## Component Manager checklist
{% include comp-man/checklist.md %}

#### Next step
[Run the Component Manager]({{ page.baseurl }}/comp-mgr/module-man/compman-start.html)<|MERGE_RESOLUTION|>--- conflicted
+++ resolved
@@ -23,12 +23,8 @@
     <p>If you installed the Magento application by <a href="{{ page.baseurl }}/install-gde/prereq/dev_install.html">cloning the GitHub repository</a>, you <em>cannot</em> use the Component Manager utility to update components. Instead, you must <a href="{{ page.baseurl }}/install-gde/install/cli/dev_options.html">update them manually</a>.</p>
 </div>
 
-<<<<<<< HEAD
-<h2 id="compman-prereq">Prerequisites</h2>
-=======
 ## Prerequisites   {#compman-prereq}
 
->>>>>>> 168052f6
 Before continuing, complete all tasks discussed in <a href="{{ page.baseurl }}/comp-mgr/prereq/prereq_compman.html">Prerequisites</a>.
 
 ## Component Manager checklist
