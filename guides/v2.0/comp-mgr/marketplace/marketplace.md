---
group: compman
subgroup: 03_market
title: Magento Marketplace example
menu_title: Magento Marketplace example
menu_order: 1
menu_node: parent
version: 2.0
functional_areas:
  - Upgrade
---

This topic provides a simple example of getting free extensions for Magento Community Edition (CE). For more detail, see the [Marketplace quick tour](http://docs.magento.com/marketplace/user_guide/quick-tour/install-extension.html){:target="_blank"}.

### Log in to Magento Marketplace

To get started, log in to [Magento Marketplace](https://marketplace.magento.com){:target="_blank"} using your `magento.com` credentials. 

If you don't have an account yet:

1.	Click **Sign In** and the top right of the page as the following figure shows:

	![Sign in to Marketplace]({{ site.baseurl }}/common/images/marketplace_sign-in.png){:width="600px"}
2.	In the right pane, click **Create an account**.

	![Create a Marketplace account]({{ site.baseurl }}/common/images/marketplace_create-acct.png){:width="300px"}

### Find an extension or theme

Browse Marketplace to find an {% glossarytooltip 55774db9-bf9d-40f3-83db-b10cc5ae3b68 %}extension{% endglossarytooltip %} or {% glossarytooltip d2093e4a-2b71-48a3-99b7-b32af7158019 %}theme{% endglossarytooltip %}. For example, you can enter all or part of a name in the search field, you can scroll down the page, or you can select options from the filters.

### Add to cart

Supply any required information for the extension or theme and click **Add to Cart**.

### Check out

The following figure shows a sample cart.

![Marketplace shopping cart]({{ site.baseurl }}/common/images/marketplace_view-cart.png){:width="600px"}

When you're ready, click **Go to Checkout** and follow the prompts on your screen to complete your purchase.

### Install your new purchases
<<<<<<< HEAD
=======

>>>>>>> 168052f6
Use the [Component Manager]({{ page.baseurl }}/comp-mgr/module-man/compman-checklist.html) to install your purchases.
<|MERGE_RESOLUTION|>--- conflicted
+++ resolved
@@ -42,8 +42,5 @@
 When you're ready, click **Go to Checkout** and follow the prompts on your screen to complete your purchase.
 
 ### Install your new purchases
-<<<<<<< HEAD
-=======
 
->>>>>>> 168052f6
 Use the [Component Manager]({{ page.baseurl }}/comp-mgr/module-man/compman-checklist.html) to install your purchases.
