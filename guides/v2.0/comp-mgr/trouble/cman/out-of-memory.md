---
group: compman
subgroup: 50_trouble
title: Out of memory errors
menu_title: Out of memory errors
menu_node:
menu_order: 4
version: 2.0
functional_areas:
  - Upgrade
---

Sometimes when you attempt to install or update, you can encounter an error due to your system running out of physical memory. We recommend you create a swap file to avoid this error.

### Symptom

When installing or updating the Magento application or components like extensions, themes, or language packages, an error similar to the following displays:

	Could not complete update {"components":[
	{"name":"magento/module-bundle-sample-data","version":"100.1.0"}
	]} successfully: proc_open(): fork failed - Cannot allocate memory

The error `proc_open(): fork failed - Cannot allocate memory` can also display on the command line.

### Description

We recommend you allocate 2GB of memory to {% glossarytooltip bf703ab1-ca4b-48f9-b2b7-16a81fd46e02 %}PHP{% endglossarytooltip %} to make sure your installation or upgrade succeeds. The error might mean you have exhausted the physical memory in your machine and your system has no swap file available. At minimum, we recommend you have at least 2GB of RAM and an enabled swap file.

### Solution
<<<<<<< HEAD
=======

>>>>>>> 168052f6
First, make sure you allocated [2GB of memory to PHP]({{ page.baseurl }}/install-gde/prereq/php-settings.html); otherwise, your installation or upgrade might still run out of memory.

If you've already done that, create a swap file on your machine. A Linux machine uses *swap space* if it needs more memory resources and the RAM is full. The swap space is used for inactive pages in memory.

The following are suggestions only; other options might be available. Consult a network administrator or another knowledgeable resource before you continue. You must run the commands to create a swap file as a user with `root` privileges.

#### Swap file on Ubuntu

Use the `fallocate` command as discussed in these references:

*	[How To Add Swap on Ubuntu 14.04 (Digitalocean)](https://www.digitalocean.com/community/tutorials/how-to-add-swap-on-ubuntu-14-04){:target="_blank"}
*	[How To Add Swap Space on Ubuntu 16.04 (Digitalocean)](https://www.digitalocean.com/community/tutorials/how-to-add-swap-space-on-ubuntu-16-04){:target="_blank"}
*	[SwapFaq (help.ubuntu.com)](https://help.ubuntu.com/community/SwapFaq){:target="_blank"}

#### Swap file on CentOS

Use the `mkswap` command as discussed in these references:

*	[How To Add Swap on CentOS 6 (Digitalocean)](https://www.digitalocean.com/community/tutorials/how-to-add-swap-on-centos-6){:target="_blank"}
*	[How To Add Swap on CentOS 7 (Digitalocean)](https://www.digitalocean.com/community/tutorials/how-to-add-swap-on-centos-7){:target="_blank"}
*	[Swap Space (RedHat customer portal)](https://access.redhat.com/documentation/en-US/Red_Hat_Enterprise_Linux/6/html/Storage_Administration_Guide/ch-swapspace.html){:target="_blank"}<|MERGE_RESOLUTION|>--- conflicted
+++ resolved
@@ -27,10 +27,7 @@
 We recommend you allocate 2GB of memory to {% glossarytooltip bf703ab1-ca4b-48f9-b2b7-16a81fd46e02 %}PHP{% endglossarytooltip %} to make sure your installation or upgrade succeeds. The error might mean you have exhausted the physical memory in your machine and your system has no swap file available. At minimum, we recommend you have at least 2GB of RAM and an enabled swap file.
 
 ### Solution
-<<<<<<< HEAD
-=======
 
->>>>>>> 168052f6
 First, make sure you allocated [2GB of memory to PHP]({{ page.baseurl }}/install-gde/prereq/php-settings.html); otherwise, your installation or upgrade might still run out of memory.
 
 If you've already done that, create a swap file on your machine. A Linux machine uses *swap space* if it needs more memory resources and the RAM is full. The swap space is used for inactive pages in memory.
