--- conflicted
+++ resolved
@@ -32,12 +32,8 @@
 *	Search public forums like <a href="http://unix.stackexchange.com" target="_blank">stackexchange</a> or <a href="http://stackoverflow.com" target="_blank">stackoverflow</a>
 *	Open a <a href="https://github.com/magento/magento2/issues" target="_blank">GitHub issue</a> and we'll try to help
 
-<<<<<<< HEAD
-<h3 id="trouble-backup-all">Backup fails</h3>
-=======
 ### Backup fails   {#trouble-backup-all}
 
->>>>>>> 168052f6
 If the backup fails or if all backup tests fail, it's possible the <a href="{{ page.baseurl }}/install-gde/prereq/apache-user.html">Magento file system owner</a> doesn't have sufficient privileges and ownership of the Magento file system. For example, another user might own the files or the files might be read-only.
 
 Pay particular attention to file system permissions and ownership of the `<your Magento install dir>/var` directory and subdirectories. For more information, see [Set file system permissions and ownership]({{ page.baseurl }}/install-gde/prereq/file-system-perms.html)