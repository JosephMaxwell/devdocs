---
group: compman
subgroup: 50_trouble
title: Sorry, we can't take that action right now
menu_title: Sorry, we can't take that action right now
menu_node:
menu_order: 2
version: 2.0
functional_areas:
  - Upgrade
---

The following error might display at the start of your upgrade:

<img src="{{ site.baseurl }}/common/images/upgr-sorry.png" width="600px">

See one of the following sections for possible solutions:

*	[Problem: you're not authenticated](#not-auth)
*	[Problem: the updater application isn't initialized](#updater)
*	[Problem: you cloned the Magento GitHub repository](#git-clone)

### Problem: you're not authenticated {#not-auth}

You might not have entered your authentication keys in the {% glossarytooltip 18b930cf-09cc-47c9-a5e5-905f86c43f81 %}Magento Admin{% endglossarytooltip %}.

#### Solution
<<<<<<< HEAD
Enter your <a href="{{ page.baseurl }}/comp-mgr/prereq/prereq_auth-token.html">authentication keys</a> in the {% glossarytooltip 29ddb393-ca22-4df9-a8d4-0024d75739b1 %}Admin{% endglossarytooltip %}. Try your upgrade again.

=======

Enter your <a href="{{ page.baseurl }}/comp-mgr/prereq/prereq_auth-token.html">authentication keys</a> in the {% glossarytooltip 29ddb393-ca22-4df9-a8d4-0024d75739b1 %}Admin{% endglossarytooltip %}. Try your upgrade again.

>>>>>>> 168052f6
If that doesn't work, try generating <a href="{{ page.baseurl }}/install-gde/prereq/connect-auth.html">new authentication keys</a> and enter those in the Admin. Then try your upgrade again.

### Problem: the updater application isn't initialized {#updater}

In some cases (especially if you downloaded the Magento software from <a href="https://packagist.org/" target="_blank">packagist</a>), the updater application might not be initialized. (A common way for this to happen is to not specify our `https://repo.magento.com` repository in the `composer create-project` command.)

The updater application uses a cron job to run the upgrade; if it's not initialized, your update fails.

#### Solution

Modify Magento's `composer.json` to reference the `https://repo.magento.com` repository and run `composer install` in the updater's root directory to resolve dependencies and initialize it as follows:

1.	Log in to your Magento server as the <a href="{{ page.baseurl }}/install-gde/prereq/apache-user.html">Magento file system owner</a>.
2.	Change to your Magento installation directory.
3.	Back up your existing `composer.json`:

		cp composer.json composer.json.bak

4.	Open `composer.json` in a text editor.
5.	To the `repositories` section, add the following:

			{
				"type": "composer",
				"url": "https://repo.magento.com/"
			}

    Example:

		"repositories": [
				{
					"type": "composer",
					"url": "https://repo.magento.com/"
				}
			]

6.	Save your changes to `composer.json` and exit the text editor.
7.	Change to the `update` subdirectory, where the updater is located.
8.	Enter the following command:

		composer install
9.	After the command completes, try the upgrade again.

### You cloned the Magento GitHub repository {#git-clone}

If you installed the Magento software by cloning the Magento repository, you cannot use the System Upgrade utility to upgrade it.

Instead, see one of the options discussed in <a href="{{ page.baseurl }}/install-gde/install/cli/dev_options.html">Contributing developers&mdash;update, reinstall Magento</a>.<|MERGE_RESOLUTION|>--- conflicted
+++ resolved
@@ -25,14 +25,9 @@
 You might not have entered your authentication keys in the {% glossarytooltip 18b930cf-09cc-47c9-a5e5-905f86c43f81 %}Magento Admin{% endglossarytooltip %}.
 
 #### Solution
-<<<<<<< HEAD
-Enter your <a href="{{ page.baseurl }}/comp-mgr/prereq/prereq_auth-token.html">authentication keys</a> in the {% glossarytooltip 29ddb393-ca22-4df9-a8d4-0024d75739b1 %}Admin{% endglossarytooltip %}. Try your upgrade again.
-
-=======
 
 Enter your <a href="{{ page.baseurl }}/comp-mgr/prereq/prereq_auth-token.html">authentication keys</a> in the {% glossarytooltip 29ddb393-ca22-4df9-a8d4-0024d75739b1 %}Admin{% endglossarytooltip %}. Try your upgrade again.
 
->>>>>>> 168052f6
 If that doesn't work, try generating <a href="{{ page.baseurl }}/install-gde/prereq/connect-auth.html">new authentication keys</a> and enter those in the Admin. Then try your upgrade again.
 
 ### Problem: the updater application isn't initialized {#updater}
