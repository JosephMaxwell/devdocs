--- conflicted
+++ resolved
@@ -18,12 +18,8 @@
 	<p>You must be authorized for {{site.data.var.ee}} to perform the tasks discussed in this topic.</p>
 </div>
 
-<<<<<<< HEAD
-<h2 id="compman-prereq">Prerequisites</h2>
-=======
 ## Prerequisites   {#compman-prereq}
 
->>>>>>> 168052f6
 Before continuing, complete all tasks discussed in <a href="{{ page.baseurl }}/comp-mgr/prereq/prereq_compman.html">Prerequisites</a>.
 
 In addition, you might need to install the {% glossarytooltip bf703ab1-ca4b-48f9-b2b7-16a81fd46e02 %}PHP{% endglossarytooltip %} <a href="http://php.net/manual/en/book.bc.php" target="_blank">`bcmath`</a> extension, which is required by {{site.data.var.ee}}. Examples follow:
@@ -59,18 +55,11 @@
 	service varnish restart
 
 #### Errors
-<<<<<<< HEAD
-*	The following error can indicate one of several issues, including that you haven't entered your <a href="{{ page.baseurl }}/comp-mgr/prereq/prereq_auth-token.html">authentication keys</a> in the Magento Admin:
-
-	<img src="{{ site.baseurl }}/common/images/upgr-sorry.png" width="600px">
-
-=======
 
 *	The following error can indicate one of several issues, including that you haven't entered your <a href="{{ page.baseurl }}/comp-mgr/prereq/prereq_auth-token.html">authentication keys</a> in the Magento Admin:
 
 	<img src="{{ site.baseurl }}/common/images/upgr-sorry.png" width="600px">
 
->>>>>>> 168052f6
 	For suggested solutions to other causes indicated by this message, see <a href="{{ page.baseurl }}/comp-mgr/trouble/cman/were-sorry.html">troubleshooting</a>.
 
 *	The following error might display:
@@ -81,15 +70,7 @@
 		class "\Cybersource" for "CybersourceLogger" generation does not exist.
 
 	For more information, see <a href="{{ page.baseurl }}/comp-mgr/trouble/cman/ce-ee-upgrade.html">Error upgrading from CE to EE</a>.
-<<<<<<< HEAD
-
-=======
->>>>>>> 168052f6
 
 ## Continue your upgrade   {#ce-ee-continue}
 
-<<<<<<< HEAD
-<h2 id="ce-ee-continue">Continue your upgrade</h2>
-=======
->>>>>>> 168052f6
 From here, your upgrade is the same as any other upgrade. Continue with <a href="{{ page.baseurl }}/comp-mgr/upgrader/upgrade-main-pg.html">Step 1. Select versions to upgrade</a>.