--- conflicted
+++ resolved
@@ -11,13 +11,6 @@
 redirect_from: /guides/v1.0/payments-integrations/payment-gateway/payment-gateway-intro.html
 ---
 
-<<<<<<< HEAD
-In this section you can find main Payment Gateway components available in Magento that allow constructing complex integration flows.
-
-<p class="q">What kind of integration? Integration with Payment Gateway?</p>
-
-<p class="q">Need more details. How these flows might look, how to link components? What are these components? (modules? libraries?interfaces) Can we created a flow diagram? Or other diagram linking the components? </p>
-=======
 _Magento Payment Gateway_ - it is a set of components, which allow to perform different payments actions (like authorize, sale, capture, void, etc.),
 build requests for transactions, different kind of validators (like transaction status, response codes, etc), handle response details.
 
@@ -28,4 +21,3 @@
 
 The next diagram shows the basic structure of _Payment Gateway_ components:
 ![Payment Gateway Structure]({{site.baseurl}}common/images/payments-integrations/pg_structure.png)
->>>>>>> be30fe9c
