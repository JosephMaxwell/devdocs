---
layout: default
group: payments-integrations
subgroup: p_gateway
title: Magento payment gateway overview
menu_title: Magento payment gateway overview
menu_node: parent
menu_order: 5
version: 2.0
github_link: payments-integrations/payment-gateway/payment-gateway-intro.md

---

Magento payment gateway is a mechanism for online  processing payments by external payment systems, using the Magento order information.

<<<<<<< HEAD
 
=======
The next diagram shows the basic structure of _Payment Gateway_ components:
![Payment Gateway Structure]({{site.baseurl}}common/images/payments-integrations/pg_structure.png)

As you can see, _Payment Gateway_ contains different components and structure of each component, also, can be complicated.
Next topics will describe each component more detail.
>>>>>>> 18b06b47
<|MERGE_RESOLUTION|>--- conflicted
+++ resolved
@@ -13,12 +13,8 @@
 
 Magento payment gateway is a mechanism for online  processing payments by external payment systems, using the Magento order information.
 
-<<<<<<< HEAD
- 
-=======
 The next diagram shows the basic structure of _Payment Gateway_ components:
 ![Payment Gateway Structure]({{site.baseurl}}common/images/payments-integrations/pg_structure.png)
 
 As you can see, _Payment Gateway_ contains different components and structure of each component, also, can be complicated.
-Next topics will describe each component more detail.
->>>>>>> 18b06b47
+Next topics will describe each component more detail.