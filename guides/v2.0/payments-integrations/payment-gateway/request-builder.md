--- conflicted
+++ resolved
@@ -11,10 +11,7 @@
 Request Builder is a component of the Magento {% glossarytooltip 5b963536-8f03-45c4-963b-688021f4eea7 %}payment gateway{% endglossarytooltip %} responsible for building a request from several parts. It allows implementing complex, yet atomic and testable, building strategies. Each builder can have simple logic or contain builder composites.
 
 ## Basic interface
-<<<<<<< HEAD
-=======
 
->>>>>>> 168052f6
 The basic interface for a request builder is [`\Magento\Payment\Gateway\Request\BuilderInterface`]({{ site.mage2000url }}app/code/Magento/Payment/Gateway/Request/BuilderInterface.php).
 
 ## Builder composite
