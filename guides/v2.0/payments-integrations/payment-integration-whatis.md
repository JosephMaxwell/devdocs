---
layout: default
group: payments-integrations
subgroup: p_whatis
title: What is an integration with Payment Gateway/Provider in Magento
menu_title: Introduction
menu_node: parent
menu_order: 1
version: 2.0
github_link: payments-integrations/payments-integrations-whatis.md
redirect_from: /guides/v1.0/payments-integrations/payments-integrations-whatis.html
---

##  {{page.menu_title}}
{:.no_toc}

## What's in this topic
This topic describes what a payment gateway is from Magento perspective, its consumers, and client customizations.

**Contents**

* TOC
{:toc}

### Payment Gateway from Magento perspective
<<<<<<< HEAD
Integration provides an ability to put/create a transaction based on _Order_ details or perform available operations on existing _Transaction_.
Let's say we have a function _F_, which represents a Gateway operation, and transaction payload _p_, the operation can be represented as follows:
_F(p) = t_
=======

In general the _Payment Gateway_ it is a set of components (commands, builders, validators, handlers, etc.) which provide an ability to put/create transactions
based on _Order_ details or perform available operations on existing _Transaction_.
>>>>>>> be30fe9c

Transaction payload in such case is specific to a concrete Gateway, and may encapsulate various data parts:

* Order items
* Shipping, Billing addresses
* Customer details
* Taxes
* Merchants Gateway API credentials
* Payment details

Following interface represents all requirements, defined above. Which allows us to define any domain-specific logic which may be executed before or after actual _Gateway Command_ execution.

<p class="q">What is the nature of Gateway Command? Is it a php method? A cli command</p>

{% highlight php startinline=1 %}
<?php
namespace Magento\Payment\Gateway;

use Magento\Payment\Gateway\Command\CommandException;

/**
 * Interface CommandInterface
 * @package Magento\Payment\Gateway
 * @api
 */
interface CommandInterface
{
    /**
     * Executes command basing on business object
     *
     * @param array $commandSubject
     * @return null|Command\ResultInterface
     * @throws CommandException
     */
    public function execute(array $commandSubject);
}
{% endhighlight %}

<p class="q">So to sum up, what is a payment gateway from magento perspective?</p>
<p class="q">Is a "payment gateway" a synonym of "integration"?</p>

### Integration service consumers
As Magento2 is a complex system containing various atomic modules, module bundles still exist to ease implementation of complex business processes.
One of such bundle contains next modules:

* Sales
    * Order Management System
    * Admin Checkout
* Checkout (Storefront)
* Quote
* Payment

<p class="q'>What business process does this bundle implement?</p>

Next topics will be focused on Payment module in scope of this bundle.


### Client customizations

Every payment integration must provide components/interfaces/configuration for available extension points in the modules of the bundle.

<p class="q">Can we change the wording to:<p>

Every payment integration must provide components/interfaces/configuration for available extension points in the modules of the bundle. 
<|MERGE_RESOLUTION|>--- conflicted
+++ resolved
@@ -23,15 +23,9 @@
 {:toc}
 
 ### Payment Gateway from Magento perspective
-<<<<<<< HEAD
-Integration provides an ability to put/create a transaction based on _Order_ details or perform available operations on existing _Transaction_.
-Let's say we have a function _F_, which represents a Gateway operation, and transaction payload _p_, the operation can be represented as follows:
-_F(p) = t_
-=======
 
 In general the _Payment Gateway_ it is a set of components (commands, builders, validators, handlers, etc.) which provide an ability to put/create transactions
 based on _Order_ details or perform available operations on existing _Transaction_.
->>>>>>> be30fe9c
 
 Transaction payload in such case is specific to a concrete Gateway, and may encapsulate various data parts:
 
