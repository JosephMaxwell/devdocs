---
layout: default
group: extension-dev-guide
subgroup: 3_Build
title: Enable a module
menu_title: Enable a module
<<<<<<< HEAD
menu_order: 8
=======
menu_order: 9
>>>>>>> d9408ab0
github_link: extension-dev-guide/enable-module.md

---
##{{page.menu_title}}

After you have built the module and are ready to enable it in your Magento environment, do the following: 
 
<ol>
<li>Disable the cache under <code>System->Cache Management</code>.</li>
<li>Enter the following at the command line:

		<pre>bin/magento module:enable --clear-static-content Module_Name
    	bin/magento setup:upgrade
    	</pre>

where <code>Module_Name</code> is the name of the module you are enabling.

</li>

<li>Check under <code>Stores->Configuration->Advanced->Advanced</code> that the module is present.</li>
 </ol>

<div class="bs-callout bs-callout-info" id="info">
<span class="glyphicon-class">
  <p>The general order of operations for <code>setup:upgrade</code> is:</p>

<ol>
<li><strong>Schema install/upgrade.</strong></li>
	<li><strong>Schema post-upgrade</strong>&#8212; handles any additional updates. These recurring upgrades occur independently and regardless of any changes to the schema.</li>
	<li><strong>Data install/upgrade</strong> &#8212; installs the data. Taken from <code>setup/InstallData.php</code>.</li>
</ol>
</span>
</div>



##Disable a module

To disable a module, enter the following at the command line:

    bin/magento module:disable --clear-static-content Module_Name


For more on enabling and disabling modules, see [enable or disable modules]({{ site.gdeurl}}install-gde/install/cli/install-cli-subcommands-enable.html#instgde-cli-subcommands-enable-disable).<|MERGE_RESOLUTION|>--- conflicted
+++ resolved
@@ -4,11 +4,7 @@
 subgroup: 3_Build
 title: Enable a module
 menu_title: Enable a module
-<<<<<<< HEAD
-menu_order: 8
-=======
 menu_order: 9
->>>>>>> d9408ab0
 github_link: extension-dev-guide/enable-module.md
 
 ---
