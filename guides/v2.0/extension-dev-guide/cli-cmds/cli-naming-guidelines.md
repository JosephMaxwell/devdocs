--- conflicted
+++ resolved
@@ -156,8 +156,5 @@
 		dev:myname:theme:delete
 
 #### Related topic
-<<<<<<< HEAD
-=======
 
->>>>>>> 168052f6
 <a href="{{ page.baseurl }}/extension-dev-guide/cli-cmds/cli-howto.html">How to add CLI commands</a>