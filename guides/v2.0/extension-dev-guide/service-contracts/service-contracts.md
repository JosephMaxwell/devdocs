--- conflicted
+++ resolved
@@ -25,13 +25,9 @@
 <p>If developers define data and service interfaces according to a set of <a href="{{ page.baseurl }}/extension-dev-guide/service-contracts/design-patterns.html">design patterns</a>, the result is a well-defined, durable {% glossarytooltip 786086f2-622b-4007-97fe-2c19e5283035 %}API{% endglossarytooltip %} that other modules and third-party extensions can implement through Magento models and resource models.
 </p>
 <p><img src="{{ site.baseurl }}/common/images/msc.jpg"/></p>
-<<<<<<< HEAD
-<h2 id="msc-benefits">Service contract benefits</h2>
-=======
 
 ## Service contract benefits   {#msc-benefits}
 
->>>>>>> 168052f6
 <p>Service contracts enhance the modularity of Magento. They enable Magento and third-party developers to report system dependencies through <b>composer.json</b> files and, consequently, guarantee compatibility among Magento versions. This compatibility ensures that merchants can easily upgrade Magento.</p>
 <p>These contracts ensure a well-defined, durable API that other modules and third-party extensions can implement. Also, these contracts make it easy to <a href="{{ page.baseurl }}/extension-dev-guide/service-contracts/service-to-web-service.html">configure services as web APIs</a>.
 </p>
@@ -45,11 +41,8 @@
 ## Using the @api tag
 
 Backward compatibility can be indicated by the use of `@api`. For more information, see <a href="{{ page.baseurl }}/extension-dev-guide/backward-compatibility.html">Backward compatibility</a>.
-<<<<<<< HEAD
-=======
 
 ### Related topics   {#related-topics}
->>>>>>> 168052f6
 
 <ul>
    <li><a href="{{ page.baseurl }}/extension-dev-guide/service-contracts/design-patterns.html">Service contract design patterns</a></li>
