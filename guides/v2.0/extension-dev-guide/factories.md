---
group: extension-dev-guide
subgroup: 99_Module Development
title: Factories
menu_title: Factories
menu_order: 6
contributor_name: Classy Llama
contributor_link: http://www.classyllama.com/
version: 2.0
---

## Overview

Factories are service classes that instantiate non-injectable classes, that is, models that represent a database {% glossarytooltip a9027f5d-efab-4662-96aa-c2999b5ab259 %}entity{% endglossarytooltip %}.
They create a layer of abstraction between the `ObjectManager` and business code.

## Relationship to `ObjectManager`

The `Magento\Framework\ObjectManager` is the class responsible for instantiating objects in the Magento application.
Magento prohibits depending on and directly using the `ObjectManager` in your code.

Factories are an {% glossarytooltip 53da11f1-d0b8-4a7e-b078-1e099462b409 %}exception{% endglossarytooltip %} to this rule because they require the `ObjectManager` to instantiate specific models.

The following example illustrates the relationship between a simple factory and the `ObjectManager`:

{% highlight php startinline=true %}
namespace Magento\Framework\App\Config;

class BaseFactory
{
  /**
   * @var \Magento\Framework\ObjectManagerInterface
   */
  private $_objectManager;

  /**
   * @param \Magento\Framework\ObjectManagerInterface $objectManager
   */
  public function __construct(\Magento\Framework\ObjectManagerInterface $objectManager)
  {
    $this->_objectManager = $objectManager;
  }
  /**
   * Create config model
   * @param string|\Magento\Framework\Simplexml\Element $sourceData
   * @return \Magento\Framework\App\Config\Base
   */
  public function create($sourceData = null)
  {
    return $this->_objectManager->create(\Magento\Framework\App\Config\Base::class, ['sourceData' => $sourceData]);
  }
}
{% endhighlight %}

## Writing factories

Unless you require specific behavior for your factory classes, you do not need to explicitly define them because they are an [automatically generated]({{ page.baseurl }}/extension-dev-guide/code-generation.html) class type.
When you reference a factory in a class constructor, Magento's [object manager]({{ page.baseurl }}/extension-dev-guide/object-manager.html) generates the factory class if it does not exist.

Factories follow the naming convention `<class-type>Factory` where `<class-type>` is the name of the class the factory instantiates.

For example the automatically generated `Magento\Cms\Model\BlockFactory` class is a factory that instantiates the class [`Magento\Cms\Model\Block`]({{ site.mage2000url }}app/code/Magento/Cms/Model/Block.php).
<<<<<<< HEAD

=======
>>>>>>> 168052f6

## Using factories

You can get the singleton instance of a factory for a specific model using [dependency injection]({{ page.baseurl }}/extension-dev-guide/depend-inj.html){:target="_blank"}.

The following example shows a class getting the `BlockFactory` instance through the constructor:

{% highlight php startinline=true %}
function __construct ( \Magento\Cms\Model\BlockFactory $blockFactory) {
    $this->blockFactory = $blockFactory;
}
{% endhighlight %}

Calling the `create()` method on a factory gives you an instance of its specific class:

{% highlight php startinline=true %}
$block = $this->blockFactory->create();
{% endhighlight %}

For classes that require parameters, the automatically generated `create()` function accepts an array of parameters that it passes on to the `ObjectManager` to create the target class.

The example below shows the construction of a `Magento\Search\Model\Autocomplete\Item` object by passing in an array of parameters to a factory:
{% highlight php startinline=true %}
$resultItem = $this->itemFactory->create([
  'title' => $item->getQueryText(),
  'num_results' => $item->getNumResults(),
]);
{%endhighlight%}

### Interfaces

Factories are smart enough to resolve dependencies and allow you to get the correct instance of an interface as defined in your module's `di.xml`.

For example, in the [`CatalogInventory`]({{ site.mage2000url }}app/code/Magento/CatalogInventory){:target="_blank"} module, the `di.xml` file contains the following entry:

{% highlight xml %}
<preference for="Magento\CatalogInventory\Api\Data\StockItemInterface" type="Magento\CatalogInventory\Model\Stock\Item" />
{% endhighlight %}

It instructs Magento to use the specific [`Item`]({{ site.mage2000url }}app/code/Magento/CatalogInventory/Model/Stock/Item.php){:target="_blank"} class wherever the [`StockItemInterface`]({{ site.mage2000url }}app/code/Magento/CatalogInventory/Api/Data/StockItemInterface.php){:target="_blank"} is used.
When a class in that {% glossarytooltip c1e4242b-1f1a-44c3-9d72-1d5b1435e142 %}module{% endglossarytooltip %} includes the factory `StockItemInterfaceFactory` as a dependency, Magento generates a factory that is capable of creating the specific `Item` objects.<|MERGE_RESOLUTION|>--- conflicted
+++ resolved
@@ -60,10 +60,6 @@
 Factories follow the naming convention `<class-type>Factory` where `<class-type>` is the name of the class the factory instantiates.
 
 For example the automatically generated `Magento\Cms\Model\BlockFactory` class is a factory that instantiates the class [`Magento\Cms\Model\Block`]({{ site.mage2000url }}app/code/Magento/Cms/Model/Block.php).
-<<<<<<< HEAD
-
-=======
->>>>>>> 168052f6
 
 ## Using factories
 
