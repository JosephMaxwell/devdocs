---
group: extension-dev-guide
subgroup: 99_Module Development
title: Indexing overview
menu_title: Indexing overview
menu_order: 13
version: 2.0
level3_menu_node: level3child
level3_subgroup: index
redirect_from:
  - /guides/v1.0/architecture/index-cache/indexing.html
  - /guides/v2.0/architecture/index-cache/indexing.html
---

#### Contents

*	<a href="#m2devgde-indexing-intro">Introduction to indexing</a>
*	<a href="#m2devgde-indexing-implementation">How Magento implements indexing</a>
*	<a href="#m2devgde-indexing-outofbox">Magento indexers</a>
*	<a href="{{ page.baseurl }}/extension-dev-guide/indexing-custom.html">Adding a custom indexer</a>
<<<<<<< HEAD
=======

## Introduction to indexing   {#m2devgde-indexing-intro}
>>>>>>> 168052f6

_Indexing_ is how Magento transforms data such as products, categories, and so on, to improve the performance of your {% glossarytooltip 1a70d3ac-6bd9-475a-8937-5f80ca785c14 %}storefront{% endglossarytooltip %}. As data changes, the transformed data must be updated&mdash;or reindexed. Magento has a very sophisticated architecture that stores lots of merchant data (including {% glossarytooltip 8d40d668-4996-4856-9f81-b1386cf4b14f %}catalog{% endglossarytooltip %} data, prices, users, stores, and so on) in many database tables. To optimize storefront performance, Magento accumulates data into special tables using indexers.

For example, suppose you change the price of an item from $4.99 to $3.99. Magento must _reindex_ the price change to display it on your storefront.

Without indexing, Magento would have to calculate the price of every product on the fly&mdash;taking into account {% glossarytooltip c7ecb18d-cefe-452d-83e2-3c4d5e355db9 %}shopping cart{% endglossarytooltip %} price rules, bundle pricing, discounts, tier pricing, and so on. Loading the price for a product would take a long time, possibly resulting in cart abandonment.

Indexing terminology:

<dl><dt>Dictionary</dt>

<dd>Original data entered to the system. Dictionaries are organized in <a href="http://en.wikipedia.org/wiki/Database_normalization" target="_blank">normal form</a> to facilitate maintenance (updating the data).</dd>

<dt>Index</dt>

<dd>Representation of the original data for optimized reading and searching. Indexes can contain results of aggregations and various calculations. Index data can be always re-created from a dictionary using a certain algorithm.</dd>

<dt>Indexer</dt>

<dd>Object that creates an index.</dd></dl>

### Create custom indexers   {#indexing-custom}

Magento contains several indexers out of the box, but you might want to add your own if your customization requires data searches, which are not optimized by the Magento default indexers.

This topic provides a high level description of how indexing is implemented from a developer's point of view, and practical advice of how to add your own indexer.

## How Magento implements indexing   {#m2devgde-indexing-implementation}

The following components are involved in the indexing process:

<table>
	<tbody>
		<tr>
			<th>Component</th>
			<th>Description</th>
		</tr>
	<tr>
		<td><a href="{{ site.mage2000url }}app/code/Magento/Indexer" target="_blank">Magento_Indexer</a></td>
		<td>Implements:<ul>
<li>indexer declaration</li>
<li>indexer running</li>
<li>indexer running mode configuration</li>
<li>indexer status</li></ul></td>
	</tr>
	<tr>
		<td><a href="{{ site.mage2000url }}lib/internal/Magento/Framework/Mview" target="_blank">Magento\Framework\Mview</a></td>
		<td><ul>
<li>Allows tracking database changes for a certain {% glossarytooltip a9027f5d-efab-4662-96aa-c2999b5ab259 %}entity{% endglossarytooltip %} (product, {% glossarytooltip 50e49338-1e6c-4473-8527-9e401d67ea2b %}category{% endglossarytooltip %} and so on) and running change handler.</li>
<li>Emulates the <a href="http://en.wikipedia.org/wiki/Materialized_view" target="_blank">materialized view</a> technology for MySQL using triggers and separate materialization process (provides executing {% glossarytooltip bf703ab1-ca4b-48f9-b2b7-16a81fd46e02 %}PHP{% endglossarytooltip %} code instead of SQL queries, which allows materializing multiple queries).</li></ul></td>
	</tr>
</tbody></table>

  <div class="bs-callout bs-callout-warning" id="warning">
    <p><code>Magento_Indexer</code> replaces the Magento 1.x <code>Magento_Index</code> module. Use <code>Magento_Indexer</code> for all new development.</p>
  </div>

### Indexing types   {#m2devgde-indexing-types}

Each index can perform the following types of reindex operations:

*	Full reindex, which means rebuilding all the indexing-related database tables.

	Full reindexing can be caused by a variety of things, including creating a new web store or new customer group.

	You can optionally fully reindex at any time using the <a href="{{ page.baseurl }}/config-guide/cli/config-cli-subcommands-index.html">command line</a>.

*	Partial reindex, which means rebuilding the database tables only for the things that changed (for example, changing a single product attribute or price).

The type of reindex performed in each particular case depends on the type of changes made in the dictionary or in the system. This dependency is specific for <a href="#m2devgde-indexing-outofbox">each indexer</a>.

The following figure shows the logic for partial reindexing.

![Partial indexing workflow]({{ site.baseurl }}/common/images/index_indexers_flow.png){:width="300px"}

### Indexer status {#m2devgde-indexing-status}

Depending on whether an index data is up to date, an indexer status value is one of the following:

*	valid: data is synchronized, no reindex required
*	invalid: the original data was changed, the index should be updated
*	working: indexing is in progress

The Magento indexing mechanism uses the status value in reindex triggering process. You can check the status of an indexer in the {% glossarytooltip 29ddb393-ca22-4df9-a8d4-0024d75739b1 %}Admin{% endglossarytooltip %} panel under **System > New Index Management** or manually using the [command line]({{ page.baseurl }}/config-guide/cli/config-cli-subcommands-index.html#view-indexer-status).
<<<<<<< HEAD
=======

### Indexing modes   {#m2devgde-indexing-modes}
>>>>>>> 168052f6

Reindexing can be performed in two modes:

*	Update on Save: index tables are updated immediately after the dictionary data is changed.
*	Update by Schedule: index tables are updated by cron job according to the configured schedule.

To set these options:

1.	Log in to the {% glossarytooltip 18b930cf-09cc-47c9-a5e5-905f86c43f81 %}Magento Admin{% endglossarytooltip %}.
2.	Click **System** > **Index Management**.
3.	Select the checkbox next to each type of indexer to change.
4.	From the **Actions** list, click the indexing mode.
5.	Click **Submit**.

You can also reindex from the [command line]({{ page.baseurl }}/config-guide/cli/config-cli-subcommands-index.html#configure-indexers)

The following figure shows an example of setting indexers to Update by Schedule.

![Changing indexer modes]({{ site.baseurl }}/common/images/index_index-modes.png){:width="600px"}
<<<<<<< HEAD
=======

### How to reindex   {#m2devgde-indexing-how}
>>>>>>> 168052f6

You can reindex in any of the following ways:

*	Using a <a href="{{ page.baseurl }}/config-guide/cli/config-cli-subcommands-cron.html#config-cli-cron-bkg">cron job</a> (preferred because indexing runs every minute)
*	Using the <a href="{{ page.baseurl }}/config-guide/cli/config-cli-subcommands-index.html#config-cli-subcommands-index-reindex">`magento indexer:reindex [indexer]`</a> command, which reindexes selected indexers, or all indexers, one time only
<<<<<<< HEAD
=======

## Magento indexers   {#m2devgde-indexing-outofbox}
>>>>>>> 168052f6

The Magento application implements the following indexers:

<table>
	<tbody>
		<tr>
			<th>Indexer name</th>
			<th>Indexer method name</th>
			<th>Indexer class</th>
			<th>Description</th>
		</tr>
	<tr>
		<td>Category products</td>
		<td>catalog_category_product</td>
		<td><a href="{{ site.mage2000url }}app/code/Magento/Catalog/Model/Indexer/Category/Product.php" target="_blank">Magento\Catalog\Model\Indexer\Category\Product</a></td>
		<td>Creates category/products association</td>
	</tr>
	<tr>
		<td>Product categories</td>
		<td>catalog_product_category</td>
		<td><a href="{{ site.mage2000url }}app/code/Magento/Catalog/Model/Indexer/Product/Category.php" target="_blank">Magento\Catalog\Model\Indexer\Product\Category</a></td>
		<td>Creates category/products association</td>
	</tr>
	<tr>
		<td>Product price</td>
		<td>catalog_product_price</td>
		<td><a href="{{ site.mage2000url }}app/code/Magento/Catalog/Model/Indexer/Product/Price.php" target="_blank">Magento\Catalog\Model\Indexer\Product\Price</a></td>
		<td>Pre-calculates product prices</td>
	</tr>
	<tr>
		<td>Product entity attribute value</td>
		<td>catalog_product_attribute</td>
		<td><a href="{{ site.mage2000url }}app/code/Magento/Catalog/Model/Indexer/Product/Eav.php" target="_blank">Magento\Catalog\Model\Indexer\Product\Eav</a></td>
		<td>Reorganizes the EAV product structure to flat structure</td>
	</tr>
	<tr>
		<td>Stock</td>
		<td>cataloginventory_stock</td>
		<td><a href="{{ site.mage2000url }}app/code/Magento/CatalogInventory/Model/Indexer/Stock.php" target="_blank">Magento\CatalogInventory\Model\Indexer\Stock</a></td>
		<td></td>
	</tr>
	<tr>
		<td>Catalog rule product</td>
		<td>catalogrule_rule</td>
		<td><a href="{{ site.mage2000url }}app/code/Magento/CatalogRule/Model/Indexer/Rule/RuleProductIndexer.php" target="_blank">Magento\CatalogRule\Model\Indexer\Rule\RuleProductIndexer</a></td>
		<td></td>
	</tr>
	<tr>
		<td>Catalog product rule</td>
		<td>catalogrule_product</td>
		<td><a href="{{ site.mage2000url }}app/code/Magento/CatalogRule/Model/Indexer/Product/ProductRuleIndexer.php" target="_blank">Magento\CatalogRule\Model\Indexer\Product\ProductRuleIndexer</a></td>
		<td></td>
	</tr>
	<tr>
		<td>Catalog search</td>
		<td>catalogsearch_fulltext</td>
		<td><a href="{{ site.mage2000url }}app/code/Magento/CatalogSearch/Model/Indexer/Fulltext.php" target="_blank">Magento\CatalogSearch\Model\Indexer\Fulltext</a></td>
		<td></td>
	</tr>

</tbody></table><|MERGE_RESOLUTION|>--- conflicted
+++ resolved
@@ -18,11 +18,8 @@
 *	<a href="#m2devgde-indexing-implementation">How Magento implements indexing</a>
 *	<a href="#m2devgde-indexing-outofbox">Magento indexers</a>
 *	<a href="{{ page.baseurl }}/extension-dev-guide/indexing-custom.html">Adding a custom indexer</a>
-<<<<<<< HEAD
-=======
 
 ## Introduction to indexing   {#m2devgde-indexing-intro}
->>>>>>> 168052f6
 
 _Indexing_ is how Magento transforms data such as products, categories, and so on, to improve the performance of your {% glossarytooltip 1a70d3ac-6bd9-475a-8937-5f80ca785c14 %}storefront{% endglossarytooltip %}. As data changes, the transformed data must be updated&mdash;or reindexed. Magento has a very sophisticated architecture that stores lots of merchant data (including {% glossarytooltip 8d40d668-4996-4856-9f81-b1386cf4b14f %}catalog{% endglossarytooltip %} data, prices, users, stores, and so on) in many database tables. To optimize storefront performance, Magento accumulates data into special tables using indexers.
 
@@ -107,11 +104,8 @@
 *	working: indexing is in progress
 
 The Magento indexing mechanism uses the status value in reindex triggering process. You can check the status of an indexer in the {% glossarytooltip 29ddb393-ca22-4df9-a8d4-0024d75739b1 %}Admin{% endglossarytooltip %} panel under **System > New Index Management** or manually using the [command line]({{ page.baseurl }}/config-guide/cli/config-cli-subcommands-index.html#view-indexer-status).
-<<<<<<< HEAD
-=======
 
 ### Indexing modes   {#m2devgde-indexing-modes}
->>>>>>> 168052f6
 
 Reindexing can be performed in two modes:
 
@@ -131,21 +125,15 @@
 The following figure shows an example of setting indexers to Update by Schedule.
 
 ![Changing indexer modes]({{ site.baseurl }}/common/images/index_index-modes.png){:width="600px"}
-<<<<<<< HEAD
-=======
 
 ### How to reindex   {#m2devgde-indexing-how}
->>>>>>> 168052f6
 
 You can reindex in any of the following ways:
 
 *	Using a <a href="{{ page.baseurl }}/config-guide/cli/config-cli-subcommands-cron.html#config-cli-cron-bkg">cron job</a> (preferred because indexing runs every minute)
 *	Using the <a href="{{ page.baseurl }}/config-guide/cli/config-cli-subcommands-index.html#config-cli-subcommands-index-reindex">`magento indexer:reindex [indexer]`</a> command, which reindexes selected indexers, or all indexers, one time only
-<<<<<<< HEAD
-=======
 
 ## Magento indexers   {#m2devgde-indexing-outofbox}
->>>>>>> 168052f6
 
 The Magento application implements the following indexers:
 
