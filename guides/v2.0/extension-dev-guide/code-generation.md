--- conflicted
+++ resolved
@@ -21,12 +21,8 @@
 
 Unlike some other languages or libraries, you can look at the generated code on the file system to see what really happens and still debug the code.
 
-<<<<<<< HEAD
-<h3 id="codegen-over-when">When is code generated?</h3>
-=======
 ### When is code generated?   {#codegen-over-when}
 
->>>>>>> 168052f6
 Provided the Magento application is not set for <a href="{{ page.baseurl }}/config-guide/bootstrap/magento-modes.html#production-mode">production mode</a>, code is generated when the Magento application cannot find a class when executing code.
 
 In particular,
@@ -38,11 +34,8 @@
 *   Interceptor classes are automatically generated to facilitate Magento's plugin system. An interceptor class extends a type and is returned by the Object Manager to allow multiple plugin classes to inject logic into different methods. Interceptors work behind the scenes and are _not_ directly referenced in application code.
 
 You can also use the <a href="{{ page.baseurl }}/config-guide/cli/config-cli-subcommands-compiler.html">code compiler</a> to generate code at any time.  In Magento 2, "compiling" your application means performing code generation for any eligible class encountered by the configuration/code scanner, as well as performing a number of different {% glossarytooltip 2be50595-c5c7-4b9d-911c-3bf2cd3f7beb %}dependency injection{% endglossarytooltip %} optimizations.
-<<<<<<< HEAD
-=======
 
 ### Why should you regenerate code?   {#codegen-over-why}
->>>>>>> 168052f6
 
 Suppose a Factory or Proxy class for a Customer class is generated and the Customer class has new methods added to it. Because a Factory or Proxy exists on the file system, it is not regenerated. However, the Factory or Proxy implementation is now incomplete because it does not have the new methods. In this case, you must regenerate the Factory or Proxy class.
 
