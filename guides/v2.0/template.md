---
layout: default
group:
subgroup: A_Introduction
title: template (generic)
menu_title: template (generic)
menu_order: 1
---
<<<<<<< HEAD
*This is a template for a topic that has not yet been written by the Magento Developer Docs team.*
=======

*This is a template for a topic that has not yet been written by the Magento Developer Docs team.* 
>>>>>>> 3e1df6d7

We encourage our community members to add content; either by writing a full topic, adding new sections to existing topic, or even just a few sentences about something you know of this topic. Don't worry about perfect grammar or form; just get your brilliance down!!

To get started, edit your local version of this file, using the markdown language (and HTML where needed). Then, create a Pull Request to have your contribution reviewed by the DevDocs team.

Your contributions to our Docs and your experience with using Magento, are very valued and appreciated. Let us know if you have any questions!

<h2 id="overview">Overview</h2>
PROVIDE OVERVIEW OF TOPIC HERE

<h2 id="H2">HEADING 2</h2>
PROVIDE TEXT HERE FOR FIRST SECTION.

<div class="bs-callout bs-callout-info" id="info">

  <p>INSERT NOTE TEXT HERE</a>.</p>

</div>

<h3 id="H3">HEADING 3</h3>
PROVIDE TEXT HERE FOR NEXT SECTION.

TO HYPERLINK TO ANOTHER TOPIC... refer to the <a href="{{ site.gdeurl }}extension-dev-guide/bk-extension-dev-guide.html">NAME OF TOPIC OR BOOK</a>.



<h2 id="H2">HEADING 2</h2>
PROVIDE TEXT HERE FOR NEXT SECTION.

ADD DIAGRAM OR ILLUSTRATION <p><img src="{{ site.baseurl }}common/images/NAME_OF_IMAGEjpg" alt="HOVER TEXT HERE"></p>

<h2 id="book-related">Related topics</h2>

* <a href="{{ site.gdeurl }}_____/_____.html">Title of related topic</a>
* <a href="{{ site.gdeurl }}_____/_____.html">Title of related topic</a>

## Collapsible Content

### Examples
{% collapsible Click to show/hide content %}
To use the collapsible content functionality, you can use the `collapsible` block tag. Any content inside this block will be hidden until the header text is clicked.

See the markdown version of this file for examples.
{% endcollapsible %}

{% collapsible Click to show/hide image %}
![This is an image]({{ site.baseurl }}common/images/connect_keys2.png)
{% endcollapsible %}

{% collapsible HTML Table %}
<table>
  <tbody>
    <tr>
      <th>Col 1</th>
      <th>Col 2</th>
      <th>Col 3</th>
    </tr>
    <tr>
      <td>Data 1</td>
      <td>Data 2</td>
      <td>Data 3</td>
    </tr>
    <tr>
      <td>Data 4</td>
      <td>Data 5</td>
      <td>Data 6</td>
    </tr>
    <tr>
      <td>Data 7</td>
      <td>Data 8</td>
      <td>Data 9</td>
    </tr>
  </tbody>
</table>
{% endcollapsible %}

{% collapsible Markdown Table %}
| Col 1  | Col 2  | Col 3  |
| :----: | :----: | :----: |
| Data 1 | Data 2 | Data 3 |
| Data 4 | Data 5 | Data 6 |
| Data 7 | Data 8 | Data 9 |
{% endcollapsible %}

{% collapsible Click to show/hide list %}
* List Item 1
* List Item 2
* List Item 3
{% endcollapsible %}

{% collapsible Click to show/hide included content %}
{% include mtf/page-generator.html %}
{% endcollapsible %}

{% collapsible Collapsible Code Examples%}

**Normal Markdown**

~~~
<div class="collapsible">
  <h4 class="collapsible-title">Collapsible Title</h4>
  <div class="collapsible-content">
    <p>Put collapsible content here.</p>
  </div>
</div>
~~~

**Highlighted Code**

{% highlight html %}
<div class="collapsible">
  <h4 class="collapsible-title">Collapsible Title</h4>
  <div class="collapsible-content">
    <p>Put collapsible content here.</p>
  </div>
</div>
{% endhighlight %}
{% endcollapsible %}


### Collapsible Group

<div class="collapsible">
  <h4 class="collapsible-title">Collapsible Topic 1</h4>
  <div class="collapsible-content">
    <p>You can have multiple title-content pairs in a collapsible container.</p>
  </div>
  <h4 class="collapsible-title">Collapsible Topic 2</h4>
  <div class="collapsible-content">
    <p>Each content is controlled by its preceding title. </p>
  </div>
  <h4 class="collapsible-title">Collapsible Topic 3</h4>
  <div class="collapsible-content">
    <p>Clicking on each title will open its corresponding content and close any open contents.</p>
  </div>
</div><|MERGE_RESOLUTION|>--- conflicted
+++ resolved
@@ -6,12 +6,7 @@
 menu_title: template (generic)
 menu_order: 1
 ---
-<<<<<<< HEAD
 *This is a template for a topic that has not yet been written by the Magento Developer Docs team.*
-=======
-
-*This is a template for a topic that has not yet been written by the Magento Developer Docs team.* 
->>>>>>> 3e1df6d7
 
 We encourage our community members to add content; either by writing a full topic, adding new sections to existing topic, or even just a few sentences about something you know of this topic. Don't worry about perfect grammar or form; just get your brilliance down!!
 
