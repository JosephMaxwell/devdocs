---
group: release-notes
subgroup: 02_rel-notes
title: Magento Commerce 2.1 Release Candidate 3 (RC3) Release Notes 
menu_title: Magento Commerce 2.1 Release Candidate 3 (RC3) Release Notes 
menu_order: 406
version: 2.0
level3_menu_node: level3child
level3_subgroup: rc20-relnotes
---

We are pleased to present Magento 2.1 Release Candidate 3 (RC3). This release candidate build is not intended for production purposes. Instead, it provides the development community opportunities to: 

* preview the new features and fixes that Magento 2.1 GA will contain

* contribute to the Magento 2.1 code base by identifying unresolved issues

* test your 2.0 extensions against  2.1 

We welcome your participation in this process! Enterprise Edition customers can provide feedback in these two ways: 

* Commerce GitHub repository.  For more information on how to provide feedback and contribute on GitHub, see <a href="{{ page.baseurl }}/contributor-guide/contributing.html" target="_blank">Code contributions</a>. 

* Email to DL-Magento-2.1-Feedback@magento.com.


This Release Candidate is available from `repo.magento.com` if you have a Commerce license or GitHub  if you have previously signed an agreement to access Magento Commerce 2.0 beta software on GitHub.


Backward-incompatible changes are documented in <a href="{{ page.baseurl }}/release-notes/changes_2.0.html" target="_blank">Magento 2.1 Backward Incompatible Changes</a>.

### Highlights

Magento Enterprise Edition 2.1 includes several new and exciting features:

* **Content Staging and Preview** improves productivity by enabling business teams to easily create, preview, and schedule a wide range of content updates without involving IT. Merchants can make updates to products, categories, {% glossarytooltip f3944faf-127e-4097-9918-a2e9c647d44f %}CMS{% endglossarytooltip %} content, promotions, and pricing and can preview these changes based on specific dates and times or store views. User-friendly dashboards provide greater visibility into all planned site changes and updates can be automatically deployed at scheduled times.
 
* **Elasticsearch is a next-generation search technology** that is replacing Solr in Magento Commerce 2.1. It is simpler to set up, able to handle large catalogs, and can easily scale as search volume grows. It supports 33 languages out-of-the-box and merchants can configure stop words and synonyms to ensure high quality search results. 

* **PayPal enhancements** include PayPal in-context {% glossarytooltip 278c3ce0-cd4c-4ffc-a098-695d94d73bde %}checkout{% endglossarytooltip %} and saved credit cards. In-context checkout helps to increase {% glossarytooltip 38c73ce4-8f01-4f74-ab30-1134cec5664f %}conversion{% endglossarytooltip %} rates 69 bps by allowing shoppers to pay with PayPal without leaving the merchant’s site. PayPal saved credit cards boost repeat purchases by allowing merchants to securely store credit card information with PayPal so customers do not need to re-enter it in checkout or when reordering items from the {% glossarytooltip 29ddb393-ca22-4df9-a8d4-0024d75739b1 %}Admin{% endglossarytooltip %} interface.
 
* **Braintree enhancements enable merchants to qualify for the simplest set of PCI compliance** requirements by using Braintree Hosted Fields to collect all sensitive {% glossarytooltip 117df0a3-29a6-4636-9c29-8f696b3ad737 %}cardholder{% endglossarytooltip %} information in checkout. Merchants retain complete control over their checkout style and {% glossarytooltip 73ab5daa-5857-4039-97df-11269b626134 %}layout{% endglossarytooltip %} because Braintree uses small, transparent iframes to replace individual payment fields. Merchants can now also access Braintree {% glossarytooltip 73a87074-8de7-4e69-a97f-12c65c6f5582 %}settlement{% endglossarytooltip %} reports from within the {% glossarytooltip 18b930cf-09cc-47c9-a5e5-905f86c43f81 %}Magento Admin{% endglossarytooltip %} interface.
 
* **Improved management interfaces** make it faster and easier to search for information in the Admin, set up global search synonyms, and create new product, category, and CMS content.
 

### Fixed issues

#### Security enhancement

<!--- 52867-->* Magento no longer discloses sensitive information about the server when an invalid {% glossarytooltip a05c59d3-77b9-47d0-92a1-2cbffe3f8622 %}URL{% endglossarytooltip %} has been requested. 

#### Performance enhancements

<!--- 53530-->* {% glossarytooltip 50e49338-1e6c-4473-8527-9e401d67ea2b %}Category{% endglossarytooltip %} page performance has significantly improved when categories contain more than 30000 items. 

<!--- 53223-->* Setting the Merge {% glossarytooltip 6c5cb4e9-9197-46f2-ba79-6147d9bfe66d %}CSS{% endglossarytooltip %} Files option to Yes no longer reduces product performance. <a href="https://github.com/magento/magento2/issues/4710" target="_blank">(GITHUB-4710)</a>

#### Staging

<!--- 53424 -->  Changing the update start or end time on one {% glossarytooltip a9027f5d-efab-4662-96aa-c2999b5ab259 %}entity{% endglossarytooltip %} no longer overwrites update settings on other stores. Previously, changing the update start or end time on one page would overwrite settings on other stores. 

<!--- 54357-->* The product update preview now works as expected. 

<!--- 50468-->* You can now filter products by Category ID as expected.

#### Google Tag Manager

<!--- 53170-->* The Update Cart Quantity {% glossarytooltip c57aef7c-97b4-4b2b-a999-8001accef1fe %}event{% endglossarytooltip %} now correctly observes add or remove cart actions. 

#### Import/Export

<!--- 54200-->* Magento now successfully imports products with a "gift_message_available" parameter. Previously, Magento exported the wrong "gift_message_available" parameter, which resulted in a validation error. (54200)

#### Cache

<!--- 52923-->* Category menus now display as expected for installations using Varnish. <a href="https://github.com/magento/magento2/issues/4540" target="_blank">(GITHUB-4540)</a>

<!--- 54228-->* Varnish {% glossarytooltip 0bc9c8bc-de1a-4a06-9c99-a89a29c30645 %}cache{% endglossarytooltip %} is no longer disabled due to {% glossarytooltip a2aff425-07dd-4bd6-9671-29b7edefa871 %}HTML{% endglossarytooltip %} requests. 

<!--- 53474-->* Magento now enables caches by default when upgrading by the command-line interface.  <a href="https://github.com/magento/magento2/issues/4707" target="_blank">(GITHUB-4707)</a>

<!--- 54205-->* Magento no longer disables all cache types after you use the command-line interface to enable or disable modules. Previously, all cache types were disabled after you disabled or enabled  modules through the command line interface. 

#### Messages and documentation

<!--- 52993-->* Media Uploader error messages now make it clear the SVG file format is not supported. <a href="https://github.com/magento/magento2/issues/2958" target="_blank">(GITHUB-2958)</a>

<!--- 53008-->* The Swagger-generated docs for the REST {% glossarytooltip 786086f2-622b-4007-97fe-2c19e5283035 %}API{% endglossarytooltip %} now display the property identifiers formatted as camelCaseFormat. <a href="https://github.com/magento/magento2/issues/4925" target="_blank">(GITHUB-4925)</a>

<!--- 54255-->*  Magento now displays enhanced messages for cache management exceptions. 

#### Payment methods

<!--- 53238-->* Magento no longer displays the Payflow Pro option for the Vault Provider field for countries where that option is unavailable. 

<!--- 54214-->* Problems placing an order using the Payflow Pro {% glossarytooltip 422b0fa8-b181-4c7c-93a2-c553abb34efd %}payment method{% endglossarytooltip %} have been resolved. 

<!--- 54293-->*  You can now place an order using the Braintree Credit card as the payment method when 3D Secure Verification is enabled. 

#### Miscellaneous

<!--- 51753-->* You can now re-install Magento and use a different Admin email address than you had previously used.

<!--- 52615-->* Using the Web Setup wizard to disable a {% glossarytooltip c1e4242b-1f1a-44c3-9d72-1d5b1435e142 %}module{% endglossarytooltip %} no longer results in a backup error. <a href="https://github.com/magento/magento2/issues/3562" target="_blank">(GITHUB-3562)</a>

<!--- 54205-->* Magento no longer disables all cache types after you use the command-line interface to enable or disable modules. Previously, all cache types were disabled after you disabled or enabled  modules through the command line interface. 

<!--- 54283-->* The ProductsList {% glossarytooltip f0dcf847-ce21-4b88-8b45-83e1cbf08100 %}widget{% endglossarytooltip %} now returns the identities of the products displayed by this widget. 

<!--- 52124-->* Magento now retains special prices as expected for grouped products. 

<!--- 53121-->* You can now use a custom template to successfully create New Account email for a new customer. 

<!--- 52891-->* Magento now  displays the thousand separator for a product's price  price, weight, and custom option price fields. 

<!--- 54262-->* You can now remove products from the {% glossarytooltip c7ecb18d-cefe-452d-83e2-3c4d5e355db9 %}shopping cart{% endglossarytooltip %} as expected. Previously, if the number of products being removed exceeded half the quantity of products in stock, Magento would throw an error. 

<!--- 54191-->* You can now successfully save new {% glossarytooltip ab517fb3-c9ff-4da8-b7f9-00337c57b3a5 %}order status{% endglossarytooltip %}. Previously, you could not save new order status when selecting Create New Status from the Go to Stores > Order Status menu. <a href="https://github.com/magento/magento2/issues/4146" target="_blank">(GITHUB-4146)</a>


<!--- 54186-->* {% glossarytooltip 312b4baf-15f7-4968-944e-c814d53de218 %}JavaScript{% endglossarytooltip %} validation now works as expected when you add a product to a shopping cart. Previously, if a validation error occurred during this task, Magento would still submit the form. 
 
<!--- 54242-->*  Grid view pagination (as configured from Stores > Configuration > {% glossarytooltip 8d40d668-4996-4856-9f81-b1386cf4b14f %}Catalog{% endglossarytooltip %} > Catalog >Storefront)  now works as expected. <a href="https://github.com/magento/magento2/issues/3861" target="_blank">(GITHUB-3861)</a>

<!--- 53139-->*  Magento now correctly displays prices for products with several configurable price options. 

<!--- 54182-->*  You can successfully complete an order  for a quantity of product that exceeds half of the product stock. 

<!--- 54222-->*  You can now generate a new {% glossarytooltip f85f36ad-2942-446e-b711-39f2a16f6364 %}simple product{% endglossarytooltip %} without changing the names of already existing products.  <a href="https://github.com/magento/magento2/issues/4951" target="_blank">(GITHUB-4951)</a>


<!--- 54257-->*  The Stock Status attribute now works as expected during creation of configurable products. 

<!--- 54231-->* You can successfully delete an Admin user without breaking integration if the Admin user shares the same ID as an integration user. Previously, if you deleted an Admin user who shared an ID with an integration user, the integration would be permanently broken. 


<!--- 54051-->* Problems related to login when inline translation is enabled have been resolved.  <a href="https://github.com/magento/magento2/issues/4925" target="_blank">(GITHUB-4925)</a>

<!--- 54172-->* Magento now generates URL rewrites for a new {% glossarytooltip ca5a9ff1-8182-4fc4-a34b-9b3f831dbf3f %}store view{% endglossarytooltip %} as expected during a mass update to a new {% glossarytooltip a3c8f20f-b067-414e-9781-06378c193155 %}website{% endglossarytooltip %}. 

<!--- 54043-->* Magento no longer prompts you to select a dropdown attribute when adding a product to the shopping cart if you have already selected an attribute. <a href="https://github.com/magento/magento2/issues/4899" target="_blank">(GITHUB-4899)</a>


<!--- 53034-->*  You can now drag values as expected when working in the Customizable Options window.


<!--- 53366-->* Tax Report now displays records as expected. 


<!--- 52165 internal only-->

<!--- 54120 internal only --> 

<!--- 54031 internal only-->

<!--- 53293 internal only-->

<!--- 54211 DUPLICATE-->

### Known issues

Magento Commerce 2.1, Release Candidate 3 includes the following known issues: 

<!--- 54445-->* The process of uninstalling modules using command-line tools unexpectedly stalls. 
**Workaround:** Ensure that your `<magento root>/var/composer_home/auth.json` file contains your authentication keys. You can create an `auth.json` file in one of two ways:

**Method 1:** If you ran Composer commands from CLI before and specified your `repo.magento.com` credentials, you can copy the existing `auth.json` file from your home directory under `"~/.composer/"`


**Method 2:** You can manually create the file using this format:

{% highlight php startinline=true %}

{
    "http-basic": {
        "repo.magento.com": {
            "username": "<public key>",
            "password": "<private key>"
        }
    }
}

{% endhighlight %}



<!--- 54320-->* The Category page displays the former price instead of the current price during scheduled updates. 

### Technology stack

Our technology stack is built on {% glossarytooltip bf703ab1-ca4b-48f9-b2b7-16a81fd46e02 %}PHP{% endglossarytooltip %} and MySQL. Magento 2.1 RC3 supports:

* PHP 5.6
* PHP 7.0.2
* PHP 7.0.6 + up until 7.1
* MySQL 5.6.

We do not support PHP 5.5.x or 7.0.5. 

## Installation and upgrade instructions

You can install Magento Commerce 2.1 Release Candidate 3 (RC3) using {% glossarytooltip d85e2d0a-221f-4d03-aa43-0cda9f50809e %}Composer{% endglossarytooltip %}. 

This Release Candidate is for test purposes only. Do not install it in a production environment.

{% include install/releasenotes/ee_install_21.md %}

### Upgrades
<<<<<<< HEAD
To upgrade to Magento 2.1 (including a Release Candidate), see [Upgrade to Magento version 2.1 (June 22, 2016)]({{ page.baseurl }}/release-notes/tech_bull_21-upgrade.html).

=======
>>>>>>> 168052f6

To upgrade to Magento 2.1 (including a Release Candidate), see [Upgrade to Magento version 2.1 (June 22, 2016)]({{ page.baseurl }}/release-notes/tech_bull_21-upgrade.html).

## Migration toolkits
<<<<<<< HEAD
=======

>>>>>>> 168052f6
The <a href="{{ page.baseurl }}/migration/migration-migrate.html" target="_blank">Data Migration Tool</a> helps transfer existing Magento 1.x store data to Magento 2.x. This command-line interface includes verification, progress tracking, logging, and testing functions. For installation instructions, see  <a href="{{ page.baseurl }}/migration/migration-tool-install.html" target="_blank">Install the Data Migration Tool</a>. Consider exploring or contributing to the <a href="https://github.com/magento/data-migration-tool" target="_blank"> Magento Data Migration repository</a>.<|MERGE_RESOLUTION|>--- conflicted
+++ resolved
@@ -207,17 +207,9 @@
 {% include install/releasenotes/ee_install_21.md %}
 
 ### Upgrades
-<<<<<<< HEAD
+
 To upgrade to Magento 2.1 (including a Release Candidate), see [Upgrade to Magento version 2.1 (June 22, 2016)]({{ page.baseurl }}/release-notes/tech_bull_21-upgrade.html).
 
-=======
->>>>>>> 168052f6
-
-To upgrade to Magento 2.1 (including a Release Candidate), see [Upgrade to Magento version 2.1 (June 22, 2016)]({{ page.baseurl }}/release-notes/tech_bull_21-upgrade.html).
-
 ## Migration toolkits
-<<<<<<< HEAD
-=======
-
->>>>>>> 168052f6
+
 The <a href="{{ page.baseurl }}/migration/migration-migrate.html" target="_blank">Data Migration Tool</a> helps transfer existing Magento 1.x store data to Magento 2.x. This command-line interface includes verification, progress tracking, logging, and testing functions. For installation instructions, see  <a href="{{ page.baseurl }}/migration/migration-tool-install.html" target="_blank">Install the Data Migration Tool</a>. Consider exploring or contributing to the <a href="https://github.com/magento/data-migration-tool" target="_blank"> Magento Data Migration repository</a>.