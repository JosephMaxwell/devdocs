---
layout: default
group: release-notes
subgroup: Release Notes
title: Magento EE 2.0.8 Release Notes
menu_title: Magento EE 2.0.8 Release Notes
<<<<<<< HEAD
menu_order: 16
=======
menu_order: 14
version: 2.0
>>>>>>> 07ec20c2
github_link: release-notes/ReleaseNotes2.0.8EE.md
---
*	TOC
{:toc}


## Magento Enterprise Edition 2.0.8
We are pleased to present Magento Enterprise Edition 2.0.8. This release includes several functional fixes.


Backward-incompatible changes are documented in <a href="{{ page.baseurl }}release-notes/changes_2.0.html" target="_blank">Magento 2.0 Backward Incompatible Changes</a>.



### Fixed issues


#### Installation and upgrade

<!--- 45608 -->* You can now successfully uninstall Magento_CustomerBalanceSampleData.

<!--- 51440 -->* Magento no longer throws a fatal error when you run the `setup upgrade` command in environments running PHP 7.0.5. 


#### Product creation
<!--- 53342 -->* Magento  no longer duplicates URL keys during the creation of a configurable product.

<!--- 50076 -->* Magento now supports GLOB_BRACE on non-GNU Linux systems. <a href="https://github.com/magento/magento2/issues/3490" target="_blank">(GITHUB-3490)</a> 




#### Miscellaneous

<!--- 52448 -->* Magento now correctly displays the customer address on the storefront. Previously,  when you selected a default billing address when creating a new customer account, Magento would not display the  address.

<!--- 50507 -->* You can now successfully reset the Product Attributes mass update Admin form.


<!--- 50716 -->* The Admin Action Log archive is now formatted as expected.


<!--- 49212 -->* We've improved the implementation of the `Magento\Sales\Model\OrderRepository::getList()` function.  <a href="https://github.com/magento/magento2/issues/3018" target="_blank">(GITHUB-3018)</a> 

<!--- 46014 -->* Magento now displays error messages on the page where the error occurred. Previously, error messages invoked by actions on the login page were not displayed until you left that page.

<!--- 53814 -->* Magento now sends email using a store's specific email address when an Admin sends email. Previously, Magento would send email from the default instance email address instead of the store address.

<!--- 55087 -->* Solr search now returns search results as expected from both English and Spanish stores. Previously, Solr returned results for the English site but not for the Spanish site. 


### System requirements
Our technology stack is built on PHP and MySQL. Magento 2.0.1 and later supports:

* PHP 5.5.x, where x is 22 or greater

* PHP 5.6.x

* PHP 7.0.2 up to 7.1.0, except for 7.0.5

* MySQL 5.6 

For more information, see
<a href="{{ page.baseurl }}install-gde/system-requirements.html" target="_blank">System Requirements</a>.


{% include install/releasenotes/ee_install_20.md %}



## Migration toolkits
The <a href="{{ page.baseurl }}migration/migration-migrate.html" target="_blank">Data Migration Tool</a> helps transfer existing Magento 1.x store data to Magento 2.x. This command-line interface includes verification, progress tracking, logging, and testing functions. For installation instructions, see  <a href="{{ page.baseurl }}migration/migration-tool-install.html" target="_blank">Install the Data Migration Tool</a>. Consider exploring or contributing to the <a href="https://github.com/magento/data-migration-tool" target="_blank"> Magento Data Migration repository</a>.

The <a href="https://github.com/magento/code-migration" target="_blank">Code Migration Toolkit</a> helps transfer existing Magento 1.x store extensions and customizations to Magento 2.0.x. The command-line interface includes scripts for converting Magento 1.x modules and layouts.<|MERGE_RESOLUTION|>--- conflicted
+++ resolved
@@ -4,12 +4,8 @@
 subgroup: Release Notes
 title: Magento EE 2.0.8 Release Notes
 menu_title: Magento EE 2.0.8 Release Notes
-<<<<<<< HEAD
 menu_order: 16
-=======
-menu_order: 14
 version: 2.0
->>>>>>> 07ec20c2
 github_link: release-notes/ReleaseNotes2.0.8EE.md
 ---
 *	TOC
