--- conflicted
+++ resolved
@@ -4,11 +4,7 @@
 subgroup: 02_rel-notes
 title: Magento CE 2.1 Release Candidate 3 (RC3) Release Notes 
 menu_title: Magento CE 2.1 Release Candidate 3 (RC3) Release Notes 
-<<<<<<< HEAD
-menu_order: 250
-=======
 menu_order: 405
->>>>>>> 64a472c0
 version: 2.0
 level3_menu_node: level3child
 level3_subgroup: rc20-relnotes
