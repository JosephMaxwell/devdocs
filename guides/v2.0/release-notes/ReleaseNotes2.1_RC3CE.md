---
group: release-notes
subgroup: 02_rel-notes
title: Magento Open Source 2.1 Release Candidate 3 (RC3) Release Notes 
menu_title: Magento Open Source 2.1 Release Candidate 3 (RC3) Release Notes 
menu_order: 405
version: 2.0
level3_menu_node: level3child
level3_subgroup: rc20-relnotes
---

We are pleased to present Magento 2.1 Release Candidate 3 (RC3). This release candidate build is not intended for production purposes. Instead, it provides the development community opportunities to: 

* preview the new features and fixes that Magento 2.1 GA will contain

* contribute to the Magento 2.1 code base by identifying unresolved issues

* test your 2.0 extensions against 2.1 

We welcome your participation in this process!  Please open any Magento Open Source  issues or Pull Requests on the Open Source GitHub repository. For more information on how to provide feedback and contribute on GitHub, see <a href="{{ page.baseurl }}/contributor-guide/contributing.html" target="_blank">Code contributions</a>.

Backward-incompatible changes are documented in <a href="{{ site.gdeurl21 }}release-notes/backward-incompatible-changes/index.html" target="_blank">Magento 2.1 Backward Incompatible Changes</a>.
 

### Highlights

Magento Open Source 2.1 includes several new and exciting features:

* **PayPal enhancements** include PayPal in-context {% glossarytooltip 278c3ce0-cd4c-4ffc-a098-695d94d73bde %}checkout{% endglossarytooltip %} and saved credit cards. In-context checkout helps to increase {% glossarytooltip 38c73ce4-8f01-4f74-ab30-1134cec5664f %}conversion{% endglossarytooltip %} rates 69 bps by allowing shoppers to pay with PayPal without leaving the merchant’s site. PayPal saved credit cards boost repeat purchases by allowing merchants to securely store credit card information with PayPal so customers do not need to re-enter it in checkout or when reordering items from the {% glossarytooltip 29ddb393-ca22-4df9-a8d4-0024d75739b1 %}Admin{% endglossarytooltip %} interface.
 
* **Braintree enhancements enable merchants to qualify for the simplest set of PCI compliance** requirements by using Braintree Hosted Fields to collect all sensitive {% glossarytooltip 117df0a3-29a6-4636-9c29-8f696b3ad737 %}cardholder{% endglossarytooltip %} information in checkout. Merchants retain complete control over their checkout style and {% glossarytooltip 73ab5daa-5857-4039-97df-11269b626134 %}layout{% endglossarytooltip %} because Braintree uses small, transparent iframes to replace individual payment fields. Merchants can now also access Braintree {% glossarytooltip 73a87074-8de7-4e69-a97f-12c65c6f5582 %}settlement{% endglossarytooltip %} reports from within the {% glossarytooltip 18b930cf-09cc-47c9-a5e5-905f86c43f81 %}Magento Admin{% endglossarytooltip %} interface.
 
* **Improved management interfaces** make it faster and easier to search for information in the Admin, set up global search synonyms, and create new product, category, and {% glossarytooltip f3944faf-127e-4097-9918-a2e9c647d44f %}CMS{% endglossarytooltip %} content.
 

### Fixed issues

#### Security enhancement

<!--- 52867-->* Magento no longer discloses sensitive information about the server when an invalid {% glossarytooltip a05c59d3-77b9-47d0-92a1-2cbffe3f8622 %}URL{% endglossarytooltip %} has been requested. 

#### Performance enhancements

<!--- 53530-->* {% glossarytooltip 50e49338-1e6c-4473-8527-9e401d67ea2b %}Category{% endglossarytooltip %} page performance has significantly improved when categories contain more than 30000 items. 

<!--- 53223-->* Setting the Merge {% glossarytooltip 6c5cb4e9-9197-46f2-ba79-6147d9bfe66d %}CSS{% endglossarytooltip %} Files option to Yes no longer reduces product performance. <a href="https://github.com/magento/magento2/issues/4710" target="_blank">(GITHUB-4710)</a>

#### Import/Export

<!--- 54200-->* Magento now successfully imports products with  a "gift_message_available" parameter. Previously, Magento exported the wrong "gift_message_available" parameter, which resulted in a validation error.

#### Cache

<!--- 52923-->* Category menus now display as expected for installations using Varnish. <a href="https://github.com/magento/magento2/issues/4540" target="_blank">(GITHUB-4540)</a>

<!--- 54228-->* Varnish {% glossarytooltip 0bc9c8bc-de1a-4a06-9c99-a89a29c30645 %}cache{% endglossarytooltip %} is no longer disabled due to {% glossarytooltip a2aff425-07dd-4bd6-9671-29b7edefa871 %}HTML{% endglossarytooltip %} requests. 

<!--- 53474-->* Magento now enables caches by default when upgrading by the command-line interface.  <a href="https://github.com/magento/magento2/issues/4707" target="_blank">(GITHUB-4707)</a>

<!--- 54205-->* Magento no longer disables all cache types after you use the command-line interface to enable or disable modules. Previously, all cache types were disabled after you disabled or enabled  modules through the command line interface. 

#### Messages and documentation

<!--- 52993-->* Media Uploader error messages now make it clear the SVG file format is not supported. <a href="https://github.com/magento/magento2/issues/2958" target="_blank">(GITHUB-2958)</a>

<!--- 53008-->* The Swagger-generated docs for the REST {% glossarytooltip 786086f2-622b-4007-97fe-2c19e5283035 %}API{% endglossarytooltip %} now display the property identifiers formatted as camelCaseFormat. <a href="https://github.com/magento/magento2/issues/4925" target="_blank">(GITHUB-4925)</a>

<!--- 54255-->*  Magento now displays enhanced messages for cache management exceptions. 

#### Payment methods

<!--- 53238-->* Magento no longer displays the Payflow Pro option for the Vault Provider field for countries where that option is unavailable. 

<!--- 54214-->* Problems placing an order using the Payflow Pro {% glossarytooltip 422b0fa8-b181-4c7c-93a2-c553abb34efd %}payment method{% endglossarytooltip %} have been resolved. 

<!--- 54293-->*  You can now place an order using the Braintree Credit card as the payment method when 3D Secure Verification is enabled. 

#### Miscellaneous

<!--- 51753-->* You can now re-install Magento and use a different Admin email address than you had previously used.

<!--- 52615-->* Using the Web Setup wizard to disable a {% glossarytooltip c1e4242b-1f1a-44c3-9d72-1d5b1435e142 %}module{% endglossarytooltip %} no longer results in a backup error. <a href="https://github.com/magento/magento2/issues/3562" target="_blank">(GITHUB-3562)</a>


<!--- 54283-->* The ProductsList {% glossarytooltip f0dcf847-ce21-4b88-8b45-83e1cbf08100 %}widget{% endglossarytooltip %} now returns the identities of the products displayed by this widget. 


<!--- 52124-->* Magento now retains special prices as expected for grouped products. 


<!--- 53121-->* You can now use a custom template to successfully create New Account email for a new customer. 


<!--- 52891-->* Magento now  displays the thousand separator for a product's price  price, weight, and custom option price fields. 

<!--- 54262-->* You can now remove products from the {% glossarytooltip c7ecb18d-cefe-452d-83e2-3c4d5e355db9 %}shopping cart{% endglossarytooltip %} as expected. Previously, if the number of products being removed exceeded half the quantity of products in stock, Magento would throw an error. 

<!--- 54182-->*  You can successfully complete an order for a quantity of product that exceeds half of the product stock. 


<!--- 54191-->* You can now successfully save new {% glossarytooltip ab517fb3-c9ff-4da8-b7f9-00337c57b3a5 %}order status{% endglossarytooltip %}. Previously, you could not save new order status when selecting Create New Status from the Go to Stores > Order Status menu. <a href="https://github.com/magento/magento2/issues/4146" target="_blank">(GITHUB-4146)</a>


<!--- 54186-->* {% glossarytooltip 312b4baf-15f7-4968-944e-c814d53de218 %}JavaScript{% endglossarytooltip %} validation now works as expected when you add a product to a shopping cart. Previously, if a validation error occurred during this task, Magento would still submit the form. 
 

<!--- 54242-->*  Grid view pagination (as configured from Stores > Configuration > {% glossarytooltip 8d40d668-4996-4856-9f81-b1386cf4b14f %}Catalog{% endglossarytooltip %} > Catalog >Storefront)  now works as expected. <a href="https://github.com/magento/magento2/issues/3861" target="_blank">(GITHUB-3861)</a>

<!--- 53139-->*  Magento now correctly displays prices for products with several configurable price options. 


<!--- 54222-->*  You can now generate a new {% glossarytooltip f85f36ad-2942-446e-b711-39f2a16f6364 %}simple product{% endglossarytooltip %} without changing the names of already existing products.  <a href="https://github.com/magento/magento2/issues/4951" target="_blank">(GITHUB-4951)</a>


<!--- 54257-->*  The Stock Status attribute now works as expected during creation of configurable products. 


<!--- 54231-->* You can successfully delete an Admin user without breaking integration if the Admin user shares the same ID as an integration user. Previously, if you deleted an Admin user who shared an ID with an integration user, the integration would be permanently broken. 


<!--- 54051-->* Problems related to login when inline translation is enabled have been resolved.  <a href="https://github.com/magento/magento2/issues/4925" target="_blank">(GITHUB-4925)</a>

<!--- 54172-->* Magento now generates URL rewrites for a new {% glossarytooltip ca5a9ff1-8182-4fc4-a34b-9b3f831dbf3f %}store view{% endglossarytooltip %} as expected during a mass update to a new {% glossarytooltip a3c8f20f-b067-414e-9781-06378c193155 %}website{% endglossarytooltip %}. 


<!--- 54043-->* Magento no longer prompts you to select a dropdown attribute when adding a product to the shopping cart if you have already selected an attribute. <a href="https://github.com/magento/magento2/issues/4899" target="_blank">(GITHUB-4899)</a>


<!--- 53034-->*  You can now drag values as expected when working in the Customizable Options window.


<!--- 53366-->* Tax Report now displays records as expected. 


<!--- 52165 internal only-->

<!--- 54120 internal only --> 

<!--- 54031 internal only-->

<!--- 53293 internal only-->

### Known issues

Magento Community Edition 2.1, Release Candidate 3 includes the following known issues: 

<!--- 54445-->* The process of uninstalling modules using command-line tools unexpectedly stalls. 
**Workaround:** Ensure that your `<magento root>/var/composer_home/auth.json` file contains your authentication keys. You can create an `auth.json` file in one of two ways:

**Method 1:** If you ran Composer commands from CLI before and specified your `repo.magento.com` credentials, you can copy the existing `auth.json` file from your home directory under `"~/.composer/"`


**Method 2:** You can manually create the file using this format:

{% highlight php startinline=true %}

{
    "http-basic": {
        "repo.magento.com": {
            "username": "<public key>",
            "password": "<private key>"
        }
    }
}

{% endhighlight %}


<!--- 54320-->* The Category page displays the former price instead of the current price during scheduled updates. 

### Technology stack

Our technology stack is built on {% glossarytooltip bf703ab1-ca4b-48f9-b2b7-16a81fd46e02 %}PHP{% endglossarytooltip %} and MySQL. Magento 2.1 RC3 supports:

* PHP 5.6
* PHP 7.0.2
* PHP 7.0.6 + up until 7.1
* MySQL 5.6.

We do not support PHP 5.5.x or 7.0.5. 

## Installation and upgrade instructions

You can install Magento Community Edition 2.1 Release Candidate 3 (RC3) from either Github or by using {% glossarytooltip d85e2d0a-221f-4d03-aa43-0cda9f50809e %}Composer{% endglossarytooltip %}. 
This Release Candidate is for test purposes only. Do not install it in a production environment.

{% include install/releasenotes/ce_install_21.md %}

### Upgrade an existing installation from the GitHub repository
<<<<<<< HEAD
Developers who contribute to the CE codebase can <a href="{{ page.baseurl }}/comp-mgr/bk-compman-upgrade-guide.html" target="_blank">upgrade manually</a> from the {{site.data.var.ce}} GitHub repository.

=======

Developers who contribute to the CE codebase can <a href="{{ page.baseurl }}/comp-mgr/bk-compman-upgrade-guide.html" target="_blank">upgrade manually</a> from the {{site.data.var.ce}} GitHub repository.

>>>>>>> 168052f6
1.	Go to the <a href="{{ page.baseurl }}/install-gde/install/cli/dev_update-magento.html" target="_blank">Contributing Developers</a> page.

2.	Follow the instructions to pull the updates from the repository and update using Composer.

### Other upgrades
<<<<<<< HEAD
Other types of upgrades are discussed in [Upgrade to Magento version 2.1 (June 22, 2016)]({{ page.baseurl }}/release-notes/tech_bull_21-upgrade.html).
=======
>>>>>>> 168052f6

Other types of upgrades are discussed in [Upgrade to Magento version 2.1 (June 22, 2016)]({{ page.baseurl }}/release-notes/tech_bull_21-upgrade.html).

## Migration toolkits
<<<<<<< HEAD
=======

>>>>>>> 168052f6
The <a href="{{ page.baseurl }}/migration/migration-migrate.html" target="_blank">Data Migration Tool</a> helps transfer existing Magento 1.x store data to Magento 2.x. This command-line interface includes verification, progress tracking, logging, and testing functions. For installation instructions, see  <a href="{{ page.baseurl }}/migration/migration-tool-install.html" target="_blank">Install the Data Migration Tool</a>. Consider exploring or contributing to the <a href="https://github.com/magento/data-migration-tool" target="_blank"> Magento Data Migration repository</a>.<|MERGE_RESOLUTION|>--- conflicted
+++ resolved
@@ -187,29 +187,17 @@
 {% include install/releasenotes/ce_install_21.md %}
 
 ### Upgrade an existing installation from the GitHub repository
-<<<<<<< HEAD
+
 Developers who contribute to the CE codebase can <a href="{{ page.baseurl }}/comp-mgr/bk-compman-upgrade-guide.html" target="_blank">upgrade manually</a> from the {{site.data.var.ce}} GitHub repository.
 
-=======
-
-Developers who contribute to the CE codebase can <a href="{{ page.baseurl }}/comp-mgr/bk-compman-upgrade-guide.html" target="_blank">upgrade manually</a> from the {{site.data.var.ce}} GitHub repository.
-
->>>>>>> 168052f6
 1.	Go to the <a href="{{ page.baseurl }}/install-gde/install/cli/dev_update-magento.html" target="_blank">Contributing Developers</a> page.
 
 2.	Follow the instructions to pull the updates from the repository and update using Composer.
 
 ### Other upgrades
-<<<<<<< HEAD
+
 Other types of upgrades are discussed in [Upgrade to Magento version 2.1 (June 22, 2016)]({{ page.baseurl }}/release-notes/tech_bull_21-upgrade.html).
-=======
->>>>>>> 168052f6
-
-Other types of upgrades are discussed in [Upgrade to Magento version 2.1 (June 22, 2016)]({{ page.baseurl }}/release-notes/tech_bull_21-upgrade.html).
 
 ## Migration toolkits
-<<<<<<< HEAD
-=======
-
->>>>>>> 168052f6
+
 The <a href="{{ page.baseurl }}/migration/migration-migrate.html" target="_blank">Data Migration Tool</a> helps transfer existing Magento 1.x store data to Magento 2.x. This command-line interface includes verification, progress tracking, logging, and testing functions. For installation instructions, see  <a href="{{ page.baseurl }}/migration/migration-tool-install.html" target="_blank">Install the Data Migration Tool</a>. Consider exploring or contributing to the <a href="https://github.com/magento/data-migration-tool" target="_blank"> Magento Data Migration repository</a>.