---
layout: default
group: release-notes
subgroup: Release Notes
title: Magento CE 2.0.9 Release Notes
menu_title: Magento CE 2.0.9 Release Notes
<<<<<<< HEAD
menu_order: 17
=======
menu_order: 14
version: 2.0
>>>>>>> 07ec20c2
github_link: release-notes/ReleaseNotes2.0.9CE.md
---
*	TOC
{:toc}


## Magento Community Edition 2.0.9
We are pleased to present Magento Community Edition 2.0.9. This release includes several functional fixes.


Backward-incompatible changes are documented in <a href="{{ page.baseurl }}release-notes/changes_2.0.html" target="_blank">Magento 2.0 Backward Incompatible Changes</a>.



### Fixed issues


#### Shopping cart

<!--- 56019/49716 -->* Magento no longer displays an incorrect price in the shopping cart when using multiple shipping addresses.

<!--- 55464/53793 -->* The Minicart Maximum Display Recently Added Item setting now works as expected.  Previously, Magento displayed all the items in the shopping cart, even when the number of items exceeded this limit. <a href="https://github.com/magento/magento2/issues/4750" target="_blank">(GITHUB-4750)</a> 


#### Performance

<!--- 54682 -->* We've improved storefront performance when you use many variations of a configurable product.


#### Miscellaneous

<!--- 55362/45339 -->* Cart Price Rules are now applied as expected to Payment method conditions. Previously, discounts set in Cart Price Rules were not applied during checkout. 



<!--- 55513/51015 -->* You can now save a product for which you've entered no Swatch attribute value when this attribute is not required.  Previously, during product creation, Magento would not save the product unless you added a value to the swatch attribute even with "Values Required" set to No. 
 

<!--- 55465/50026 -->* Attributes of the `salesInvoiceRepository` methods are now correctly type cast. (The datatype is now a float -- not nullable float.)  Previously, due to the use of an incorrect data type cast, Magento would produce an error when calling the `salesInvoiceRepositoryV1GetList` methods. <a href="https://github.com/magento/magento2/issues/3605" target="_blank">(GITHUB-3605)</a> 


<!--- 55461/54224 -->* We've renamed the Tier Price option on the Advanced Pricing tab to Customer Group Price option. 


<!--- 55441/55055 -->* Tier pricing now works correctly with full page cache. <a href="https://github.com/magento/magento2/issues/5364" target="_blank">(GITHUB-5364)</a>


 

<!--- Omitted (can't be reproduced or won't fix) 48425, 53777, 54721, 54804, 54718, 54647-->

### Known issue

<!--- 52805 -->The Sales API does not currently support all the update operations on objects that you can execute from the Admin panel. (<i>Objects</i> in this context include orders, invoices, shipments, credit memos, and return merchandise authorizations.) 


The Sales API

* supports create, read, delete, and search operations on objects

* does not support updates to order status or payment status. (<i>Order status</i> includes change to processing, shipped, processed, and hold, while <i>payment status</i> includes authorized, charged, reject, and refund.)

You can run these operations from the Admin panel.




### System requirements
Our technology stack is built on PHP and MySQL. Magento 2.0.1 and later supports:

* PHP 5.5.x, where x is 22 or greater

* PHP 5.6.x

* PHP 7.0.2 up to 7.1.0, except for 7.0.5

* MySQL 5.6 

For more information, see
<a href="{{ page.baseurl }}install-gde/system-requirements.html" target="_blank">System Requirements</a>.

{% include install/releasenotes/ce_install_20.md %}


## Migration toolkits
The <a href="{{ page.baseurl }}migration/migration-migrate.html" target="_blank">Data Migration Tool</a> helps transfer existing Magento 1.x store data to Magento 2.x. This command-line interface includes verification, progress tracking, logging, and testing functions. For installation instructions, see  <a href="{{ page.baseurl }}migration/migration-tool-install.html" target="_blank">Install the Data Migration Tool</a>. Consider exploring or contributing to the <a href="https://github.com/magento/data-migration-tool" target="_blank"> Magento Data Migration repository</a>.

The <a href="https://github.com/magento/code-migration" target="_blank">Code Migration Toolkit</a> helps transfer existing Magento 1.x store extensions and customizations to Magento 2.0.x. The command-line interface includes scripts for converting Magento 1.x modules and layouts.<|MERGE_RESOLUTION|>--- conflicted
+++ resolved
@@ -4,12 +4,8 @@
 subgroup: Release Notes
 title: Magento CE 2.0.9 Release Notes
 menu_title: Magento CE 2.0.9 Release Notes
-<<<<<<< HEAD
 menu_order: 17
-=======
-menu_order: 14
 version: 2.0
->>>>>>> 07ec20c2
 github_link: release-notes/ReleaseNotes2.0.9CE.md
 ---
 *	TOC
