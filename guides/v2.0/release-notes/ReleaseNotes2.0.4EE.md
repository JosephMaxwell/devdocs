--- conflicted
+++ resolved
@@ -99,10 +99,6 @@
 
 #### Upgrade existing installations
 
-<<<<<<< HEAD
-<h4>Upgrade existing installations</h4>
-=======
->>>>>>> 168052f6
 If you installed Magento Commerce 2.0.0 from an archive, you must perform some additional tasks before you can upgrade your installation. Current users of Magento 2.0.0/2.0.1/2.0.2/2.0.3 must first update the installer from the command line. Then, update the installation from the <a href="http://docs.magento.com/m2/ce/user_guide/system/web-setup-wizard.html" target="_blank">Web Setup Wizard</a> or command line. For detailed instructions, see the <a href="{{ site.baseurl }}/guides/v2.0/release-notes/tech_bull_201-upgrade.html" target="_blank">technical bulletin</a>.
 
 
