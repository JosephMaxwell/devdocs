---
group: release-notes
subgroup: 05_techbull
title: Technical Bulletin
menu_title: Magento upgrade issues (Jan. 28, 2016)
menu_node: 
menu_order: 5
version: 2.0
redirect_from: 
  - /guides/v2.0/release-notes/tech_bull_jan_22_16.html
  - /guides/v2.1/release-notes/tech_bull_201-upgrade.html
---

This bulletin informs you of the following issues:

*	[Issue: Upgrade fails because of missing `.gitignore` files](#gitignore)
*	[Error during upgrade: "We're sorry, we can't take that action right now"](#sorry)

### Issue: Upgrade failures {#gitignore}

Magento Open Source (formerly Community Edition) and Commerce (formerly Enterprise Edition) upgrades failed in any of the following circumstances:

*	If you got the Magento software <a href="{{ page.baseurl }}/install-gde/prereq/zip_install.html">compressed archive</a> (`.tar.gz`, `.zip`, or `.bz2`).
*	If your server runs {% glossarytooltip bf703ab1-ca4b-48f9-b2b7-16a81fd46e02 %}PHP{% endglossarytooltip %} 7 and you installed the Magento software using *either* a <a href="{{ page.baseurl }}/install-gde/prereq/zip_install.html">compressed archive</a> or the <a href="{{ page.baseurl }}/install-gde/prereq/integrator_install.html">Composer metapackage</a>.

We addressed the following issues:

*	Missing `.gitignore` files that resulted in exceptions
*	An error related to the updater application and PHP 7:

		PHP Warning: require_once(/public_html/magento2/update/vendor/autoload.php): failed to open stream: No such file or directory in /public_html/magento2/update/app/bootstrap.php

The following table summarizes what you need to do.

<table>
	<tbody>
<tr> 
	<th>Upgrade path</th>
	<th>What to do</th>
</tr>
<tr>
	<td>Magento Open Source or Commerce 2.0.2 installed <em>or</em> you haven't installed Magento yet.</td>
	<td><p>No action is required. Install version 2.0.2 if you haven't already.</p>
		<p>You can ignore this bulletin.</p></td>
</tr>
<tr>
	<td>Magento Open Source or Commerce 2.0.0 to 2.0.1</td>
	<td>Apply the fix</td>
</tr>
<tr>
	<td>Magento Open Source or Commerce 2.0.0 to 2.0.2</td>
	<td>Apply the fix</td>
</tr>
<tr>
	<td>Magento Open Source or Commerce 2.0.1 to 2.0.2</td>
	<td>Apply the fix</td>
</tr>
<tr>
	<td>Any of the preceding <em>and</em> your Magento server runs PHP 7</td>
	<td><p>Apply the patch <em>and</em> the fix</p>
		<p><strong>Note</strong>: You must apply the PHP 7 patch whether you installed the Magento software using a <a href="{{ page.baseurl }}/install-gde/prereq/zip_install.html">compressed archive</a> or the <a href="{{ page.baseurl }}/install-gde/prereq/integrator_install.html">Composer metapackage</a>.</p></td>
</tr>
</tbody>
</table>

#### Detail

Our compressed archives for Open Source and Commerce were missing `.gitignore` files and, as a result, exceptions prevented the upgrade from completing successfully. We updated the `magento/magento-composer-installer` component so it reports missing files instead of throwing an {% glossarytooltip 53da11f1-d0b8-4a7e-b078-1e099462b409 %}exception{% endglossarytooltip %} with no details about what was wrong.

At the same time, we fixed a separate issue that prevented upgrading if you use PHP 7. (The fix for this issue is a patch that you must apply separately from the `.gitignore` issue fix.)

Use the following resolutions:

*	[PHP 7 patch](#resolution4)
*	[Resolution 1 (if you're using version 2.0.0 or 2.0.1)](#resolution1)
*	[Resolution 2 (if your upgrade to 2.0.1 or 2.0.2 has failed)](#resolution2)
*	[Resolution 3 (does not require command line access)](#resolution3)

### PHP 7 patch {#resolution4}

If your Magento server runs PHP 7, you must apply a patch first.

To apply the patch:

1.	Download one of the following patch archives. Patches are available in the following formats: `.zip`, `.tar.bz2`, `.tar.gz`

	<table>
		<col width="30%">
		<col width="70%">
	<tbody>
	<tr> 
		<th>Magento edition</th>
		<th>Patch location</th>
	</tr>
	<tr> 
	<td>{{site.data.var.ce}}</td>
	<td><p><a href="http://www.magento.com/download" target="_blank">www.magento.com/download</a></p>
		<p>Follow the instructions on your screen to download <code>MDVA-84.*</code></p></td>
	</tr>
	<tr> 
		<td>Magento EE merchant portal</td>
		<td>Use the following steps:
		<ol><li>Go to <a href="http://www.magento.com" target="_blank">www.magento.com</a></li>
		<li>In the top horizontal navigation bar, click <strong>My Account</strong>.</li>
		<li>Log in with your Magento username and password.</li>
		<li>In the left navigation bar, click <strong>Downloads</strong>.</li>
		<li>Click <strong>Magento Enterprise Edition</strong> <strong>2.X</strong> > <strong>Magento Enterprise Edition 2.x Release</strong> > <strong>Support Patches</strong></li>
		<li>Follow the instructions on your screen to download <code>MDVA-84.*</code></li></ul>

	</li>
	<li>Transfer the patch to your development system.</li></ol></td>
	</tr>
	<tr>
		<td>Magento Commerce partner portal</td>
		<td>Use the following steps:
		<ol><li>Log in to <a href="https://partners.magento.com/English/?rdir=/files.aspx" target="_blank">partners.magento.com</a></li>
		<li>Click <strong>Magento Commerce</strong> > <strong>Magento Commerce 2.X</strong> > <strong>Magento Commerce 2.x Release</strong> > <strong>Support Patches</strong>.</li>
		<li>In the left navigation bar, click <strong>Downloads</strong>.</li>
		<li>Follow the instructions on your screen to download <code>MDVA-84.*</code></li>
	<li>Transfer the patch to your development system.</li></ol></td>
		</tr>
	</tbody>
	</table>

	<div class="bs-callout bs-callout-info" id="info">
  		<p>Use the same patch whether or not you installed optional sample data.</p>
	</div>

2.	Extract the patch in your Magento installation directory.

	Log in as or change to the <a href="{{ page.baseurl }}/install-gde/prereq/apache-user.html">Magento file system owner</a>. Use one of the following commands to extract the archive.

	<table>
	<tbody>
	<tr> 
		<th>File format</th>
		<th>Command to extract</th>
	</tr>
	<tr> 
		<td>.tar.gz</td>
		<td><code>tar zxf &lt;filename></code></td>
		</tr>
		<tr> 
			<td>.zip</td>
			<td><code>unzip &lt;filename></code></td>
		</tr>
		<tr> 
			<td>.tar.bz2</td>
			<td><code>tar jxf &lt;filename></code></td>
	</tr>
	</tbody>
	</table>
3.	We recommend you <a href="{{ page.baseurl }}/comp-mgr/upgrader/upgrade-start.html">upgrade</a> to version 2.0.2.

#### Resolution 1 (using version 2.0.0 or 2.0.1) {#resolution1}

To resolve the missing `.gitignore` files issue using this method, all of the following must be true:

*	You must have command-line access to your Magento server
*	Your server must be running Magento 2 Open Source and Commerce version 2.0.0

	To confirm the version, you can either look in the lower right corner of the Magento Admin or you can use the `php <your Magento install dir>/bin/magento --version` command.

To resolve the issue:

1.	Log in to your Magento server as the <a href="{{ page.baseurl }}/install-gde/prereq/apache-user.html">Magento file system owner</a>.
2.	Change to your Magento installation directory.
3.	Run the following command:

		composer update magento/magento-composer-installer

4.	If prompted, enter your <a href="{{ page.baseurl }}/install-gde/prereq/connect-auth.html">authentication keys</a>.
4.	Make sure `magento/magento-composer-installer` is version 0.1.6
5.	Run the following commands in the order shown:

		composer require magento/product-community-edition 2.0.2 --no-update
		composer update

	<div class="bs-callout bs-callout-info" id="info">
  		<p>You can upgrade to either <code>magento/product-community-edition 2.0.2</code> or <code>magento/product-community-edition 2.0.1</code>; we recommend 2.0.2.</p>
	</div>
6.	After the commands complete, enter the following command to update the {% glossarytooltip 66b924b4-8097-4aea-93d9-05a81e6cc00c %}database schema{% endglossarytooltip %} and data:

		php bin/magento setup:upgrade
6.	Verify your server is running version 2.0.1 or 2.0.2 in any of the ways discussed earlier in this resolution.
<!-- 7.	We recommend you <a href="{{ page.baseurl }}/comp-mgr/upgrader/upgrade-start.html">upgrade</a> to version 2.0.2. -->
<<<<<<< HEAD

=======
>>>>>>> 168052f6

#### Resolution 2 (upgrade to 2.0.1 or 2.0.2 has failed) {#resolution2}

To resolve the missing `.gitignore` files issue using this method, all of the following must be true:

*	You must have command-line access to your Magento server
*	You must have attempted to upgrade to either 2.0.1 or 2.0.2 and failed

You must run `composer update` twice to update components and then delete two files: one that recorded the failed upgrade and another that tells Magento your store is in maintenance mode.

To resolve the issue:

1.	Log in to your Magento server as the <a href="{{ page.baseurl }}/install-gde/prereq/apache-user.html">Magento file system owner</a>.
2.	Change to your Magento installation directory.
4.	If prompted, enter your <a href="{{ page.baseurl }}/install-gde/prereq/connect-auth.html">authentication keys</a>.
5.	Enter the following command:

		composer update
4.	Make sure `magento/magento-composer-installer` is version 0.1.6

	The following exception might display; it's expected:

		[ErrorException]
		Source /var/www/html/magento2/vendor/magento/magento2-base/dev/tests/integration/.gitignore does not exist
6.	After the command completes, enter the same command again:

		composer update
7.	Wait while the command completes.
6.	After the command completes, enter the following command to update the database schema and data:

		php bin/magento setup:upgrade
8.	Delete the following files from `<your Magento install dir>/var` directory:

	*	`.update_error.flag`
	*	`.maintenance.flag`
8.	Verify your Magento version is 2.0.1 or 2.0.2 in any of the following ways:

	*	Using the `php <your Magento install dir>/bin/magento --version` command
	*	Log in to the Magento Admin. The version displays in the lower right corner of the page.
7.	We recommend you <a href="{{ page.baseurl }}/comp-mgr/upgrader/upgrade-start.html">upgrade</a> to version 2.0.2.

#### Resolution 3 (does not require command line access) {#resolution3}
<<<<<<< HEAD
=======

>>>>>>> 168052f6
To resolve the missing `.gitignore` files issue if you have no command-line access to your Magento server, <a href="{{ page.baseurl }}/install-gde/bk-install-guide.html">install version 2.0.2</a> on a local machine and transfer the Magento codebase to your Magento server using FTP or a utility provided by your shared hosting service.

### Error during upgrade: "We're sorry, we can't take that action right now" {#sorry}

If this message displays during your upgrade, it can mean any of the following:

*	<a href="{{ page.baseurl }}/comp-mgr/trouble/cman/were-sorry.html#not-auth">You didn't authenticate</a> with the System Upgrade utility
*	<a href="{{ page.baseurl }}/comp-mgr/trouble/cman/were-sorry.html#updater">The updater application isn't initialized</a>
*	<a href="{{ page.baseurl }}/comp-mgr/trouble/cman/were-sorry.html#git-clone">You cloned the Magento GitHub repository</a><|MERGE_RESOLUTION|>--- conflicted
+++ resolved
@@ -184,10 +184,6 @@
 		php bin/magento setup:upgrade
 6.	Verify your server is running version 2.0.1 or 2.0.2 in any of the ways discussed earlier in this resolution.
 <!-- 7.	We recommend you <a href="{{ page.baseurl }}/comp-mgr/upgrader/upgrade-start.html">upgrade</a> to version 2.0.2. -->
-<<<<<<< HEAD
-
-=======
->>>>>>> 168052f6
 
 #### Resolution 2 (upgrade to 2.0.1 or 2.0.2 has failed) {#resolution2}
 
@@ -230,10 +226,7 @@
 7.	We recommend you <a href="{{ page.baseurl }}/comp-mgr/upgrader/upgrade-start.html">upgrade</a> to version 2.0.2.
 
 #### Resolution 3 (does not require command line access) {#resolution3}
-<<<<<<< HEAD
-=======
-
->>>>>>> 168052f6
+
 To resolve the missing `.gitignore` files issue if you have no command-line access to your Magento server, <a href="{{ page.baseurl }}/install-gde/bk-install-guide.html">install version 2.0.2</a> on a local machine and transfer the Magento codebase to your Magento server using FTP or a utility provided by your shared hosting service.
 
 ### Error during upgrade: "We're sorry, we can't take that action right now" {#sorry}
