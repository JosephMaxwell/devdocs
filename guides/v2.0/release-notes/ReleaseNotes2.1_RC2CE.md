--- conflicted
+++ resolved
@@ -197,10 +197,7 @@
 	git checkout tags/2.1.0-rc2 [-b 2.1.0-rc2]
 
 ### Install using Composer {#install-rc-composer}
-<<<<<<< HEAD
-=======
-
->>>>>>> 168052f6
+
 This Release Candidate is available from `repo.magento.com`. Before installing this Release Candidate using Composer,  familiarize yourself with the Composer {% glossarytooltip 7490850a-0654-4ce1-83ff-d88c1d7d07fa %}metapackage{% endglossarytooltip %}  <a href="{{ page.baseurl }}/install-gde/prereq/integrator_install.html" target="_blank">prerequisites</a>, then run
 
 	composer create-project --repository-url=https://repo.magento.com/ magento/project-community-edition=2.1.0-rc1 <installation directory name>
@@ -214,28 +211,17 @@
 </div>
 
 ### Upgrade an existing installation from the GitHub repository {#upgrade-rc-samp}
-<<<<<<< HEAD
+
 Developers who contribute to the Open Source codebase can <a href="{{ page.baseurl }}/comp-mgr/bk-compman-upgrade-guide.html" target="_blank">upgrade manually</a> from the Magento Open Source GitHub repository.
 
-=======
-
-Developers who contribute to the Open Source codebase can <a href="{{ page.baseurl }}/comp-mgr/bk-compman-upgrade-guide.html" target="_blank">upgrade manually</a> from the Magento Open Source GitHub repository.
-
->>>>>>> 168052f6
 1.	Go to the <a href="{{ page.baseurl }}/install-gde/install/cli/dev_update-magento.html" target="_blank">Contributing Developers</a> page.
 
 2.	Follow the instructions to pull the updates from the repository and update using Composer.
 
 ### Other upgrades
-<<<<<<< HEAD
+
 Other types of upgrades are discussed in [Upgrade to Magento version 2.1 (June 22, 2016)]({{ page.baseurl }}/release-notes/tech_bull_21-upgrade.html).
 
 ## Migration toolkits
-=======
-
-Other types of upgrades are discussed in [Upgrade to Magento version 2.1 (June 22, 2016)]({{ page.baseurl }}/release-notes/tech_bull_21-upgrade.html).
-
-## Migration toolkits
-
->>>>>>> 168052f6
+
 The <a href="{{ page.baseurl }}/migration/migration-migrate.html" target="_blank">Data Migration Tool</a> helps transfer existing Magento 1.x store data to Magento 2.x. This command-line interface includes verification, progress tracking, logging, and testing functions. For installation instructions, see  <a href="{{ page.baseurl }}/migration/migration-tool-install.html" target="_blank">Install the Data Migration Tool</a>. Consider exploring or contributing to the <a href="https://github.com/magento/data-migration-tool" target="_blank"> Magento Data Migration repository</a>.