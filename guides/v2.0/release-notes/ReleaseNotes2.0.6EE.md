---
group: release-notes
subgroup: 02_rel-notes
title: Magento Commerce 2.0.6 Release Notes 
menu_title: Magento Commerce 2.0.6 Release Notes 
menu_order: 289
level3_menu_node: level3child
level3_subgroup: ee20-relnotes
version: 2.0
---

We are pleased to present Magento Commerce (formerly Enterprise Edition) 2.0.6. This release includes security enhancements as well as several functional fixes and enhancements.

<div class="bs-callout bs-callout-warning">
    <p>2.0.6 contains important security updates. Please update to this version or use the latest available Magento version when starting a new project.</p>
</div>


Backward-incompatible changes are documented in <a href="{{ page.baseurl }}/release-notes/changes_2.0.html" target="_blank">Magento 2.0 Backward Incompatible Changes</a>.
<<<<<<< HEAD



<h3>Fixed issues</h3>
=======
>>>>>>> 168052f6

### Fixed issues

<!--- 51847 --> * Varnish no longer returns a 400 bad request error message when clearing its {% glossarytooltip 0bc9c8bc-de1a-4a06-9c99-a89a29c30645 %}cache{% endglossarytooltip %}. Previously, this issue occurred with Magento instances running on GoDaddy. 

### Functional enhancements

<!-- 52322 --> * Starting with Magento 2.0.6, Magento provides a more flexible way for you to set file ownership and permissions. Instead of setting permissions explicitly, you only need to make sure files and directories are writable for installation. We provide different suggestions for doing this, depending on whether you access your Magento server with one user account (typical of shared hosting) or two user accounts (typical of private hosting or having your own server). After installation, to further restrict access to files and directories, you can optionally create a file named `magento_umask` in your Magento root directory. By default, the `umask` is 002, which means that directories have 775 permissions and files have 664 permissions. For more details, see  <a href="{{ page.baseurl }}/install-gde/prereq/file-sys-perms-over.html">Magento file system ownership and permissions</a>. 


<<<<<<< HEAD
<!-- 52322 --> * Starting with Magento 2.0.6, Magento provides a more flexible way for you to set file ownership and permissions. Instead of setting permissions explicitly, you only need to make sure files and directories are writable for installation. We provide different suggestions for doing this, depending on whether you access your Magento server with one user account (typical of shared hosting) or two user accounts (typical of private hosting or having your own server). After installation, to further restrict access to files and directories, you can optionally create a file named `magento_umask` in your Magento root directory. By default, the `umask` is 002, which means that directories have 775 permissions and files have 664 permissions. For more details, see  <a href="{{ page.baseurl }}/install-gde/prereq/file-sys-perms-over.html">Magento file system ownership and permissions</a>. 
=======
>>>>>>> 168052f6

<!-- 51809 -->* You can now use the Redis {% glossarytooltip edb42858-1ff8-41f9-80a6-edf0d86d7e10 %}adapter{% endglossarytooltip %} to provide session storage in Magento 2.0.6. For more information, see <a href="{{ page.baseurl }}/config-guide/redis/config-redis.html">Redis for session storage</a>. 

#### Security enhancements

<<<<<<< HEAD
<!-- 51809 -->* You can now use the Redis {% glossarytooltip edb42858-1ff8-41f9-80a6-edf0d86d7e10 %}adapter{% endglossarytooltip %} to provide session storage in Magento 2.0.6. For more information, see <a href="{{ page.baseurl }}/config-guide/redis/config-redis.html">Redis for session storage</a>. 


<h4>Security enhancements</h4>
=======
>>>>>>> 168052f6
This release includes  enhancements to improve the security of your Magento installation. While there are no confirmed attacks related to these issues to date, certain vulnerabilities can potentially be exploited to access customer information or take over administrator sessions. We recommend that you upgrade your existing Magento installation to the latest version as soon as possible.

The following list provides an overview of the security issues fixed in this release. We describe each issue in greater detail in the <a href="https://magento.com/security" target="_blank">Magento Security Center</a>. 

<!-- 51806 -->*  Magento no longer permits an unauthenticated user to remotely execute code on the server through APIs. 


<!-- 51808 -->*  Magento no longer allows authenticated customers to change other customers' account information using either SOAP or REST calls.  Magento  now confirms that the ID of the customer whose account is being edited matches the authentication token in use. 

<!-- 51390 -->* Anonymous users can no longer retrieve the private data of registered customers. To prevent malicious attacks of this type, the <code>quote_id_mask</code> table of the {% glossarytooltip 77e19d0d-e7b1-4d3d-9bad-e92fbb9fb59a %}Quote{% endglossarytooltip %} {% glossarytooltip 786086f2-622b-4007-97fe-2c19e5283035 %}API{% endglossarytooltip %} no longer includes a <code>cart id mask</code> value. 

<!-- 51461 -->* Several parameters in the Authorize.net payment {% glossarytooltip c1e4242b-1f1a-44c3-9d72-1d5b1435e142 %}module{% endglossarytooltip %} are vulnerable to reflected Cross-Site Scripting (XSS) attacks. Existing protection against such malicious parameters is not enough to stop all types of attacks. 



<!-- 52187 -->* Magento no longer allows users with minimum privileges (for example,  access to the dashboard only) to force re-installation of Magento, which could allow them to potentially execute malicious code.
 


<!-- 51807 -->*  The Magento installation code is no longer accessible once the installation process has completed.  

<!-- 51292 -->* When an integration is created, Magento now bases the OAuth consumer key expiration from when the token exchange begins instead of when the consumer key is created. <a href="https://github.com/magento/magento2/issues/3449" target="_blank">(GITHUB-3449)</a>

<!-- 51392 -->* Only a registered customer can assign a guest cart to himself. Previously, an anonymous user could modify the state  (that is, set an active quote) of a registered customer. 


<!-- 51370 -->* Magento no longer discloses information about its internal path during installation. 


<!-- 51376 -->* Magento no longer discloses the administrator {% glossarytooltip a05c59d3-77b9-47d0-92a1-2cbffe3f8622 %}URL{% endglossarytooltip %} to an unauthenticated user during setup. 


<!-- 50955 -->* Application error messages no longer include the path to the file where the error occurred.  

### System requirements

Our technology stack is built on {% glossarytooltip bf703ab1-ca4b-48f9-b2b7-16a81fd46e02 %}PHP{% endglossarytooltip %} and MySQL. Magento 2.0.1 and later supports PHP 5.5, 5.6, 7.0.2, and MySQL 5.6. For more information, see 
<a href="{{ site.baseurl }}/magento-system-requirements.html" target="_blank">System Requirements</a>.

### Installation instructions

#### New installations

New users can now complete a full installation of Magento Commerce 2.0.6 from an archive file.

##### <b>Download a new installation</b>#####
1. Go to the <a href="https://www.magento.com/" target="_blank">Magento</a> website, and click **My Account**. Then, log in to your account. 
2. In the panel on the left, choose **Downloads**. Choose **Magento Commerce 2.x**, and do the following:

	a.	Click **Magento Commerce 2.x Release**.

	b.	In the list, choose **Version 2.0.6**.

	c.	Click **Download**.

3.	Follow the instructions to upgrade and verify your installation. If you need help, go to the **Support** tab of your Magento account, and **Open a Ticket**.

#### Upgrade existing installations

<<<<<<< HEAD
<h4>Upgrade existing installations</h4>
=======
>>>>>>> 168052f6
If you installed Magento Commerce 2.0.0 from an archive, you must perform some additional tasks before you can upgrade your installation. Current users of Magento 2.0.0/2.0.1/2.0.2/2.0.3/2.0.4/2.0.5 must first update the installer from the command line. Then, update the installation from the <a href="http://docs.magento.com/m2/ce/user_guide/system/web-setup-wizard.html" target="_blank">Web Setup Wizard</a> or command line. For detailed instructions, see the <a href="{{ page.baseurl }}/release-notes/tech_bull_201-upgrade.html" target="_blank">technical bulletin</a>.


##### <b>Upgrade an existing installation from the Setup Wizard</b>#####

1. Log in to the {% glossarytooltip 29ddb393-ca22-4df9-a8d4-0024d75739b1 %}Admin{% endglossarytooltip %} panel with Administrator privileges.

2.	On the Admin sidebar, click **System**. Under **Tools**,  choose **Web Setup Wizard**.

3.	Click  **System Upgrade**. Follow the onscreen instructions to complete the upgrade.

For more information, see <a href="{{ page.baseurl }}/comp-mgr/bk-compman-upgrade-guide.html" target="_blank">Upgrade the Magento installation and components</a>.

##### <b>Magento Partners</b>#####
Magento partners can download the release and the release notes in PDF format from the Partner Portal.

1.	Log in to the <a href="https://magento.com/partners/become-a-partner" target="_blank">Partner Portal</a>.
2.	Under Magento Commerce, choose **Magento Commerce 2.x**.
3.	Find the **Magento Commerce 2.x Release**, and choose **Version 2.0.6**.

<<<<<<< HEAD
<h3>Migration toolkits</h3>
=======
### Migration toolkits

>>>>>>> 168052f6
The <a href="{{ page.baseurl }}/migration/migration-migrate.html" target="_blank">Data Migration Tool</a> helps transfer existing Magento 1.x store data to Magento 2.x. This command-line interface includes verification, progress tracking, logging, and testing functions. For installation instructions, see  <a href="{{ page.baseurl }}/migration/migration-tool-install.html" target="_blank">Install the Data Migration Tool</a>. Consider exploring or contributing to the <a href="https://github.com/magento/data-migration-tool" target="_blank"> Magento Data Migration repository</a>.

The <a href="https://github.com/magento/code-migration" target="_blank">Code Migration Toolkit</a> helps transfer existing Magento 1.x store extensions and customizations to Magento 2.0.x. The command-line interface includes scripts for converting Magento 1.x modules and layouts.







<|MERGE_RESOLUTION|>--- conflicted
+++ resolved
@@ -17,13 +17,6 @@
 
 
 Backward-incompatible changes are documented in <a href="{{ page.baseurl }}/release-notes/changes_2.0.html" target="_blank">Magento 2.0 Backward Incompatible Changes</a>.
-<<<<<<< HEAD
-
-
-
-<h3>Fixed issues</h3>
-=======
->>>>>>> 168052f6
 
 ### Fixed issues
 
@@ -34,22 +27,11 @@
 <!-- 52322 --> * Starting with Magento 2.0.6, Magento provides a more flexible way for you to set file ownership and permissions. Instead of setting permissions explicitly, you only need to make sure files and directories are writable for installation. We provide different suggestions for doing this, depending on whether you access your Magento server with one user account (typical of shared hosting) or two user accounts (typical of private hosting or having your own server). After installation, to further restrict access to files and directories, you can optionally create a file named `magento_umask` in your Magento root directory. By default, the `umask` is 002, which means that directories have 775 permissions and files have 664 permissions. For more details, see  <a href="{{ page.baseurl }}/install-gde/prereq/file-sys-perms-over.html">Magento file system ownership and permissions</a>. 
 
 
-<<<<<<< HEAD
-<!-- 52322 --> * Starting with Magento 2.0.6, Magento provides a more flexible way for you to set file ownership and permissions. Instead of setting permissions explicitly, you only need to make sure files and directories are writable for installation. We provide different suggestions for doing this, depending on whether you access your Magento server with one user account (typical of shared hosting) or two user accounts (typical of private hosting or having your own server). After installation, to further restrict access to files and directories, you can optionally create a file named `magento_umask` in your Magento root directory. By default, the `umask` is 002, which means that directories have 775 permissions and files have 664 permissions. For more details, see  <a href="{{ page.baseurl }}/install-gde/prereq/file-sys-perms-over.html">Magento file system ownership and permissions</a>. 
-=======
->>>>>>> 168052f6
 
 <!-- 51809 -->* You can now use the Redis {% glossarytooltip edb42858-1ff8-41f9-80a6-edf0d86d7e10 %}adapter{% endglossarytooltip %} to provide session storage in Magento 2.0.6. For more information, see <a href="{{ page.baseurl }}/config-guide/redis/config-redis.html">Redis for session storage</a>. 
 
 #### Security enhancements
 
-<<<<<<< HEAD
-<!-- 51809 -->* You can now use the Redis {% glossarytooltip edb42858-1ff8-41f9-80a6-edf0d86d7e10 %}adapter{% endglossarytooltip %} to provide session storage in Magento 2.0.6. For more information, see <a href="{{ page.baseurl }}/config-guide/redis/config-redis.html">Redis for session storage</a>. 
-
-
-<h4>Security enhancements</h4>
-=======
->>>>>>> 168052f6
 This release includes  enhancements to improve the security of your Magento installation. While there are no confirmed attacks related to these issues to date, certain vulnerabilities can potentially be exploited to access customer information or take over administrator sessions. We recommend that you upgrade your existing Magento installation to the latest version as soon as possible.
 
 The following list provides an overview of the security issues fixed in this release. We describe each issue in greater detail in the <a href="https://magento.com/security" target="_blank">Magento Security Center</a>. 
@@ -109,10 +91,6 @@
 
 #### Upgrade existing installations
 
-<<<<<<< HEAD
-<h4>Upgrade existing installations</h4>
-=======
->>>>>>> 168052f6
 If you installed Magento Commerce 2.0.0 from an archive, you must perform some additional tasks before you can upgrade your installation. Current users of Magento 2.0.0/2.0.1/2.0.2/2.0.3/2.0.4/2.0.5 must first update the installer from the command line. Then, update the installation from the <a href="http://docs.magento.com/m2/ce/user_guide/system/web-setup-wizard.html" target="_blank">Web Setup Wizard</a> or command line. For detailed instructions, see the <a href="{{ page.baseurl }}/release-notes/tech_bull_201-upgrade.html" target="_blank">technical bulletin</a>.
 
 
@@ -133,12 +111,8 @@
 2.	Under Magento Commerce, choose **Magento Commerce 2.x**.
 3.	Find the **Magento Commerce 2.x Release**, and choose **Version 2.0.6**.
 
-<<<<<<< HEAD
-<h3>Migration toolkits</h3>
-=======
 ### Migration toolkits
 
->>>>>>> 168052f6
 The <a href="{{ page.baseurl }}/migration/migration-migrate.html" target="_blank">Data Migration Tool</a> helps transfer existing Magento 1.x store data to Magento 2.x. This command-line interface includes verification, progress tracking, logging, and testing functions. For installation instructions, see  <a href="{{ page.baseurl }}/migration/migration-tool-install.html" target="_blank">Install the Data Migration Tool</a>. Consider exploring or contributing to the <a href="https://github.com/magento/data-migration-tool" target="_blank"> Magento Data Migration repository</a>.
 
 The <a href="https://github.com/magento/code-migration" target="_blank">Code Migration Toolkit</a> helps transfer existing Magento 1.x store extensions and customizations to Magento 2.0.x. The command-line interface includes scripts for converting Magento 1.x modules and layouts.
