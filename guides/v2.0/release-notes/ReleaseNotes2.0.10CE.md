---
group: release-notes
subgroup: 02_rel-notes
title: Magento Open Source 2.0.10 Release Notes
menu_title: Magento Open Source 2.0.10 Release Notes
menu_order: 170
level3_menu_node: level3child
level3_subgroup: ce20-relnotes
version: 2.0
---

We are pleased to present Magento Open Source (formerly Community Edition) 2.0.10. This release includes multiple security and functional enhancements as well as enhancements to the Sales {% glossarytooltip 786086f2-622b-4007-97fe-2c19e5283035 %}API{% endglossarytooltip %}. New Sales API methods allow third party solutions, such as shipping or ERP applications, to use APIs when they create an {% glossarytooltip 631b9627-a367-4a56-b3b1-0f6ca8fe6e02 %}invoice{% endglossarytooltip %} or {% glossarytooltip c8f00e9d-7f70-4561-9773-60da604ba5c9 %}shipment{% endglossarytooltip %}.



Backward-incompatible changes are documented in <a href="{{ page.baseurl }}/release-notes/changes_2.0.html" target="_blank">Magento 2.0 Backward Incompatible Changes</a>.

## Highlights

* Patch 2.0.10 is now <i>compatible with MySQL 5.7</i>.

* Patch 2.0.10 introduces <i>two new web APIs (or service contracts) for the Sales module</i> that incorporate functionality into the Sales API that is currently available in the {% glossarytooltip 29ddb393-ca22-4df9-a8d4-0024d75739b1 %}Admin{% endglossarytooltip %} interface. After you install this patch, you’ll be able to use the Sales API `ShipOrder` and `InvoiceOrder` methods to capture payment and ship product. For more information on these API enhancements, see the <a href="{{ page.baseurl }}/mrg/ce/Sales.html#invoiceorder" target="_blank">Sales API</a> discussion in the <a href="{{ page.baseurl }}/mrg/intro.html" target="_blank">Module Reference Guide</a>.
<<<<<<< HEAD

=======
>>>>>>> 168052f6

### Why are we adding new APIs in a patch release?
{:.no_toc}


<i>These new interfaces will not break any existing customizations or extensions</i>.   See <a href="https://alankent.me/category/magento/" target="_blank">Alan Kent’s blog about Magento</a> for more information about these features and Magento’s use of semantic versioning.

## Security enhancements

This release includes  enhancements to improve the security of your Magento software. While there are no confirmed attacks related to these issues to date, certain vulnerabilities can potentially be exploited to access customer information or take over administrator sessions. We recommend that you upgrade your existing Magento software to the latest version as soon as possible.

The following list provides an overview of the security issues fixed in this release. We describe each issue in greater detail in the <a href="https://magento.com/security/patches/magento-2010-and-212-security-update" target="_blank">Magento Security Center</a>.

### General security
{:.no_toc}



<!--- 57811 -->* You can no longer delete a currently logged-in user.

<!--- 51376 -->* Fixed issue that occurred during update with disclosure of the application's internal path.

<!--- 51370 -->* Fixed issue that occurred during setup with disclosure of the application's internal path.



<!--- 56930 -->* Sessions now expire as expected after logout.

<!--- 57582/1488 -->* Fixed issue with using the Magento Enterprise Edition invitations feature to insert malicious {% glossarytooltip 312b4baf-15f7-4968-944e-c814d53de218 %}JavaScript{% endglossarytooltip %} and subsequently execute it in the Admin context.


<!--- 57566-->* You can no longer change or fake a product price from the Magento {% glossarytooltip 1a70d3ac-6bd9-475a-8937-5f80ca785c14 %}storefront{% endglossarytooltip %} and then complete an order with that fake price.


<!--- 56902, 56834  -->* A user with lesser privileges can no longer use a JSON call to force an Admin user to add his private or public key.

<!--- 56851 -->* Fixed remote code execution issue in {% glossarytooltip 278c3ce0-cd4c-4ffc-a098-695d94d73bde %}checkout{% endglossarytooltip %}.

<!--- 57579 -->* Upgrade now places stores in maintenance mode as expected. <a href="https://github.com/magento/magento2/issues/3191" target="_blank">(GITHUB-3191)</a>



<!--- 56542/1480 -->* Resolved issue with potential SQL injection through the use of the ordering or grouping parameters.

<!--- 56905 -->* Fixed issue with retrieving potentially sensitive information through the use of {% glossarytooltip 74d6d228-34bd-4475-a6f8-0c0f4d6d0d61 %}backend{% endglossarytooltip %} media.

### Denial-of-service (DoS) attacks and brute force attacks
{:.no_toc}

<!--- 57464 -->* The Guest order view protection code is no longer vulnerable to brute force attacks.

<!--- 57303 -->* Fixed vulnerability to DoS attacks by full page {% glossarytooltip 0bc9c8bc-de1a-4a06-9c99-a89a29c30645 %}cache{% endglossarytooltip %} poisoning.

### Cross-Site Request Forgery  (CSRF)
{:.no_toc}

<!--- 45757 -->* Removed vulnerability in cart checkout experience by enhancing server-side CSRF validation.

<!--- 57580/1433 -->* Resolved a potential  vulnerability in which customer addresses could be deleted. You can no longer deceive a user into deleting his store address book entries.

### Cross-site scripting  (XSS)
{:.no_toc}


<!--- 57803/1539 -->* Fixed issue with XSS reflection in the loading section of REST requests.


<!--- 57363 -->*  Fixed issue with potential storage of malicious XSS code in the body of an email template. (A malicious user could use this this script to steal user information and cookies, or to bypass cross-site request forgery protection.)

## Functional fixes

We address the following functional issues in this release.

### Sales API enhancements
{:.no_toc}


<!--- 56429 -->*  We've added the ability to change the status of a shipment through the {% glossarytooltip 377dc0a3-b8a7-4dfa-808e-2de37e4c0029 %}web API{% endglossarytooltip %}.  The new `ShipOrder` interface support tasks you can already do through the Admin dashboard, including the ability to:  

	* create a shipment document (full or partial)

	* add details about shipped items into an order

	* change status and state of an order according to performed actions

	* notify customer about new shipment document



<!--- 56428 -->*  We've added the ability to change the status of an invoice through the web API.  The new `InvoiceOrder` interface supports tasks you can already do through the Admin dashboard, including the ability to:  

	* create an invoice document (full or partial)

	* capture money placed with order payment

	* notify a customer about document creation

	* change order status and state

For more information on these API enhancements, see <a href="{{ page.baseurl }}/mrg/ce/Sales.html" target="_blank">Magento Sales API</a>.

### Performance
{:.no_toc}

<!--- 55300 -->* We've improved the load speed of the {% glossarytooltip 2fd4d100-28d2-45ca-bec1-128444ea98e6 %}configurable product{% endglossarytooltip %} form.

<!--- 55791 -->* We've improved the load speed of the review step for the wizard used to create a configurable product.

### Tracking and shipping
{:.no_toc}


<!--- 57098 -->* Changing the city field of an order now affects the shipping rate as expected. Previously, the shipping rate was not updated when you changed the city on your order form.

<!--- 56908 -->* Magento now returns UPS shipping rates for Puerto Rico.

<!--- 57461 -->* Magento no longer throws an {% glossarytooltip 53da11f1-d0b8-4a7e-b078-1e099462b409 %}exception{% endglossarytooltip %} if you enter an invalid FedEx shipment tracking number.

### Cart and checkout
{:.no_toc}


<!--- 56953 -->* Magento now updates the mini cart as expected when you reorder an item. Previously, Magento added the reordered items to the shopping cart, but the mini cart did not update its item count. <a href="https://github.com/magento/magento2/issues/6121" target="_blank">(GITHUB-6121)</a>


<!--- 56911 -->* You can now use an alternative {% glossarytooltip 5ac2d367-070a-474c-badf-df2b84fe3b09 %}Merchant Account{% endglossarytooltip %} ID when using Braintree as a {% glossarytooltip 422b0fa8-b181-4c7c-93a2-c553abb34efd %}payment method{% endglossarytooltip %}. <a href="https://github.com/magento/magento2/issues/5910" target="_blank">(GITHUB-5910)</a>

### General fixes
{:.no_toc}


<!--- 57065 -->* Magento now returns you to the Admin dashboard after you've successfully changed your Admin password. Previously, Magento prompted you to change your password even after you just successfully changed it. <a href="https://github.com/magento/magento2/issues/4331" target="_blank">(GITHUB-4331)</a>


<!--- 55054 -->* You can now update multiselect attribute values for multiple products from the {% glossarytooltip ebe2cd14-d6d4-4d75-b3d7-a4f2384e5af9 %}server side{% endglossarytooltip %}.  <a href="https://github.com/magento/magento2/issues/5459" target="_blank">(GITHUB-5459)</a>



<!--- 56963, 57069 -->* State/Province field is now displayed as required on the Add New Address page. <a href="https://github.com/magento/magento2/issues/5279" target="_blank">(GITHUB-5279)</a>


<!--- 57072 -->* Maestro credit card now passes validation.

<!--- 57390 -->* The cursor now appears as expected when you edit a product description.


<!--- 58674 -->* Visual swatches are now displayed when in search results.

<!--- 58695 -->* GiftRegistry *.less file is not properly packaged in the {% glossarytooltip d85e2d0a-221f-4d03-aa43-0cda9f50809e %}composer{% endglossarytooltip %} package


<!--- 58933 -->* Delete paging functionality for configurable product variations.

<!--- 56700 -->* The order comment timestamp now correctly reflects the time that the comment was submitted, not when the page was last refreshed. <a href="https://github.com/magento/magento2/issues/5719" target="_blank">(GITHUB-5719)</a>, <a href="https://github.com/magento/magento2/issues/5890" target="_blank">(GITHUB-5890)</a>






<!--- Omitted (can't be reproduced or won't fix) 57800 (CLONES: 58314, 58798, 58695, 58883) (CANNOT REPRO: 53971, 53431) (INTERNAL ONLY: 58816, 558874, 56759, 58167, 57879, 57577, 57568, 57294, 57546), 57303, 55862, 52239, 58626, 58625, 58666, 58933, 58923 (WONT FIX: 58671-->

## Known issues

* **Issue**:  Logo Email for transactional emails can not be uploaded successfully <a href="https://github.com/magento/magento2/issues/6275" target="_blank">(GITHUB-6275)</a>. **Workaround**: Create a header template and reference the image location absolutely.


<!-- 59428 -->

* **Issue**: Cannot save a custom {% glossarytooltip eeafe8ee-36bc-495e-871d-2957d8dd8c74 %}transactional email{% endglossarytooltip %} logo. **Workaround**: None.


<!-- 53010 -->

* **Issue**: The scope selector on the Product page does not display all websites associated with a restricted user. **Workaround**: None.

<!--- 57004 -->

## System requirements

Our technology stack is built on {% glossarytooltip bf703ab1-ca4b-48f9-b2b7-16a81fd46e02 %}PHP{% endglossarytooltip %} and MySQL. For more information, see
[System Requirements]({{ site.baseurl }}/magento-system-requirements.html){:target="_blank"}.

{% include install/releasenotes/ce_install_20.md %}

## Migration toolkits
<<<<<<< HEAD
=======

>>>>>>> 168052f6
The <a href="{{ page.baseurl }}/migration/migration-migrate.html" target="_blank">Data Migration Tool</a> helps transfer existing Magento 1.x store data to Magento 2.x. This command-line interface includes verification, progress tracking, logging, and testing functions. For installation instructions, see  <a href="{{ page.baseurl }}/migration/migration-tool-install.html" target="_blank">Install the Data Migration Tool</a>. Consider exploring or contributing to the <a href="https://github.com/magento/data-migration-tool" target="_blank"> Magento Data Migration repository</a>.

The <a href="https://github.com/magento/code-migration" target="_blank">Code Migration Toolkit</a> helps transfer existing Magento 1.x store extensions and customizations to Magento 2.0.x. The command-line interface includes scripts for converting Magento 1.x modules and layouts.<|MERGE_RESOLUTION|>--- conflicted
+++ resolved
@@ -20,10 +20,6 @@
 * Patch 2.0.10 is now <i>compatible with MySQL 5.7</i>.
 
 * Patch 2.0.10 introduces <i>two new web APIs (or service contracts) for the Sales module</i> that incorporate functionality into the Sales API that is currently available in the {% glossarytooltip 29ddb393-ca22-4df9-a8d4-0024d75739b1 %}Admin{% endglossarytooltip %} interface. After you install this patch, you’ll be able to use the Sales API `ShipOrder` and `InvoiceOrder` methods to capture payment and ship product. For more information on these API enhancements, see the <a href="{{ page.baseurl }}/mrg/ce/Sales.html#invoiceorder" target="_blank">Sales API</a> discussion in the <a href="{{ page.baseurl }}/mrg/intro.html" target="_blank">Module Reference Guide</a>.
-<<<<<<< HEAD
-
-=======
->>>>>>> 168052f6
 
 ### Why are we adding new APIs in a patch release?
 {:.no_toc}
@@ -210,10 +206,7 @@
 {% include install/releasenotes/ce_install_20.md %}
 
 ## Migration toolkits
-<<<<<<< HEAD
-=======
-
->>>>>>> 168052f6
+
 The <a href="{{ page.baseurl }}/migration/migration-migrate.html" target="_blank">Data Migration Tool</a> helps transfer existing Magento 1.x store data to Magento 2.x. This command-line interface includes verification, progress tracking, logging, and testing functions. For installation instructions, see  <a href="{{ page.baseurl }}/migration/migration-tool-install.html" target="_blank">Install the Data Migration Tool</a>. Consider exploring or contributing to the <a href="https://github.com/magento/data-migration-tool" target="_blank"> Magento Data Migration repository</a>.
 
 The <a href="https://github.com/magento/code-migration" target="_blank">Code Migration Toolkit</a> helps transfer existing Magento 1.x store extensions and customizations to Magento 2.0.x. The command-line interface includes scripts for converting Magento 1.x modules and layouts.