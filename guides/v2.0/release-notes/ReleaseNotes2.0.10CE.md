--- conflicted
+++ resolved
@@ -4,14 +4,10 @@
 subgroup: 02_rel-notes
 title: Magento CE 2.0.10 Release Notes
 menu_title: Magento CE 2.0.10 Release Notes
-<<<<<<< HEAD
 menu_order: 100
 level3_menu_node: level3child
 level3_subgroup: ce20-relnotes
-=======
-menu_order: 19
 version: 2.0
->>>>>>> 5ca7d992
 github_link: release-notes/ReleaseNotes2.0.10CE.md
 ---
 
