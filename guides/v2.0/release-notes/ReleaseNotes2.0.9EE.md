--- conflicted
+++ resolved
@@ -13,11 +13,6 @@
 
 
 Backward-incompatible changes are documented in <a href="{{ page.baseurl }}/release-notes/changes_2.0.html" target="_blank">Magento 2.0 Backward Incompatible Changes</a>.
-<<<<<<< HEAD
-
-
-=======
->>>>>>> 168052f6
 
 ### Fixed issues
 
@@ -69,11 +64,6 @@
 You can run these operations from the Admin panel.
 
 ### System requirements
-<<<<<<< HEAD
-Our technology stack is built on {% glossarytooltip bf703ab1-ca4b-48f9-b2b7-16a81fd46e02 %}PHP{% endglossarytooltip %} and MySQL. For details, see [Technology stack requirements]({{ site.baseurl }}/magento-system-requirements.html){:target="_blank"}.
-
-=======
->>>>>>> 168052f6
 
 Our technology stack is built on {% glossarytooltip bf703ab1-ca4b-48f9-b2b7-16a81fd46e02 %}PHP{% endglossarytooltip %} and MySQL. For details, see [Technology stack requirements]({{ site.baseurl }}/magento-system-requirements.html){:target="_blank"}.
 
@@ -81,10 +71,7 @@
 {% include install/releasenotes/ee_install_20.md %}
 
 ## Migration toolkits
-<<<<<<< HEAD
-=======
 
->>>>>>> 168052f6
 The <a href="{{ page.baseurl }}/migration/migration-migrate.html" target="_blank">Data Migration Tool</a> helps transfer existing Magento 1.x store data to Magento 2.x. This command-line interface includes verification, progress tracking, logging, and testing functions. For installation instructions, see  <a href="{{ page.baseurl }}/migration/migration-tool-install.html" target="_blank">Install the Data Migration Tool</a>. Consider exploring or contributing to the <a href="https://github.com/magento/data-migration-tool" target="_blank"> Magento Data Migration repository</a>.
 
 The <a href="https://github.com/magento/code-migration" target="_blank">Code Migration Toolkit</a> helps transfer existing Magento 1.x store extensions and customizations to Magento 2.0.x. The command-line interface includes scripts for converting Magento 1.x modules and layouts.