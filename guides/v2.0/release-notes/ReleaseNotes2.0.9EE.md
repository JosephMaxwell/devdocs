--- conflicted
+++ resolved
@@ -4,12 +4,8 @@
 subgroup: Release Notes
 title: Magento EE 2.0.9 Release Notes
 menu_title: Magento EE 2.0.9 Release Notes
-<<<<<<< HEAD
 menu_order: 18
-=======
-menu_order: 14
 version: 2.0
->>>>>>> 07ec20c2
 github_link: release-notes/ReleaseNotes2.0.9EE.md
 ---
 *	TOC
