--- conflicted
+++ resolved
@@ -60,11 +60,8 @@
 
 Our technology stack is built on {% glossarytooltip bf703ab1-ca4b-48f9-b2b7-16a81fd46e02 %}PHP{% endglossarytooltip %} and MySQL. Magento 2.0.1 and later support PHP 5.5, 5.6, 7.0.2, and MySQL 5.6. For more information, see 
 [System Requirements]({{ site.baseurl }}/magento-system-requirements.html){:target="_blank"}.
-<<<<<<< HEAD
-=======
 
 ### Installation instructions
->>>>>>> 168052f6
 
 #### New installations
 
@@ -87,12 +84,8 @@
 3.	Follow the instructions to download Composer, and get the Magento Open Source {% glossarytooltip 7490850a-0654-4ce1-83ff-d88c1d7d07fa %}metapackage{% endglossarytooltip %}.
 
 
-<<<<<<< HEAD
-<h4><b>Upgrade existing installations</b></h4>
-=======
 #### **Upgrade existing installations**
 
->>>>>>> 168052f6
 If you installed Magento Open Source 2.0.0 from an archive, you must perform some additional tasks before you can upgrade your installation. Current users of Magento 2.0.0/2.0.1/2.0.2/2.0.3/2.0.4 must first update the installer from the command line. Then, update the installation from the <a href="http://docs.magento.com/m2/ce/user_guide/system/web-setup-wizard.html" target="_blank">Web Setup Wizard</a> or command line. For detailed instructions, see the <a href="{{ site.baseurl }}/guides/v2.0/release-notes/tech_bull_201-upgrade.html" target="_blank">technical bulletin</a>.
 
 
@@ -114,12 +107,8 @@
 
 2.	Follow the instructions to pull the updates from the repository and update {% glossarytooltip d85e2d0a-221f-4d03-aa43-0cda9f50809e %}Composer{% endglossarytooltip %}.
 
-<<<<<<< HEAD
-<h3>Migration toolkits</h3>
-=======
 ### Migration toolkits
 
->>>>>>> 168052f6
 The <a href="{{ page.baseurl }}/migration/migration-migrate.html" target="_blank">Data Migration Tool</a> helps transfer existing Magento 1.x store data to Magento 2.x. This command-line interface includes verification, progress tracking, logging, and testing functions. For installation instructions, see  <a href="{{ page.baseurl }}/migration/migration-tool-install.html" target="_blank">Install the Data Migration Tool</a>. Consider exploring or contributing to the <a href="https://github.com/magento/data-migration-tool" target="_blank"> Magento Data Migration repository</a>.
 
 The <a href="https://github.com/magento/code-migration" target="_blank">Code Migration Toolkit</a> helps transfer existing Magento 1.x store extensions and customizations to Magento 2.0.x. The command-line interface includes scripts for converting Magento 1.x modules and layouts.
