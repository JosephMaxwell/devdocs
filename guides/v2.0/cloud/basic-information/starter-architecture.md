--- conflicted
+++ resolved
@@ -58,10 +58,7 @@
 Additional sections in this guide provide instructions and walk-throughs for setting up your [local workspace]({{ page.baseurl }}/cloud/before/before-workspace.html), working with Git branches, and [deploying code]({{ page.baseurl }}/cloud/live/stage-prod-live.html).
 
 ## Production and Staging technology stack {#technology}
-<<<<<<< HEAD
-=======
 
->>>>>>> 168052f6
 The Production and Staging environments include the following technologies. You can modify and configure these technologies through the [.magento.app.yaml file]({{ page.baseurl }}/cloud/project/project-conf-files_magento-app.html).
 
 * Fastly for http caching and CDN
@@ -106,10 +103,7 @@
 *	[`services.yaml`]({{ page.baseurl }}/cloud/project/project-conf-files_services.html)
 
 ### Backup and disaster recovery {#backup}
-<<<<<<< HEAD
-=======
 
->>>>>>> 168052f6
 You can create a snapshot of your database and file system using the Project Web Interface or the CLI. The snapshot includes your deployed code, installed software and services, and data. See [Snapshots and backup management]({{ page.baseurl }}/cloud/project/project-webint-snap.html).
 
 ## Prepare for development {#develop}
