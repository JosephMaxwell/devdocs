--- conflicted
+++ resolved
@@ -25,10 +25,7 @@
 Typically, the only user the Project Owner must create is the _Technical Admin_. This user should have a user account with the Super User role. Your Technical Admin can create user accounts for developers, set environment permissions, and manage all branches and environments. Typically, the Technical Admin is a developer, consultant, a [Magento Solution Partner](https://magento.com/find-a-partner){:target="\_blank"}, or yourself.
 
 ## Sign up for a Magento Commerce (Cloud) account {#cloud-first-acct}
-<<<<<<< HEAD
-=======
 
->>>>>>> 168052f6
 Don't have a {{site.data.var.ece}} account yet? Contact [Magento Sales](https://magento.com/explore/contact-sales){:target="\_blank"}. We will create your account and send you a welcome email that provides instructions to access the project.
 
 The person who signs up for a {{site.data.var.ece}} account is referred to as the _Project Owner_. You receive a welcome e-mail that enables you to set up the project initially. You can also access your project by [logging in to your account](https://accounts.magento.cloud){:target="\_blank"}.
@@ -40,14 +37,9 @@
 You can also access your project by [logging in to your account](https://accounts.magento.cloud){:target="\_blank"}.
 
 ## Get started with the Project Web Interface {#project-setup}
-<<<<<<< HEAD
-We provision your initial environment with a template {{site.data.var.ece}} repository.
-
-=======
 
 We provision your initial environment with a template {{site.data.var.ece}} repository.
 
->>>>>>> 168052f6
 We provide a [Project Web Interface]({{ page.baseurl }}/cloud/project/projects.html) for you to manage your project, add user accounts, and get started developing your store(s). This interface provides a UI for the Project Owner, Technical Admin, and developers to manage all environments and branches, environment variables, environment settings, and routes.
 
 We recommend creating a user account with Super User access as your Technical Admin. With super user access, they can help add user accounts, manage branches, and configure environments.
