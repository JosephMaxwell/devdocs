---
layout: default
group: cloud
subgroup: 080_setup
title: Install Magento
menu_title: Install Magento
menu_order: 50
version: 2.0
github_link: cloud/before/before-setup-env-install.md
redirect_from:
  - /guides/v2.0/cloud/before/before-setup-env-perms.html
  - /guides/v2.1/cloud/before/before-setup-env-perms.html
  - /guides/v2.2/cloud/before/before-setup-env-perms.html
---

#### Previous step:
[Branch an environment]({{ page.baseurl }}cloud/before/before-setup-env-env.html)

With your workspace prepared, install Magento on your local to verify custom code, extensions, and more. This section includes the installation prep, options, and post-installation configuration you should complete.

## Prepare to install Magento

To be able to customize the Magento software on your local machine, you should install it using the following information:

*	Host name or IP address of your machine
*	{% glossarytooltip 29ddb393-ca22-4df9-a8d4-0024d75739b1 %}Admin{% endglossarytooltip %} user name, password, and URI you created earlier

Before you begin, list the environment variables.

	magento-cloud variable:get -e <environment ID>

The following results provides an example of variables:

	+----------------+---------------+-----------+------+
	| ID             | Value         | Inherited | JSON |
	+----------------+---------------+-----------+------+
	| ADMIN_PASSWORD | admin_A456    | Yes       | No   |
	| ADMIN_URL      | magento_A8v10 | Yes       | No   |
	| ADMIN_USERNAME | meister_x2U8  | Yes       | No   |
	+----------------+---------------+-----------+------+

## Set the docroot
Set the docroot to the /magento directory until you complete all setup. If you change the DOCROOT to /magento/pub prior to completion, you will encounter issues running the Web Setup Wizard.

For the Production environment, you should set the docroot to /magento/pub, which helps restrict access to vulnerable areas of the system. The webserver DOCROOT should be set to /magento/pub only after Magento is installed (including any upgrades and patches), configured, and static files have been generated and populated in /magento/pub. Alternatively, you could also create a subdomain (for example, install.domain.com) and configure your webserver's DOCROOT to the Magento installed root folder.

## Install Magento

Installation of Magento onto your local supports a command line option or a Web Setup Wizard. The CLI option also supports a Composer installation with sample data. For best information on your installation options and steps, see the [Installation Roadmap]({{ page.baseurl }}install-gde/install-roadmap_cli.html).

After installing prerequisties, cloning the project and branch, configuring SSH keys, and adding Magento authentication keys, make sure to [Update installation dependencies]({{ page.baseurl }}install-gde/install/prepare-install.html). With the Magento respository cloned, you need to update and resolve any dependencies using Composer commands.

To install, use one of the following options:

* [Install the Magento software using the command line]({{ page.baseurl }}install-gde/install/cli/install-cli.html)
* [Install the Magento software using the Web Setup Wizard]({{ page.baseurl }}install-gde/install/web/install-web.html)

For example, using the command line method:

1. Switch to the user:

		sudo su - magento
2. Change directories for the installation:

		cd /app/bin
3. Enter a CLI command with options for entering the name, email, admin credentials, URL, and additional information. For a list of all options, see [Installer help commands]({{ page.baseurl }}install-gde/install/cli/install-cli-install.html#instgde-cli-help-cmds).

    php magento setup:install \
      --admin-firstname=John \
      --admin-lastname=Smith \
      --admin-email=jsmith@mail.com \
      --admin-user=admin \
      --admin-password=password1 \
		  --base-url=http://magento.local/ \
		  --db-host=localhost \
		  --db-name=magento \
		  --db-user=magento \
		  --db-password=magento \
		  --currency=USD \
		  --timezone=America/Chicago \
		  --language=en_US \
		  --use-rewrites=1

## Post-install configurations
After installing Magento, run the commands for [compile]({{ page.baseurl }}config-guide/cli/config-cli-subcommands-compiler.html) and [deploy]({{ page.baseurl }}config-guide/cli/config-cli-subcommands-static-view.html) for the code:

1. If you are not in the correct Magento user, switch:

	sudo su - magento
2. Change directory to `app/bin`.
3. Run the compile command:

		php magento setup:di:compile
3. When complete, Run the deploy command:

		php magento setup:static:deploy

Optionally, if you used Vagrant with the hostmanager plugin, update the hosts file:

1. Access the localdev root for the Vagrant box.
2. Enter the command `vagrant hostmanager` to update the hosts file.

## Set file system permissions and ownership {#file-system-permissions}
After you have installed Magento, you need to set the file system permissions and ownership.

1.  Log in to your Magento server as, or switch to, the [Magento file system owner]({{ page.baseurl }}cloud/before/before-workspace-file-sys-owner.html).
2.  Enter the following commands in the order shown:

		cd <your Magento install dir>
		find var vendor pub/static pub/media app/etc -type f -exec chmod g+w {} \;
		find var vendor pub/static pub/media app/etc -type d -exec chmod g+ws {} \;
		chown -R :<web server group> .
		chmod u+x bin/magento

{% include install/file-system-perms-twouser_cmds-only.md %}

## Additional software and services
For Integration development, you may also want to install additional tools, software, and services.

* [Redis]({{ page.baseurl }}cloud/project/project-conf-files_services-redis.html)
* [ElasticSearch]({{ page.baseurl }}cloud/project/project-conf-files_services-elastic.html)
* [RabbitMQ]({{ page.baseurl }}cloud/project/project-conf-files_services-rabbit.html)
* [Additional software]({{ page.baseurl }}install-gde/prereq/optional.html) for Magento

## Verify your local workspace
To verify the local, access the store using the URL you passed in the install command. For this example, the local Magento store should load using http://magento.local/. The Admin panel should open using http://magento.local/admin. If you change the URI for the Admin panel, use this command to locate it:

	php bin/magento info:adminuri

To verify the Integration master branch environment, log into the Project Web Interface and select your named project. In the list of branches, select the Master. Click Access site to pull up a list of URLs (HTTP and HTTPS) and click the preferred link to open the site. To view the admin, add /admin or other configured Admin URI.

![Click Access for list of URLs]({{ site.baseurl }}common/images/cloud-project-master-access.png){:width="297px"}

With these steps completed, you should have:
<<<<<<< HEAD
* Magento Commerce account and initial project setup and master branch
=======

* Magento Enterprise Cloud Edition account and initial project setup and master branch
>>>>>>> d932e9e8
* A local workspace configured with installations of required software, Magento Cloud CLI, and Magento
* SSH keys set up
* The Magento file system owner configured
* Your initial code branch
* Magento authentication keys set up and configured in the project and local

## Next steps
We strongly recommend fully deploying this base Magento template `master` branch without any code or configuration changes to Staging and Production.

#### Next step:
[First time deployment]({{ page.baseurl }}cloud/access-acct/first-time-deploy.html)<|MERGE_RESOLUTION|>--- conflicted
+++ resolved
@@ -132,12 +132,8 @@
 ![Click Access for list of URLs]({{ site.baseurl }}common/images/cloud-project-master-access.png){:width="297px"}
 
 With these steps completed, you should have:
-<<<<<<< HEAD
+
 * Magento Commerce account and initial project setup and master branch
-=======
-
-* Magento Enterprise Cloud Edition account and initial project setup and master branch
->>>>>>> d932e9e8
 * A local workspace configured with installations of required software, Magento Cloud CLI, and Magento
 * SSH keys set up
 * The Magento file system owner configured
