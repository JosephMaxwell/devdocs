---
layout: default
group: cloud
subgroup: 080_setup
title: Install Magento prerequisites
menu_title: Install Magento prerequisites
menu_order: 15
menu_node:
version: 2.0
github_link: cloud/before/before-workspace-magento-prereqs.md
redirect_from:
  - /guides/v2.0/cloud/before/before-workspace-php.html
  - /guides/v2.1/cloud/before/before-workspace-php.html
  - /guides/v2.2/cloud/before/before-workspace-php.html
  - /guides/v2.0/cloud/before/before-workspace-cli.html
  - /guides/v2.1/cloud/before/before-workspace-cli.html
  - /guides/v2.2/cloud/before/before-workspace-cli.html
---

#### Previous step:
[Set up a project and dev workspace]({{ page.baseurl }}cloud/before/before-workspace.html)

Install the following software packages and tools on your local to prepare for Magento code development. If you already have these packages installed, check for any recommendations or notes and continue to the next step.

To begin, install and set up a VM on your host computer (Windows, Mac OS, Linux-based system). A VM gives you an environment to install a different Operating System, tools, software, a database, and Magento without requiring a customized system. You only need to install the VM software on your host. All other software can be installed and configured on your VM.

When you install and configure software on your local (or VM), you will first SSH into the VM and then complete installations. Follow the SSH instructions and commands for the VM software you install. For example, you would install PHP, nginx, and database on the VM via SSH.

<div class="bs-callout bs-callout-info" id="info" markdown="1">
Magento documentation provides installation instructions for installing software on CentOS or Ubuntu only. For installation information on Windows or MacOS, consult a community resource.
</div>

## Virtual machine or container (host) {#vm}
To best develop and manage your host, we recommend using a virtual machine. The VM encapsulates your code, web services, testing and supports a Unix-based environment. Select a virtual system you prefer.

For your VM, we recommend installing one of the following:

* [Vagrant](https://www.vagrantup.com/docs/){:target="_blank"} for a virtual machine
* [Docker](https://docs.docker.com/){:target="_blank"} for a container

When using Vagrant, we also recommend the package [hostmanager](https://github.com/devopsgroup-io/vagrant-hostmanager){:target="_blank"} and using [VirtualBox](https://www.virtualbox.org/wiki/Documentation){:target="_blank"} to manage the environment. VirtualBox extends support and features across all OS and platforms to create and manage multiple VMs and operating systems on your local.

## Development tools {#devtools}
* [Git](https://git-scm.com/book/en/v2/Getting-Started-Installing-Git){:target="_blank"} - Provides code branching and management for accessing {{site.data.var.<ee>}} and your code respositories. Use Git command-line commands or applications of your choice to work with Git. You can install this on your local VM or on your host.
	For more information, see [How Cloud uses Git]({{ page.baseurl }}cloud/reference/git-integration.html).
* [Composer](https://getcomposer.org/download/){:target="_blank"} - Used for dependency management. Composer enables us to manage the Magento components and their dependencies. Install on your local VM.
	For more information, see [How Cloud uses Composer]({{ page.baseurl }}cloud/reference/cloud-composer.html).

## PHP (local) {#php}
Install {% glossarytooltip bf703ab1-ca4b-48f9-b2b7-16a81fd46e02 %}PHP{% endglossarytooltip %} on your local. We recommend PHP 7.0. For information on installing PHP, see these instructions for [CentOS]({{ page.baseurl }}install-gde/prereq/php-centos.html) and [Ubuntu]({{ page.baseurl }}install-gde/prereq/php-ubuntu.html). For instructions for another OS, see the [PHP documentation](http://php.net/manual/en/install.php){:target="_blank"}.

The following packages may also be helpful for your PHP installation:

* [bcmath](http://php.net/manual/en/book.bc.php){:target="_blank"}
* [curl](http://php.net/manual/en/book.curl.php){:target="_blank"}
* ext-dom
* [fpm](https://php-fpm.org/){:target="_blank"}
* [gd](http://php.net/manual/en/book.image.php){:target="_blank"}
* [intl](http://php.net/manual/en/book.intl.php){:target="_blank"}
* [json](http://php.net/manual/en/ref.json.php){:target="_blank"}
* [mbstring](http://php.net/manual/en/book.mbstring.php){:target="_blank"}
* [mcrypt](http://php.net/manual/en/book.mcrypt.php){:target="_blank"}
* [mysql](http://php.net/manual/en/set.mysqlinfo.php){:target="_blank"}
* [xml](http://php.net/manual/en/book.xml.php){:target="_blank"}
* [zip](http://php.net/manual/en/book.zip.php){:target="_blank"}

### Set up PHP memory limit {#cloud-first-php}
When you're working with the Magento Cloud CLI, local environment settings come from the machine on which you're working, not from {{site.data.var.<ee>}}. For example, certain actions (like debugging) require a larger PHP `memory_limit` than most PHP distributions provide by default.

To set `memory_limit`:

Before working with your {{site.data.var.<ece>}} project, make sure you set the PHP `memory_limit` to at least `1G` for normal use or at least `2G` for debugging.

1.	Find your `php.ini` file using the following command:

		php --ini

	Use the value of `Loaded Configuration File`.
2.	As a user with `root` privileges, open `php.ini` in a text editor.
3.	Change the value of `memory_limit` to at least `1G` for normal use or at least `2G` for debugging.
4.	Save your changes to `php.ini` and exit the text editor.
5.	Restart your web server:

	*	Apache:
		*	CentOS: `service httpd restart`
		*	Ubuntu: `service apache2 restart`
	*	nginx: `service nginx restart`

## Web server (local) {#webserver}
We support installations of [Apache]({{ page.baseurl }}install-gde/prereq/apache.html) and [nginx]({{ page.baseurl }}install-gde/prereq/nginx.html) for your web server.

## Database (local) {#database}
<<<<<<< HEAD
You have multiple options for databases to use for your local. One database option you may want to consider is MariaDB. The {{site.data.var.<ee>}} environments use [MariaDB](https://mariadb.org/){:target="_blank"}, with a [Galara Cluster](http://galeracluster.com/){:target="_blank"} with triple reducency in the Production environment.

Regardless of database, for **Pro plans** you need to modify the `auto_increment_increment` value.
=======
You have multiple options for databases to use for your local. One database option you may want to consider is MariaDB. The {{site.data.var.<ee>}} environments use [MariaDB](https://mariadb.org/){:target="_blank"}, with a [Galera Cluster](http://galeracluster.com/){:target="_blank"} with triple reducency in the Production environment. Regardless of database, you need to modify the `auto_increment_increment` value.
>>>>>>> fe4ec48c

<div class="bs-callout bs-callout-warning" markdown="1">
For **Pro plans**, tye Production environment in the 3 node infrastructure uses auto-incrementing by 3 for all data IDs. Do not develop using hard-coded database IDs in your development. Due to the incremented data IDs, the referenced data will differ across the three nodes in Production.
</div>

These example instructions detail how to install and create a MariaDB database for Magento on your local:

1. Use this command to create the database:

		apt-get install mariadb-server
2. Secure the database with the following command and completing all prompts:

		mysql_secure_installation
3. Access the MariaDB database.
4. Grant all privileges to the Magento account you created for the local:

		grant all privileges on <database> to '<account>'@'localhost' identified by '<password>';
5. Finally create the database:

		create database magento;
		use magento;
6. Exit when done.

### Pro: Set up the auto-increment for MariaDB {#cloud-mysql}
You need to set an auto-increment value for the MariaDB installation.

1.	As a user with `root` privileges, open `/etc/mysql/mariadb.conf.d/50-server.cnf` in a text editor.
2.	In the Basic Settings section, add `auto_increment_increment = 3`.
3.	Restart the service: `service mysql restart`.

<<<<<<< HEAD
### Pro: Set up the auto-increment for MySQL {#cloud-mysql}
The MySQL configuration parameter [`auto_increment_increment`](http://dev.mysql.com/doc/refman/5.6/en/server-system-variables.html){:target="_blank"} is set to `1` by default in a local MySQL installation. You need to change this value to `3`.  The {{site.data.var.<ee>}} database cluster includes 3 database implementations. The increment ensures data is unique across all databases for consistant data in the High Availability structure.
=======
### Set up the auto-increment for MySQL {#cloud-mysql}
The MySQL configuration parameter [`auto_increment_increment`](http://dev.mysql.com/doc/refman/5.6/en/server-system-variables.html){:target="_blank"} is set to `1` by default in a local MySQL installation. You need to change this value to `3`.  The {{site.data.var.<ee>}} database cluster includes 3 database implementations. The increment ensures data is unique across all databases for consistent data in the High Availability structure.
>>>>>>> fe4ec48c

To avoid issues, we recommend you set `auto_increment_increment=3`.

First, view the current value and verify if it is set to 3:

	mysqladmin variables -u <root user name> -p | grep 'auto_increment'

If necessary, set `auto_increment_increment` to 3:

1.	As a user with `root` privileges, open `/etc/my.cnf` in a text editor.

	<div class="bs-callout bs-callout-info" id="info" markdown="1">
  		On Ubuntu 16, the path is typically `/etc/mysql/mysql.conf.d/mysqld.cnf`.
	</div>

2.	Add or edit the following line in the `[mysqld]` section:

		auto_increment_increment=3

<<<<<<< HEAD
	{{site.data.var.<ece>}} supports a High Availability configuration. This setting increments the database IDs in increments of three to ensure row uniqueness for Galara databases on each of the three HA nodes in production.
=======
	{{site.data.var.<ee>}} supports a High Availability configuration. This setting increments the database IDs in increments of three to ensure row uniqueness for Galera databases on each of the three HA nodes in production.
>>>>>>> fe4ec48c

3.	Restart MySQL:

		service mysqld restart

## Magento Cloud CLI (local) {#cloud-ssh-cli-cli-install}
<<<<<<< HEAD
The Magento Cloud command-line interface (CLI) tool helps you manage your projects and code branches on {{site.data.var.<ece>}}. For a list of available commands, see [Common Magento CLI commands]({{ page.baseurl }}cloud/reference/cli-ref-topic.html).
=======
The Magento Cloud command-line interface (CLI) tool helps you manage your projects and code branches on {{site.data.var.<ece>}}. This tool has different commands than the CLI for {{site.data.var.<ece>}}. For a list of available commands, see [Common Magento Cloud CLI commands]({{ page.baseurl }}cloud/reference/cli-ref-topic.html).
>>>>>>> fe4ec48c

These instructions discuss installation using commands for a Unix environment. For Windows, we recommend using [Cygwin](https://www.cygwin.com/){:target="_blank"} or Git Bash.

To install the Magento Cloud CLI:

1.	Log in to your local development machine or switch to the [Magento file system owner]({{ page.baseurl }}cloud/before/before-workspace-file-sys-owner.html).

2.	Change to a directory to which the {% glossarytooltip 5e7de323-626b-4d1b-a7e5-c8d13a92c5d3 %}Magento file system owner{% endglossarytooltip %} has write access, such as the home directory.

3.	Enter the following command:

		curl -sS https://accounts.magento.cloud/cli/installer | php

4.	After the CLI downloads, an operating system-specific command displays.

	For example, on Ubuntu and CentOS, the command is similar to:

		<pre class="no-copy">source /home/magento_user/.bashrc</pre>

	For more information about the user shell profile, see [.bash_profile vs .bashrc](http://www.joshstaiger.org/archives/2005/07/bash_profile_vs.html){:target="_blank"}

	You can also add the `<magento user home dir>/.magento-cloud/bin` to the Magento user's `PATH`. 	If the user name is `magento_user`, the command is similar to the following:

		export PATH=$PATH:/home/magento_user/.magento-cloud/bin

	Consult operating system documentation for details.

5.	Verify the `magento-cloud` command is in your path by entering the following command:

		magento-cloud list

## Additional options
You can also install additional [optional software]({{ page.baseurl }}install-gde/prereq/optional.html). These packages should be installed on the local VM.

#### Next step:
[Enable SSH keys]({{ page.baseurl }}cloud/before/before-workspace-ssh.html)<|MERGE_RESOLUTION|>--- conflicted
+++ resolved
@@ -90,13 +90,10 @@
 We support installations of [Apache]({{ page.baseurl }}install-gde/prereq/apache.html) and [nginx]({{ page.baseurl }}install-gde/prereq/nginx.html) for your web server.
 
 ## Database (local) {#database}
-<<<<<<< HEAD
+
 You have multiple options for databases to use for your local. One database option you may want to consider is MariaDB. The {{site.data.var.<ee>}} environments use [MariaDB](https://mariadb.org/){:target="_blank"}, with a [Galara Cluster](http://galeracluster.com/){:target="_blank"} with triple reducency in the Production environment.
 
 Regardless of database, for **Pro plans** you need to modify the `auto_increment_increment` value.
-=======
-You have multiple options for databases to use for your local. One database option you may want to consider is MariaDB. The {{site.data.var.<ee>}} environments use [MariaDB](https://mariadb.org/){:target="_blank"}, with a [Galera Cluster](http://galeracluster.com/){:target="_blank"} with triple reducency in the Production environment. Regardless of database, you need to modify the `auto_increment_increment` value.
->>>>>>> fe4ec48c
 
 <div class="bs-callout bs-callout-warning" markdown="1">
 For **Pro plans**, tye Production environment in the 3 node infrastructure uses auto-incrementing by 3 for all data IDs. Do not develop using hard-coded database IDs in your development. Due to the incremented data IDs, the referenced data will differ across the three nodes in Production.
@@ -127,13 +124,8 @@
 2.	In the Basic Settings section, add `auto_increment_increment = 3`.
 3.	Restart the service: `service mysql restart`.
 
-<<<<<<< HEAD
 ### Pro: Set up the auto-increment for MySQL {#cloud-mysql}
 The MySQL configuration parameter [`auto_increment_increment`](http://dev.mysql.com/doc/refman/5.6/en/server-system-variables.html){:target="_blank"} is set to `1` by default in a local MySQL installation. You need to change this value to `3`.  The {{site.data.var.<ee>}} database cluster includes 3 database implementations. The increment ensures data is unique across all databases for consistant data in the High Availability structure.
-=======
-### Set up the auto-increment for MySQL {#cloud-mysql}
-The MySQL configuration parameter [`auto_increment_increment`](http://dev.mysql.com/doc/refman/5.6/en/server-system-variables.html){:target="_blank"} is set to `1` by default in a local MySQL installation. You need to change this value to `3`.  The {{site.data.var.<ee>}} database cluster includes 3 database implementations. The increment ensures data is unique across all databases for consistent data in the High Availability structure.
->>>>>>> fe4ec48c
 
 To avoid issues, we recommend you set `auto_increment_increment=3`.
 
@@ -153,22 +145,14 @@
 
 		auto_increment_increment=3
 
-<<<<<<< HEAD
 	{{site.data.var.<ece>}} supports a High Availability configuration. This setting increments the database IDs in increments of three to ensure row uniqueness for Galara databases on each of the three HA nodes in production.
-=======
-	{{site.data.var.<ee>}} supports a High Availability configuration. This setting increments the database IDs in increments of three to ensure row uniqueness for Galera databases on each of the three HA nodes in production.
->>>>>>> fe4ec48c
 
 3.	Restart MySQL:
 
 		service mysqld restart
 
 ## Magento Cloud CLI (local) {#cloud-ssh-cli-cli-install}
-<<<<<<< HEAD
 The Magento Cloud command-line interface (CLI) tool helps you manage your projects and code branches on {{site.data.var.<ece>}}. For a list of available commands, see [Common Magento CLI commands]({{ page.baseurl }}cloud/reference/cli-ref-topic.html).
-=======
-The Magento Cloud command-line interface (CLI) tool helps you manage your projects and code branches on {{site.data.var.<ece>}}. This tool has different commands than the CLI for {{site.data.var.<ece>}}. For a list of available commands, see [Common Magento Cloud CLI commands]({{ page.baseurl }}cloud/reference/cli-ref-topic.html).
->>>>>>> fe4ec48c
 
 These instructions discuss installation using commands for a Unix environment. For Windows, we recommend using [Cygwin](https://www.cygwin.com/){:target="_blank"} or Git Bash.
 
