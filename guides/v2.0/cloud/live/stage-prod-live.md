---
layout: default
group: cloud
subgroup: 160_deploy
title: Deploy your store
menu_title: Deploy your store
menu_order: 1
menu_node: parent
version: 2.0
github_link: cloud/live/stage-prod-live.md
redirect_from:
  - /guides/v2.0/cloud/live/stage-prod-over.html
  - /guides/v2.1/cloud/live/stage-prod-over.html
  - /guides/v2.2/cloud/live/stage-prod-over.html
---

The process for deploying and going live begins with development, continues to Staging, and ends with going live in Production. To provide the best experience for developing, testing, and deploying your store with consistent configurations we provide an end-to-end environment solution. Every environment supports direct URL access to the store and Admin console and SSH access for CLI commands.

You can fully push, merge, and deploy through the [Project Web Interface]({{page.baseurl}}cloud/project/project-webint-branch.html) or CLI commands through a terminal application.

This section provides indepth instructions and information on the build and deploy process, migrating data and content, and testing.

## Starter plan deployment {#starter}
We recommend creating a Staging branch from the `master` to best support your Starter plan development and deployment. With this in place, you have two of your four active environments ready: `master` for Production and `staging` for Staging.

Now you are ready to develop and deploy:

1. Create development branches from the `staging` branch. This allows you to merge up through Staging and Production.
2. Develop on local: custom modules, Magento extensions, 3rd party integrations, and configurations.
3. Push your local branch to the Git remote branch to test in a full environment.
4. To fully test in a near-production level environment, push code to a Staging branch.
5. Fully test in the Staging environment including payment gateways, shipping, price rules, various products, and full customer and admin interactions.
6. Finally, deploy to the Production `master` to complete testing, go live steps, and start selling.

For detailed information of the process, see [Starter Develop and Deploy Workflow]({{page.baseurl}}cloud/basic-information/starter-develop-deploy-workflow.html).

## Pro plan deployment {#pro}
Pro comes with a large Integration environment with eight active branches and environments including `master`, Staging, and Production. When you create your project, code is ready to branch, develop, and push for building and deploying your site. Although the Integration environment can have many branches, Staging and Production have only one branch: the deployed Git `master`.

1. Create development branches from the Integration `master` branch.
2. Develop on local: custom modules, Magento extensions, 3rd party integrations, and configurations.
3. Push your local branch to the Git remote branch to test in a full environment.
4. Merge final code to the Integration `master` branch.
5. To fully test in a near-production level environment, push code to the Staging environment.
6. Fully test in the Staging environment including payment gateways, shipping, price rules, various products, and full customer and admin interactions.
7. Finally, deploy to the Production environment to complete testing, go live steps, and start selling.

For detailed information of the process, see [Pro Develop and Deploy Workflow]({{page.baseurl}}cloud/welcome/discover-workflow.html).

<<<<<<< HEAD
## Project Web Interface
The Project Web Interface provides full features to create, manage, and deploy code branches in your Integration, Staging, and Production environments for Starter and Pro plans. You can also use SSH and CLI commands to complete these process. Previously for Pro plans, you could only use SSH and CLI commands for Staging and Production.

For Starter, you will see a hierarchy of branches starting from Master. Any branches you create display as children from Integration Master. We recommend creating a Staging branch, then branching from that for Integration development.

![Starter branch hierarchy]({{ site.baseurl }}common/images/cloud_project-starter.png)

For Pro, you will see a hierarchy of branches starting from Production to Staging to Integration Master. Any branches you create display as children from Integration Master.

![Pro branch hierarchy]({{ site.baseurl }}common/images/cloud_project-pro.png)

## Git and SSH URLs
If interested in using CLI commands through an SSH connection, you can locate the SSH command through the Project Web Interface. For Pro plans, Git commands are supported on the Staging and Production environments.
=======
### Assisted deployment for Pro {#assist}
For Pro, the Staging and Production environments only supports deployments for code using SSH to the environments and Git CLI commands. These environments are not currently accessible through the Project Web Interface.

If you do not want to deploy using CLI commands, you can enter a [Support ticket]({{ page.baseurl }}cloud/bk-cloud.html#gethelp) for assistance.

If you do plan on using SSH access to those environments, you need to enter a ticket providing your SSH public keys. We will add these keys to your environment.

### Enter a ticket for deploying hooks {#hooks}
{% include cloud/hooks.md %}

### Git and SSH URLs {#git-ssh}
For Pro, locate your Git and SSH URLs from the OneDrive onboarding document you received when you signed up for Magento Commerce.
>>>>>>> 27bf41eb

After you know these URLs, you can access those environments without further intervention.

* Use the URLs to access the store as a customer.
* Use the URL /admin to access the Admin panel.
* (Pro) Use SSH access and Git CLI commands to deploy updated code to Staging or Production. Magento Cloud CLI commands are not available in Staging and Production.

For more information, see [SSH and sFTP]({{ page.baseurl }}cloud/env/environments-ss.html).

## Read-only environments {#read-only}
You should always deploy code by pushing your local Git branch to your environments. You should only directly modify configurations for a few key extensions directly in your Staging and Production environments. If you need to fix issues, fix them in local development, push to Git, and complete the full deployment.

## Next steps
To learn more, check the following:

* [Deployment process]({{ page.baseurl }}cloud/reference/discover-deploy.html)
* [Continuous integration]({{ page.baseurl }}cloud/deploy/continuous-deployment.html)
* [Protective block]({{ page.baseurl }}cloud/live/live-prot.html)
*	[Build and deploy to your local]({{ page.baseurl }}cloud/live/live-sanity-check.html)
*	[Prepare to deploy]({{ page.baseurl }}cloud/live/stage-prod-migrate-prereq.html)
*	[Migrate and deploy]({{ page.baseurl }}cloud/live/stage-prod-migrate.html)
*	[Test deployment]({{ page.baseurl }}cloud/live/stage-prod-test.html)
* [Go live and launch]({{ page.baseurl }}cloud/live/live.html)<|MERGE_RESOLUTION|>--- conflicted
+++ resolved
@@ -47,21 +47,6 @@
 
 For detailed information of the process, see [Pro Develop and Deploy Workflow]({{page.baseurl}}cloud/welcome/discover-workflow.html).
 
-<<<<<<< HEAD
-## Project Web Interface
-The Project Web Interface provides full features to create, manage, and deploy code branches in your Integration, Staging, and Production environments for Starter and Pro plans. You can also use SSH and CLI commands to complete these process. Previously for Pro plans, you could only use SSH and CLI commands for Staging and Production.
-
-For Starter, you will see a hierarchy of branches starting from Master. Any branches you create display as children from Integration Master. We recommend creating a Staging branch, then branching from that for Integration development.
-
-![Starter branch hierarchy]({{ site.baseurl }}common/images/cloud_project-starter.png)
-
-For Pro, you will see a hierarchy of branches starting from Production to Staging to Integration Master. Any branches you create display as children from Integration Master.
-
-![Pro branch hierarchy]({{ site.baseurl }}common/images/cloud_project-pro.png)
-
-## Git and SSH URLs
-If interested in using CLI commands through an SSH connection, you can locate the SSH command through the Project Web Interface. For Pro plans, Git commands are supported on the Staging and Production environments.
-=======
 ### Assisted deployment for Pro {#assist}
 For Pro, the Staging and Production environments only supports deployments for code using SSH to the environments and Git CLI commands. These environments are not currently accessible through the Project Web Interface.
 
@@ -74,7 +59,6 @@
 
 ### Git and SSH URLs {#git-ssh}
 For Pro, locate your Git and SSH URLs from the OneDrive onboarding document you received when you signed up for Magento Commerce.
->>>>>>> 27bf41eb
 
 After you know these URLs, you can access those environments without further intervention.
 
