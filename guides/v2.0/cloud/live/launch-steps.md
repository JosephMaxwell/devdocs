---
group: cloud
subgroup: 165_live
title: Launch steps
menu_title: Launch steps
menu_order: 20
menu_node:
version: 2.0
functional_areas:
  - Cloud
  - Testing
---

#### Previous step:
[Go live checklist]({{ page.baseurl }}/cloud/live/go-live-checklist.html)

After testing and completing your launch checklist, you can start the final steps to launch. These steps include entering tickets, cutting over access, and finally testing your store(s) when live.

Magento support staff work with you through the process, checking status, and helping if any questions or issues occur. All issues should be tracked with tickets to best capture what happened and how it was resolved. When you begin continuous iterations deploying updates to your launched store, you may have similar issues occur again. These tickets can help pinpoint the issues and help adjust your deployment tasks.

## Contact Magento to go live {#contact}

Contact Magento support and update any go live tickets with the intended date and time to switch over and launch your store(s).

## Switch DNS to the new site {#dns}
<<<<<<< HEAD
=======

>>>>>>> 168052f6
The Time-to-Live changed value is important for checking your changed domain. When you modify the A and CNAME records, the update will take the TTL configured time to update correctly. For details on DNS settings, see [DNS configurations]({{ page.baseurl }}/cloud/live/go-live-checklist.html#dns).

To cut over to the new site:

1. Access your DNS service.
2. Update your A and CNAME records for your domains and hostnames.
3. Wait for the TTL time to pass and restart your web browser.
4. Access your store using the storefront domain.

## Test the live store {#test}
<<<<<<< HEAD
=======

>>>>>>> 168052f6
Complete a few UAT tests in your live store to make sure everything is loading and actions complete correctly. For a list of tests, see [Test deployment]({{ page.baseurl }}/cloud/live/stage-prod-test.html).

## Post-Launch {#postlaunch}

Magento will activate checks and monitor the site to ensure all services and access are in the green. We remain on hand as needed to walk-through and check all system logs, services, caching, and functions are working as you and your customers need.

If any issues occur, create and track issues with Support. Include as much information as possible including date/time, specific feature with a problem, symptoms and odd behaviors, extensions, and so on. We will investigate the logs, the issue, and work with you to resolve quickly as possible.<|MERGE_RESOLUTION|>--- conflicted
+++ resolved
@@ -23,10 +23,7 @@
 Contact Magento support and update any go live tickets with the intended date and time to switch over and launch your store(s).
 
 ## Switch DNS to the new site {#dns}
-<<<<<<< HEAD
-=======
 
->>>>>>> 168052f6
 The Time-to-Live changed value is important for checking your changed domain. When you modify the A and CNAME records, the update will take the TTL configured time to update correctly. For details on DNS settings, see [DNS configurations]({{ page.baseurl }}/cloud/live/go-live-checklist.html#dns).
 
 To cut over to the new site:
@@ -37,10 +34,7 @@
 4. Access your store using the storefront domain.
 
 ## Test the live store {#test}
-<<<<<<< HEAD
-=======
 
->>>>>>> 168052f6
 Complete a few UAT tests in your live store to make sure everything is loading and actions complete correctly. For a list of tests, see [Test deployment]({{ page.baseurl }}/cloud/live/stage-prod-test.html).
 
 ## Post-Launch {#postlaunch}
