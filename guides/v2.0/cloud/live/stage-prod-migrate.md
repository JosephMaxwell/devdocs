--- conflicted
+++ resolved
@@ -1,21 +1,11 @@
 ---
 layout: default
 group: cloud
-<<<<<<< HEAD
 subgroup: 160_deploy
 title: Migrate data and static files
 menu_title: Migrate data and static files
 menu_order: 50
 menu_node:
-=======
-subgroup: 160_live
-title: Migrate data
-menu_title: Migrate data
-menu_order: 200
-menu_node:
-level3_menu_node: level3child
-level3_subgroup: stage-prod
->>>>>>> d932e9e8
 version: 2.0
 github_link: cloud/live/stage-prod-migrate.md
 ---
@@ -68,21 +58,12 @@
 6.	rsync the `pub/media` directory from your local Magento server to staging or production:
 
 		rsync -azvP pub/media/ <developmemt machine user name>@<development machine host or IP>:pub/media/
-<<<<<<< HEAD
 
 ## Migrate the database {#cloud-live-migrate-db}
 
 **Prerequisite:** A database dump (see Step 3) should include database triggers. For dumping them, make sure you have the [TRIGGER privilege](https://dev.mysql.com/doc/refman/5.7/en/privileges-provided.html#priv_trigger){:target="_blank"}.
 
 This process migrates your Integration, or development, database to Staging or Production. For continuous integration deployments, you may overwrite vital database data in Staging and Production.
-
-=======
-
-### Migrate the database {#cloud-live-migrate-db}
-
-**Prerequisite:** A database dump (see Step 3) should include database triggers. For dumping them, make sure you have the [TRIGGER privilege](https://dev.mysql.com/doc/refman/5.7/en/privileges-provided.html#priv_trigger).
-
->>>>>>> d932e9e8
 To migrate the database:
 
 1.	SSH to the master branch of your Integration environment:
@@ -94,11 +75,8 @@
 3.	Create a database dump:
 
 		mysqldump -h <database host> --user=<database user name> --password=<password> --single-transaction --triggers main | gzip - > /tmp/database.sql.gz
-<<<<<<< HEAD
+
 4.	Transfer the database dump to Staging or Production:
-=======
-4.	Transfer the database dump to staging or production:
->>>>>>> d932e9e8
 
 	*	Staging: `rsync -azvP /tmp/database.sql.gz <project ID>_stg@<project ID>.ent.magento.cloud:/tmp`
 	*	Production: `rsync -azvP /tmp/database.sql.gz <project ID>@<project ID>.ent.magento.cloud:/tmp`
@@ -131,11 +109,7 @@
 Use the database dump you just created to [migrate the database](#cloud-live-migrate-db).
 
 <div class="bs-callout bs-callout-info" id="info">
-<<<<<<< HEAD
   <p>After migrating the database, you can set up your stored procedures or views in Staging or Production the same way you did in your Integration environment.</p>
-=======
-  <p>After migrating the database, you can set up your stored procedures or views in staging or production the same way you did in your integration environment.</p>
->>>>>>> d932e9e8
 </div>
 
 #### Next step
