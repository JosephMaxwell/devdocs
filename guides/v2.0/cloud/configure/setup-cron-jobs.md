--- conflicted
+++ resolved
@@ -99,10 +99,7 @@
 5. Save the changes.
 
 ## Add cron jobs to .magento.app.yaml {#add-cron}
-<<<<<<< HEAD
-=======
 
->>>>>>> 168052f6
 You should add all cron jobs to your [`.magento.app.yaml`]({{ page.baseurl }}/cloud/project/project-conf-files_magento-app.html) file in the `crons` section. We include a default cron job for Magento in the default file:
 
     # Default Magento 2 cron jobs
