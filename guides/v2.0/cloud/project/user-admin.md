--- conflicted
+++ resolved
@@ -19,10 +19,7 @@
 {% include cloud/wings-management.md %}
 
 ## Account owner role {#cloud-role-acct-owner}
-<<<<<<< HEAD
-=======
 
->>>>>>> 168052f6
 The Account Owner is the only user with the Account Owner role. This user can perform any task in any project or environment, including deleting it. The account is associated with the email address, name, and information for the person who registered the {{site.data.var.ece}} account through the account creation process.
 
 The account has super user access and additional capabilities for managing all aspects of your project and environments.
