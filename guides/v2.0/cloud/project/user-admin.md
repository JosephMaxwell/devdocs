---
layout: default
group: cloud
subgroup: 100_project
title: Create and manage users
menu_title: Create and manage users
menu_order: 15
menu_node:
version: 2.0
github_link: cloud/project/user-admin.md
---

{{site.data.var.ece}} enables you to administer users by assigning them one or more roles. A *role* provides access and improves security in your project. Different roles are authorized to do different things with your applications, environments, and users. You can add and manage user accounts for the entire project and permissions per available environment. 

## Account owner role {#cloud-role-acct-owner}
The Account Owner is the only user with the Account Owner role. This user can perform any task in any project or environment, including delete it. The account is associated with the email address, name, and information for the person who registered the {{site.data.var.ece}} account through the trial or create new account process.

The account has super user access and additional capabilities for managing all aspects of your project and environments.

## Project-level roles {#cloud-role-project}
You can assign users to the following roles per project:

* Project administrator (also referred to as *super user*) can change settings and execute actions on any environment, including creating and restoring snapshots.
*  Project reader can view all environments in a project but cannot execute any actions on them.

## Environment-level roles {#cloud-role-env}
A project reader can have one of the following roles per environment:

* Environment administrator can change settings and execute actions on this environment, including merging with the parent environment.
* Environment contributor can push code to this environment and branch the environment.
* Environment reader can view this environment only.

<div class="bs-callout bs-callout-info" id="info">
  <p>We recommend you limit the environment administrator role to as few users as possible.</p>
</div>

## Role management best practices
When a development team works on a project, the team leader can be the project administrator and decide which roles to give his team members. One team member can contribute to one environment, another member can administer a different environment, and the customer can be a reader of the `master` environment.

For your users to be able to see everything but only commit to a specific branch, change their permission level on that environment to "Contributor".


<div class="bs-callout bs-callout-warning">
    <p>An environment contributor can push code to the environment, but that user role does not have SSH access to the environment. By default, only environment administrators have SSH access. You can change the behavior in <code>.magento.app.yaml</code> by specifying <code>ssh: contributor</code>.</p>
</div>

## Create and manage users
You can create and manage users using the Magento Cloud CLI or the Web Interface.

### Manage users with the CLI {#cloud-user-mg-cli}
You can use the {{site.data.var.ece}} command line client to fully manage your users and integrate this with any other automated system.

Available commands:

* `magento-cloud user:add` adds a user to the project
* `magento-cloud user:delete` deletes a user
* `magento-cloud user:list [users]` lists project users
* `magento-cloud user:role` views or change a user's role

For example, the following command adds the project administrator (`admin`) role to `alice@example.com` and gives her `contributor` privileges to the `development` environment:

The following prompts are displayed:

<pre class="no-copy">magento-cloud user:add

Email address: alice@example.com
The user's project role can be 'viewer' ('v') or 'admin' ('a').
Project role [V/a]: a
The user's environment-level roles can be 'viewer', 'contributor', or 'admin'.
development environment role [V/c/a]: c
Summary:
  Email address: alice@example.com
  Project role: contributor
Adding users can result in additional charges.
Are you sure you want to add this user? [Y/n]
User alice@example.com created</pre>

After this has been done, the user will receive an e-mail asking her to confirm
her details and register an account name and a password.

To change Alice's role on the environment `development` to `admin`, use the following command:

	magento-cloud user:role alice@example.com --level environment --environment development --role admin

Use `magento-cloud list` to get the full list of commands.

### Manage users with the Web Interface {#cloud-user-webinterface}

To create user accounts using the Web Interface:

1.  Log in to [your {{site.data.var.ece}} account](https://accounts.magento.cloud){:target="_blank"}.
2.  Click the **Projects** tab as the following figure shows.

	![Click the projects tab to access your Cloud project]({{ site.baseurl }}common/images/cloud_account_project.png){:width="550px"}
3.	Click the name of your project.
4.	Click the configure project button next to project name in the top navigation bar as the following figure shows.

	![Configure the project]({{ site.baseurl }}common/images/cloud_project_gear.png){:width="184px"}
5.	In the right pane, click **Add Users**.

	![Start creating users]({{ site.baseurl }}common/images/cloud_project-config.png){:width="500px"}
6.	Click **Add User**.

<<<<<<< HEAD
	![Super user]({{ site.baseurl }}common/images/cloud_project-add-superuser.png){:width="500px"}
=======
	![Add users]({{ site.baseurl }}common/images/cloud_project-add-superuser.png){:width="500px"}
>>>>>>> 3320469f
7.	Enter the user's e-mail address.
8.	Select the access for the account:

	*	For a project administrator account, select the **Super User** check box. This provides Admin rights for all settings and environments. If not selected, the account has only view options for all environments on a project.
	*	Select permissions per specific environment (or branch) in the Integration environment: No access, Admin (change settings, execute action, merge code), Contributor (push code), or Reader (view only). As you add active environments, you can modify permissions per user.
8.	Click **Add User**.

The users you add receive an e-mail inviting them to join the {{site.data.var.ece}} project. The user must follow the prompts to register an account and verify their e-mail address. They receive access based on the set project and environment permissions.

## Rebuild the environment {#rebuild}
After a new user is added to an environment, the environment must be rebuilt. Rebuilds are triggered when you push a new commit to an environment. To be able to rebuild without new code changes, use the command `git commit --allow-empty -m "redeploy" && git push <branch name>` to create an empty commit and "force" rebuilding the environment.

When the environment rebuild is complete, allow a short time for the routes to update fully and for the new user to be able to use SSH access.<|MERGE_RESOLUTION|>--- conflicted
+++ resolved
@@ -10,7 +10,7 @@
 github_link: cloud/project/user-admin.md
 ---
 
-{{site.data.var.ece}} enables you to administer users by assigning them one or more roles. A *role* provides access and improves security in your project. Different roles are authorized to do different things with your applications, environments, and users. You can add and manage user accounts for the entire project and permissions per available environment. 
+{{site.data.var.ece}} enables you to administer users by assigning them one or more roles. A *role* provides access and improves security in your project. Different roles are authorized to do different things with your applications, environments, and users. You can add and manage user accounts for the entire project and permissions per available environment.
 
 ## Account owner role {#cloud-role-acct-owner}
 The Account Owner is the only user with the Account Owner role. This user can perform any task in any project or environment, including delete it. The account is associated with the email address, name, and information for the person who registered the {{site.data.var.ece}} account through the trial or create new account process.
@@ -101,11 +101,7 @@
 	![Start creating users]({{ site.baseurl }}common/images/cloud_project-config.png){:width="500px"}
 6.	Click **Add User**.
 
-<<<<<<< HEAD
-	![Super user]({{ site.baseurl }}common/images/cloud_project-add-superuser.png){:width="500px"}
-=======
 	![Add users]({{ site.baseurl }}common/images/cloud_project-add-superuser.png){:width="500px"}
->>>>>>> 3320469f
 7.	Enter the user's e-mail address.
 8.	Select the access for the account:
 
