---
group: cloud
subgroup: 090_configure
title: Set up multiple websites or stores
menu_title: Set up multiple websites or stores
menu_order: 15
menu_node:
version: 2.0
functional_areas:
  - Cloud
  - Configuration
  - Setup
  - Stores
---

This topic discusses how to set up {{site.data.var.ee}} to have multiple websites or stores. For example, you might have an English store, a French store, and a German store. For more information on websites, stores, and store views, see [Understanding websites, stores, and store views]({{ page.baseurl }}/cloud/configure/configure-best-practices.html#sites).

To set up multiple stores, you must:

1.	[Configure your local installation]({{ page.baseurl }}/config-guide/multi-site/ms_over.html) and test it locally.
2.	Configure {{site.data.var.ece}} routes and variables.
3.	Push the changes to an Integration environment and test it.

## Configure your local installation
<<<<<<< HEAD
=======

>>>>>>> 168052f6
To configure your local installation to use multiple stores, see [Multiple websites or stores]({{ page.baseurl }}/config-guide/multi-site/ms_over.html).

## Configure your Integration environment

After successfully creating and testing multiple stores locally, you must:

1.	[Configure routes](#cloud-multi-stores-routes), which specify how incoming URLs are handled by {{site.data.var.ee}}.
2.	[Set up websites, stores, and store views](#cloud-multi-stores-admin) in your {{site.data.var.ee}} server's {% glossarytooltip 29ddb393-ca22-4df9-a8d4-0024d75739b1 %}Admin{% endglossarytooltip %}.
3.	[Modify `magento-vars.php`](#cloud-multi-stores-magento-vars) to specify the values of the `MAGE_RUN_TYPE` and `MAGE_RUN_CODE` variables.
4.	[Deploy](#cloud-multi-stores-deploy) to your Integration branch and test.

### Configure routes {#cloud-multi-stores-routes}

Magento Enterprise Edition *routes* define how incoming URLs are processed. The way you configure routes depends on how you want your site to operate. We suggest configuring routes for integration as follows. You can edit the values later if your needs change.

<div class="bs-callout bs-callout-info" id="info">
To set up routes in a staging or production environment, you must create a <a href="{{ page.baseurl }}/cloud/trouble/trouble.html">Support ticket</a>.</p>
</div>

To configure routes in an integration environment:

1.	Log in to your local environment as, or switch to, the [Magento file system owner]({{ page.baseurl }}/cloud/before/before-workspace-file-sys-owner.html).
2.	Change to your {{site.data.var.ee}} base directory.
3.	Open `.magento/routes.yaml` in a text editor.
4.	Replace its contents with the following:

		"http://{default}/":
    		type: upstream
    		upstream: "mymagento:php"

		"https://{default}/":
    		type: upstream
    		upstream: "mymagento:php"

		"http://*.{default}/":
    		type: upstream
    		upstream: "mymagento:php"

		"https://*.{default}/":
    		type: upstream
    		upstream: "mymagento:php"
5.	Save your changes to `routes.yaml` and exit the text editor.

### Set up websites, stores, and store views {#cloud-multi-stores-admin}

Set up in your {{site.data.var.ee}} Admin websites, stores, and store views identical to the ones you set up on your local system.

#### Get your access information

To get the access information you need to log in to the Magento Admin:

1.	If you haven't done so already, log in to your local environment as, or switch to, the [Magento file system owner]({{ page.baseurl }}/cloud/before/before-workspace-file-sys-owner.html).
2.	Change to your {{site.data.var.ee}} base directory.
3.	Log in to your account:

		magento-cloud login
4.	List the environments:

		magento-cloud environment:list
3.	Check out your environment:

		magento-cloud environment:checkout <environment ID>
4.	View the environment's access URLs:

		magento-cloud environment:url
5.	View Admin login information:

		magento-cloud variable:list

	Admin access information displays similar to the following:

		+----------------+---------------+-----------+------+
		| ID             | Value         | Inherited | JSON |
		+----------------+---------------+-----------+------+
		| ADMIN_PASSWORD | admin_A456    | Yes       | No   |
		| ADMIN_URL      | magento_A8v10 | Yes       | No   |
		| ADMIN_USERNAME | meister_x2U8  | Yes       | No   |
		+----------------+---------------+-----------+------+

#### Configure websites, stores, and store views

Make sure you name your websites, stores, and store views in your Cloud Admin the same as you did when you set up your local installation.

See [Set up multiple websites, stores, and store views in the Admin]({{ page.baseurl }}/config-guide/multi-site/ms_websites.html).

### Modify `magento-vars.php` {#cloud-multi-stores-magento-vars}

Instead of configuring an {% glossarytooltip b14ef3d8-51fd-48fe-94df-ed069afb2cdc %}nginx{% endglossarytooltip %} virtual host, pass the `MAGE_RUN_CODE` and `MAGE_RUN_TYPE` variables using `magento-vars.php` which is located in your Magento root directory.

1.	Open `magento-vars.php` in a text editor.
2.	Uncomment everything after the first two lines.
3.	Move the entire block starting with `if (isHttpHost("example.com")` after `function isHttpHost($host)`.

	Following is what the file should look like so far:

    <pre class="no-copy">&lt;?php
        // enable, adjust and copy this code for each store you run
        // Store #0, default one
        function isHttpHost($host)
        {
           if (!isset($_SERVER['HTTP_HOST'])) {
               return false;
        }
               return strpos(str_replace('---', '.', $_SERVER['HTTP_HOST']), $host) === 0;
        }
        if (isHttpHost("example.com")) {
            $_SERVER["MAGE_RUN_CODE"] = "default";
            $_SERVER["MAGE_RUN_TYPE"] = "store";
        }</pre>
4.	Change the following line:

	From:

		return strpos(str_replace('---', '.', $_SERVER['HTTP_HOST']), $host) === 0;

	To:

		return $_SERVER['HTTP_HOST'] ===  $host;
4.	Replace the following values in the `if (isHttpHost("example.com"))` block:

	*	`"example.com"` with the base URL of your website, replacing the first period with three dashes.
	*	`"default"` with the unique code for your website or store view.
	*	`"store"` with either `website` (to load the website in the storefront) or `store` (to load a storeview in the storefront).

	An example follows:

		<?php
		// enable, adjust and copy this code for each store you run
		// Store #0, default one
		function isHttpHost($host)
		{
    		if (!isset($_SERVER['HTTP_HOST'])) {
        		return false;
    		}
    		 return $_SERVER['HTTP_HOST'] ===  $host;
		}
		if (isHttpHost("french---branch-sbg7pPa-f3dueAiM03tpy.us.magentosite.cloud")) {
    		$_SERVER["MAGE_RUN_CODE"] = "french";
    		$_SERVER["MAGE_RUN_TYPE"] = "website";
		}
5.	Save your changes to `magento-vars.php` and exit the text editor.

### Deploy and test on the Integration server {#cloud-multi-stores-deploy}

The final step is to push your changes to your Magento Entperise Cloud Edition server and test your site there.
To deploy and test:

1.	Enter the following commands in the order shown:

		git add -A && git commit -m "Implement multiple sites"
		git push origin <branch name>
2.	Wait for deployment to complete.
3.	When deployment is done, in a web browser, go to your site's base {% glossarytooltip a05c59d3-77b9-47d0-92a1-2cbffe3f8622 %}URL{% endglossarytooltip %}.

	The URL must be in the format: `http://<magento run_code>---<rest of URL>`

	For example, `http://french---master-benrmky-dyrozemqbw72k.us.magentosite.cloud/`
4.	Make sure you test your site thoroughly.

When complete, merge the code to the `master` Git branch for further deployment.

### Deploy to Staging and Production {#deploy-staging-prod}
<<<<<<< HEAD
Follow the deployment process for [deploying to Staging and Production]({{ page.baseurl }}/cloud/live/stage-prod-migrate.html). For Starter and Pro environments, you use the Project Web Interface to push code across environments. For Pro accounts created before October 23, 2017 and not updated, you can use [SSH and CLI commands]({{ page.baseurl }}/cloud/live/stage-prod-migrate.html#classic).

=======

Follow the deployment process for [deploying to Staging and Production]({{ page.baseurl }}/cloud/live/stage-prod-migrate.html). For Starter and Pro environments, you use the Project Web Interface to push code across environments. For Pro accounts created before October 23, 2017 and not updated, you can use [SSH and CLI commands]({{ page.baseurl }}/cloud/live/stage-prod-migrate.html#classic).

>>>>>>> 168052f6
We recommend fully testing in Staging prior to pushing to Production. If you need to make changes, you should complete those in Integration and begin the process to deploy across environments again.<|MERGE_RESOLUTION|>--- conflicted
+++ resolved
@@ -22,10 +22,7 @@
 3.	Push the changes to an Integration environment and test it.
 
 ## Configure your local installation
-<<<<<<< HEAD
-=======
 
->>>>>>> 168052f6
 To configure your local installation to use multiple stores, see [Multiple websites or stores]({{ page.baseurl }}/config-guide/multi-site/ms_over.html).
 
 ## Configure your Integration environment
@@ -188,12 +185,7 @@
 When complete, merge the code to the `master` Git branch for further deployment.
 
 ### Deploy to Staging and Production {#deploy-staging-prod}
-<<<<<<< HEAD
-Follow the deployment process for [deploying to Staging and Production]({{ page.baseurl }}/cloud/live/stage-prod-migrate.html). For Starter and Pro environments, you use the Project Web Interface to push code across environments. For Pro accounts created before October 23, 2017 and not updated, you can use [SSH and CLI commands]({{ page.baseurl }}/cloud/live/stage-prod-migrate.html#classic).
-
-=======
 
 Follow the deployment process for [deploying to Staging and Production]({{ page.baseurl }}/cloud/live/stage-prod-migrate.html). For Starter and Pro environments, you use the Project Web Interface to push code across environments. For Pro accounts created before October 23, 2017 and not updated, you can use [SSH and CLI commands]({{ page.baseurl }}/cloud/live/stage-prod-migrate.html#classic).
 
->>>>>>> 168052f6
 We recommend fully testing in Staging prior to pushing to Production. If you need to make changes, you should complete those in Integration and begin the process to deploy across environments again.