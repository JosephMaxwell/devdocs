---
group: cloud
title: Bitbucket integration
version: 2.0
functional_areas:
  - Cloud
  - Setup
---

Use the Bitbucket integration to automatically build and deploy an environment when you push new code to Bitbucket. This integration synchronizes your Bitbucket repository with your {{site.data.var.ece}} account.

For Pro projects **created before October 23, 2017**, this integration works on Integration environments _only_. You must [request an upgrade]({{ page.baseurl }}/cloud/trouble/pro-env-management.html) before you can use this integration on Staging and Production environments.

<div class="bs-callout bs-callout-info" id="info" markdown="1">
We _strongly_ recommend using a private Bitbucket repository for your {{site.data.var.ece}} project.
</div>

## Before you begin

-   You must have a {{site.data.var.ece}} project and you must be an administrator of the project.
-   You must have a Bitbucket account and administrative access to the Bitbucket repository you want to integrate.
-   You must install the [`magento-cloud` CLI]({{ page.baseurl }}/cloud/before/before-workspace-magento-prereqs.html#cloud-ssh-cli-cli-install) tool in your local environment.

## Prepare your repository

This section shows you how to clone your {{site.data.var.ece}} project from and existing environment and add that code to a new, empty Bitbucket repository. If you don't already have an empty Bitbucket repository, [create one](https://confluence.atlassian.com/bitbucket/create-a-git-repository-759857290.html){:target="\_blank"} before proceeding.

1.  Open a terminal and log in to your {{site.data.var.ece}} project:

        magento-cloud login

1.  List your projects. With the project ID, you can complete additional commands:

        magento-cloud project:list

1.  Clone a project to your local environment:

        magento-cloud project:get <project ID>

1.  Add your Bitbucket repository as a remote. Replace `<user-name>/<repo-name>` with your Bitbucket information.

        git remote add origin git@bitbucket.org:<user-name>/<repo-name>.git

1.  Delete the default `magento` remote.

        git remote remove magento

1.  Verify that you added the Bitbucket remote correctly:

        git remote -v show

    You should see the following:

        origin git@bitbucket.org:<user-name>/<repo-name>.git (fetch)
        origin git@bitbucket.org:<user-name>/<repo-name>.git (push)

1.  Push files to your new Bitbucket repository:

        git push -u origin master

1.  Verify that your Bitbucket repository contains all of your project files.

## Create an OAuth consumer

The Bitbucket integration requires an [OAuth consumer](https://confluence.atlassian.com/x/pwIwDg){:target="\_blank"}. This section shows you how to create one in Bitbucket. You'll need the OAuth `key` and `secret` from this consumer to complete the next section.

1.  Log in to your [Bitbucket](https://bitbucket.org/account/signin/){:target="\_blank"} account.
1.  Click **Settings** > **Access Management** > **OAuth**.
1.  Click **Add consumer** and configure it as follows:

    ![Bitbucket OAuth consumer configuration]({{ site.baseurl }}/common/images/cloud_oauth_consumer_config.png)

    <div class="bs-callout bs-callout-warning" markdown="1">
    A valid **Callback URL** isn't required, but you must enter a value in this field to successfully complete the integration.
    </div>

1.  Click **Save**.
1.  Click the consumer **Name** to reveal your OAuth `key` and `secret`.
1.  Copy your OAuth `key` and `secret`. You'll need it to complete the next section.

## Configure the integration

1.  Open a terminal and navigate to your local {{site.data.var.ece}} project directory.
1.  Create a temporary new file called `bitbucket.json` and add the following:

    ```json
    {
      "type": "bitbucket",
      "repository": "bitbucket-user-name/bitbucket-repo-name",
      "app_credentials": {
        "key": "YOUR OAUTH CONSUMER KEY",
        "secret": "YOUR OAUTH CONSUMER SECRET"
      },
      "prune_branches": true,
      "fetch_branches": true,
      "build_pull_requests": true,
      "resync_pull_requests": true
    }
    ```

    Replace the following values with your information:

    -   `bitbucket-user-name/bitbucket-repo-name`
    -   `YOUR OAUTH CONSUMER KEY`
    -   `YOUR OAUTH CONSUMER SECRET`

    <div class="bs-callout bs-callout-tip" markdown="1">
    Be sure to use the name of your Bitbucket repository and not the URL. The integration will fail if you use the URL.
    </div>

1.  Add the integration to your project using the `magento-cloud` CLI tool. Replace `PROJECT ID` with your {{site.data.var.ece}} project ID.

    <div class="bs-callout bs-callout-warning" markdown="1">
    Running the following command overwrites _all_ code in your {{site.data.var.ece}} project with code from your Bitbucket repository. This includes all branches, including the master (production) branch. This action happens instantly and cannot be undone.
    </div>

        magento-cloud project:curl -p 'PROJECT ID' /integrations -i -X POST -d "$(< bitbucket.json)"

    This command returns a long HTTP response, including headers. The first line of the output should contain a 200 or 201 status code indicating successfull integration. A status of 400 or above indicates that an error occurred.

1.  Delete the temporary `bitbucket.json` file.

        rm bitbucket.json

1.  Your {{site.data.var.ece}} project, including all branches, is now synchronized with your Bitbucket repository. List the project's integration with the following command:

        magento-cloud integrations -p 'PROJECT ID'

## Verify that it works

After configuring the Bitbucket integration, test it by pushing a simple change to your Bitbucket repository.

1.  Create a test file:

        touch test.md

1.  Commit and push it to your Bitbucket repository:

        git add . && git commit -m "Testing Bitbucket integration" && git push

1.  Log in to the [Project Web Interface]({{ page.baseurl }}/cloud/project/project-webint-basic.html) and verify that your commit message is displayed and your project is being deployed.
<<<<<<< HEAD

    ![Testing the Bitbucket integration]({{ site.baseurl }}/common/images/cloud_test_bitbucket_integration.png)
=======
>>>>>>> 168052f6

    ![Testing the Bitbucket integration]({{ site.baseurl }}/common/images/cloud_test_bitbucket_integration.png)

## Branching
<<<<<<< HEAD
=======

>>>>>>> 168052f6
The Bitbucket integration cannot create new environments in your project, so you must use the `magento-cloud` CLI tool to [create branches]({{ page.baseurl }}/cloud/env/environments-start.html#getstarted).

After creating a new environment, you can push the corresponding branch up to your remote Bitbucket repository using regular git commands. For example, `git push -u origin <your-branch>`. Subsequent changes to your branch in Bitbucket will automatically build and deploy the environment.

## Remove the integration

You can safely remove the Bitbucket integration from your project without affecting your code.

To remove the integration using the `magento-cloud` CLI tool:

1.  Log in to your project.

        magento-cloud login

1.  List your integrations. You need the Bitbucket integration ID to complete the next step.

        magento-cloud integration:list

1.  Delete the integration.

        magento-cloud integration:delete <ID>

You can also remove the Bitbucket integration by logging in to your Bitbucket account and revoking the OAuth grant on the _Settings_ page.<|MERGE_RESOLUTION|>--- conflicted
+++ resolved
@@ -139,19 +139,11 @@
         git add . && git commit -m "Testing Bitbucket integration" && git push
 
 1.  Log in to the [Project Web Interface]({{ page.baseurl }}/cloud/project/project-webint-basic.html) and verify that your commit message is displayed and your project is being deployed.
-<<<<<<< HEAD
-
-    ![Testing the Bitbucket integration]({{ site.baseurl }}/common/images/cloud_test_bitbucket_integration.png)
-=======
->>>>>>> 168052f6
 
     ![Testing the Bitbucket integration]({{ site.baseurl }}/common/images/cloud_test_bitbucket_integration.png)
 
 ## Branching
-<<<<<<< HEAD
-=======
 
->>>>>>> 168052f6
 The Bitbucket integration cannot create new environments in your project, so you must use the `magento-cloud` CLI tool to [create branches]({{ page.baseurl }}/cloud/env/environments-start.html#getstarted).
 
 After creating a new environment, you can push the corresponding branch up to your remote Bitbucket repository using regular git commands. For example, `git push -u origin <your-branch>`. Subsequent changes to your branch in Bitbucket will automatically build and deploy the environment.
