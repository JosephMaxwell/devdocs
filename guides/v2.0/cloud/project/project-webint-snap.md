--- conflicted
+++ resolved
@@ -84,15 +84,9 @@
 	For a full list of options, enter `magento-cloud snapshot:restore --help`.
 
 ## Rollbacks to remove code {#rollback-code}
-<<<<<<< HEAD
 We recommend creating a snapshot of the environment and a backup of the database prior to deployments.
 
 If you need to restore a snapshot specifically to remove new code and added extensions, the process can be complicated depending on the amount of changes and when you rollback. Some rollbacks may require database changes.
-=======
-When completing a code deployment, we recommend creating a snapshot of the environment and backup of the database prior to deploy. 
-
-If you need to restore a snapshot specifically to remove new code and  added extensions, the process can be complicated depending on the amount of changes and when you rollback. Some rollbacks may require database changes.
->>>>>>> 67a7df9a
 
 Specifically for code, you should investigate [reverting code](https://git-scm.com/docs/git-revert) changes from your branch before redeploying. If not, every deploy will push the master branch (code and extensions) again to the target environment. For details, see the [Deployment Process]({{page.baseurl}}cloud/reference/discover-deploy.html).
 
