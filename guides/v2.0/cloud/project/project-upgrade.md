--- conflicted
+++ resolved
@@ -4,11 +4,7 @@
 subgroup: 10_project
 title: Test a Magento patch
 menu_title: Test a Magento patch
-<<<<<<< HEAD
-menu_order: 40
-=======
 menu_order: 15
->>>>>>> 549199a5
 menu_node: 
 version: 2.0
 github_link: cloud/project/project-upgrade.md
