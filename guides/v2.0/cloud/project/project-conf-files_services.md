--- conflicted
+++ resolved
@@ -1,13 +1,8 @@
 ---
 layout: default
 group: cloud
-<<<<<<< HEAD
-subgroup: 100_project
-title: Configure services with services.yaml
-=======
 subgroup: 090_configure
 title: services.yaml
->>>>>>> fe4ec48c
 menu_title: services.yaml
 menu_order: 55
 menu_node:
@@ -17,12 +12,7 @@
 github_link: cloud/project/project-conf-files_services.md
 ---
 
-<<<<<<< HEAD
 We provide a `services.yaml` file to configure all of your services supported and used by {{site.data.var.<ece>}}. These services include MySQL, PHP, Redis, Solr, and so on. You don't need to subscribe to external service providers.
-=======
-## `services.yaml` overview {#cloud-yaml-services-over}
-{{site.data.var.<ee>}} provides [*services*](#cloud-yaml-services-type) such as MySQL, PHP, Redis, Solr, and so on. You don't need to subscribe to external service providers.
->>>>>>> fe4ec48c
 
 This file is located at `.magento/services.yaml` in your project.
 
