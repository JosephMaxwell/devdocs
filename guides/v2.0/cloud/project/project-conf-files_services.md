---
group: cloud
title: Services
version: 2.0
functional_areas:
  - Cloud
  - Setup
---

We provide a `services.yaml` file to configure all of your services supported and used by {{site.data.var.ece}}. These services include MySQL, PHP, Redis, Solr (for 2.0.X), and so on. You don't need to subscribe to external service providers.

This file is located at `.magento/services.yaml` in your project.

<div class="bs-callout bs-callout-info" id="info">
  <p>When you push your Git branch, our deploy script uses the values defined by configuration files in the <code>.magento</code> directory. After deployment, the script deletes the directory and its contents. Your local development environment isn't affected.</p>
</div>

To see an example, see this [sample `services.yaml` file](https://github.com/magento/magento-cloud/blob/master/.magento/services.yaml){:target="_blank"}.

{% include cloud/note-pro-using-yaml.md %}

The following sections discuss properties in `services.yaml`.

## How this file works {#howitworks}

The `.magento.app.yaml` and `services.yaml` files set the services, applications, and configurations to build and include in an environment. If you add services with specific versions, the initial push and deployment of your branches with these updated files directs the PaaS environment to provision the environment with those services. When you make changes to the services, the environment updates.

This affects the following environments:

* All Starter environments including Production `master`
* Pro Integration environments

To install and update services in Pro Staging and Production environments (IaaS), you must enter a [Support ticket]({{ page.baseurl }}/cloud/trouble/trouble.html). Indicate the service changes needed and your updated `.magento.app.yaml` and `services.yaml` files in the ticket.

## Default services {#cloud-yaml-services-default}

Your Git branch includes the following default `services.yaml` file:

	mysql:
	   type: mysql:10.0
	   disk: 2048

	redis:
	   type: redis:3.0

	solr:
	   type: solr:4.10
	   disk: 1024

Modify this file to use specific and additional services in your deployment. See the [`type`](#cloud-yaml-services-type) section to see the services we support and deploy for you if you add them to the file.

## Service values {#services}

To add a service, you add the following data to services.yaml:

  name:
     type: name:version
     disk: value

For example:

  mysql:
     type: mysql:10.0
     disk: 2048

### `name` {#cloud-yaml-services-name}
`name` identifies the service in the project. The `name` can consist only of lower case alphanumeric characters: `a`&ndash;`z` and `0`&ndash;`9`. For example, Redis is entered as redis.

You can have multiple instances of each service type. For example, you could have multiple Redis instances. For example, we use multiple Redis instances, one for session and one for cache.

  redis:
     type: redis:3.0

  redis2:
     type: redis:3.0

Be aware, if you rename a service in `services.yaml`, the following is **permanently removed**:

* The existing service before creating a new service with the new name you specify.
* All existing data for the service is removed. We strongly recommend you [snapshot your environment]({{ page.baseurl }}/cloud/project/project-webint-snap.html) before you change the name of an existing service.

### `type` {#cloud-yaml-services-type}
The `type` of your service in the format `type:version`

We support and deploy the following services for you:

*	[`mysql`]({{ page.baseurl }}/cloud/project/project-conf-files_services-mysql.html) version `10.0`
*	[`redis`]({{ page.baseurl }}/cloud/project/project-conf-files_services-redis.html) versions `2.8` and `3.0`
*	[`solr`]({{ site.baseurl }}/guides/v2.0/cloud/project/project-conf-files_services-solr.html) version `4.1`
*	[`rabbitmq`]({{ page.baseurl }}/cloud/project/project-conf-files_services-rabbit.html) version `3.5`

### `disk` {#cloud-yaml-services-disk}

`disk` specifies the size of the persistent disk storage in MB allocated to the service.

For example, the current default storage amount per project is 5GB, or 5120MB. You can distribute this amount between your application and each of its services. See [`.magento.app.yaml`]({{ page.baseurl }}/cloud/project/project-conf-files_magento-app.html#cloud-yaml-platform-rel).

## Using the services
<<<<<<< HEAD
=======

>>>>>>> 168052f6
For services to be available to an application in your project, you must specify [*relationships*]({{ page.baseurl }}/cloud/project/project-conf-files_magento-app.html#cloud-yaml-platform-rel) between applications and services in `.magento.app.yaml`.<|MERGE_RESOLUTION|>--- conflicted
+++ resolved
@@ -96,8 +96,5 @@
 For example, the current default storage amount per project is 5GB, or 5120MB. You can distribute this amount between your application and each of its services. See [`.magento.app.yaml`]({{ page.baseurl }}/cloud/project/project-conf-files_magento-app.html#cloud-yaml-platform-rel).
 
 ## Using the services
-<<<<<<< HEAD
-=======
 
->>>>>>> 168052f6
 For services to be available to an application in your project, you must specify [*relationships*]({{ page.baseurl }}/cloud/project/project-conf-files_magento-app.html#cloud-yaml-platform-rel) between applications and services in `.magento.app.yaml`.