---
group: cloud
subgroup: 020_tech
title: GitHub integration
menu_title: GitHub
menu_order: 10
menu_node:
version: 2.0
functional_areas:
  - Cloud
  - Setup
---

## About the GitHub integration {#cloud-int-gh-about}

The GitHub integration enables you to manage your {{site.data.var.ece}} environments directly from your GitHub repository. The integration manages content already in GitHub and synchronizes it with {{site.data.var.ee}}. Therefore, before you begin, make sure your project and environments are in a GitHub repository.

We strongly recommend you use a *private* GitHub repository.

This integration enables you to:

*	Create a new environment when you create a branch or opening a pull request on GitHub.
*	Rebuild the environment when you push new code to GitHub.
*	Delete the environment when you merge a pull request.

To set up the integration, you must obtain a GitHub token and a webhook. The following sections walk you through the process.

## Generate a GitHub token {#cloud-int-gh-token}

To perform this task, you must be a member of a group that can write to the GitHub repository. (In other words, you must be able to push to the repository.)

To generate a token:

1.	Log in to GitHub.
2.	In your personal settings, on the **Personal access tokens** tab page, click [**Generate new token**](https://github.com/settings/tokens/new){:target="_blank"}.
4.	In the **Token description** field, enter a meaningful name.
5.	Select checkboxes corresponding to how you intend to use the token:

	*	To integrate with public repositories, select **public_repo**
	*	To integrate with your personal, private repositories, select **repo**
	*	To integrate with your organization's private repositories, select **repo** and **read:org**

	The following figure shows an example of creating a token that can be used to integrate with a private repository to which you have write access:

	![Create a GitHub token for a private repository]({{ site.baseurl }}/common/images/cloud_github-token.png){:width="600px"}
6.	Click **Generate token**.
7.	Copy the token to the clipboard.

	![Create a GitHub token for a private repository]({{ site.baseurl }}/common/images/cloud_github-token-copy.png){:width="600px"}

## Enable the GitHub integration {#cloud-int-gh-enable}

This section discusses how to enable the GitHub integration.

### Get started

To get started:

{% include cloud/cli-get-started.md %}

### Enable the integration

To enable the GitHub integration for your environment:

1.	Enable the integration:

		magento-cloud integration:add --type=github --project=<project ID> --token=<your GitHub token> {--repository=USER/REPOSITORY | --repository=ORGANIZATION/REPOSITORY} [--build-pull-requests={true|false} --fetch-branches={true|false}

	where

	`<project ID>` is your {{site.data.var.ece}} project ID

	`<your GitHub token>` is the token you got in the preceding section

	`--repository=USER/REPOSITORY` is how you specify your personal, private GitHub repository

	`--repository=ORGANIZATION/REPOSITORY` is how you specify an organization repository

	`--build-pull-requests` is an optional parameter that instructs Magento Cloud to deploy after you merge a pull request (`true` by default)

	`--fetch-branches` is an optional parameter that causes Magento Cloud to track branches and deploy after you update a branch (`true` by default)

	**Example 1**: Enable the GitHub integration for a personal, private repository:

		magento-cloud integration:add --type=github --project=ov58dlacU2e --token=<token> --repository=myUserName/myrepo

	**Example 2**: Enable the GitHub integration for an organization repository:

		magento-cloud integration:add --type=github --project=ov58dlacU2e --token=<token> --repository=Magento/teamrepo
6.	Enter the required information when prompted.

	Sample output:

		Created integration wp2f2thlmxwcg (type: github)
		Repository: myUserName/myrepo
		Build PRs: yes
		Fetch branches: yes
		Payload URL: https://us.magento.cloud/api/projects/ov58dlacU2e/integrations/wO8a0eoamxwcg/hook

5.	Copy the Payload {% glossarytooltip a05c59d3-77b9-47d0-92a1-2cbffe3f8622 %}URL{% endglossarytooltip %} displayed by the command and continue with the next section.

## Add the webhook {#cloud-int-gh-hook}

To add the webhook to your GitHub repository:

1.	In your GitHub repository, click **Settings** as the following figure shows.

	![Go to your GitHub's account settings]({{ site.baseurl }}/common/images/cloud_github-acct-settings.png){:width="650px"}
2.	In the left navigation bar, click **Webhooks & services**.
3.	In the right pane, click **Add webhook** as the following figure shows.

	![Add the webhook to your account]({{ site.baseurl }}/common/images/cloud_github-acct-webhook.png){:width="650px"}
4.	Enter the following information:

	*	**Payload URL**: Enter the URL displayed by the command in the preceding section.
	*	**Content type**: Click **application/json**
	*	**Secret**: Enter a verification secret.
	*	**Which events would you like to trigger this webhook?**: Click **Send me everything**
	*	Select the **Active** checkbox.

	The following figure shows an example:

	![Add the webhook to your account]({{ site.baseurl }}/common/images/cloud_github-acct-webhook2.png){:width="650px"}
5.	Click **Add webhook**

## Verify it works {#cloud-int-gh-verify}

To verify the integration works:

1.	Make a change in the GitHub repository with which you integrated.
2.	In the Magento Cloud CLI, pull the change to an environment.

#### Related topics
<<<<<<< HEAD
=======

>>>>>>> 168052f6
*	[Get started with a project]({{ page.baseurl }}/cloud/project/project-start.html)
*	[`.magento.app.yaml`]({{ page.baseurl }}/cloud/project/project-conf-files_magento-app.html)<|MERGE_RESOLUTION|>--- conflicted
+++ resolved
@@ -131,9 +131,6 @@
 2.	In the Magento Cloud CLI, pull the change to an environment.
 
 #### Related topics
-<<<<<<< HEAD
-=======
 
->>>>>>> 168052f6
 *	[Get started with a project]({{ page.baseurl }}/cloud/project/project-start.html)
 *	[`.magento.app.yaml`]({{ page.baseurl }}/cloud/project/project-conf-files_magento-app.html)