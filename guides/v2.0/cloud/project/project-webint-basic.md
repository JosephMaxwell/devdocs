--- conflicted
+++ resolved
@@ -48,10 +48,7 @@
 Click either **CLI** or **Git** to display the appropriate clone command. Use the ![Copy to clipboard]({{ site.baseurl }}/common/images/cloud_copy-to-clipboard.png) (Copy to clipboard) button to copy the command to the clipboard.
 
 ## Configure environment settings {#project-conf-env-set}
-<<<<<<< HEAD
-=======
 
->>>>>>> 168052f6
 You can set environment settings for the following table of settings. These settings affect your Starter environments and Pro Integration environments. To modify settings for Pro plan Staging and Production environments, you need to enter a [Support ticket]({{ page.baseurl }}/cloud/trouble/trouble.html).
 <table>
 	<tbody>
@@ -86,10 +83,7 @@
 Configure your email notifications, services, and more as needed through the Magento Admin and test emails. If you need to enable this setting for Pro plan on Staging and Production, you will need to enter a [Support ticket]({{ page.baseurl }}/cloud/trouble/trouble.html).
 
 ## Set environment and project variables {#project-conf-env-var}
-<<<<<<< HEAD
-=======
 
->>>>>>> 168052f6
 You can set project wide and environment specific variables through the Project Web Interface. Variables can be either text or JSON format. For more information on variables, see [Overview of environment variables]({{ page.baseurl }}/cloud/env/variables-intro.html).
 
 For an example of variables, we walk you through creating Magento Admin variables through Onboarding and project creation tasks. You may want to add _environment variables_ for sensitive data like payment method information. _Project variables_ are set across all branches and environments.
@@ -134,10 +128,7 @@
 7. Click **Add Variable**. After you add the variable, the environment will deploy. Wait until deployment completes before more edits.
 
 ## Configure routes {#project-conf-env-route}
-<<<<<<< HEAD
-=======
 
->>>>>>> 168052f6
 Routes allow you to set redirects or upstream settings for applications for your specific environment. For full details on routes, see [routes.yaml]({{ page.baseurl }}/cloud/project/project-conf-files_routes.html). These routes (or URLs) are used to access your Magento storefront.
 
 1. [Access your project](#project-access) and select a specific environment.
@@ -185,10 +176,7 @@
 *	Environment snapshot created
 
 #### Related topics
-<<<<<<< HEAD
-=======
 
->>>>>>> 168052f6
 * [Project structure]({{ page.baseurl }}/cloud/project/project-start.html)
 * [Create and manage users]({{ page.baseurl }}/cloud/project/user-admin.html)
 *	[Manage branches]({{ page.baseurl }}/cloud/project/project-webint-branch.html)
