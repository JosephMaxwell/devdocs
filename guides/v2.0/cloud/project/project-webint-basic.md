--- conflicted
+++ resolved
@@ -2,13 +2,8 @@
 layout: default
 group: cloud
 subgroup: 100_project
-<<<<<<< HEAD
-title: Project Web Interface
-menu_title: Project Web Interface
-=======
 title: Configure your project
 menu_title: Configure your project
->>>>>>> 27bf41eb
 menu_order: 5
 menu_node:
 version: 2.0
@@ -17,13 +12,6 @@
 
 The {{site.data.var.ece}} [Project Web Interface](https://accounts.magento.cloud){:target="_blank"} enables you to do the following for all Starter and Pro environments:
 
-<<<<<<< HEAD
-* Create and manage projects, environments, and branches
-* Access active environments and branches using SSH, CLI, and URLs
-* Configure environment settings, environment variables, and routes
-* Manage users
-* Deploy to Staging and Production
-=======
 * [Access projects](#project-access)
 * Create and manage projects
 * Access active environments and branches using SSH, CLI, and URLs
@@ -32,7 +20,6 @@
 * [Manage Git branches]({{page.baseurl}}cloud/project/project-webint-branch.html)
 
 As you make changes to these settings, the branch redeploys to the environment. You can make these setting changes for all Starter environments and Pro Integration environments (PaaS). To make changes for Pro plan Staging and Production environments, you need to enter a [Support ticket]({{page.baseurl}}cloud/bk-cloud.html#gethelp).
->>>>>>> 27bf41eb
 
 ## Access your project and environments {#project-access}
 The Project Web Interface provides several ways to access your project and environments:
@@ -56,51 +43,8 @@
 
 Click either **CLI** or **Git** to display the appropriate clone command. Use the ![Copy to clipboard]({{ site.baseurl }}common/images/cloud_copy-to-clipboard.png) (Copy to clipboard) button to copy the command to the clipboard.
 
-<<<<<<< HEAD
-## Get started configuring your project {#project-conf}
-Configuring a project means:
-
-*	Managing users and permissions across the project or per branch
-*	Using a deploy key to pull code from a private repository
-
-To configure your project:
-
-1.	[Log in to your project](https://accounts.magento.cloud).
-2.	Click ![configure your project]({{ site.baseurl }}common/images/cloud_edit-project.png) (Configure project) next to the project name.
-3.	See one of the following for more information:
-
-	*	[Manage users]({{page.baseurl}}cloud/project/user-admin.html)
-	*	[Pull code from a private Git repository]({{page.baseurl}}cloud/project/project-webint-branch.html#private)
-
-
-## Get started configuring an environment {#project-conf-env}
-Configuring an environment means:
-
-*	Configuring environment settings
-*	Configuring environment variables
-*	Configuring routes
-*	Managing users
-
-To configure an environment:
-
-1.	[Log in to your project](https://accounts.magento.cloud).
-2.	Click **Configure environment** under the project name, as the following figure shows.
-
-	![Configure environment]({{ site.baseurl }}common/images/cloud_project-conf-env.png){:width="500px"}
-3.	See one of the following for more information:
-
-	*	[Environment settings](#project-conf-env-set)
-	*	[Set environment variables](#project-conf-env-var)
-	*	[Configure routes](#project-conf-env-route)
-	*	[Manage users]({{page.baseurl}}cloud/project/user-admin.html)
-
-### Environment settings {#project-conf-env-set}
-The following table shows available environment settings.
-=======
 ## Configure environment settings {#project-conf-env-set}
 You can set environment settings for the following table of settings. These settings affect your Starter environments and Pro Integration environments. To modify settings for Pro plan Staging and Production environments, you need to enter a [Support ticket]({{page.baseurl}}cloud/bk-cloud.html#gethelp).
->>>>>>> 27bf41eb
-
 <table>
 	<tbody>
 		<tr>
@@ -121,13 +65,8 @@
 </tbody>
 </table>
 
-<<<<<<< HEAD
-### Set environment variables {#project-conf-env-var}
-As discussed in [Overview of environment variables]({{page.baseurl}}cloud/env/environment-vars_over.html), environment variables are settings specific to an environment. Variables can be either text or JSON format. For additional information configuring variables via CLI commands, see [Example setting variables]({{page.baseurl}}cloud/env/set-variables.html).
-=======
 ### Configure emails for testing {#email}
 One of these environment variables enables or disables outgoing emails for the environment. If you wanted to test email notifications for the environment, you need to set this option On.
->>>>>>> 27bf41eb
 
 1. [Access your project](#project-access) and select a specific environment.
 2. Select the Settings tab.
@@ -144,14 +83,8 @@
 
 To view or edit environment variables, you must have at minimum the project reader role with [environment admin]({{ page.baseurl }}cloud/project/user-admin.html#cloud-role-env) privileges.
 
-<<<<<<< HEAD
-1.	Click **Add Variable**.
-2.	In the **Name** field, enter a variable name. For example, `ADMIN_PASSWORD` to set the Magento Admin account password for the Admin panel. You can also add `env:` to the beginning of the variable.
-3.	In the **Value** field, enter the value for the variable. For example, enter the administrator's password.
-=======
 ### Environment variable {#env}
 To set environment specific variables in the Project Web Interface:
->>>>>>> 27bf41eb
 
 1. [Access your project](#project-access) and select a specific environment.
 2. Select the Variables tab.
