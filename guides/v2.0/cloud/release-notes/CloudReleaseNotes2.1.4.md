---
layout: default
group: release-notes
subgroup: 02_rel-notes
title: Magento Commerce (Cloud) 2.1.4 and 2.0.12 Release Notes
menu_title: Magento Commerce (Cloud) 2.1.4 and 2.0.12 Release Notes
menu_order: 383
menu_node:
level3_menu_node: level3child
level3_subgroup: mccloud-relnotes
version: 2.0
github_link: cloud/release-notes/CloudReleaseNotes2.1.4.md
redirect_from:
  - /guides/v2.2/cloud/release-notes/CloudReleaseNotes2.1.4.html
---

These Release Notes provide up-to-date information about changes, additions, and fixes to the Magento Enterprise Cloud Edition for versions 2.1.4 and 2.0.12.

## Change in this release

Removed the MDVA-913 patch because the issue is now fixed in Magento Enterprise Edition 2.1.4.

## Fixes in this release
*	When you disable a {% glossarytooltip c1e4242b-1f1a-44c3-9d72-1d5b1435e142 %}module{% endglossarytooltip %} and deploy it to the remote Cloud server, the module stays disabled.
*	You can now successfully upgrade from Magento Enterprise Cloud Edition 2.0.x to 2.1.x.

<<<<<<< HEAD
### {{site.data.var.ee}} Release Notes
*	[{{site.data.var.ee}} 2.0.12 Release Notes]({{ site.gdeurl }}release-notes/ReleaseNotes2.0.12EE.html)
*	[{{site.data.var.ee}} 2.1.4 Release Notes]({{ site.gdeurl21 }}release-notes/ReleaseNotes2.1.4EE.html)
=======
### Magento EE Release Notes
*	[Magento EE 2.0.12 Release Notes]({{ site.gdeurl }}release-notes/ReleaseNotes2.0.12EE.html)
*	[Magento EE 2.1.4 Release Notes]({{ site.gdeurl21 }}release-notes/ReleaseNotes2.1.4EE.html)
>>>>>>> 1ee458f0
<|MERGE_RESOLUTION|>--- conflicted
+++ resolved
@@ -24,12 +24,6 @@
 *	When you disable a {% glossarytooltip c1e4242b-1f1a-44c3-9d72-1d5b1435e142 %}module{% endglossarytooltip %} and deploy it to the remote Cloud server, the module stays disabled.
 *	You can now successfully upgrade from Magento Enterprise Cloud Edition 2.0.x to 2.1.x.
 
-<<<<<<< HEAD
 ### {{site.data.var.ee}} Release Notes
 *	[{{site.data.var.ee}} 2.0.12 Release Notes]({{ site.gdeurl }}release-notes/ReleaseNotes2.0.12EE.html)
-*	[{{site.data.var.ee}} 2.1.4 Release Notes]({{ site.gdeurl21 }}release-notes/ReleaseNotes2.1.4EE.html)
-=======
-### Magento EE Release Notes
-*	[Magento EE 2.0.12 Release Notes]({{ site.gdeurl }}release-notes/ReleaseNotes2.0.12EE.html)
-*	[Magento EE 2.1.4 Release Notes]({{ site.gdeurl21 }}release-notes/ReleaseNotes2.1.4EE.html)
->>>>>>> 1ee458f0
+*	[{{site.data.var.ee}} 2.1.4 Release Notes]({{ site.gdeurl21 }}release-notes/ReleaseNotes2.1.4EE.html)