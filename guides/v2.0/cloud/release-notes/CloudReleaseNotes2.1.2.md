---
layout: default
group: cloud
subgroup: 03_ReleaseNotes
title: Magento Enterprise Cloud Edition 2.1.2 and 2.0.10 Release Notes
menu_title: Magento Enterprise Cloud Edition 2.1.2 and 2.0.10 Release Notes
menu_order: 99
menu_node: 
version: 2.1
github_link: cloud/release-notes/CloudReleaseNotes2.1.2.md
---

<<<<<<< HEAD
## Magento Enterprise Cloud Edition 2.1.2 and 2.0.10 Release Notes
{:.no_toc}

=======
>>>>>>> a4b4e001
### Changes
We made the following change in this release:

Added a new environment variable, `UPDATE_URLS`, which if set to `enabled` causes Magento base URLs in the database with to be replaced with Cloud project URLs. 

By default, `UPDATE_URLS` is set to `enabled`. This is useful for local development, where base URLs are set up for your local environment. When you deploy to a Cloud environment, we change the URLs so you can access your storefront and Magento Admin using project URLs.

You should set this variable to `disabled` *only* in staging or production, where the base URLs can't change.

### Functional fixes and enhancements
We made the following fixes in this release:

*   Improved the performance of static file deployment.
*	You can now upgrade to version 2.1.2 if you enabled [static file signatures](http://docs.magento.com/m2/ee/user_guide/system/static-file-signature.html){:target="_blank"}.
*   You no longer need a `pub/front-static.php` in your template.
*   We now back up `env.php` before disabling the Redis cache during deployment.
*   Patches are now applied in alphabetical order.

### Known issues
Note the following issue in this release:

The `magento setup:install` command (used for deployment) fails in either a staging or production environment if a Magento database already exists in the following scenario:

*   You installed or updated a component in your integration environment that modifies the database (especially if the component adds tables).
*   Your staging or production environment has an existing database.

This is a known issue with Magento core software; we're actively working to address this issue. If you encounter this issue, contact Magento Enterprise Cloud Edition Support:

1.  Log in to your Magento Cloud account.
2.  Click **Support** > **Submit ticket** from the top menu.
3.  Follow the prompts to open an issue with Support.

<div class="bs-callout bs-callout-warning">
    <p>This issue affects staging and production environments only. There are no issues in an integration environment. For a discussion of these terms, see <a href="{{ page.baseurl }}cloud/discover-arch.html#cloud-arch.html">Architecture</a>.</p>
</div><|MERGE_RESOLUTION|>--- conflicted
+++ resolved
@@ -10,12 +10,6 @@
 github_link: cloud/release-notes/CloudReleaseNotes2.1.2.md
 ---
 
-<<<<<<< HEAD
-## Magento Enterprise Cloud Edition 2.1.2 and 2.0.10 Release Notes
-{:.no_toc}
-
-=======
->>>>>>> a4b4e001
 ### Changes
 We made the following change in this release:
 
