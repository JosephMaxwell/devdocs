---
group: release-notes
subgroup: 02_rel-notes
title: Magento Commerce (Cloud) 2.0.x Release Notes
menu_title: Magento Commerce (Cloud) 2.0.x Release Notes
menu_order: 325
menu_node:
level3_menu_node: level3parent
level3_subgroup: mccloud-relnotes
version: 2.0
functional_areas:
  - Cloud
---

Release Notes provide important information about changes, fixes, and known issues in {{site.data.var.ece}} releases.

The following Release Notes are available:

*	[magento-cloud-configuration release 101.9.x Release Notes]({{ site.baseurl }}/guides/v2.1/cloud/release-notes/CloudReleaseNotes101.9.html)
*	[magento-cloud-configuration release 101.8.x Release Notes]({{ site.baseurl }}/guides/v2.1/cloud/release-notes/CloudReleaseNotes101.8.html)
*	[magento-cloud-configuration release 101.7.x Release Notes]({{ page.baseurl }}/cloud/release-notes/CloudReleaseNotes101.7.html)
*	[magento-cloud-configuration release 101.6.x Release Notes]({{ site.baseurl }}/guides/v2.1/cloud/release-notes/CloudReleaseNotes101.6.html)
*	[magento-cloud-configuration release 101.5.x Release Notes]({{ site.baseurl }}/guides/v2.1/cloud/release-notes/CloudReleaseNotes101.5.html)
*	[magento-cloud-configuration release 101.4.x Release Notes]({{ page.baseurl }}/cloud/release-notes/CloudReleaseNotes101.4.html)
*	[Magento Enterprise Cloud Edition version 2.1.4 and 2.0.12]({{ page.baseurl }}/cloud/release-notes/CloudReleaseNotes2.1.4.html)
*	[Magento Enterprise Cloud Edition version 2.1.3 and 2.0.11]({{ page.baseurl }}/cloud/release-notes/CloudReleaseNotes2.1.3.html)
*	[Magento Enterprise Cloud Edition version 2.1.2 and 2.0.10]({{ page.baseurl }}/cloud/release-notes/CloudReleaseNotes2.1.2.html)
<<<<<<< HEAD



## Test your upgrade locally
=======

## Test your upgrade locally

>>>>>>> 168052f6
To test and implement your {{site.data.var.ece}} upgrade, see [Test a Magento upgrade]({{ page.baseurl }}/cloud/project/project-upgrade.html).

## Magento Enterprise Edition Release Notes

For information about Magento Commerce, see [Magento 2.1 Release Notes]({{ site.gdeurl21 }}release-notes/release-notes.html).<|MERGE_RESOLUTION|>--- conflicted
+++ resolved
@@ -25,16 +25,9 @@
 *	[Magento Enterprise Cloud Edition version 2.1.4 and 2.0.12]({{ page.baseurl }}/cloud/release-notes/CloudReleaseNotes2.1.4.html)
 *	[Magento Enterprise Cloud Edition version 2.1.3 and 2.0.11]({{ page.baseurl }}/cloud/release-notes/CloudReleaseNotes2.1.3.html)
 *	[Magento Enterprise Cloud Edition version 2.1.2 and 2.0.10]({{ page.baseurl }}/cloud/release-notes/CloudReleaseNotes2.1.2.html)
-<<<<<<< HEAD
-
-
-
-## Test your upgrade locally
-=======
 
 ## Test your upgrade locally
 
->>>>>>> 168052f6
 To test and implement your {{site.data.var.ece}} upgrade, see [Test a Magento upgrade]({{ page.baseurl }}/cloud/project/project-upgrade.html).
 
 ## Magento Enterprise Edition Release Notes
