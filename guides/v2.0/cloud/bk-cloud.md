--- conflicted
+++ resolved
@@ -21,11 +21,7 @@
   - /guides/v2.2/cloud/welcome/10000-ft-overview.html
 ---
 
-<<<<<<< HEAD
-Magento Commerce (Cloud), formerly Enterprise Cloud Edition, is a managed and automated high-availability hosting platform for Magento specifically created and hosted on the Cloud. This version combines Magento Commerce, Cloud hosting, with a few differences and added features including Git integration and three key environments for development, staging, and live production.
-=======
 {{site.data.var.<ece>}}, formerly Enterprise Cloud Edition, is a managed and automated high-availability hosting platform for Magento specifically created and hosted on the Cloud. This version combines {{site.data.var.<ee>}}, Cloud hosting, with a few differences and added features including Git integration and three key environments for development, staging, and live production.
->>>>>>> fe4ec48c
 
 Code, test, and deploy across development, staging, and finally production environment for continuous integration of your store.
 
