---
group: cloud
subgroup: 010_welcome
title: Welcome to Magento Commerce (Cloud)
landing-page: Cloud
menu_title: Welcome to Magento Commerce (Cloud)
menu_order: 10
menu_node: parent
version: 2.0
redirect_from:
  - /guides/v2.0/cloud/access-acct/resources.html
  - /guides/v2.1/cloud/access-acct/resources.html
  - /guides/v2.2/cloud/access-acct/resources.html
  - /guides/v2.0/cloud/welcome/get-help.html
  - /guides/v2.1/cloud/welcome/get-help.html
  - /guides/v2.2/cloud/welcome/get-help.html
  - /guides/v2.0/cloud/welcome/10000-ft-overview.html
  - /guides/v2.1/cloud/welcome/10000-ft-overview.html
  - /guides/v2.2/cloud/welcome/10000-ft-overview.html
functional_areas:
  - Cloud
---

{{site.data.var.ece}}, formerly Enterprise Cloud Edition, is a managed and automated hosting platform for Magento specifically created for Cloud infrastructures. This version combines {{site.data.var.ee}}, Cloud infrastructure hosting, with a few differences and added features including Git integration and key environments for development, staging, and live production.

Code, test, and deploy across Integration, Staging, and finally Production environment for continuous integration of your store.

For full release notes, see [Release Information]({{ page.baseurl }}/release-notes/bk-release-notes.html) and [Magento Commerce (Cloud) third-party licenses]({{ page.baseurl }}/release-notes/thirdparty-mccloud.html).

## {{site.data.var.ece}} plans and subscriptions {#plans}
{{site.data.var.ece}} provides plan options based on the size of your business. Each plan includes {{site.data.var.ece}}, support, and Cloud-based hosting and infrastructure on a subscription basis.

For a list of our plans and breakdown of features, see [Subscriptions and plans]({{ page.baseurl }}/cloud/basic-information/cloud-plans.html).

### Details about the cloud {#details}

* Each plan includes Integration environment for development, testing, and integrating services. Additional active environments are available at additional cost.
* All environments run with active Git branches of code.
* You have an unlimited number of *inactive* Git branches.
* You can add fully managed services like MySQL, Elasticsearch, Redis, RabbitMQ, and so on, without requiring external add-ons.
* We use a robust {% glossarytooltip d85e2d0a-221f-4d03-aa43-0cda9f50809e %}Composer{% endglossarytooltip %} build process.
* You can increase the amount of memory and CPU as needed.

### Technologies and requirements {#requirements}

You should become familiar with the following technologies:

* [Git](https://git-scm.com/docs/user-manual.html){:target="_blank"}
*	[Composer](https://getcomposer.org/doc){:target="_blank"}
*	[Secure Shell]({{ page.baseurl }}/cloud/env/environments-ssh.html) (SSH)
* MySQL (including command-line interaction)
* Basic linux shell usage

See [Technologies and requirements]({{ page.baseurl }}/cloud/requirements/cloud-requirements.html), [Pro architecture]({{ page.baseurl }}/cloud/architecture/pro-architecture.html), and [Starter architecture]({{ page.baseurl }}/cloud/basic-information/starter-architecture.html) for details and additional technologies.

## Where do I get started? {#getstarted}
<<<<<<< HEAD
=======

>>>>>>> 168052f6
If you have experience with {{site.data.var.ee}} 2 or our cloud implementation, we recommend reviewing content in these DevDocs to understand the differences between {{site.data.var.ee}} and {{site.data.var.ece}}. If you are new to Magento and the Cloud, this guide introduces all aspects of building a project, setting up your local, continuous deployment across environments, and going live.

To get started, see:

* [Onboarding tasks]({{ page.baseurl }}/cloud/onboarding/onboarding-tasks.html) of first things to do right after signing up.
* Sign up for [status updates]({{ page.baseurl }}/cloud/onboarding/onboarding-tasks.html#status) for components and services.

To better understand {{site.data.var.ee}}, your plan, architecture, and workflows, see the following starting points:

*	[Technologies and requirements]({{ page.baseurl }}/cloud/requirements/cloud-requirements.html)
*	Starter information:

	* [Starter architecture]({{ page.baseurl }}/cloud/basic-information/starter-architecture.html)
	*	[Starter develop and deploy workflow]({{ page.baseurl }}/cloud/basic-information/starter-develop-deploy-workflow.html)
*	Pro information:

	* [Pro architecture]({{ page.baseurl }}/cloud/architecture/pro-architecture.html)
	*	[Pro develop and deploy workflow]({{ page.baseurl }}/cloud/architecture/pro-develop-deploy-workflow.html)
*	[Deployment process]({{ page.baseurl }}/cloud/reference/discover-deploy.html)
* [Local environment setup]({{ page.baseurl }}/cloud/access-acct/first-time-setup.html)

## Learn more about Magento 2 {#magento2}

If you would like to learn more about Magento 2, see the following resources:

*	[All documentation home page](https://magento.com/resources/technical){:target="_blank"}
*	User guides (how to use options in the Magento Admin)

	*	[Magento 2.0.x](http://docs.magento.com/m2/2.0/ee/user_guide/getting-started.html){:target="_blank"}
	*	[Magento 2.1.x](http://docs.magento.com/m2/2.1/ee/user_guide/getting-started.html){:target="_blank"}
  *	[Magento 2.2.x](http://docs.magento.com/m2/ee/user_guide/getting-started.html){:target="_blank"}
*	Developer documentation

	*	[Magento 2 Architecture guide]({{ page.baseurl }}/architecture/bk-architecture.html){:target="_blank"}
  *	[Front end development]({{ page.baseurl }}/frontend-dev-guide/bk-frontend-dev-guide.html){:target="_blank"}
	*	[Customizing the Magento software]({{ page.baseurl }}/extension-dev-guide/bk-extension-dev-guide.html){:target="_blank"}
	*	[Installation]({{ page.baseurl }}/install-gde/bk-install-guide.html), though we recommend following [Prepare for local environment setup]({{ page.baseurl }}/cloud/before/before-workspace.html){:target="_blank"}
	*	[Configuration]({{ page.baseurl }}/config-guide/bk-config-guide.html){:target="_blank"}
  *	[B2B user guide](http://docs.magento.com/m2/b2b/user_guide/getting-started.html){:target="_blank"}

## Helpful terms {#terms}

* **Project**: The project contains all of your code branches, environments from development to Production, and allows you to manage access and configurations. Initially only the Project Owner has access to the project. To gain access to the project, you must receive a user account, with permissions, and a Magento authentication key from the Project Owner.
* **Project Owner**: Typically a "business user" in your business or finance organization, they are the point of contact with Magento regarding the account overall. They purchased the subscription plan, create the project, and add users to develop and deploy stores and sites.
* **Active Environment**: An active environment is a fully accessible environment in the Integration environment. Each active environment provides a database, environment variables, routes, configurations, and one associated Git branch of code. You can access the Magento Admin and store to test as a merchant and customer for each of these environments, allowing you to develop custom code, add extensions, and integrate 3rd party systems in multiple environments for testing.
* **Inactive Environment**: An inactive environment is a Git branch you either deleted from the Cloud Git repository or one that is not associated with the Cloud Git repository at all. For example, you might already have several Git branches with Magento code that you don't need to use for {{site.data.var.ee}}. As long as you don't add those environments to the Cloud Git repo, they don't count against your total of eight active environments.
* **Branch**: {{site.data.var.ee}} is a Git-driven code base and environment. All code is written in branches, with a parent and child structure. These branches allow you to develop new features and modifications in multiple independent branches concurrently with other work, merging up into a parent branch.
* **Local**: Your local is a workspace for developing Magento code including added extensions and 3rd party integrations. The local is typically a Virtual Machine (VM) with an entire environment of software, packages, database, web server, and more prerequisites to support an installed Magento and cloned Git branches. We provide full details on how to [set up your local for Magento development]({{ page.baseurl }}/cloud/before/before-workspace.html).
* **Module or Extension**: Modules and extensions enhance Magento's core functionality through custom code. Develop your own modules and extensions or purchase them directly from developers on the [Magento Marketplace](https://marketplace.magento.com/){:target="_blank"}. We recommend [developing custom code as a module]({{ page.baseurl }}/mrg/intro.html) to extend Magento functionality.
* **Project Web Interface**: The Web Interface is a [console for accessing your project](https://accounts.magento.cloud){:target="_blank"}, user accounts, and your project environments. You can modify environment settings, environment variables, routes, and manage environments. Access links (store URL, SSH, Git) are provided for active environments through the active Git branches. You use this interface for [managing your project]({{ page.baseurl }}/cloud/project/projects.html). The following environments are available through this interface:

  * Starter: Master and all environments branched from it
  * Pro: Integration and all environments branched from it. You may also have Staging and Production. For existing Pro merchants, you may need to have your [interface updated]({{ page.baseurl }}/cloud/trouble/pro-env-management.html) to manage all environments.

    <div class="bs-callout bs-callout-info" id="info" markdown="1">
    **New projects provisioned starting October 23, 2017** will already have Staging and Production in their Project Web Interface. Any existing projects created before this date will need to enter a ticket to be converted.
    </div><|MERGE_RESOLUTION|>--- conflicted
+++ resolved
@@ -54,10 +54,7 @@
 See [Technologies and requirements]({{ page.baseurl }}/cloud/requirements/cloud-requirements.html), [Pro architecture]({{ page.baseurl }}/cloud/architecture/pro-architecture.html), and [Starter architecture]({{ page.baseurl }}/cloud/basic-information/starter-architecture.html) for details and additional technologies.
 
 ## Where do I get started? {#getstarted}
-<<<<<<< HEAD
-=======
 
->>>>>>> 168052f6
 If you have experience with {{site.data.var.ee}} 2 or our cloud implementation, we recommend reviewing content in these DevDocs to understand the differences between {{site.data.var.ee}} and {{site.data.var.ece}}. If you are new to Magento and the Cloud, this guide introduces all aspects of building a project, setting up your local, continuous deployment across environments, and going live.
 
 To get started, see:
