--- conflicted
+++ resolved
@@ -97,11 +97,7 @@
 
 This means you cannot FTP to the server and add modules. Instead, you must add code to your Git repo and run `git push`, which builds and deploys the environment.
 
-<<<<<<< HEAD
 The build checks if the [`config.local.php` file]({{page.baseurl}}cloud/live/sens-data-over.html) exists in the codebase and has information about scopes (for details see [`SCD_STRATEGY`](http://devdocs.magento.com/guides/v2.2/cloud/env/environment-vars_magento.html)). If so, static files are deployed during this phase, reducing the downtime in the deployment phase.
-=======
-The build checks if the [`config.local.php` file]({{page.baseurl}}cloud/live/sens-data-over.html) exists in the codebase and has information about scopes. If so, static files are deployed during this phase, reducing the downtime in the deployment phase.
->>>>>>> 5445130e
 
 ### Phase 3: Prepare the slug {#cloud-deploy-over-phases-slug}
 The result of the build phase is a read-only file system we refer to as a *slug*. In this phase, we create an archive and put the slug in permanent storage. The next time you push code, if a service didn't change, we reuse the slug from the archive.
