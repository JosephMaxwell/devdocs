--- conflicted
+++ resolved
@@ -32,10 +32,7 @@
     -    [Database credentials](#db-creds)
 
 ### SSH access to cloud environments {#ssh}
-<<<<<<< HEAD
-=======
 
->>>>>>> 168052f6
 To transfer the database dump and files to {{site.data.var.ece}}, you must know the SSH access link. You can locate the SSH access link using the [`magento-cloud`] CLI tool({{ page.baseurl }}/cloud/reference/cli-ref-topic.html):
 
   magento-cloud environment:ssh --pipe
