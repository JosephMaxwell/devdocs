---
layout: default
group: cloud
subgroup: 08_setup
title: Set up an environment and install the Magento software locally
menu_title: Set up an environment and install the Magento software locally
menu_order: 60
menu_node: 
version: 2.0
github_link: cloud/access-acct/set-up-env.md
redirect_from: 
  - /guides/v2.0/cloud/howtos/environment-tutorial-set-mage-vars.html
  - /guides/v2.1/cloud/howtos/environment-tutorial-set-mage-vars.html
  - /guides/v2.0/cloud/env/environment-tutorial-set-mage-vars.html
  - /guides/v2.1/cloud/env/environment-tutorial-set-mage-vars.html
  - /guides/v2.0/cloud/access-acct/admin-env-vars.html
  - /guides/v2.1/cloud/access-acct/admin-env-vars.html
---

<<<<<<< HEAD
## Step 1: Set up an environment {#setup-env-setup}
This topic discusses how to clone an environment locally, set up global Git environment variables, and to enable SSH if you haven't done so already.
=======
#### Contents
*	[Step 1: Clone the master environment](#setup-env-setup)
*	[Step 2: Change the Admin URI, user name, and password in the master branch](#setup-env-adminurl)
*   [Step 3: Set up cron](#setenv-cron)
*	[Step 4: Clone a project and environment](#setenv-new-env)
*   [Step 5: Get your authentication keys](#setenv-keys)
*   [Step 6: Set file system permissions and ownership](#setup-env-perms)
*	[Step 7: Install the Magento software](#setup-env-install)

## Step 1: Clone the master environment {#setup-env-setup}
This topic discusses how to clone the `master` environment, set up global Git environment variables, and to enable SSH if you haven't done so already.

If you have already performed these tasks, you can skip this step and the next step and continue with [Step 3: Set up cron](#setenv-cron).  

1.  Log in to your local development machine as, or switch to, the [Magento file system owner]({{ page.baseurl }}cloud/before/before-workspace-file-sys-owner.html).
2.  Change to the web server or virtual host docroot.
2.  Log in to your project:

    magento-cloud login
3.  List your projects:

    magento-cloud project:list
4.  Clone a project.

    magento-cloud project:get <project ID>

    When prompted for a directory name, enter `magento2`.
>>>>>>> 4f61ea20

### Enable SSH to the environment
This is a one-time setup that was covered previously in this guide; skip this section if you've already enabled SSH.

{% collapsible To enable SSH: %}

{% include cloud/enable-ssh.md %}

### Set global Git variables
To set global Git variables required to commit or push to an environment (that is, Git branch), enter the following commands:

	git config --global user.name "<your name>"
	git config --global user.email <your e-mail address>

For more information, see [First-Time Git Setup](https://git-scm.com/book/en/v2/Getting-Started-First-Time-Git-Setup#_first_time){:target="_blank"}

{% endcollapsible %}

### Clone a project and environment {#setenv-clone}

{% collapsible To clone a project and environment: %}

1.	Log in to your local development machine as, or switch to, the [Magento file system owner]({{ page.baseurl }}cloud/before/before-workspace-file-sys-owner.html).
2.  Change to the web server or virtual host docroot.
2.	Log in to your project:

		magento-cloud login
3.	List your projects:

		magento-cloud project:list
4.	Clone a project.

		magento-cloud project:get <project ID>

    When prompted for a directory name, enter `magento2`.
4.	Change to the project directory.

	For example, `cd magento2`
4.	List environments in the project:

		magento-cloud environment:list

	<div class="bs-callout bs-callout-info" id="info">
  		<p><code>magento-cloud environment:list</code> displays environment hierarchies whereas <code>git branch</code> displays does not. If you have any nested environments, use <code>magento-cloud environment:list</code>.</p>
	</div>

5.	Fetch origin branches:

		git fetch origin
6.	Pull updated code:

		git pull origin <environment ID>

{% endcollapsible %}

## Step 2: Change the Admin URI, user name, and password in the master branch {#setup-env-adminurl}
This section discusses how to change Magento Admin parameters for security reasons. If you change the variables in the `master` branch, you have to do it only once because other environments inherit the variables from `master`.

If your master branch is already configured, skip this section and continue with [Step 3: Clone or branch an environment](#setenv-new-env).

If you're not sure whether or not the master branch has been configured, enter the following command:

    magento-cloud variable:get -e <environment ID>

{% collapsible To change the Admin URI, user name, and administrator password in the master branch: %}

1.  Set the variable values.

        magento-cloud variable:set <name> <value> -e <environment ID>
2.  To set the administrator's user name to `meister_x2U8` in the `master` environment, enter:

        magento-cloud variable:set ADMIN_USERNAME meister_x2U8 -e master
3.  Wait for the project to redeploy.
2.  To set the administrator's password to `admin_A456`, enter:

        magento-cloud variable:set ADMIN_PASSWORD admin_A456 -e master
6.  Wait while the project redeploys.
7.  To set the Admin URI to `magento_A8v10`, enter:

        magento-cloud variable:set ADMIN_URL magento_A8v10 -e master
6.  Wait while the project redeploys.
7.  Log in to the Magento Admin using the values you just changed.

    The simplest way to do that is to use the environment routes that display when you redeploy the `master` branch. An example follows:

        Waiting for the activity ksvciptnzxfto (Steve Johnson added variable ADMIN_URL):
            Building application 'mymagento' (runtime type: php:7.0, tree: 07263ba)
            Slug already built for this tree id, skipping.

        Re-deploying environment k4wtvm7ogzr5s-master.
        Environment configuration:
            mymagento (type: php:7.0, size: S, disk: 2048)
            mysql (type: mysql:10.0, size: S, disk: 2048)
            redis (type: redis:3.0, size: S)
            solr (type: solr:4.10, size: S, disk: 1024)

        Environment routes:
            http://master-k4wtvm7ogzr5s.us.magentosite.cloud/ is served by application `mymagento`
            https://master-k4wtvm7ogzr5s.us.magentosite.cloud/ is served by application `mymagento`

    In the preceding example, go to `http://master-k4wtvm7ogzr5s.us.magentosite.cloud/magento_A8v10` and log in using the user name `meister_x2U8` and password `admin_A456`

{% endcollapsible %}

## Step 3: Set up cron {#setenv-cron}

{% collapsible To set up cron: %}

{% include config/setup-cron.md %}

{% endcollapsible %}

## Step 4: Clone or branch an environment {#setenv-new-env}
Now that you've change the Magento Admin variables, you should create a new environment for your development work; this new environment inherits the variable values from master.

After you create the branch, update project dependencies so you can install the Magento software locally.

{% collapsible To branch a new environment: %}

1.	Do any of the following:

    *   To create a new environment, enter the following command:

            magento-cloud environment:branch <environment name> <parent environment ID>
    *   To check out an existing environment, enter the following command:

            magento-cloud environment:checkout

    For example, to create a new branch named `sprint1` from master, enter

        magento-cloud environment:branch sprint1 master

3.	After the command completes, update dependencies:

		composer --no-ansi --no-interaction install --no-progress --prefer-dist --optimize-autoloader
4.  Create a [snapshot]({{page.baseurl}}cloud/admin/admin-snap.html) of the environment.

        magento-cloud snapshot:create -e <environment ID>

{% endcollapsible %}

## Step 5: Add your authentication keys to auth.json {#setenv-keys}

{% collapsible To get your authentication keys and add them to auth.json: %}
Before you can upgrade the Magento software or install extensions, you must have authentication keys in the `auth.json` file in the Magento root directory. The Magento Enterprise Cloud Edition account owner has your keys. Contact that person to get them.

The *account owner* is the person who purchased Magento Enterprise Cloud Edition.

When you have your keys, add them to `auth.json`, which has the following contents:

{% highlight json %}
{
   "http-basic": {
      "repo.magento.com": {
         "username": "<your public key>",
         "password": "<your private key>"
      }
   }
}
{% endhighlight %}

{% endcollapsible %}

## Step 6: Set file system permissions and ownership {#setup-env-perms}

{% collapsible To set ownership and permissions before you install the Magento software: %}

1.  Log in to your Magento server as, or switch to, the Magento file system owner.
2.  Enter the following commands in the order shown:

        cd <your Magento install dir>
        find var vendor pub/static pub/media app/etc -type f -exec chmod g+w {} \;
        find var vendor pub/static pub/media app/etc -type d -exec chmod g+ws {} \;
        chown -R :<web server group> .
        chmod u+x bin/magento

{% include install/file-system-perms-twouser_cmds-only.md %}

{% endcollapsible %}

## Step 7: Install the Magento software {#setup-env-install}

{% collapsible To install the Magento software locally: %}

To be able to customize the Magento software on your local machine, you should install it using the following information:

*	Host name or IP address of your machine
*	Admin user name, password, and URI you created earlier

Before you begin, list the environment variables.

	magento-cloud variable:get -e <environment ID>

A sample result follows:

	+----------------+---------------+-----------+------+
	| ID             | Value         | Inherited | JSON |
	+----------------+---------------+-----------+------+
	| ADMIN_PASSWORD | admin_A456    | Yes       | No   |
	| ADMIN_URL      | magento_A8v10 | Yes       | No   |
	| ADMIN_USERNAME | meister_x2U8  | Yes       | No   |
	+----------------+---------------+-----------+------+

#### Related topics
*	[Install the Magento software using the Web Setup Wizard]({{ page.baseurl }}install-gde/install/web/install-web.html)
*	[Install the Magento software using the command line]({{ page.baseurl }}install-gde/install/cli/install-cli.html)

{% endcollapsible %}

#### Next step
[Set up Fastly]({{ page.baseurl }}cloud/access-acct/fastly.html)

<|MERGE_RESOLUTION|>--- conflicted
+++ resolved
@@ -17,19 +17,6 @@
   - /guides/v2.1/cloud/access-acct/admin-env-vars.html
 ---
 
-<<<<<<< HEAD
-## Step 1: Set up an environment {#setup-env-setup}
-This topic discusses how to clone an environment locally, set up global Git environment variables, and to enable SSH if you haven't done so already.
-=======
-#### Contents
-*	[Step 1: Clone the master environment](#setup-env-setup)
-*	[Step 2: Change the Admin URI, user name, and password in the master branch](#setup-env-adminurl)
-*   [Step 3: Set up cron](#setenv-cron)
-*	[Step 4: Clone a project and environment](#setenv-new-env)
-*   [Step 5: Get your authentication keys](#setenv-keys)
-*   [Step 6: Set file system permissions and ownership](#setup-env-perms)
-*	[Step 7: Install the Magento software](#setup-env-install)
-
 ## Step 1: Clone the master environment {#setup-env-setup}
 This topic discusses how to clone the `master` environment, set up global Git environment variables, and to enable SSH if you haven't done so already.
 
@@ -48,7 +35,6 @@
     magento-cloud project:get <project ID>
 
     When prompted for a directory name, enter `magento2`.
->>>>>>> 4f61ea20
 
 ### Enable SSH to the environment
 This is a one-time setup that was covered previously in this guide; skip this section if you've already enabled SSH.
