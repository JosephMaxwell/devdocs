---
group: cloud
subgroup: 080_setup
title: Local environment setup
menu_title: Local environment setup
menu_order: 1
menu_node: parent
version: 2.0
redirect_from:
  - /guides/v2.0/cloud/howtos/environment-tutorial-set-mage-vars.html
  - /guides/v2.1/cloud/howtos/environment-tutorial-set-mage-vars.html
  - /guides/v2.0/cloud/env/environment-tutorial-set-mage-vars.html
  - /guides/v2.1/cloud/env/environment-tutorial-set-mage-vars.html
  - /guides/v2.0/cloud/access-acct/admin-env-vars.html
  - /guides/v2.1/cloud/access-acct/admin-env-vars.html
functional_areas:
  - Cloud
  - Setup
---

All environments for your project are read-only, requiring all work to be completed on your local environment and pushed to cloud environments. To start developing Magento, you need a configured local developer workspace, cloned {{site.data.var.ece}} code from your Git branch, and knowledge of the deployment workflow. These instructions guide through the entire process to create a development workspace on your local system.

## Project user account {#account}
<<<<<<< HEAD
=======

>>>>>>> 168052f6
Depending on the [Project Owner]({{ page.baseurl }}/cloud/onboarding/onboarding-tasks.html), you may need to be invited by the owner to the project. This account gives you participation to the project and connects your local, credentials, and access to your company's {{site.data.var.ece}} account. The account includes all source code and deployment environments.

After you receive an invitation, you can complete tasks to create your local, pull code, and deploy your store.

## Helpful knowledge {#knowledge}

We highly recommend having experience with the following technologies and methodologies:

* Magento [technology stack]({{ page.baseurl }}/architecture/tech-stack.html)
* [Git](https://git-scm.com/){:target="\_blank"} for repository and code management, [branching methodologies](https://git-scm.com/book/en/v2/Git-Branching-Branching-Workflows){:target="\_blank"}, and working with Magento Git code
* [GitHub](https://github.com/){:target="\_blank"} for managing your code and accessing Magento repos
* [Fastly](https://www.fastly.com/){:target="\_blank"} for CDN and caching, used in Staging and Production
* [Galera Cluster](http://galeracluster.com/){:target="\_blank"} for databases, used in Staging and Production (with triple redundancy failover in Production)

## Gather credentials {#credentials}

Prior to setting up your workspace, you may want to gather the following credentials and accounts:

* **Magento Access Key**: Provides secure access through a 32-character authentication token. The token authenticates between your account, the Magento 2 code repo (repo.magento.com), and any other Git services like GitHub and 3rd party accounts needed for development. You can create multiple Magento access keys. For the workspace setup, you can start with one specific key for your code repository. To generate a key, contact the Project Owner to [Generate Magento authentication keys]({{ page.baseurl }}/install-gde/prereq/connect-auth.html).
* **Cloud Project account**: The Project Owner or Technical Admin (Super User) should invite you to the {{site.data.var.ece}} project. When you receive the e-mail invitation, click the link and follow the prompts to create your account. See [Set up an account]({{ page.baseurl }}/cloud/before/before-workspace.html#newaccount) for details.
* **Magento Encryption Key**: When importing an existing Magento system only, you will need to capture the Magento encryption key used to protect your access and data for the Magento database. For details on this key, see [Resolve issues with encryption key]({{ page.baseurl }}/cloud/trouble/trouble-crypt-key-variable.html)

## Create a local environment {#local}

For development, you need to install and configure a local environment. All environments for {{site.data.var.ece}} are read-only, including all Starter environments and all Pro Integration, Staging, and Production environments. Working in a local environment, you can write and test code prior to pushing it to a Integration environment for further testing and deployment to Staging and Production.

We recommend adding a virtual machine (VM) or Docker container and installing {{site.data.var.ee}}. The environment should closely match cloud environments. To develop Magento code, you will clone the project Git code and create branches to develop your sites and stores in this local environment.

The following steps walk-through preparing your local environment, installing Magento, and starting development:

*	[Prepare for local environment setup]({{ page.baseurl }}/cloud/before/before-workspace.html)
* [Install Magento prerequisites]({{ page.baseurl }}/cloud/before/before-workspace-magento-prereqs.html)
* [Enable SSH keys]({{ page.baseurl }}/cloud/before/before-workspace-ssh.html)
* [Set up the Magento file system owner]({{ page.baseurl }}/cloud/before/before-workspace-file-sys-owner.html) (optional)
* [Clone and branch the project]({{ page.baseurl }}/cloud/before/before-setup-env-2_clone.html)
* [Install Magento]({{ page.baseurl }}/cloud/before/before-setup-env-install.html)
* [First time deployment]({{ page.baseurl }}/cloud/access-acct/first-time-deploy.html)

If you have existing Magento custom code, we provide instructions to import. For more information, see [First steps for importing {{site.data.var.ee}}]({{ page.baseurl }}/cloud/access-acct/first-time-setup_import-first-steps.html).<|MERGE_RESOLUTION|>--- conflicted
+++ resolved
@@ -21,10 +21,7 @@
 All environments for your project are read-only, requiring all work to be completed on your local environment and pushed to cloud environments. To start developing Magento, you need a configured local developer workspace, cloned {{site.data.var.ece}} code from your Git branch, and knowledge of the deployment workflow. These instructions guide through the entire process to create a development workspace on your local system.
 
 ## Project user account {#account}
-<<<<<<< HEAD
-=======
 
->>>>>>> 168052f6
 Depending on the [Project Owner]({{ page.baseurl }}/cloud/onboarding/onboarding-tasks.html), you may need to be invited by the owner to the project. This account gives you participation to the project and connects your local, credentials, and access to your company's {{site.data.var.ece}} account. The account includes all source code and deployment environments.
 
 After you receive an invitation, you can complete tasks to create your local, pull code, and deploy your store.
