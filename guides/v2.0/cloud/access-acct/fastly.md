---
group: cloud
subgroup: 090_configure
title: Set up Fastly
menu_title: Set up Fastly
menu_order: 5
menu_node:
version: 2.0
functional_areas:
  - Cloud
  - Setup
  - Configuration
---

[Fastly]({{ page.baseurl }}/cloud/basic-information/cloud-fastly.html) is required for {{site.data.var.ece}}, and is used in Staging and Production environments. It works with Varnish to provide fast caching capabilities and a {% glossarytooltip f83f1fa7-7a64-467b-b629-c2d0c25d2e7f %}Content Delivery Network{% endglossarytooltip %} (CDN) for static assets. Fastly is not available in Integration environments.

This information gets you started with installing and configuring Fastly. We provide additional information for backends and Origin shields, and error/maintenance page, and VCL snippets.

For VCL snippets, experience developing that code is required for advanced configurations.

The process for configuring Fastly includes:

* Install Fastly module in Integration
* Deploy code across Staging and Production
* Configure Fastly credentials and settings
* Advanced configurations including VCL snippets

## Multiple Fastly accounts and assigned domains {#domain}

Before launching {{site.data.var.ece}}, you may already have a Fastly account or trial with your apex and subdomains assigned to it. Be advised, you will need to remove any apex domain and subdomains you plan use with {{site.data.var.ece}} from this existing Fastly account.

Fastly only allows one apex domain and all subdomains assigned to a single Fastly service and account. For example, if you have the apex domain of mystore.com with subdomains of shoes.mystore.com and socks.mystore.com managed by an existing Fastly account, you need to remove them from that account before going live with Fastly and {{site.data.var.ece}}.

For details, review your Fastly accounts and [documentation](https://docs.fastly.com/) to remove the domains. This may include removing and updating CNAME records and more.

## Get your Fastly credentials {#cloud-fastly-creds}
<<<<<<< HEAD
=======

>>>>>>> 168052f6
To get Fastly credentials, open a [support ticket]({{ page.baseurl }}/cloud/trouble/trouble.html). You must provide your fully-qualified domain name.

We'll provide you with the following credentials for your Staging and Production services:

*	Fastly Service ID
*	Fastly API token

You can also locate these credentials in your Staging and Production systems in `/mnt/shared/fastly_tokens.txt`. You can SSH into the servers to verify the file in that location. If you do not locate this file, please enter a ticket for [Support]({{ page.baseurl }}/cloud/trouble/trouble.html) asking to have the file added. We can help provide this credentials file.

<div class="bs-callout bs-callout-warning" markdown="1">
Make note of which environment each set of credentials is used for. If you use the wrong credentials in an environment, you'll encounter issues with Fastly.
</div>

## Get started {#cloud-fastly-start}

You need to install Fastly in its own branch. Fine-tuning Fastly can be a complex process, depending on your needs and store size. If you already have a branch to work in, or know how to create a branch, continue to [installing Fastly](#cloud-fastly-setup).

To create a branch:

{% include cloud/cli-get-started.md %}

## Install Fastly in an Integration branch and deploy {#cloud-fastly-setup}

You should install the Fastly module on your local, pushing the code to Integration and deploying across to your Staging and Production environments. For {{site.data.var.ece}} 2.2, install Fastly module 1.2.33 or later for all updated settings and full VCL snippet uploading support.

<div class="bs-callout bs-callout-warning" markdown="1">
Don't configure the module in your local before building and deploying. You'll configure the module in those environments.

We recommend using the `bin/magento magento-cloud:scd-dump` command for Configuration Management([2.1.X]({{ site.baseurl }}/guides/v2.1/cloud/live/sens-data-over.html#cloud-config-specific-recomm), [2.2.X]({{ site.baseurl }}/guides/v2.2/cloud/live/sens-data-over.html#cloud-config-specific-recomm)). If you use the `app:config:dump` command, all configuration options for Fastly will be locked from editing in Staging and Production.
</div>


We provide Fastly services only for your Staging and Production environments. You cannot use the Fastly service in Integration environments.

1.	In your local environment root directory, use a terminal to enter the following commands in the order shown:

		composer config repositories.fastly-magento2 git "https://github.com/fastly/fastly-magento2.git"
		composer require fastly/magento2

2.	Wait for dependencies to be updated.
3.	Enter the following command to fully update and clear the cache:

		php bin/magento setup:upgrade && php bin/magento cache:clean
4. Edit your composer.json and ensure the Fastly module is included with version.

	* In the "require" section, you should have `"fastly/magento2": <version number>`
	* In the "repositories" section, you should have:

		"fastly-magento2": {
					"url": "https://github.com/fastly/fastly-magento2.git"
		}
3.	Add, commit, and push the changes to your code repository with the following command:

		git add -A; git commit -m "Install Fastly"; git push origin <branch name>

4. Merge the branch code with the `master` Integration branch.
5. [Deploy]({{ page.baseurl }}/cloud/live/stage-prod-live.html) the code to Staging and Production.

After deployment, you can log into the Admin in Staging and Production to configure Fastly credentials and settings. This gives you the flexibility to have different caching features as needed in both environments, including VCL snippets.

## Enable and configure Fastly using the Magento Admin {#cloud-fastly-config}

To begin configuring Fastly, you need to enter and test Fastly credentials in Staging and Production. After successfully testing the credentials, you can continue with advanced configurations and [VCL snippets](#custom-vcl).

We provide your Fastly Service ID and API key (or token) for Staging and Production environments. These credentials are different for each environment. Make sure to use the correct credentials.

Complete the following configuration steps in Staging and Production environments:

1.	Log in to your local Magento Admin as an administrator.
2.	Click **Stores** > **Settings** > **Configuration** > **Advanced** > **System**.
3.	In the right pane, expand **Full Page Cache**.

	![Expand to select Fastly]({{ site.baseurl }}/common/images/cloud_fastly_menu.png){:width="650px"}
4.	For **Caching Application**, uncheck the **Use system value** checkbox and select **Fastly CDN** from the drop-down list.

	![Choose Fastly]({{ site.baseurl }}/common/images/cloud-fastly_enable-admin.png){:width="550px"}
5.	Expand **Fastly Configuration**. You can then [choose caching options](https://github.com/fastly/fastly-magento2/blob/master/Documentation/CONFIGURATION.md#configure-the-module){:target="\_blank"}.
6.	When you're done, click **Save Config** at the top of the page.
7.	Clear the cache according to the notification. After you have cleared the cache, navigate back to **Stores** > **Configuration** > **Advanced** > **System** > **Fastly Configuration** and continue your configurations.

Configure the following features and enable additional [configuration options](https://github.com/fastly/fastly-magento2/blob/master/Documentation/CONFIGURATION.md#further-configuration-options){:target="\_blank"}:

* [Upload Fastly VCL snippets](#upload-vcl-snippets)
* [Configure backends and Origin shielding](#backend)
* [Create custom error/maintenance page](#fastly-errpg)

<div class="bs-callout bs-callout-info" id="info" markdown="1">
*	Ignore the link to create a free Fastly account. We'll provide your Fastly credentials (Service ID and API token).
*	With Fastly version 1.2.0 and later (we recommend 1.2.33 or later), use the **Upload VCL to Fastly** button to upload your default [VCL snippets](#custom-vcl).
</div>

## Upload Fastly VCL snippets {#upload-vcl-snippets}

You don't have to create or code VCL snippets. We provide a default set of snippets for Fastly. You only need to click **Upload VCL to Fastly** to finish this step.

The installed Fastly module includes the following default [VCL snippets](https://github.com/fastly/fastly-magento2/tree/master/etc/vcl_snippets){:target="\blank"} that drive the integration with Fastly. These VCL snippets are not available until you upload them. When you click Upload, you push a set of these default VCL snippets to Fastly for your specific Service ID and extension.

For VCL snippet developers, these default snippets are prepended with `magentomodule_` with a priority of 50. You should not use this prepended name for your own snippets. For full details, see our guide to create and add [custom VCL snippets](#custom-vcl).

To use snippets, you must upload the Fastly VCL using the Magento Admin as follows:

1.	In the **Fastly Configuration** section, click **Upload VCL to Fastly** as the following figure shows.

	![Upload a Magento VCL to Fastly]({{ site.baseurl }}/common/images/cloud_upload-vcl-to-fastly.png)

	<div class="bs-callout bs-callout-info" id="info" markdown="1">
  		If the **Upload VCL to Fastly** button does not display, you should upgrade the Fastly extension to version 1.2.0 or later. We recommend 1.2.33 or later. For details, see [Update extensions]({{ page.baseurl }}/cloud/howtos/update-components.html). Fastly's Composer name is `fastly/magento2`.
	</div>

2.	Once the upload completes, the modal automatically closes with a success message.

With this uploaded, you can create and upload custom VCL snippets with advanced settings and options. You use APIs to add these VCL snippets, further adding them in your site code depending on the actions.

For more information, see [Fastly VCL documentation](https://docs.fastly.com/guides/vcl/guide-to-vcl){:target="\_blank"} and [Fastly VCL snippets](https://docs.fastly.com/guides/vcl-snippets/about-vcl-snippets){:target="\_blank"}.

## Configure backends and Origin shielding {#backend}

Backend settings provide fine tuning for Fastly performance with Origin shielding and timeouts. A _backend_ is a specific location (IP or domain) with configured Origin shield and timeout settings for checking and providing cached content.

_Origin shielding_ routes all requests for your store to a specific Point of Presence (POP). When a request is received, the POP checks for cached content and provides it. If it is not cached, it continues to the Shield POP, then to the Origin server which caches the content. The shields reduces traffic directly to the origin.

You can add multiple backends. Repeat these instructions to create multiple backends. For example, you may need a backend specifically for [WordPress]({{ page.baseurl }}/cloud/configure/fastly-vcl-wordpress.html) to handle your blog.

1. Access and expand **Fastly Configuration**.
2. Expand **Backend settings** and click the gear to configure the default backend. A modal opens with options to select and configure.

	![Modify the backend]({{ site.baseurl }}/common/images/cloud_fastly-backend.png){:width="600px"}
3. Select a **Shield** location (or datacenter) closest to your server region. For example, if Staging is on the West Coast of the United States (US - Oregon), you may want to select a shield in US, Los Angeles, CA. This is the POP accessed for providing caching services. For example, we have cloud hosting in the following AWS locations:

    * US - Oregon
    * EU - Dublin
    * APAC - Sydney
4. Modify the timeout values (in milliseconds) for the connection to the shield, time between bytes, and time for the first byte. We recommend keeping the default timeout settings.
5. Optionally, select to Activate the backend and Shield after editing or saving.
6. Click **Upload** to save. The settings are communicated to Fastly.
7. In the Magento Admin, click **Save Config**.

For more information from Fastly, see the Magento 2 [Backend settings guide](https://github.com/fastly/fastly-magento2/blob/21b61c8189971275589219d418332798efc7db41/Documentation/Guides/BACKEND-SETTINGS.md){:target="\_blank"}.

## Configure purge options {#purge}

Fastly provides multiple types of purge options on your Magento Cache Management page including purging product category, product assets, and content. When enabled, Fastly watches for events to automatically purge those caches. If you disable a purge option, you can manually purge Fastly aches after finishing updates through the Cache Management page.

The options include:

* **Purge category**: Purges product category content (not product content) when you add and update a single product. You may want to keep this disabled and enable purge product, which purges products and product categories.
* **Purge product**: Purges all product and product category content when saving a single modification to a product. Enabling purge product can be helpful to immediately get updates to customers when changing a price, adding a product option, and when product inventory is out-of-stock.
* **Purge CMS page**: Purges page content when updating and adding pages to the Magento CMS. For example, you may want to purge when updating your Terms and Conditions or Return policy. If you rarely make these changes, you could disable automatic purging.
* **Soft purge**: Sets changed content to stale and purges according to the stale timing. In combination with the stale timings your customers will be served stale content very fast while Fastly is updating the content in the background.

![Configure purge options]({{ site.baseurl }}/common/images/cloud_fastly-purgeoptions.png){:width="650px"}

To configure Fastly purge options:

1. In the **Fastly Configuration** section, expand **Advanced**.
2. All purge options display. Select "Yes" per purge option to enable automatic purging. Select "No" to disable automatic purging, allowing you to manually purge caches through the Cache Management page.
3. Click **Save Config** at the top of the page.
4. After the page reloads, click **Upload VCL to Fastly** in the *Fastly Configuration* section.

For more information, see [Fastly's configuration options](https://github.com/fastly/fastly-magento2/blob/21b61c8189971275589219d418332798efc7db41/Documentation/CONFIGURATION.md#further-configuration-options){:target="\_blank"}.

## Create a custom error/maintenance page {#fastly-errpg}

You can optionally create a custom page for errors or when your site is down for maintenance. Create your page with HTML code to provide detailed information why the site is temporarily down, instead of an HTTP error code.

To create a custom error/maintenance page:

1.	In the **Fastly Configuration** section, expand **Error/Maintenance Page** as the following figure shows.

	![Custom Fastly error page]({{ site.baseurl }}/common/images/cloud-fastly_err-pg.png){:width="650px"}
2.	Click **Set HTML**.
3.	In the provided field, enter your HTML code.	The HTML you enter can be a maximum of 65,535 bytes in length.

	<div class="bs-callout bs-callout-info" id="info" markdown="1">
	Avoid using images on your site in the event Fastly is not available. To use images, refer to [Data URIs on the css-tricks site](https://css-tricks.com/data-uris/){:target="\_blank"}.
	</div>
4.	When you're done, click **Upload** to send your updates to Fastly.
5.	Click **Save Config** at the top of the page.

## Create custom VCL snippets {#custom-vcl}
<<<<<<< HEAD
=======

>>>>>>> 168052f6
For extensive instructions to create custom VCL snippets and needed edge dictionaries or ACLs, see [Custom Fastly VCL snippets]({{ page.baseurl }}/cloud/configure/cloud-vcl-custom-snippets.html)

## Extend Fastly timeout for the Magento Admin {#bulkaction}

Fastly sets a 180 second-timeout for HTTPS requests to the Magento Admin, so you may encounter timeouts if you need to complete bulk actions that take longer than 3 minutes. You can manage timeouts using Fastly 1.2.41.

1. In the *Fastly Configuration* section, expand **Advanced**.
2. Set the **Admin path timeout** value in seconds. This value cannot be more than one hour (3600 seconds).
3. Click **Save Config** at the top of the page.
4. After the page reloads, click **Upload VCL to Fastly** in the *Fastly Configuration* section.

Since version 1.2.39, Fastly gets the Magento Admin path for generating the VCL file from the `app/etc/env.php` configuration file.

## Configure GeoIP handling {#geoip}

The Fastly module includes GeoIP handling to automatically redirect visitors or provide a list of stores matching their obtained country code. If you already use a Magento extension for GeoIP handling, you may need to verify the features with Fastly options.

1. In the **Fastly Configuration** section, expand **Advanced**.
2. Scroll down and select **Yes** to **Enable GeoIP**. Additional configuration options display.
3. For GeoIP Action, select if the visitor is automatically redirected with **Redirect** or provided a list of stores to select from with **Dialog**.
4. For **Country Mapping**, click **Add** to enter a two-letter country code to map with a specific Magento store from a list. For a list of country codes, see [this site](https://en.wikipedia.org/wiki/ISO_3166-1_alpha-2){:target="\_blank"}.

	![Add GeoIP country maps]({{ site.baseurl }}/common/images/cloud_fastly-geo-code.png)
5. Click **Save Config** at the top of the page.
6. After page reload, click *Upload VCL to Fastly* in the *Fastly Configuration* section.

Fastly also provides a series of [geolocation-related VCL features](https://docs.fastly.com/guides/vcl/geolocation-related-vcl-features){:target="\_blank"} for customized geolocation coding.

## Configure DNS for Fastly {#fastly-dns}

You must complete these steps when you go live.

After checking with your registrar about where to change your DNS settings, add a CNAME record for your website that points to the Fastly service: `prod.magentocloud.map.fastly.net`. If you use multiple hostnames for your site, you must add a CNAME record for each one.

<div class="bs-callout bs-callout-info" id="info">
<p>This does not work for an <a href="https://blog.cloudflare.com/zone-apex-naked-domain-root-domain-cname-supp" target="_blank">apex domain</a> (also referred to as a <em>naked</em> domain). You must use a DNS provider that supports forwarding DNS queries to use an apex domain.</p>
</div>

The following list contains examples of DNS providers for informational purposes. Use your preferred DNS provider.

*	CNAME with ALIAS record from [Dyn](http://dyn.com){:target="_blank"}
*	ANAME record on [DNS Made Easy](http://www.dnsmadeeasy.com){:target="_blank"}
*	ANAME at [easyDNS](https://www.easydns.com){:target="_blank"}
*	ACNAME at [CloudFlare](https://www.cloudflare.com){:target="_blank"}
*	ALIAS at [PointDNS](https://pointhq.com){:target="_blank"}

Many other DNS providers also offer workarounds to accomplish this goal. The most common is to add a CNAME record for the `www` host on the domain and then use the DNS provider's redirect service to redirect the apex over to the `www` version of the domain. Consult your DNS provider for more information.

Another option for apex domain is to add A records, which maps a domain name to the Fastly IP addresses:
* `151.101.1.124`
* `151.101.65.124`
* `151.101.129.124`
* `151.101.193.124`

Refer to [Go live checklist]({{ page.baseurl }}/cloud/live/go-live-checklist.html) for more information.

### TLS and Fastly {#fastly-tls}
<<<<<<< HEAD
=======

>>>>>>> 168052f6
If you use TLS with Fastly enabled in your environment, you must provide your DNS provider with a TXT record from Fastly. We provide a Domain Validated SSL certificate with Subject Alternative Name enabled, issued by GLobalSign. When entering your [Support ticket]({{ page.baseurl }}/cloud/trouble/trouble.html) for [DNS information](#fastly-dns) and going live, let us know you are using TLS, provide your domain names, and request the TXT record. You can then send this record to your DNS provider. The domain validation process is executed by Fastly.

For details on this TXT record, see Fastly's [DNS TXT record validation](https://docs.fastly.com/guides/securing-communications/domain-validation-for-tls-certificates#dns-text-record-verification){:target="\_blank"}.

## Upgrade Fastly {#upgrade}

Fastly updates the Magento module to resolve issues, increase performance, and provide new features. You can check the [Magento Marketplace](https://marketplace.magento.com/fastly-magento2.html){:target="\_blank"} and [GitHub](https://github.com/fastly/fastly-magento2/releases){:target="\_blank"} for updates on the latest releases.

When you upgrade Fastly, you get the upgraded subset of default VCL snippets. When you finish upgrading, you must [upload upgraded default VCL snippets to Fastly](#upload-vcl-snippets):

1. In the *Fastly Configuration* section, click **Upload VCL to Fastly**.
2. After the upload completes, the modal automatically closes with a success message.

When you upgrade, the default VCL snippets you uploaded should not be affected or require any additional steps.

For information on upgrading modules, refer to [Install, manage, and upgrade modules]({{ page.baseurl }}/cloud/howtos/install-components.html).

If you created a custom VCL snippet using the same name as a default snippet, you may need to verify and update those snippets. We do not recommend replacing existing default snippets with custom snippets of the same name. For details on custom VCL, see [Custom Fastly VCL snippets]({{ page.baseurl }}/cloud/configure/cloud-vcl-custom-snippets.html).<|MERGE_RESOLUTION|>--- conflicted
+++ resolved
@@ -34,10 +34,7 @@
 For details, review your Fastly accounts and [documentation](https://docs.fastly.com/) to remove the domains. This may include removing and updating CNAME records and more.
 
 ## Get your Fastly credentials {#cloud-fastly-creds}
-<<<<<<< HEAD
-=======
-
->>>>>>> 168052f6
+
 To get Fastly credentials, open a [support ticket]({{ page.baseurl }}/cloud/trouble/trouble.html). You must provide your fully-qualified domain name.
 
 We'll provide you with the following credentials for your Staging and Production services:
@@ -218,10 +215,7 @@
 5.	Click **Save Config** at the top of the page.
 
 ## Create custom VCL snippets {#custom-vcl}
-<<<<<<< HEAD
-=======
-
->>>>>>> 168052f6
+
 For extensive instructions to create custom VCL snippets and needed edge dictionaries or ACLs, see [Custom Fastly VCL snippets]({{ page.baseurl }}/cloud/configure/cloud-vcl-custom-snippets.html)
 
 ## Extend Fastly timeout for the Magento Admin {#bulkaction}
@@ -279,10 +273,7 @@
 Refer to [Go live checklist]({{ page.baseurl }}/cloud/live/go-live-checklist.html) for more information.
 
 ### TLS and Fastly {#fastly-tls}
-<<<<<<< HEAD
-=======
-
->>>>>>> 168052f6
+
 If you use TLS with Fastly enabled in your environment, you must provide your DNS provider with a TXT record from Fastly. We provide a Domain Validated SSL certificate with Subject Alternative Name enabled, issued by GLobalSign. When entering your [Support ticket]({{ page.baseurl }}/cloud/trouble/trouble.html) for [DNS information](#fastly-dns) and going live, let us know you are using TLS, provide your domain names, and request the TXT record. You can then send this record to your DNS provider. The domain validation process is executed by Fastly.
 
 For details on this TXT record, see Fastly's [DNS TXT record validation](https://docs.fastly.com/guides/securing-communications/domain-validation-for-tls-certificates#dns-text-record-verification){:target="\_blank"}.
