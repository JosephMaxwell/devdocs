--- conflicted
+++ resolved
@@ -29,10 +29,7 @@
 	![View the log for a failed deployment]({{ site.baseurl }}/common/images/cloud_deploy-failure-creds.png){:width="600px"}
 
 ### Solution
-<<<<<<< HEAD
-=======
 
->>>>>>> 168052f6
 To resolve this issue, you must clone the project locally and update `auth.json` with the correct {{site.data.var.ee}} [authorization keys]({{ page.baseurl }}/install-gde/prereq/connect-auth.html) and run `composer update` to update project dependencies. After that, you can deploy your project successfully and get started with your development.
 
 Make sure you're using your own keys, and *not* [shared account keys](http://docs.magento.com/m2/ce/user_guide/magento/magento-account-share.html){:target="_blank"}.
@@ -156,10 +153,7 @@
 </div>
 
 #### Related topics
-<<<<<<< HEAD
-=======
 
->>>>>>> 168052f6
 *	[Manage your projects]({{ page.baseurl }}/cloud/project/projects.html)
 *	[Manage your environments]({{ page.baseurl }}/cloud/env/environments.html)
 *	[Tutorials]({{ page.baseurl }}/cloud/howtos/how-to.html)