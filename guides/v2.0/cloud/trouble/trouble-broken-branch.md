--- conflicted
+++ resolved
@@ -77,10 +77,7 @@
 You should have a successful build. At this point, If you have code commits, commit those to the reset branch. Fully test to ensure the changes are correctly working.
 
 #### Related topics
-<<<<<<< HEAD
-=======
 
->>>>>>> 168052f6
 * [First-time local environment setup]({{ page.baseurl }}/cloud/access-acct/first-time-setup.html)
 * [Build and deploy on local]({{ page.baseurl }}/cloud/live/live-sanity-check.html)
 * [Deployment Process]({{ page.baseurl }}/cloud/reference/discover-deploy.html)