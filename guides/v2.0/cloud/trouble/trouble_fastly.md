---
group: cloud
subgroup: 170_trouble
title: Fastly troubleshooting
menu_title: Fastly troubleshooting
menu_order: 20
menu_node:
version: 2.0
functional_areas:
  - Cloud
  - Configuration
---

For information setting up and configuring Fastly, see [Set up Fastly]({{ page.baseurl }}/cloud/access-acct/fastly.html).

To verify the Fastly extension is working or to debug the Fastly extension, you can use the `curl` command to display certain response headers. The values of these response headers indicate whether or not Fastly is enabled and functioning properly. You can further investigate issues based on the values of headers and caching behavior.

## Errors from Fastly {#errors}

If you receive the following errors with Fastly, check the following:

* **503 error**: When you receive this error, check through logs and the Fastly 503 error page. See [503 timeouts](#timeouts) for details.
* **Store menu doesn't display or work**: You may be using a link or temp link directly to the origin server instead of through the live site URL or you used `-H "host:URL"` in a [cURL command](#curl). If you bypass Fastly to the origin server, the main menu doesn't work and incorrect headers display that allow caching on a browser side.

### 503 timeouts {#timeouts}

If you receive a 503 error, check the following logs and information to better troubleshoot the issue.

First, check your [error log]({{ page.baseurl }}/cloud/trouble/environments-logs.html) on your Production or Staging environment: `/var/log/platform/<project_ID>/error.log`.  The log will include possible errors from the application or PHP engine. For example: `memory_limit` or `max_execution_time exceeded`

If the logs do not include errors related to Fastly, check the PHP access log: `/var/log/platform/<project_ID>/php.access.log`. Check the log for an HTTP code 200 for the URL that threw a 503 error. If a 200 is returned for the URL, Magento returned the page without errors. The issue could have occurred after the interval that exceeds `first_byte_timeout` timeout configured by Fastly.

When a 503 error occurs, Fastly returns the reason on the error and maintenance page. If you added code for a custom Error/Maintenance page, you can remove the custom code through the Magento Admin.

1.	Log into the Magento Admin for the Production or Staging Admin.
2.	Click **Stores** > **Settings** > **Configuration** > **Advanced** > **System**.
3.	In the right pane, expand **Full Page Cache**.
4.	In the **Fastly Configuration** section, expand **Error/Maintenance Page** as the following figure shows.

	![Custom Fastly error page]({{ site.baseurl }}/common/images/cloud_fastly-503-page.png)
5.	Click **Set HTML**.
3.	Remove the custom code. You can save it in a text program to add back later.
4.	When you're done, click **Upload** to send your updates to Fastly.
5.	Click **Save Config** at the top of the page.
6.	Reopen the URL that caused the 503 error. Fastly returns an error page with the reason. The following image is an example.

	![Fastly error]({{ site.baseurl }}/common/images/cloud_fastly-503-example.png)

### Apex and subdomains already in Fastly {#domains}

If your apex domain and subdomains are already managed by a Fastly account with an assigned Service ID, you cannot launch until you do the following:

* Remove the apex domain and subdomains from an existing Fastly account, may include removing or changing the CNAME record
* Complete configurations and CNAME for the Fastly account and Service ID we provide

Fastly only allows one apex domain and all subdomains assigned to a single Fastly service and account. For example, if you have the apex domain of mystore.com with subdomains of shoes.mystore.com and socks.mystore.com managed by an existing Fastly account, you need to remove them from that account before going live with Fastly and {{site.data.var.ece}}.

For details, review your Fastly accounts and [documentation](https://docs.fastly.com/) to remove the domains. This may include removing and updating CNAME records and more.

## Locate Service ID {#service-id}

You can contact us for your Service ID for Staging and Production. For developers and advanced VCL users, you can also make a call using the Fastly variable `req.service_id`. This variable will return the Fastly `service_id`.

For example, you can add this to custom logging to capture the value. If you are using a custom logging format in your VCL, you can set the call to your format:

    log {"syslog "}req.service_id{" my_logging_endpoint_name :: "}

You can then use the same vcl within different services.

## Test your live site {#curl-live}

First, check your live site to verify the response headers with `curl`. The command goes through the Fastly extension to receive responses. If you don't receive the correct headers, then you should test the [origin servers directly](#cloud-test-stage). This command returns the values of the `Fastly-Magento-VCL-Uploaded` and `X-Cache` headers.

If you don't have a live site set up with DNS, you can use either a static route or you can use the optional `--resolve` flag, which bypasses DNS name resolution.

Check response headers with **curl command**:

1. In a terminal, enter the following command to test your live site URL:

		curl http://<live URL> -vo /dev/null -HFastly-Debug:1 [--resolve]

	Use `--resolve` only if your live URL isn't set up with DNS and you don't have a static route set.
	For example: `curl http://www.mymagento.biz -vo /dev/null -HFastly-Debug:1`
2. Verify the [response headers](#response-headers) to ensure Fastly is working. The output for this command is similar to curl Staging and Production. For example, you should see the returned unique headers by this command:

		< Fastly-Magento-VCL-Uploaded: yes
		< X-Cache: HIT, MISS

### Test your Staging and Production sites {#cloud-test-stage}
<<<<<<< HEAD
=======

>>>>>>> 168052f6
The command format differs for Staging and Production.

For more information on these commands, you bypass Fastly when you inject `-H "host:URL"`, replace with origin to connecting location (CNAME information from your OneDrive Spreadsheet), `-k` ignores SSL, and `-v` provides verbose responses. If headers display correctly, check the live site and verify headers again.

* If header issues occur when directly hitting the origin servers bypassing Fastly, you may have issues in your code, with extensions, or with the infrastructure.
* If you encounter no errors directly hitting the origin servers, but headers are missing hitting the live domain through Fastly, you may have Fastly errors.

**Staging:**

	curl http[s]://staging.<your domain>.c.<instanceid>.ent.magento.cloud -H "host: <url>" -k -vo /dev/null -HFastly-Debug:1

**Production:**

The load balancer:

	curl http[s]://<your domain>.c.<project ID>.ent.magento.cloud -H "host: <url>" -k -vo /dev/null -HFastly-Debug:1

A direct Origin node:

	curl http[s]://<your domain>.{1|2|3}.<project ID>.ent.magento.cloud -H "host: <url>" -k -vo /dev/null -HFastly-Debug:1

For example, if you have a public URL `www.mymagento.biz`, enter a command similar to the following to test the production site:

	curl -k https://www.mymagento.biz.c.sv7gVom4qrpek.ent.magento.cloud -H 'Host: www.mymagento.biz' -vo /dev/null -HFastly-Debug:1

If you do not have DNS set up for a public hostname, enter a command similar to the following:

	curl -k https://www.mymagento.biz.c.sv7gVom4qrpek.ent.magento.cloud -vo /dev/null -HFastly-Debug:1

### Check response headers {#response-headers}

For detailed information on hits and misses, see Fastly's [Understanding cache HIT and MISS headers with shielded services](https://docs.fastly.com/guides/performance-tuning/understanding-cache-hit-and-miss-headers-with-shielded-services){:target="\_blank"}.

Check the returned response headers and values:

*	Fastly-Magento-VCL-Uploaded should be present
*	X-Magento-Tags should be returned
*	Fastly-Module-Enabled should be either Yes or the Fastly extension version number
*	X-Cache should be either `HIT` or `HIT, HIT`
*	x-cache-hits should be 1,1
*	[Cache-Control: max-age](https://www.w3.org/Protocols/rfc2616/rfc2616-sec14.html#sec14.9){:target="\_blank"} should be greater than 0
* [Pragma](https://www.w3.org/Protocols/rfc2616/rfc2616-sec14.html#sec14.32){:target="\_blank"} should be `cache`

The following example shows the correct values for `Pragma`, `X-Magento-Tags`, and `Fastly-Module-Enabled`.

The output for cURL commands can be lengthy. The following is a summary only:

	* STATE: INIT => CONNECT handle 0x600057800; line 1402 (connection #-5000)
	* Rebuilt URL to: https://www.mymagento.biz.c.sv7gVom4qrpek.ent.magento.cloud/
	* Added connection 0. The cache now contains 1 members
	*   Trying 192.0.2.31...
	* STATE: CONNECT => WAITCONNECT handle 0x600057800; line 1455 (connection #0)
	  % Total    % Received % Xferd  Average Speed   Time    Time     Time  Current
                                 Dload  Upload   Total   Spent    Left  Speed
	  0     0    0     0    0     0      0      0 --:--:-- --:--:-- --:--:--     0* Connected to www.mymagento.biz.c.sv7gVom4qrpek.ent.magento.cloud (54.229.163.31) port 443 (#0)
	* STATE: WAITCONNECT => SENDPROTOCONNECT handle 0x600057800; line 1562 (connection #0)
	  0     0    0     0    0     0      0      0 --:--:-- --:--:-- --:--:--     0* ALPN, offering h2

	  ... portion omitted for brevity ...

	< Set-Cookie: mage-messages=%5B%5D; expires=Wed, 22-Nov-2017 17:39:58 GMT; Max-Age=31536000; path=/
	< Pragma: cache
	< Expires: Wed, 23 Nov 2016 17:39:56 GMT
	< Cache-Control: max-age=86400, public, s-maxage=86400, stale-if-error=5, stale-while-revalidate=5
	< X-Magento-Tags: cb_welcome_popup store cb cb_store_info_mobile cb_header_promotional_bar cb_store_info cb_discount-promo-bar cpg_2 cb_83 cb_81 cb_84 cb_85 cb_86 cb_87 cb_88 cb_89 p5646 catalog_product p5915 p6040 p6197 p6227 p7095 p6109 p6122 p6331 p7592 p7651 p7690
	< Fastly-Module-Enabled: yes
	< Strict-Transport-Security: max-age=31536000
		< Content-Security-Policy: upgrade-insecure-requests
	< X-Content-Type-Options: nosniff
	< X-XSS-Protection: 1; mode=block
	< X-Frame-Options: SAMEORIGIN
	< X-Platform-Server: i-dff64b52
	<
	* STATE: PERFORM => DONE handle 0x600057800; line 1955 (connection #0)
	* multi_done
	  0     0    0     0    0     0      0      0 --:--:--  0:00:02 --:--:--     0
	* Connection #0 to host www.mymagento.biz.c.sv7gVom4qrpek.ent.magento.cloud left intact

## Determine if VCL is not uploaded {#vcl-uploaded}

To determine if the default VCL snippets are not uploaded, check the following:

* **Top level navigation does not work**: The top level navigation relies on Edge Side Includes (ESI) processing which is not enabled by default. When you upload the Magento VCL snippets during configuration, ESIs are enabled. See [Upload Fastly VCL snippets]({{ page.baseurl }}/cloud/access-acct/fastly.html#upload-vcl-snippets).
* **Pages are not caching**: By default Fastly doesn’t cache pages with Set-Cookies. Magento sets Cookies even on cacheable pages (TTL > 0). Magento Fastly VCL strips those cookies on cacheable pages. This may also happen if page block in a template is marked uncacheable. If this occurs, it's due to a 3rd party module or Magento extension blocking or removing the Magento headers. See [X-Cache missed section](#xcache-miss) for details.
* **Geo-location/GeoIP does not work**: The uploaded Magento Fastly VCL snippets append the country code to the URL. See [Upload Fastly VCL snippets]({{ page.baseurl }}/cloud/access-acct/fastly.html#upload-vcl-snippets).

## Resolve errors found by cURL {#curl}

This section provides suggestions for resolving errors you might find using the `curl` command.

### Fastly-Module-Enabled is not present {#no-module}
<<<<<<< HEAD
=======

>>>>>>> 168052f6
If you don't receive a "yes" for the `Fastly-Module-Enabled` in the response headers, you need to verify the Fastly module is installed and selected.

To verify Fastly is enabled in Staging and Production, check the configuration in the Magento Admin for each environment:

1. Log into the Admin console for Staging and Production using the URL with /admin (or the changed Admin URL).
2. Navigate to **Stores** > **Configuration** > **Advanced** > **System**. Scroll and click **Full Page Cache**.
3. Ensure Fastly CDN is selected.
4. Click on **Fastly Configuration**. Ensure the Fastly Service ID and Fastly API token are entered (your Fastly credentials). Verify you have the correct credentials entered for the Staging and Production environment. Click **Test credentials** to help.
5. Edit your `composer.json` and ensure the Fastly module is included with version. This file has all modules listed with versions.

	* In the "require" section, you should have `"fastly/magento2": <version number>`
	* In the "repositories" section, you should have:

			"fastly-magento2": {
						"type": "vcs",
						"url": "https://github.com/fastly/fastly-magento2.git"
				}
6. If you use [Configuration Management]({{ site.baseurl }}/guides/v2.1/cloud/live/sens-data-over.html#cloud-config-specific-recomm), you should have a configuration file. Edit the `app/etc/config.app.php` (2.0, 2.1) or `app/etc/config.php` (2.2) file and make sure the setting `'Fastly_Cdn' => 1` is correct. The setting should not be `'Fastly_Cdn' => 0` (meaning disabled).

	If you enabled Fastly, delete the configuration file and run the `bin/magento magento-cloud:scd-dump` command to update. For a walk-through of this file, see [Example of managing system-specific settings]({{ site.baseurl }}/guides/v2.1/cloud/live/sens-data-initial.html).

If the module is not installed, you need to install in an Integration environment branch and deployed to Staging and Production. See [Set up Fastly]({{ page.baseurl }}/cloud/access-acct/fastly.html) for instructions.

### Fastly-Magento-VCL-Uploaded is not present {#no-VCL}
<<<<<<< HEAD
=======

>>>>>>> 168052f6
During installation and configuration, you should have uploaded the Fastly VCL. These are the base VCL snippets provided by the Fastly module, not custom VCL snippets you create. For instructions, see [Upload Fastly VCL snippets]({{ page.baseurl }}/cloud/access-acct/fastly.html#upload-vcl-snippets).

### X-Cache includes MISS {#xcache-miss}

If `X-Cache` is either `HIT, MISS` or `MISS, MISS`, enter the same `curl` command again to make sure the page wasn't recently evicted from the cache.

If you get the same result, use the [`curl` commands](#curl) and verify the [response headers](#response-headers):

*	`Pragma` is `cache`
*	`X-Magento-Tags` exists
*	`Cache-Control: max-age` is greater than 0

If the issue persists, another extension is likely resetting these headers. Repeat the following procedure in Staging to disable extensions to find which one is causing the issue. After you locate the extension(s) causes issues, you will need to disable the extension(s) in Production.

1.	Log in to the Magento Admin on your Staging or Production site.
2.	Navigate to **Stores** > **Settings** > **Configuration** > **Advanced** > **Advanced**.
3.	In the Disable Modules Output section in the right pane, locate and disable all of your extensions*.
5.	Click **Save Config**.
6.	Click **System** > **Tools** > **Cache Management**.
7.	Click **Flush Magento Cache**.
8.	Now enable one extension at a time, saving the configuration and flushing the Magento cache.
9.	Try the [`curl` commands](#curl) and verify the [response headers](#response-headers).
10.	Repeat steps 8 and 9 to enable and test the `curl` commands. When the Fastly headers no longer display, you have found the extension causing issues with Fastly.

When you isolate the extension that is resetting Fastly headers, contact the extension developer for additional assistance. We cannot provide fixes or updates for 3rd party extension developers to work with Fastly caching.

## Purges do not process {#purge}

If you attempt to use a Fastly purge option, and it does not process, you may have incorrect Fastly credentials in your environment or may have encountered an issue. You may receive the error: "The purge request was not processed successfully."

### Check Fastly credentials {#creds}
<<<<<<< HEAD
=======

>>>>>>> 168052f6
Verify if you have the correct Fastly Service ID and API token in your environment. If you have Staging credentials in Production, the purges may not process or process incorrectly.

1. Log in to your local Magento Admin as an administrator.
2. Click **Stores** > **Settings** > **Configuration** > **Advanced** > **System** and expand **Full Page Cache**.
3. Expand **Fastly Configuration** and verify the Fastly Service ID and API token for your environment.
4. If you modify the values, click **Test Credentials**.

### Check VCL snippets {#snippets}

If the credentials are correct, you may have issues with your VCLs. To list and review your VCLs per service, enter the following API call in a terminal:

	curl -X GET -s https://api.fastly.com/service/<FASTLY_SERVICE_ID>/version/<Editable Version #>/snippet/ -H "Fastly-Key: <FASTLY_API_TOKEN>"

Review the list of VCLs. If you have issues with the default VCLs from Fastly, you can upload again or verify the content per the [Fastly default VCLs](https://github.com/fastly/fastly-magento2/tree/master/etc/vcl_snippets){:target="\_blank"}. For editing your custom VCLs, see [Custom Fastly VCL snippets]({{ page.baseurl }}/cloud/configure/cloud-vcl-custom-snippets.html).

## Activating a deactivated version {#activate}

Using `curl` commands and APIs, you can activate, deactivate, and delete a version and service. If you have deactivated a service, you have deactivated the version without leaving any version active.

1. List and find a version you want to activate. For a fully deactivated service, all of the versions will have a flag of `active: false`.

    curl -X GET -s https://api.fastly.com/service/<FASTLY_SERVICE_ID>/version -H "Fastly-Key: <FASTLY_API_TOKEN>"

2. Use the following command to validate all snippets for the version you want to activate:

  	curl -H "Fastly-Key: {FASTLY_API_TOKEN}" -H 'Content-Type: application/json' -H "Accept: application/json" -X GET https://api.fastly.com/service/{FASTLY_SERVICE_ID}/version/{Editable Version #}/validate

  Fastly should return: `"status": "ok"`.

3. To activate a deactivated Version, enter the Service ID and Version in the following command:

	   curl -H "Fastly-Key: {FASTLY_API_TOKEN}" -H 'Content-Type: application/json' -H "Accept: application/json" -X PUT https://api.fastly.com/service/{FASTLY_SERVICE_ID}/version/{Editable Version #}/activate

If you want to activate an older version, you need to deactivate the currently active version:

  curl -H "Fastly-Key: {FASTLY_API_TOKEN}" -H 'Content-Type: application/json' -H "Accept: application/json" -X PUT https://api.fastly.com/service/{FASTLY_SERVICE_ID}/version/{Editable Version #}/deactivate

Then activate the version you want active:

  curl -H "Fastly-Key: {FASTLY_API_TOKEN}" -H 'Content-Type: application/json' -H "Accept: application/json" -X PUT https://api.fastly.com/service/{FASTLY_SERVICE_ID}/version/{Editable Version #}/activate

#### Related topics
<<<<<<< HEAD
=======

>>>>>>> 168052f6
* [Fastly in Cloud]({{ page.baseurl }}/cloud/basic-information/cloud-fastly.html)
* [Set up Fastly]({{ page.baseurl }}/cloud/access-acct/fastly.html)
* [Custom Fastly VCL snippets]({{ page.baseurl }}/cloud/configure/cloud-vcl-custom-snippets.html)<|MERGE_RESOLUTION|>--- conflicted
+++ resolved
@@ -87,10 +87,7 @@
 		< X-Cache: HIT, MISS
 
 ### Test your Staging and Production sites {#cloud-test-stage}
-<<<<<<< HEAD
-=======
-
->>>>>>> 168052f6
+
 The command format differs for Staging and Production.
 
 For more information on these commands, you bypass Fastly when you inject `-H "host:URL"`, replace with origin to connecting location (CNAME information from your OneDrive Spreadsheet), `-k` ignores SSL, and `-v` provides verbose responses. If headers display correctly, check the live site and verify headers again.
@@ -182,10 +179,7 @@
 This section provides suggestions for resolving errors you might find using the `curl` command.
 
 ### Fastly-Module-Enabled is not present {#no-module}
-<<<<<<< HEAD
-=======
-
->>>>>>> 168052f6
+
 If you don't receive a "yes" for the `Fastly-Module-Enabled` in the response headers, you need to verify the Fastly module is installed and selected.
 
 To verify Fastly is enabled in Staging and Production, check the configuration in the Magento Admin for each environment:
@@ -210,10 +204,7 @@
 If the module is not installed, you need to install in an Integration environment branch and deployed to Staging and Production. See [Set up Fastly]({{ page.baseurl }}/cloud/access-acct/fastly.html) for instructions.
 
 ### Fastly-Magento-VCL-Uploaded is not present {#no-VCL}
-<<<<<<< HEAD
-=======
-
->>>>>>> 168052f6
+
 During installation and configuration, you should have uploaded the Fastly VCL. These are the base VCL snippets provided by the Fastly module, not custom VCL snippets you create. For instructions, see [Upload Fastly VCL snippets]({{ page.baseurl }}/cloud/access-acct/fastly.html#upload-vcl-snippets).
 
 ### X-Cache includes MISS {#xcache-miss}
@@ -245,10 +236,7 @@
 If you attempt to use a Fastly purge option, and it does not process, you may have incorrect Fastly credentials in your environment or may have encountered an issue. You may receive the error: "The purge request was not processed successfully."
 
 ### Check Fastly credentials {#creds}
-<<<<<<< HEAD
-=======
-
->>>>>>> 168052f6
+
 Verify if you have the correct Fastly Service ID and API token in your environment. If you have Staging credentials in Production, the purges may not process or process incorrectly.
 
 1. Log in to your local Magento Admin as an administrator.
@@ -291,10 +279,7 @@
   curl -H "Fastly-Key: {FASTLY_API_TOKEN}" -H 'Content-Type: application/json' -H "Accept: application/json" -X PUT https://api.fastly.com/service/{FASTLY_SERVICE_ID}/version/{Editable Version #}/activate
 
 #### Related topics
-<<<<<<< HEAD
-=======
-
->>>>>>> 168052f6
+
 * [Fastly in Cloud]({{ page.baseurl }}/cloud/basic-information/cloud-fastly.html)
 * [Set up Fastly]({{ page.baseurl }}/cloud/access-acct/fastly.html)
 * [Custom Fastly VCL snippets]({{ page.baseurl }}/cloud/configure/cloud-vcl-custom-snippets.html)