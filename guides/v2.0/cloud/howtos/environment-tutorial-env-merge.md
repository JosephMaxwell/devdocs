--- conflicted
+++ resolved
@@ -1,18 +1,10 @@
 ---
 layout: default
-<<<<<<< HEAD
-group: 
-subgroup:
-title: Merge and delete an environment
-menu_title: Merge and delete an environment
-menu_order:
-=======
 group:
 subgroup:
 title: Merge and delete an environment (tutorial)
 menu_title: Merge and delete an environment (tutorial)
 menu_order: 
->>>>>>> 27bf41eb
 menu_node:
 version: 2.0
 github_link: cloud/howtos/environment-tutorial-env-merge.md
