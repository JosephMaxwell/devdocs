---
group: cloud
subgroup: How To
title: Configure Xdebug
menu_title: Configure Xdebug
menu_order: 100
menu_node:
version: 2.0
functional_areas:
  - Cloud
  - Setup
---

We recommend using Xdebug for your PHP debugging. The following sections detail how to configure Xdebug and PhpStorm to work locally with settings in your environments. You can use any IDE of your choice. Please see the vendor documentation for those applications for further configuration information.

To set up Xdebug, you need to [configure](#configure) a file in your Git repo, configure your IDE PhpStorm, and set up port forwarding. You will configure settings in the `magento.app.yaml` file. After editing, you can push the Git changes across all Starter environments and Pro Integration environments to enable Xdebug. To push these settings to Pro plan Staging and Production environments, you must enter a ticket.

Once configured, you can debug [CLI commands](#debugcli), [web requests](#webrequests), [code](#code). Remember, all {{site.data.var.ece}} environments are read-only. You will need to pull code to your local development environment to perform debugging. For Pro plan Staging and Production, we include [additional instructions](#pro-debug) for Xdebug on those environments.

## Requirements {#usexdebug}
<<<<<<< HEAD
=======

>>>>>>> 168052f6
To run and use Xdebug, you will need the environment's SSH URL. You can locate the information through the [Project Web Interface]({{ page.baseurl }}/cloud/project/projects.html) or your spreadsheet.

## Configure Xdebug {#configure}

To configure Xdebug, you need to do the following:

* [Work in a branch](#branch) to push file updates
* [Enable Xdebug for environments](#enable)
* Configure your IDE, like [PhpStorm](#phpstorm)
* [Set up port forwarding](#port)

For configuring on Pro plan Staging and Production, you need to enter a [ticket for Staging and Production](#pro).

### Get started with a branch {#branch}

To add Xdebug, we recommend creating a branch to work in and add the files.

{% include cloud/cli-get-started.md %}

### Enable Xdebug in your environment {#enable}

Enable Xdebug by adding it to the extensions section of magento.app.yaml. When you push this update to Git and deploy to environments, the debugger is available.

You can enable Xdebug directly to all Starter environments and Pro Integration environments. For Pro Staging and Production, you need to update this file and enter a [Support ticket]({{ page.baseurl }}/cloud/trouble/trouble.html) to have it enabled. We will get Xdebug enabled onto those environments for you.

<!-- You may need to run PHP with a separate config file to enable xdebug on the CLI, such as "php -c /etc/platform/<project_id>/php.ini ... " -->

1. In your local terminal, open `.magento.app.yaml` in a text editor.
2. In the `runtime` section, under `extensions`, add `xdebug`. For example:

		runtime:
		   extensions:
          - mcrypt
          - redis
          - xsl
          - json
          - xdebug
3. Optionally, modify the timeout. A default timeout of 300 seconds (5 minutes) is set in `php-fpm` and will end your session. To avoid the timeout, add the following lines to the `web:` section of `.magento.app.yaml`:

        web:
            commands:
                start: |
                    cat /etc/php/7.0/fpm/php-fpm.conf | sed -e 's/request_terminate_timeout.*//g' > /tmp/php-fpm.conf
                    /usr/sbin/php-fpm7.0 -y /tmp/php-fpm.conf
4. Save your changes to `.magento.app.yaml` and exit the text editor.
5. Add, commit, and push the changes to redeploy the environment:

		git add -A
		git commit -m "Add xdebug"
		git push origin <environment ID>

When deployed to Starter environments and Pro Integration environments, Xdebug is now available. You should continue configuring your IDE. For PhpStorm, see [Configure PhpStorm](#phpstorm).

### Configure PhpStorm {#phpstorm}

You need to configure [PhpStorm](https://www.jetbrains.com/phpstorm/) to properly work with Xdebug.

1. Open your PhpStorm project.
2. Open the settings for PhpStorm.

    * On Mac, select **File** > **Preferences**.
    * On Windows/Linux, select **File** > **Settings**.
3. Expand and locate **Languages & Frameworks** > **PHP** > **Servers** section in settings.
4. Add a server configuration. Click the + to add a server. Notice at the top, it will show the project name in grey, just for reference. This will create a "server" configuration. This will be used to listen to port 9000 locally, which will be [forwarded](#port).
5. Configure settings for the new server:

    * **Name**: enter the same as the hostname. This value is used in and must match the value for `PHP_IDE_CONFIG` variable in [Debug CLI commands](#debugcli).
    * **Host**: enter `localhost`
    * **Port**: enter 80
    * **Debugger**: set to Xdebug in the drop-down
6. Select the **Use path mappings** option. In the files/directories, the root of the project displays that you opened for the added server.
7. In the **Absolute path on the server** column, click ![Edit]({{ site.baseurl }}/common/images/install_docker_php-storm-edit.png){:width="15px"} (**Edit**) and add a setting based on the environment:

    * For all Starter environments and Pro Integration environments, the remote path is `/app`.
    * For Pro Staging and Production environments:

        * Production: `/app/<project_code>/`
        * Staging:  `/app/<project_code>_stg/`

### Set up port forwarding {#port}

You need to set up port forwarding. This is necessary to map the XDEBUG connection from the server to your local system to PHPSTORM and xdebug locally can track along with it

To do any type of debugging, you must forward port 9000 from your {{site.data.var.ece}} server to your local machine. See one of the following sections:

*	[Port forwarding on Mac or UNIX](#portmac)
*	[Port forwarding on Windows](#portwindows)

#### Port forwarding on Mac or UNIX {#portmac}

To set up port forwarding on a Mac or in a Unix environment, you will enter a command in a terminal.

1. Open a terminal.
2. Enter the following command:

        ssh -R 9000:localhost:9000 <ssh url>

    Add the `-v` option to the SSH command to show in the terminal whenever a socket is connected to the port that is being forwarded.

If an "unable to connect" or "could not listen to port on remote" error is displayed, there could be another active SSH session persisting on the server that is occupying port 9000. If that connection isn't being used, you can terminate it.

To troubleshoot the connection:

1.	[SSH]({{ page.baseurl }}/cloud/env/environments-ssh.html) to the integration, staging, or production server.
2.	Enter `who` to view a list of SSH sessions.
3.	View existing SSH sessions by user. Be careful to not affect a user other than yourself!

    *	Integration: usernames are similar to `dd2q5ct7mhgus`
    *	Staging: usernames are similar to `dd2q5ct7mhgus_stg`
    *	Production: usernames are similar to `dd2q5ct7mhgus`
4.	For a user session that is older than yours, find the pseudo-terminal (PTS) value. For example, `pts/0`.
5.	Kill the process ID (PID) corresponding to the PTS value using the following commands:

        ps aux | grep ssh
        kill <PID>

      For example, suppose `ps aux | grep ssh` returned the following:

        dd2q5ct7mhgus        5504  0.0  0.0  82612  3664 ?      S    18:45   0:00 sshd: dd2q5ct7mhgus@pts/0

      To terminate the connection, you enter a kill command with the process ID (PID). For example:

        kill 3664

#### Port forwarding on Windows {#portwindows}

To set up port forwarding (SSH tunneling) on Windows, you will configure your Windows terminal application. For this example, we walk through creating an SSH tunnel using [Putty](http://www.chiark.greenend.org.uk/~sgtatham/putty/download.html){:target="_blank"}. You can use other applications such as Cygwin. For more information on other applications, please see the vendor documentation provided with those applications.

To set up an SSH tunnel on Windows using Putty:

1.	If you haven't already done so, download [Putty](http://www.chiark.greenend.org.uk/~sgtatham/putty/download.html){:target="_blank"}.
2.	Start Putty.
3.	In the Category pane, click **Session**.
4.	Enter the following information:

    *	**Hostname (or IP address)** field: Enter your Cloud server's [SSH URL]({{ page.baseurl }}/cloud/env/environments-ssh.html)
    *	**Port** field: Enter `22`

    ![Set up Putty]({{ site.baseurl }}/common/images/cloud-xdebug_putty-session.png){:width="350px"}
3.	In the Category pane, click **Connection** > **SSH** > **Tunnels**.
4.	Enter the following information:

    *	**Source port** field: Enter `9000`
    *	**Destination** field: Enter `127.0.0.1:9000`
    *	Click **Remote**
5.	Click **Add**.

    ![Create an SSH tunnel in Putty]({{ site.baseurl }}/common/images/cloud-xdebug_putty-tunnels.png){:width="350px"}
6.	In the Category pane, click **Session**.
7.	In the **Saved Sessions** field, enter a name for this SSH tunnel.
8.	Click **Save**.

    ![Save your SSH tunnel]({{ site.baseurl }}/common/images/cloud-xdebug_putty-session-save.png){:width="350px"}
9.	To test the SSH tunnel, click **Load**, then click **Open**.

If an "unable to connect" error displays, verify all of the following:

*	All Putty settings are correct
*	You are running Putty on the machine on which your private {{site.data.var.ece}} SSH keys are located

### Configure Pro Staging and Production {#pro}
<<<<<<< HEAD
=======

>>>>>>> 168052f6
To complete configuration for Pro plan Staging and Production environments, you must enter a [Support ticket]({{ page.baseurl }}/cloud/trouble/trouble.html) to have Xdebug enabled and configured in Staging and Production environments.

We will enable Xdebug in the environment. Be aware, this will require a redeployment of Staging and Production.

## SSH access to Xdebug environments {#ssh}
<<<<<<< HEAD
=======

>>>>>>> 168052f6
For initiating debugging, performing setup, and more, you need the SSH commands for accessing the environments. You can get this information, through the [Project Web Interface]({{ page.baseurl }}/cloud/project/projects.html) and your project spreadsheet.

For Starter environments and Pro Integration environments, you can use the following Magento Cloud CLI command to SSH into those environments:

	magento-cloud environment:ssh --pipe -e <environment ID>

To use Xdebug, SSH to the environment as follows:

	ssh -R <xdebug listen port>:<host>:<xdebug listen port> <SSH URL>

For example,

	ssh -R 9000:localhost:9000 pwga8A0bhuk7o-mybranch@ssh.us.magentosite.cloud

## Debug for Pro Staging and Production {#pro-debug}

To use Xdebug specifically on Pro plan Staging and Production environment, you create a separate SSH tunnel and web session only you have access to. This usage differs from typical access, only providing access to you and not to all users.

You will need the following:

* SSH commands for accessing the environments. You can get this information, through the [Project Web Interface]({{ page.baseurl }}/cloud/project/projects.html) and your project spreadsheet.
* The `xdebug_key` value we set when configuring the Staging and Pro environments

Set up an SSH tunnel to Staging or Production environment:

1. Open a terminal.
2. Enter the following command to clean up all SSH sessions.

        ssh USERNAME@CLUSTER.ent.magento.cloud 'rm /run/platform/USERNAME/xdebug.sock'
3. Enter the following command to set up the SSH tunnel for Xdebug:

        ssh -R /run/platform/USERNAME/xdebug.sock:localhost:9000 -N USERNAME@CLUSTER.ent.magento.cloud

To start debugging, use the following commands with the environment URL:

1. To enable remote debugging, visit the site in the browser with the following added to the URL where `KEY` is value for `xdebug_key`:

        ?XDEBUG_SESSION_START=KEY

    This sets the cookie that sends browser requests to trigger Xdebug.
2. Complete your debugging with Xdebug.
3. When you are ready to end the session, you can use the following command to remove the cookie and end debugging through the browser where `KEY` is value for `xdebug_key`:

        ?XDEBUG_SESSION_STOP=KEY

Please note, `XDEBUG_SESSION_START`passed by `POST` requests are not supported at this time.

## Debug CLI commands {#debugcli}

This section walks through debugging CLI commands. To debug, you will need the SSH commands for your environments.

1. SSH into the server you want to debug using CLI commands.
2. Create the following environment variables:

        export XDEBUG_CONFIG='PHPSTORM'
        export PHP_IDE_CONFIG="serverName=<name of the server that is configured in PHPSTORM>"

These variables will be removed when SSH session is over. When adding the variables, you can add runtime options:

    php -d xdebug.profiler_enable=On -d xdebug.max_nesting_level=9999 ...

If you expect to SSH and debug multiple times, you can put the export commands into a bash script in the `/tmp` directory to run them each time.

## For debugging web requests {#webrequests}

The following steps help you debug web requests.

1. On the Extension menu, click **Debug** to enable.
2. Right click and on the options menu set the IDE key to **PHPSTORM**.
3. Install the Xdebug client on the browser. Configure and enable it.

### Example set up on Chrome {#chrome}

This section discusses how to use Xdebug in Chrome using the Xdebug Helper extension. For information about Xdebug tools for other browsers, consult the browser documentation.

To use Xdebug Helper with Chrome:

1.	Create an [SSH tunnel](#ssh) to the Cloud server.
2.	Install the [Xdebug Helper extension](https://chrome.google.com/webstore/detail/xdebug-helper/eadndfjplgieldjbigjakmdgkmoaaaoc?hl=en){:target="_blank"} from the Chrome store.
3.	Enable the extension in Chrome as shown in the following figure.

	![Enable the Xdebug extension in Chrome]({{ site.baseurl }}/common/images/install_docker_php-storm_xdebug-chrome.png)
4.	In Chrome, right-click ![Xdebug helper icon]({{ site.baseurl }}/common/images/cloud-xdebug_helper-icon.png){:width="25px"} in the Chrome toolbar.
5.	From the pop-up menu, click **Options**.
6.	From the **IDE Key** list, click **PhpStorm**.
7.	Click **Save**.

	![Xdebug Helper options]({{ site.baseurl }}/common/images/cloud-xdebug_helper-options.png){:width="400px"}
8.	Open your PhpStorm project.
9.	In the top navigation bar, click ![Start listening for connections]({{ site.baseurl }}/common/images/install_docker_php-storm_xdebug-start-listening.png){:width="25px"}  (**Start listening**).

	If the navigation bar isn't displayed, click **View** > **Navigation Bar**.
10.	In the PhpStorm navigation pane, double-click the PHP file to test.

## Debug code locally {#code}
<<<<<<< HEAD
=======

>>>>>>> 168052f6
Due to your environments being read-only, you need to pull code locally from an environment or specific Git branch/repository to perform debugging.

The method you choose is up to you. You have the following options:

*	Check out code from Git and run `composer install`

	This method works unless `composer.json` references packages in private repositories to which you don't have access. This method results in getting the entire Magento codebase.

*	Copy the `vendor`, `app`, `pub`, `lib`, and `setup` directories

	This method results in your having all code you can possibly test. Depending on how many static assets you have, it could result in a long transfer with a large volume of files.
*	Copy the `vendor` directory only

	Because most Magento and third-party code is in the `vendor` directory, this method is likely to result in good testing although you won't be testing the entire codebase.

To compress files and copy them to your local machine:

1.	SSH to the environment.
3.	Enter the following command:

		tar -czf /tmp/<file name>.tgz <directory list>

	For example, to compress the `vendor` directory only, enter

		tar -czf /tmp/vendor.tgz vendor
4.	On your local environment with PhpStorm, enter the following commands:

		cd <phpstorm project root dir>
		rsync <SSH URL>:/tmp/<file name>.tgz .
		tar xzf <file name>.tgz

## Troubleshooting Xdebug {#trouble}

If you you suspend your laptop (like closing your lid on a Mac), then your SSH session may no longer work when your computer resumes. But the TCP session for the SSH connection on the server might not timeout on the server, leaving any open debug sessions active and preventing you from using the nginx server.

Due to not having access to manually restart the nginx server, you need to locate and terminate SSH processes that haven't timed out yet.

1.	[SSH]({{ page.baseurl }}/cloud/env/environments-ssh.html) to the integration, staging, or production server.
2.	Enter `who` to view a list of SSH sessions.
3.	View existing SSH sessions by user. Be careful to not affect a user other than yourself!

    *	Integration: usernames are similar to `dd2q5ct7mhgus`
    *	Staging: usernames are similar to `dd2q5ct7mhgus_stg`
    *	Production: usernames are similar to `dd2q5ct7mhgus`
4.	For a user session that is older than yours, find the pseudo-terminal (PTS) value. For example, `pts/0`.
5.	Kill the process ID (PID) corresponding to the PTS value using the following commands:

        ps aux | grep ssh
        kill <PID>

      For example, suppose `ps aux | grep ssh` returned the following:

        dd2q5ct7mhgus        5504  0.0  0.0  82612  3664 ?      S    18:45   0:00 sshd: dd2q5ct7mhgus@pts/0

      To terminate the connection, you enter a kill command with the process ID (PID). For example:

        kill 3664<|MERGE_RESOLUTION|>--- conflicted
+++ resolved
@@ -18,10 +18,7 @@
 Once configured, you can debug [CLI commands](#debugcli), [web requests](#webrequests), [code](#code). Remember, all {{site.data.var.ece}} environments are read-only. You will need to pull code to your local development environment to perform debugging. For Pro plan Staging and Production, we include [additional instructions](#pro-debug) for Xdebug on those environments.
 
 ## Requirements {#usexdebug}
-<<<<<<< HEAD
-=======
-
->>>>>>> 168052f6
+
 To run and use Xdebug, you will need the environment's SSH URL. You can locate the information through the [Project Web Interface]({{ page.baseurl }}/cloud/project/projects.html) or your spreadsheet.
 
 ## Configure Xdebug {#configure}
@@ -183,19 +180,13 @@
 *	You are running Putty on the machine on which your private {{site.data.var.ece}} SSH keys are located
 
 ### Configure Pro Staging and Production {#pro}
-<<<<<<< HEAD
-=======
-
->>>>>>> 168052f6
+
 To complete configuration for Pro plan Staging and Production environments, you must enter a [Support ticket]({{ page.baseurl }}/cloud/trouble/trouble.html) to have Xdebug enabled and configured in Staging and Production environments.
 
 We will enable Xdebug in the environment. Be aware, this will require a redeployment of Staging and Production.
 
 ## SSH access to Xdebug environments {#ssh}
-<<<<<<< HEAD
-=======
-
->>>>>>> 168052f6
+
 For initiating debugging, performing setup, and more, you need the SSH commands for accessing the environments. You can get this information, through the [Project Web Interface]({{ page.baseurl }}/cloud/project/projects.html) and your project spreadsheet.
 
 For Starter environments and Pro Integration environments, you can use the following Magento Cloud CLI command to SSH into those environments:
@@ -291,10 +282,7 @@
 10.	In the PhpStorm navigation pane, double-click the PHP file to test.
 
 ## Debug code locally {#code}
-<<<<<<< HEAD
-=======
-
->>>>>>> 168052f6
+
 Due to your environments being read-only, you need to pull code locally from an environment or specific Git branch/repository to perform debugging.
 
 The method you choose is up to you. You have the following options:
