---
group: cloud
subgroup: 020_tech
title: SSH and sFTP
menu_title: SSH and sFTP
menu_order: 35
menu_node:
version: 2.0
functional_areas:
  - Cloud
  - Setup
  - Configuration
---

SSH, or Secure Shell, is a common protocol used to securely log into remote servers and systems. You will typically use SSH to access your environments directly to enter [CLI commands]({{ page.baseurl }}/cloud/reference/cli-ref-topic.html) for managing your branching, creating variables, and much more. We also support [sFTP](#sftp) (Secure FTP) using your SSH public key.

To use SSH, you need to:

* Generate your SSH public and private keys
* Add your SSH public key to your remote server either through CLI commands or the Project Web Interface
* Use Magento Cloud CLI or Git commands to [SSH](#ssh) to an environment

You create an SSH key pair including a public and private key:

* The _public key_ is safe to provide for accessing a site, [SSH](#ssh), and [sFTP](#sftp).
* The _private key_ should remain private on your workspace that you use for remote accessing environments. **Never share your private key.** Don't add it to a ticket, copy it to a chat, or attach it to emails.

## How SSH keys work {#work}

When you enter an SSH command to connect your client to the remote host, the host and your workspace begin tests back and forth to verify and allow access. These tests use the public and private keys you generated. Your entered command initiates SSH key authentication to request access to the server, indicating the public key to use. The server checks for authorized keys in its list for your public key. When found, it generates a message string and encrypts it with the public key the host has for you. Your system receives the message, decrypts it using your local private key, and merges the message with a session ID. Your system generates an MD5 of the message and session ID, sending it back to the host. If everything checks out, this passes the connection test and completes full SSH access to the host.

{% include cloud/enable-ssh.md %}

## SSH to an environment {#ssh}

You can connect using SSH in any of the following ways:

* [SSH using Magento Cloud CLI](#magento-cli)
* [Locate the SSH command in the Project Web Interface](#web-interface)
* [Git SSH commands for Pro Staging and Production](#pro)

### SSH using Magento Cloud CLI {#magento-cli}

Magento Cloud CLI commands can only be used in environments with the software installed. These environments include:

* Starter environments
* Pro Integration environments

To SSH to an environment using the Magento Cloud command line:

1.	Log in to the project:

		magento-cloud login
2.	List the project IDs:

		magento-cloud project:list
3.	List the environments in that project:

		magento-cloud environment:list -p <project ID>
3.	SSH to the environment:

		magento-cloud ssh -p <project ID> -e <environment ID>

### Locate the SSH command in the Project Web Interface {#web-interface}

You can locate the SSH command for all Starter environments and Pro Integration environments through the Project Web Interface.

To copy the SSH command:

1.	Log in to the Project Web Interface.
2.	Select an environment or branch to access.
3.	Click **Access Site**.

	![Find the SSH URL using the Web Interface]({{ site.baseurl }}/common/images/cloud_project-access-starter.png)

4.	Click the clipboard button to copy the full SSH command to the clipboard.
5.	Enter the command in a terminal window to SSH.

Example SSH command:

	ssh abcdefg123abc-smith-a12b34c--mymagento@ssh.us-2.magento.cloud

### Git SSH commands for Pro Staging and Production {#pro}

You can't use the Magento Cloud CLI to SSH into Pro plan Staging and Production systems. You can SSH into those environments and use Git CLI commands for managing your branches and Linux/Unix commands for managing the system.

With your SSH keys added to those servers, you can use a terminal application, the SSH command, and the URL to access the server.

For the URLs, see the following:

*	Staging: `http[s]://staging.<your domain>.c.<project ID>.ent.magento.cloud`
*	Production:

	*	Load balancer URL: `http[s]://<your domain>.c.<project ID>.ent.magento.cloud`
	*	Direct access to one of the three redundant servers: `http[s]://<your domain>.{1|2|3}.<project ID>.ent.magento.cloud`

## SSH tunneling {#env-start-tunn}

{% include cloud/ssh-tunnel.md %}

## sFTP to environments {#sftp}
<<<<<<< HEAD
=======

>>>>>>> 168052f6
Typically, you want to use SSH for secure access to your environments and [migrate files]({{ page.baseurl }}/cloud/live/stage-prod-migrate.html) with `rsync` commands. We also support accessing your environments using sFTP (secure FTP) with SSH authentication.

You need the following requirements to sFTP into cloud environments:

* You need to use a client that supports SSH key authentication for sFTP and use your SSH public key.
* Your public SSH key must be added to the target environment. For Starter environments and Pro Integration environments, you can add it through the Project Web Interface. For Pro Staging and Production, you must enter a [Support ticket]({{ page.baseurl }}/cloud/trouble/trouble.html) with your public key attached. **Never provide your private SSH key.**


When configuring sFTP, use your SSH public key and the following information for access:

* Username: All content before the `@` in your public SSH key.
* Password: You do not need a password for sFTP. sFTP access uses the SSH key based authentication.
* Host: All content after the `@` in your public SSH key.
* Port: 22, which is the default SSH port.

To add your SSH public key information to your client:

1. Use a text editor to open your generated SSH public key. Locate and edit the file in the directory location you generated it into.
2. Copy and paste all content before the `@` in the file for the client Username.
3. Leave Password empty.
4. Copy and paste all content after the `@` in the file for the client Host.
5. For the Port, enter 22.

Depending on the client, you may need to enter additional options and setup to complete SSH authentication for sFTP. Review the documentation for your selected client.

For **Starter environments and Pro Integration environments**, you may also want to consider [adding a mount]({{ page.baseurl }}/cloud/project/project-conf-files_magento-app.html#mounts) for access to a specific directory. You would add the mount to your `.magento.app.yaml` file. For a list of writable directories, see [Project structure]({{ page.baseurl }}/cloud/project/project-start.html). This mount point will only work in those environments.

For **Pro Staging and Production environments**, you need to enter a [Support ticket]({{ page.baseurl }}/cloud/trouble/trouble.html) to request sFTP access in those environments. We can then create a mount point and provide access to the specific `pub/media` folder.<|MERGE_RESOLUTION|>--- conflicted
+++ resolved
@@ -99,10 +99,7 @@
 {% include cloud/ssh-tunnel.md %}
 
 ## sFTP to environments {#sftp}
-<<<<<<< HEAD
-=======
 
->>>>>>> 168052f6
 Typically, you want to use SSH for secure access to your environments and [migrate files]({{ page.baseurl }}/cloud/live/stage-prod-migrate.html) with `rsync` commands. We also support accessing your environments using sFTP (secure FTP) with SSH authentication.
 
 You need the following requirements to sFTP into cloud environments:
