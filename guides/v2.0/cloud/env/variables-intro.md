---
group: cloud
title: Manage variables
version: 2.0
redirect_from:
  - /guides/v2.1/cloud/live/config-reference-most.html
  - /guides/v2.2/cloud/live/config-reference-most.html
  - /guides/v2.3/cloud/live/config-reference-most.html
  - /guides/v2.1/cloud/live/config-reference-payment.html
  - /guides/v2.2/cloud/live/config-reference-payment.html
  - /guides/v2.3/cloud/live/config-reference-payment.html
  - /guides/v2.1/cloud/live/config-reference-sens.html
  - /guides/v2.2/cloud/live/config-reference-sens.html
  - /guides/v2.3/cloud/live/config-reference-sens.html
  - /guides/v2.0/cloud/env/environment-vars_over.html
functional_areas:
  - Cloud
  - Configuration
---

{{site.data.var.ece}} supports variables for environments, projects, and applications. These variables affect all aspects of build, deployment, and configuration settings.

* [Magento application environment variables]({{ page.baseurl }}/cloud/env/environment-vars_magento.html)
* [Magento Commerce (Cloud) environment variables]({{ page.baseurl }}/cloud/env/environment-vars_cloud.html)

You can create all variables using the Magento Cloud CLI in all Starter environments and Pro Integration environments. You can create environment variables through the Project Web Interface for all Starter and Pro environments (created after October 23, 2017 or [updated]({{ page.baseurl }}/cloud/trouble/pro-env-management.html)).

## Additional information {#magevar}

For additional information on Magento variables for v2.1.X and later, see the following:

* [Sensitive and system-specific]({{ site.baseurl }}/guides/v2.1/config-guide/prod/config-reference-sens.html)
* [Sensitive configuration paths reference]({{ site.baseurl }}/guides/v2.1/config-guide/prod/config-reference-payment.html)
* [Other configuration paths reference]({{ site.baseurl }}/guides/v2.1/config-guide/prod/config-reference-most.html)
* [System settings reference]({{ site.baseurl }}/guides/v2.1/config-guide/prod/config-reference-var-name.html)

To use a configuration path as a variable:

*	All text must be ALL CAPS.
*	Prefix the configuration path with the scope (the default scope, `CONFIG__DEFAULT`, or a specific scope).
*	Replace `/` characters in the configuration path with two underscore characters.

## Environment variables {#cloud-env-set-vars}
{{site.data.var.ece}} enables you to create environment variables that override configuration options. For example, we strongly recommend you *immediately* change your Magento Admin URI and administrative user's password to prevent someone guessing your login and changing settings without your knowledge.

We support the following types of variables:

*   Variables defined by {{site.data.var.ece}} itself
and that give you all the context you need about the environment (how to
connect to your database, for example).
*   Custom environment variables you define.

Environment variable names must use the characters `a-z`, `A-Z`, `0-9`, and `.`, `_`, `:`, `-` only and can be up to 256 characters in length.

Platform variables that are expressed as base64-encoded JSON object can be up to 4KB in size.

Environment variables have an `env` {% glossarytooltip 621ef86b-7314-4fbc-a80d-ab7fa45a27cb %}namespace{% endglossarytooltip %}.

<div class="bs-callout bs-callout-info" id="info">
  <p>Variables are <em>hierarchical</em>, which means that if a variable is not overridden, it is inherited from the parent environment and is indicated as <code>inherited</code>.</p>
<p>This enables you to define your development variables only once, and use them on all the child environments.</p>
</div>

## CLI: List the current environment variables {#cloud-env-list}

To list current environment variables using SSH:

1.	Log in to your project using the CLI. Enter the command `magento-cloud login` and provide your credentials.
2.	List the projects:

		magento-cloud project:list
3.	List environments in the selected project:

		magento-cloud environment:list -p <project id>
4.	SSH to the environment:

		magento-cloud environment:ssh -p <project id> -e <environment name>
5.	After you're connected, enter `export`.

	Variables are base64-encoded JSON objects.

6.	To decode the value of a variable, enter

		echo $<variable name> | base64 --decode

	For example,

		echo $MAGENTO_CLOUD_RELATIONSHIPS | base64 --decode

## CLI: List environment variables for a project or branch {#env-project-branch}

To list environment variables using Magento Cloud CLI:

1. Login to the Magento Cloud CLI. Enter the command `magento-cloud login` and provide your credentials.
2. List all project variables with the command `magento-cloud project:variable:get` or `magento-cloud pvget`.
3. List all project variables with the command `magento-cloud variable:get` or `magento-cloud vget`.

## CLI: Add environment variables {#addvariables}

<div class="bs-callout bs-callout-warning" markdown="1">
Everytime you add or modify a variable using the Project Web Interface or the CLI, the branch will redeploy automatically.
</div>

To create a variable using the command line:

1. Login to the Magento Cloud CLI. Enter the command `magento-cloud login` and provide your credentials.
2. To set a variable for the project, use the command `magento-cloud project:variable:set <name> <value>`. The alias for this command is also `pvset`. For example, `magento-cloud pvset example 123` creates a variable example with a string value of 123 for the project.
3. After creating these variables, you can list all project variables with the command `magento-cloud project:variable:get` or `magento-cloud pvget`.
4. To set a variable for the branch, use the command `magento-cloud variable:set <name> <value>`. The alias for this command is also `vset`. For example, `magento-cloud vset example2 abc` creates a variable example2 with a string value of abc for the branch.
5. After creating these variables, you can list all project variables with the command `magento-cloud variable:get` or `magento-cloud vget`.

## Project Web Interface: Add environment variables {#projectweb}
<<<<<<< HEAD
=======

>>>>>>> 168052f6
You can add environment variables for active environments through the Project Web Interface. To create variables through the Project Web Interface, see [Set environment variables]({{ page.baseurl }}/cloud/project/project-webint-basic.html#project-conf-env-var).

<div class="bs-callout bs-callout-warning" markdown="1">
Everytime you add or modify a variable using the Project Web Interface or the CLI, the branch will redeploy automatically.
</div><|MERGE_RESOLUTION|>--- conflicted
+++ resolved
@@ -110,10 +110,7 @@
 5. After creating these variables, you can list all project variables with the command `magento-cloud variable:get` or `magento-cloud vget`.
 
 ## Project Web Interface: Add environment variables {#projectweb}
-<<<<<<< HEAD
-=======
 
->>>>>>> 168052f6
 You can add environment variables for active environments through the Project Web Interface. To create variables through the Project Web Interface, see [Set environment variables]({{ page.baseurl }}/cloud/project/project-webint-basic.html#project-conf-env-var).
 
 <div class="bs-callout bs-callout-warning" markdown="1">
