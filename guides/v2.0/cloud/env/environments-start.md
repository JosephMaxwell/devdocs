---
group: cloud
subgroup: 120_env
title: Manage branches with the CLI
menu_title: Manage branches with the CLI
menu_order: 2
menu_node:
version: 2.0
redirect_from:
  - /guides/v2.0/cloud/before/integration-ip-addr.html
  - /guides/v2.1/cloud/before/integration-ip-addr.html
  - /guides/v2.2/cloud/before/integration-ip-addr.html
  - /guides/v2.0/cloud/env/environment-tutorial-env-merge.html
  - /guides/v2.1/cloud/env/environment-tutorial-env-merge.html
  - /guides/v2.2/cloud/env/environment-tutorial-env-merge.html
functional_areas:
  - Cloud
---

When managing with your environment, you will tend to use the Magento CLI and SSH into the system. You should have the Magento CLI installed and SSH keys set up. For detailed information on the environment architecture, see [Starter]({{ page.baseurl }}/cloud/basic-information/starter-architecture.html) or [Pro]({{ page.baseurl }}/cloud/architecture/pro-architecture.html) architecture information.

To manage the branches and environments with the Project Web Interface, see [Manage branches with the Project Web Interface]({{ page.baseurl }}/cloud/project/project-webint-branch.html).

## Common Magento CLI commands {#env-start-comm}

The following Magento CLI commands can be run from any directory and run best from a project directory. When run from a project directory, you can omit the `-p <project ID>` parameter. These commands are meant to be used to manage integration environments. You may notice these commands are similar to Git commands. The `magento-cloud` versions directly connect with Magento Git, the Magento ECE project, and provide Git features.

All commands are shown with required options only. Get help for any `magento-cloud` command by appending `--help`.

`git commit --allow-empty -m "redeploy" && git push <branch name>`
:  Push an empty commit to force a redeployment. Some actions, like adding a user for example, don't result in deployment.

`magento-cloud login`
:	Log in to the project.

`magento-cloud project:get <project ID> <directory> -e <environment ID>`
:	Clone a project to a directory. To clone the `master` environment, omit `-e <environment ID>`.

`magento-cloud environment:list -p <project ID>`
:	List the environments in the current project (that is, the project that corresponds to the directory in which you run the command).

`magento-cloud environment:branch <name> <parent branch>`
:	Create a new branch with a name and an ID. This information corresponds to the environment.

<div class="bs-callout bs-callout-info" id="info" markdown="1">
The environment _name_ is different from the environment _ID_ only if you use spaces or capital letters in the environment name. An environment ID consists of all lowercase letters, numbers, and allowed symbols. Capital letters in an environment name are converted to lowercase in the ID; spaces in an environment name are converted to dashes.

An environment name _cannot_ include characters reserved for your Linux shell or for regular expressions. Forbidden characters include curly braces (`{ }`), parentheses, asterisk (`*`), angle brackets (`< >`), ampersand (`&`), percent (`%`), and other characters.
</div>

`magento-cloud environment:checkout <environment ID>`
:	Check out an existing environment.

`magento-cloud environment:merge -p <project ID> -e <environment ID>`
:	Merge changes in this environment with its parent.

`magento-cloud environment:synchronize -p <project ID> -e <environment ID> {code|data}`
:	Synchronize (that is, `git pull`) code and/or data from the parent to this environment.

`magento-cloud variable:list`
:	List variables in this environment.

`magento-cloud variable:set <name> <value>`
:	Set a value for an environment variable in this environment.

For a full list of Magento cloud CLI commands, see the Magento cloud [Magento Cloud CLI reference]({{ page.baseurl }}/cloud/reference/cli-ref-topic.html)

## Get started creating branches {#getstarted}

To begin, you'll need a branch to work in.

{% include cloud/cli-get-started.md %}

## Merge a branch {#merge}

After completing development, you can merge this branch to the parent. The following instructions provide an example.

1.	Complete code in your local branch.
2.	Add, commit, and push your change to the environment:

		git add -A
		git commit -m "<commit message>"
		git push origin <branch name>

	Where `<branch name>` is the Git name of the environment (that is, the environment ID).

3.	Merge with the parent environment:

		magento-cloud environment:merge <environment ID>

	For example,

		magento-cloud environment:merge master

## Optionally delete the environment {#env-delete}

Before you delete an environment, make sure you don't need it anymore. You cannot recover a deleted environment later.

<div class="bs-callout bs-callout-info" id="info">
  <p>You cannot delete the <code>master</code> environment of any project.</p>
</div>

You must be a [project administrator]({{ page.baseurl }}/cloud/project/user-admin.html#cloud-role-project), [environment administrator]({{ page.baseurl }}/cloud/project/user-admin.html#cloud-role-env), or [Project Owner]({{ page.baseurl }}/cloud/project/user-admin.html#cloud-role-acct-owner) to perform this task.

This section discusses how to optionally delete an environment in the following ways:

*	Make the environment *inactive* but let it remain in the project
*	Delete the environment entirely and remove it from the project

To delete a environment:

1.	Log in to your project if you haven't already done so.
2.	Fetch branches from the origin server.

		git fetch origin
3.	To delete the branch entirely (removing it from the project), check out the branch.

		magento-cloud environment:checkout <environment ID>
4.	Delete the environment:

		magento-cloud environment:delete <environment ID>

	For example, to delete the `deleteme` environment:

		magento-cloud environment:delete deleteme

	To delete more than one environment:

		magento-cloud environment:delete <environment ID> <environmentID>

	For additional options, see the command-line help:

		magento-cloud environment:delete --help

5. Answer the prompt:

		Are you sure you want to delete the remote Git branch deleteme? [Y/n]

	A `Y` answer makes the branch inactive but leaves it in the project.
6.	Answer the prompt:

		Delete the remote Git branch too? [Y/n]

	A `Y` answer completely removes the branch from the project.

Wait for the environment to delete.

<div class="bs-callout bs-callout-info" id="info">
  <p>To activate the environment later, use the <code>magento-cloud environment:activate</code> command.</p>
</div>

## Integration environment IP addresses {#ipaddress}
<<<<<<< HEAD
=======

>>>>>>> 168052f6
The following table lists incoming and outgoing IP addresses used by {{site.data.var.ece}} [Integration environments]({{ page.baseurl }}/cloud/architecture/pro-architecture.html#cloud-arch-int).These IP addresses are stable, but might change in the future. Prior to any future change, all affected customers will receive ample warning.

If you have a corporate firewall that blocks outgoing SSH connections, you can add the inbound IP addresses to your whitelist.

<table>
<tr>
<th colspan="2"><b>Outbound IP addresses</b></th>
<th colspan="2"><b>Inbound IP addresses</b></th>
</tr>
<tr>
<td>US Region</td>
<td>EU Region</td>
<td>US Region</td>
<td>EU Region</td>
</tr>
<tr>
<td>
<p>52.200.155.111</p>
<p>52.200.149.44</p>
<p>50.17.163.75</p>
</td>
<td>
<p>52.51.163.159</p>
<p>52.209.44.60</p>
<p>52.208.156.247</p>
</td>
<td>
<p>52.200.159.23</p>
<p>52.200.159.125</p>
<p>52.200.160.5</p>
</td>
<td>
<p>52.209.44.44</p>
<p>52.209.23.96</p>
<p>52.51.117.101</p>
</td>
</tr>
</table>

## Interact with environments via CLI {#commands}
<<<<<<< HEAD
=======

>>>>>>> 168052f6
After setting up your [set up SSH]({{ page.baseurl }}/cloud/env/environments-ssh.html), you can interact with services and modify settings through your local to a remote environment.

The following steps provide an example of accessing a database:

{% include cloud/log-in-db.md %}

## SSH tunneling {#env-start-tunn}

{% include cloud/ssh-tunnel.md %}

#### Related topics
<<<<<<< HEAD
=======

>>>>>>> 168052f6
*	[Manage branches with the Project Web Interface]({{ page.baseurl }}/cloud/project/project-webint-branch.html)
*	[Magento Cloud CLI reference]({{ page.baseurl }}/cloud/reference/cli-ref-topic.html)<|MERGE_RESOLUTION|>--- conflicted
+++ resolved
@@ -150,10 +150,7 @@
 </div>
 
 ## Integration environment IP addresses {#ipaddress}
-<<<<<<< HEAD
-=======
-
->>>>>>> 168052f6
+
 The following table lists incoming and outgoing IP addresses used by {{site.data.var.ece}} [Integration environments]({{ page.baseurl }}/cloud/architecture/pro-architecture.html#cloud-arch-int).These IP addresses are stable, but might change in the future. Prior to any future change, all affected customers will receive ample warning.
 
 If you have a corporate firewall that blocks outgoing SSH connections, you can add the inbound IP addresses to your whitelist.
@@ -194,10 +191,7 @@
 </table>
 
 ## Interact with environments via CLI {#commands}
-<<<<<<< HEAD
-=======
-
->>>>>>> 168052f6
+
 After setting up your [set up SSH]({{ page.baseurl }}/cloud/env/environments-ssh.html), you can interact with services and modify settings through your local to a remote environment.
 
 The following steps provide an example of accessing a database:
@@ -209,9 +203,6 @@
 {% include cloud/ssh-tunnel.md %}
 
 #### Related topics
-<<<<<<< HEAD
-=======
-
->>>>>>> 168052f6
+
 *	[Manage branches with the Project Web Interface]({{ page.baseurl }}/cloud/project/project-webint-branch.html)
 *	[Magento Cloud CLI reference]({{ page.baseurl }}/cloud/reference/cli-ref-topic.html)