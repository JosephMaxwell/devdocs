--- conflicted
+++ resolved
@@ -1,32 +1,14 @@
 ---
 layout: default
 group: cloud
-<<<<<<< HEAD
-subgroup: 100_project
-title: Manage branches with the CLI
-menu_title: Manage branches with the CLI
-menu_order: 25
-=======
 subgroup: 120_env
 title: Manage branches with the CLI
 menu_title: Manage branches with the CLI
 menu_order: 2
->>>>>>> 27bf41eb
 menu_node:
 version: 2.0
 github_link: cloud/env/environments-start.md
 redirect from:
-<<<<<<< HEAD
-  -  /guides/v2.0/cloud/before/integration-ip-addr.html
-  -  /guides/v2.1/cloud/before/integration-ip-addr.html
-  -  /guides/v2.1/cloud/before/integration-ip-addr.html
-  -  /guides/v2.0/cloud/howtos/environment-tutorial-env-merge.html
-  -  /guides/v2.1/cloud/howtos/environment-tutorial-env-merge.html
-  -  /guides/v2.1/cloud/howtos/environment-tutorial-env-merge.html
----
-
-When managing with your environment, you will tend to use the Magento CLI and SSH into the system. You should have the Magento CLI installed and SSH keys set up. For detailed information on the environment architecture, see [Starter]({{page.baseurl}}cloud/basic-information/starter-architecture.html) or [Pro]({{page.baseurl}}cloud/reference/discover-arch.html) architecture information.
-=======
   - /guides/v2.0/cloud/before/integration-ip-addr.html
   - /guides/v2.1/cloud/before/integration-ip-addr.html
   - /guides/v2.2/cloud/before/integration-ip-addr.html
@@ -36,7 +18,6 @@
 ---
 
 When managing with your environment, you will tend to use the Magento CLI and SSH into the system. You should have the Magento CLI installed and SSH keys set up. For detailed information on the environment architecture, see [Starter]({{page.baseurl}}cloud/basic_information/starter-architecture.html) or [Pro]({{page.baseurl}}cloud/reference/discover-arch.html) architecture information.
->>>>>>> 27bf41eb
 
 To manage the branches and environments with the Project Web Interface, see [Manage branches with the Project Web Interface]({{page.baseurl}}cloud/project/project-webint-branch.html).
 
@@ -108,22 +89,14 @@
 
 		magento-cloud environment:merge master
 
-<<<<<<< HEAD
-## Optionally delete the environment {#tut-env-delete}
-=======
 ## Optionally delete the environment {#env-delete}
->>>>>>> 27bf41eb
 Before you delete an environment, make sure you don't need it anymore. You cannot recover a deleted environment later.
 
 <div class="bs-callout bs-callout-info" id="info">
   <p>You cannot delete the <code>master</code> environment of any project.</p>
 </div>
 
-<<<<<<< HEAD
-You must be a [project administrator]({{page.baseurl}}cloud/project/user-admin.html#cloud-role-project), [environment administrator]({{page.baseurl}}cloud/project/user-admin.html#cloud-role-env), or [account owner]({{page.baseurl}}cloud/project/user-admin.html#cloud-role-acct-owner) to perform this task.
-=======
 You must be a [project administrator]({{page.baseurl}}cloud/project/user-admin.html#cloud-role-project), [environment administrator]({{page.baseurl}}cloud/project/user-admin.html#cloud-role-env), or [Project Owner]({{page.baseurl}}cloud/project/user-admin.html#cloud-role-acct-owner) to perform this task.
->>>>>>> 27bf41eb
 
 This section discusses how to optionally delete an environment in the following ways:
 
