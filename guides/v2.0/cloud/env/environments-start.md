--- conflicted
+++ resolved
@@ -9,62 +9,6 @@
 version: 2.0
 github_link: cloud/env/environments-start.md
 ---
-
-<<<<<<< HEAD
-Every Magento Enterprise Cloud Edition plan includes eight active environments for development and integration. An active environment is a branch in the Cloud Git repo you're using for development and integration. (Additional active environments are available at additional cost.)
-
-You can have an unlimited number of *inactive* environments. An inactive environment is a Git branch you either deleted from the Cloud Git repository or one that is not associated with the Cloud Git repository at all. For example, you might already have several Git branches with Magento code that you don't need to use for Magento Enterprise Cloud Edition. As long as you don't add those environments to the Cloud Git repo, they don't count against your total of eight active environments.
-
-## Connect using SSH
-Before you can use SSH to connect to an environment, you must add your [SSH public key]({{page.baseurl}}cloud/before/before-workspace.html#cloud-ssh-cli-ssh) 
-to your account. For security reasons, in order to add your public key to a production or staging environment,
- you must create a support ticket requesting the key to be added.
-
-You can then connect using SSH in any of the following ways:
-
-## Integration systems
-
-Following are methods to SSH to your [integration environment]({{ page.baseurl }}cloud/discover-arch.html#cloud-arch-int):
-
-{% collapsible To SSH to an integration system: %}
-
-### SSH from the command line
-
-To SSH to an environment using the `magento-cloud` command line:
-
-1.	Log in to the project:
-
-		magento-cloud login
-2.	List the project IDs:
-
-		magento-cloud project:list
-3.	List the environments in that project:
-
-		magento-cloud environment:list -p <project ID>
-3.	SSH to the environment:
-
-		magento-cloud ssh -p <project ID> -e <environment ID>
-
-### SSH using the Web Interface
-To SSH to an environment using the Web Interface:
-
-1.	Log in to the Web Interface.
-2.	Hover the mouse pointer over **Access Site** in the desired environment as the following figure shows.
-
-	![Find the SSH URL using the Web Interface]({{ site.baseurl }}common/images/cloud_ssh-access.png){:width="500px"}
-
-3.	Click the clipboard button to copy the full SSH command to the clipboard. Enter the command in a terminal window.
-
-{% endcollapsible %}
-
-## Staging and production system
-
-You can't use `magento-cloud` tool to SSH to [staging]({{ page.baseurl }}cloud/discover-arch.html#cloud-arch-stage) or [production]({{ page.baseurl }}cloud/discover-arch.html#cloud-arch-prod) system. To SSH into staging and production, first create a [support ticket]({{ page.baseurl }}cloud/get-help.html) requesting your public key be added to the system. The user and 
-URL will have been supplied when the environment was provisioned.
-
-You can find additional information about accessing staging and production systems in [Set up your SSH agent]({{ page.baseurl }}cloud/live/stage-prod-migrate-prereq.html#cloud-live-migrate-agent).
-=======
->>>>>>> dac22794
 
 ## Common commands {#env-start-comm}
 The following commands can be run from any directory. However, it's simpler to run them from a project directory. If 
@@ -87,19 +31,11 @@
 `magento-cloud environment:branch <name> <parent branch>`
 :	Create a new branch (that is, environment); the environment has both a name and an ID
 
-<<<<<<< HEAD
- <div class="bs-callout bs-callout-info" id="info" markdown="1">
-The environment _name_ is different from the environment _ID_ only if you use spaces or capital letters in the environment name. An environment ID consists of all lowercase letters, numbers, and allowed symbols. Capital letters in an environment name are converted to lowercase in the ID; spaces in an environment name are converted to dashes.
-=======
 <div class="bs-callout bs-callout-info" id="info" markdown="1">
 The environment _name_ is different from the environment _ID_ only if you use spaces or capital letters in the environment name. An environment ID consists of all lowercase letters, numbers, and allowed symbols. Capital letters in an environment name are converted to lowercase in the ID; spaces in an environment name are converted to dashes.
 
 An environment name _cannot_ include characters reserved for your Linux shell or for regular expressions. Forbidden characters include curly braces (`{ }`), parentheses, asterisk (`*`), angle brackets (`< >`), ampersand (`&`), percent (`%`), and other characters.
 </div>
->>>>>>> dac22794
-
-An environment name _cannot_ include characters reserved for your Linux shell or for regular expressions. Forbidden characters include curly braces (`{ }`), parentheses, asterisk (`*`), angle brackets (`< >`), ampersand (`&`), percent (`%`), and other characters.
- </div>
 
 `magento-cloud environment:checkout <environment ID>`
 :	Check out an existing environment
