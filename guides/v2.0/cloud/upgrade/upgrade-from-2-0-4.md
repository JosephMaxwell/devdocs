--- conflicted
+++ resolved
@@ -14,10 +14,7 @@
 This section discusses steps to upgrade *only* if your current {{site.data.var.ece}} version is 2.0.4. When upgrading only from this version, follow these instructions.
 
 ## Create an authorization file
-<<<<<<< HEAD
-=======
 
->>>>>>> 168052f6
 To enable you to install and update the Magento software, you must have an `auth.json` file in your project's root directory. `auth.json` contains your Magento Commerce [authorization credentials]({{ site.baseurl }}/guides/v2.1/install-gde/prereq/connect-auth.html).
 
 In some cases, you might already have `auth.json` so check to see if it exists and has your authentication credentials before you create a new one.
@@ -140,10 +137,7 @@
       Error log record number: <error number>
 
 ### View error details on the server
-<<<<<<< HEAD
-=======
 
->>>>>>> 168052f6
 To view the error in your integration system, [SSH to the server]({{ page.baseurl }}/cloud/env/environments-ssh.html) and enter the following command:
 
     vi /app/var/report/<error number>
@@ -167,10 +161,7 @@
         git add -A && git commit -m "fixed deployment failure" && git push origin <branch name>
 
 #### Related topic
-<<<<<<< HEAD
-=======
 
->>>>>>> 168052f6
 * [Composer]({{ page.baseurl }}/cloud/reference/cloud-composer.html)
 * [Install, manage, and upgrade modules]({{ page.baseurl }}/cloud/howtos/install-components.html)
 * [Install optional sample data]({{ page.baseurl }}/cloud/howtos/sample-data.html)
