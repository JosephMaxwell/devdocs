--- conflicted
+++ resolved
@@ -41,17 +41,9 @@
 
 ## Extensions
 
-<<<<<<< HEAD
-*	To provide redundancy in the event of unexpected issues, we advise you to replicate your Magento 1 database
-
-* We do not recommend to create new entities (products, categories, attributes, etc.) in your Magento 2 store before migration. The Data Migration Tool will overwrite these new entities with the ones from your Magento 1 store
-
-*	Migrate Magento 1 extension code to Magento 2
-=======
 Migrate Magento 1 extension code to Magento 2.
 
 To find the latest extensions versions, visit [Magento Marketplace](https://marketplace.magento.com/){:target="_blank"} or contact your extension provider.
->>>>>>> 9b84115e
 
 You can also use the Magento [Code Migration Tool](https://github.com/magento/code-migration/blob/develop/README.md){:target="_blank"}.
 
