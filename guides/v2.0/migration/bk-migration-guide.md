---
layout: default
group:  migration
subgroup: A_Overview
<<<<<<< HEAD
title: Overview
landing-page: Migration Guide
=======
title: Migration overview
>>>>>>> a33fd55e
menu_title: Overview
menu_node: parent
version: 2.0
menu_order: 1
github_link: migration/bk-migration-guide.md
redirect_from: /guides/v1.0/migration/bk-migration-guide.html
---

## Welcome! {#migrate-overview}

We're pleased you're considering moving from the world's #1 commerce platform --- Magento 1.x --- to the platform for the future, Magento 2. We're also excited to share the details about this process, which we refer to as migration.

## Migration components

Magento 2 migration involves four components: data, extensions and custom code, themes, and customizations.

### Data {#migrate-data}
We've developed the **Magento 2 Data Migration Tool** to help you efficiently move all of your products, customers, and order data, store configurations, promotions and more to Magento 2. This guide provides information on the tool and best practices for using it to migrate your data.

### Extensions and custom code {#migrate-extensions-code}
We've been working hard with the development community to help you use your Magento 1 extensions in Magento 2. Now we're proud to present the <a href="https://marketplace.magento.com/" target="_blank">Magento Marketplace</a>, where you can download or purchase the latest versions of your favourite extensions.

Also, we have developed the <a href="https://github.com/magento/code-migration" target="_blank">Code Migration Toolkit</a>, which will help to port your extensions and custom code to Magento 2, significantly reducing your efforts.

More information on developing extensions for Magento 2 is available in the <a href="http://devdocs.magento.com/guides/v2.1/extension-dev-guide/bk-extension-dev-guide.html" target="_blank">PHP Developer Guide</a>.

### Themes and customizations {#migrate-themes-customizations}

Magento 2 uses new approaches and technologies that give merchants an unmatched ability to create innovative shopping experiences and scale to new levels. To take advantage of these advances, developers will need to make changes to their themes and customizations. Documentation is available online for creating Magento 2 <a href="http://devdocs.magento.com/guides/v2.1/frontend-dev-guide/themes/theme-general.html" target="_blank">themes</a>, <a href="http://devdocs.magento.com/guides/v2.1/frontend-dev-guide/layouts/layout-overview.html" target="_blank">layouts</a>, and <a href="http://devdocs.magento.com/guides/v2.1/frontend-dev-guide/layouts/xml-manage.html" target="_blank">customizations</a>.

## Migration efforts {#migrate-efforts}

Just like an upgrade between 1.x versions (for example, from v1.12 to v1.14), the level of effort to migrate from Magento 1 to Magento 2 depends upon how you have built your site and its level of customization. Initial estimates indicate that an average Magento 2 migration is only about 20% larger than a Magento 1.x upgrade.

However, we are constantly improving the Data Migration Tool (see the [Changelog](https://github.com/magento/data-migration-tool/blob/master/CHANGELOG.md){:target="_blank"} for more details); so the migration efforts are continuously decreasing.<|MERGE_RESOLUTION|>--- conflicted
+++ resolved
@@ -2,12 +2,7 @@
 layout: default
 group:  migration
 subgroup: A_Overview
-<<<<<<< HEAD
-title: Overview
-landing-page: Migration Guide
-=======
 title: Migration overview
->>>>>>> a33fd55e
 menu_title: Overview
 menu_node: parent
 version: 2.0
