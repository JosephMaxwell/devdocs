---
group: pattern
subgroup: Displaying and Dealing with Data
title: Admin Design Pattern Library
menu_title: Data Table
menu_order: 3
menu_node:
version: 2.0
github_link: pattern-library/displaying-data/datatable/datatable.md
---

## Data table
The data-table organizes {% glossarytooltip fd9ae55f-ccf5-480b-a7f3-bd2c80f0b2a4 %}complex data{% endglossarytooltip %} into a tabular view. Each data record has its own row with data elements presented in columns with meaningful column headings. This allows users to quickly scan and understand complex data and perform actions against the data. 

Data-table requirements for Magento 2 include:
<ul>
	<li>Improved search and filters</li>
	<li>Draggable columns</li>
	<li>Sortable columns</li>
	<li>Ability to add and remove columns</li>
	<li>Inline editing</li>
	<li>Support for thumbnails</li>
	<li>Consistent case and naming format</li>
	<li>Functional parity with the existing Magento application</li>
</ul>

<h2 id="datatable">Data-table</h2>
This specification defines the following features for the data-table:
<ul>
	<li>Positioning of elements to allow for a more intuitive user experience</li>
	<li>Pagination</li>
	<li>Keyword Search</li>
	<li>Allowing for user-defined number of of items per page</li>
	<li>Allowing users to go directly to a specific page</li>
	<li>Filtering</li>
	<li>Sortable columns</li>
	<li>Ability to add and/or remove columns</li>
	<li>Single item select and edit</li>
	<li>Multiple item select and edit</li>
	<li>Image/Thumbnail placement</li>
</ul>	
<br />
<br />
<img src="img/datatable01.jpg">
<br />
<br />

<h3>Data-table Visual Architecture</h3>
The data-table will contain the following elements where applicable and as needed:
<ul>
	<li>Pagination controls</li>
	<li>Actions</li>
	<li>Settings, bookmarks and search</li>
	<li>Filters</li>
	<li>Column headers</li>
	<li>Data</li>
</ul>

<h2>Modularity</h2>
The data-table will be designed in such a way that any of the above controls can be removed, collapsing the table gracefully.
<br />
<img src="img/datatable02.jpg">
<br />
<br />
<br />
<br />
<img src="img/datatable03.jpg">
<br />

<h2 id="pagination">Pagination</h2>
Pagination controls allow the user to easily page through and organize data. Pagination controls will contain the following:
<ul>
	<li>Drop-down select for number of items per page	
	<ul>
		<li>Increments TBD</li>
		<li>Custom field for user-defined increments</li>
	</ul>
	</li>
	<li>Page number (skip to) field and action button</li>
	<li>‘Next’ button</li>
	<li>‘Previous’ button when applicable</li>
</ul>
<br />
<img src="img/datatable04.jpg">
<br />

<h3>Pagination Rules</h3>
<ul>
	<li>The pagination controls will only be present if the number of table items exceeds the lowest increment
		for number of items per page.</li>
	<li>The ‘Previous’ button should be disabled when viewing the first page of results.</li>
	<li>The ‘Next’ button should be disabled when viewing the last page of results.</li>
	<li>The ‘Skip to’ field will allow only numeric values.</li>
	<li>‘Skip to’ will be instantiated once the value is changed and [Return] or [Tab] is clicked.</li>
	<li>A custom number of items per page can be set by selecting the "Custom" link which will allow users to specify a number. This number can be edited.</li>
</ul>
<br />
<br />
<img src="img/datatable05.jpg">
<br />
<br />
<br />
<img src="img/datatable06.jpg">
<br />
<br />
<br />
<img src="img/datatable07.jpg">
<br />
<br />
<br />

<h2 id="massactions">Mass Actions</h2>
A common {% glossarytooltip d2093e4a-2b71-48a3-99b7-b32af7158019 %}theme{% endglossarytooltip %} across the existing Magento user experience includes mass actions that can be taken. This is a convention used on both data-table and non-data-table pages. Not all pages have these action buttons. This document will not attempt to capture all actions that appear here or how they might be redesigned for Magento 2. This document will make note that these actions exist on many of the data-table pages and will use the area directly above the table to indicate placement of such action buttons where they might be needed.
<br />
<br />
<img src="img/datatable08.jpg">
<br />
<br />
Actions will be positioned above the table . Each table  will have it’s own set of actions, some table s will have no actions. This new proposal removes the submit button which is currently visible next to the "Actions" drop down selector. In the {% glossarytooltip c57aef7c-97b4-4b2b-a999-8001accef1fe %}event{% endglossarytooltip %} that any confirmations are needed for actions, modal dialogs will be used.
<br />
<br />
<br />
<img src="img/datatable09.jpg">
<br />
<br />

<h3>Single Actions</h3>
These actions will appear within the data area of the table where applicable. When this action column is applicable, it will always appear on the far right of the table . Single actions will allow users to take action on a record within the table . In most cases, no more than one action will appear here. In the event that additional actions are needed, they will appear in the form of a drop down. These actions are specific to the single record in which they are associated. In the event that a user selects multiple items in the table, these actions will be disabled or hidden.
<br />
<br />
<br />
<img src="img/datatable10.jpg">
<br />
<br />
<br />

<h3 id="message">Messaging and Confirmation</h3>
There are times when an action needs to be confirmed. In these cases, the user’s task will be interrupted with a message asking the user to confirm the operation before proceeding. This message is presented via a modal dialog.
<br />
<br />
<br />
<img src="img/datatable11.jpg">
<br />
<br />
<br />

Once an action is taken, success/fail messaging should appear as an overlay which fades away. Certain actions may  require that an Undo action be provided. This experience should be the same whether a single file is being deleted via the "actions" button for that record or 1 or more files have been selected via a checkbox and deleted via the mass actions delete.
<br />
<br />
<img src="img/datatable12.jpg">
<br />
<br />
<br />

<h2 id="tablecontrol">Table Control</h2>
This section will cover the ability to set column visibility, save view state, and search. Filters will be covered in the following section.

<h3>Keyword Search</h3>
A {% glossarytooltip caa46cea-25d7-4e4f-bce1-11430ada59dc %}keyword{% endglossarytooltip %} search will allow users to search on the data that has been loaded into the table  being viewed. This search is a part of the table, and is separate from the global record search in the page header. It will allow for exact phrases(using quotations) and the following boolean operators:

<h3>Placement and Behavior</h3>
The keyword search function and table controls will be:
<ul>
	<li>Displayed above the table</li>
	<li>Actions</li>
	<li>Remain visibly persistent as the table scrolls</li>
</ul>

<h2 id="stickyheaders">Sticky Headers and Controls</h2>
As the table  scrolls, the table controls will dynamically condense to a single row. All functionality of the controls will remain available.
<br />
<br />
<br />
<img src="img/datatable13.jpg">
<br />
<br />
<br />
The persistent header will reactivate when you scroll back up:
<br />
<br />
<br />
<img src="img/datatable14.jpg">
<br />
<br />
<br />

For details about component's implementation see <a href="http://devdocs.magento.com/guides/v2.0/ui-components/ui-secondary-header.html">Sticky Header Component</a>.

<h3>Multiple Data-tables on Page</h3>
The header will stick to the first table until the user scrolls past the bottom of that table . The header will have the same behavior for each subsequent data-table.
<br />
<br />
<br />
<img src="img/datatable15.jpg">
<br />
<br />
<br />

<h3>Interactions</h3>
The data-table will reset to the top of the table  when the user:
<ul>
	<li>Submits a search query</li>
	<li>Applies a filter</li>
	<li>Sorts a column</li>
	<li>Selects a mass action</li>
	<li>Loads up a saved view</li>
	<li>Clicks to the next page of results</li>
	<li>Changes the number of items per page</li>
</ul>
<br />
<br />
The data-table will remain in the current viewport when the user:
<ul>
	<li>Creates a new saved view</li>
	<li>Edits cells in-line</li>
</ul>

<h3>Sticky First Column</h3>
The table can be scrolled horizontally. And to keep the row identifiable, the checkbox column and first column will be sticky. In creating the grid, the first column must always be an identifiable attribute such as name.
<br />
<br />
<br />
<img src="img/datatable16.jpg">
<br />
<br />
<br />
If there are more columns than can be shown in one view, the vertical scroll bar should appear for navigating to the rest of the column options as seen in the image below. Only 6 options should be shown per each vertical column, we should ensure that the all area of panel will be visible above the page fold.
<br />
<br />
<br />
<img src="img/datatable17.jpg">
<br />
<br />
<br />
In the example below, the first column is "Name" rather than "Customer ID."
This horizontal scroll should still work with page scroll and sticky header.
<br />
<br />
<br />
<img src="img/datatable18.jpg">
<br />
<br />
<br />

<h2 id="search">Search</h2>
When the user enters a keyword in the search field and submits the query (by clicking the spyglass icon), the table will display only records that contain the designated keyword. The search term is displayed as a "chip" below the search field (and inline with any additional filters that were applied). In this layout, additional search terms can be paired with the initial term to further refine the results. Each time a term is submitted, the data is filtered, the term is displayed as a "chip" and the search field returns to it’s initial state (it does not retain the term entered my the user).
<br />
<br />
<br />
<img src="img/datatable19.jpg">
<br />
<br />
<br />
<img src="img/datatable20.jpg">
<br />
<br />
<br />
<h3>Autocomplete</h3>
As text is added to the search field, the system will suggest terms and phrases based on data contained in the table being searched against.
<ul>
	<li>No more than 5 suggestions should be displayed at a time</li>
</ul>
<br />
<br />
<img src="img/datatable21.jpg">
<br />
<br />
<br />

<h3>Search/Filter Tags</h3>
Once a search term or filter is applied and results are loaded into the table, the terms or parameters used to filter by are displayed in the minified version of the "filter chip(s)". If the user removes all the tags, the filters row would disappear.
<br />
<br />
<br />
<img src="img/datatable22.jpg">
<br />
<br />
<br />

<h3>Error Checking/Validation</h3>
There will be no form validation or error checking for search queries since any combination of characters may be searched. Messaging will display in the data area when no results can be returned.
<br />
<br />
<br />
<img src="img/datatable23.jpg">
<br />
<br />
<br />

<h3>User Flow</h3>
Upon conducting a query, a result set is returned based on the above rules. Once results are loaded, the keyword search field will be empty, and a chip for the keyword will appear. If a user clears the chip, the table will then refresh, reloading data based on any filters that are applied.

<h3>Columns</h3>
The user will be able to select which columns are visible from here. Settings will also be contained in a panel that can be activated by clicking on the columns action. Users will also have the ability to cancel out of this prompt, as well as reset (restore) the table back to it’s default column view. These settings will be ‘sticky’ per table, so users returning to any particular table will see the table the way it was last configured. 
<br />
<br />
<br />
<img src="img/datatable24.jpg">
<br />
<br />
<img src="img/datatable25.jpg">
<br />
<br />

<h3>Custom Views</h3>
Custom views allow the user to save the state of a table. When a view is saved, the table settings will be stored. These settings include column visibility and position, as well as any filter or search that has been applied to the table. Saving a ‘view’ will be done via a dropdown control. Saved views will be available per table.
<br />
<br />
<br />
<img src="img/datatable26.jpg">
<br />
<br />
<br />

<h3>Editing Saved Views</h3>
Views can be named or deleted by clicking an edit icon. Refer to "Adding a custom value to drop down list" above for more detailed behavior.
<br />
<br />
<br />
<img src="img/datatable27.jpg">
<br />
<br />
<br />

<h2 id="filters">Filters</h2>
Filters allow users to customize the display of information in an associated data-table. By entering desired parameters (for example, a date range) in the available filter input sections table returns a modified view, making visible only the records meeting the user-determined criteria.

<h3>Advanced Filters</h3>
To access the Advanced Filters the user may click/tap the "Filters" button found in the table controls area. When activated, the button transforms into a tab and displays the available filters in a 'drawer' which opens between the table controls and the table data. The available filters are determined by the columns present in the table; therefore, if the user customizes the column visibility of the table to show some columns and hide others, the corresponding filters for these columns will display or hide in the filter 'drawer'.
<br />
<br />
<img src="img/filter_init.png">
<br />
<br /> 
**NOTE:** Not all columns may be filtered (i.e. "Actions" or checkbox select) and therefore will not be presented in the list of filters even though their columns are visible in the data-table.
<br />
<br />
<img src="img/filter_drawer.png">
<br />
<br />
To apply filters, the user sets the desired parameters in the input fields of the appropriate filters. The action initiated by clicking/tapping the "Apply" button (found in the advanced filters area). When applied, the advanced filter 'drawer' closes and the data-table refreshes to display the filtered data. The applied filters are indicated to the user in the form of filter 'tags' that appear between the filter button and the table data. Filter 'tag' are listed in the order that they are applied and each individual 'tag' has a control for removing it.
<br />
<br />
<img src="img/filter_applied.png">
<br />
<br />

<h3 id="remove">Removing Filters</h3>
Users may remove a filter setting by clicking/tapping the remove control next to the filter 'tag'. Doing so removes the particular filter from the *query*, the table refreshes and the data excluded by that filter then appears in the table. The user can quickly remove all applied filters by clicking/tapping the "clear all" link that follows the list of 'filter tags'.
<br />
<br />
<img src="img/filter_remove.png">
<br />
<br />
<br />

<!---
<h3>Quick Filters</h3>
In some instances, pre-determined "quick filters" may be present in the form of links. These are filter shortcuts of common filtering attributes to assist users who may not readily consider filtering the table for results. Quick Filters are perhaps most useful for extracting ‘reports’ from tables.  These filters are elevated above the ‘advanced filters’.

<strong>Step 1:</strong> Starting state. User click on a quick filter link.
<br />
<br />
<br />
<img src="img/datatable35.jpg">
<br />
<br />
<br />
<strong>Step 2:</strong> Quick filter is applied.
Once user click on the quick filters, that quick filter is shown as a chip. The user can add additional quick filters.
<br />
<br />
<br />
<img src="img/datatable36.jpg">
<br />
<br />
<br />
<strong>Example:</strong> Quick filters and active filters are present.
<br />
<br />
<br />
<img src="img/datatable37.jpg">
<br />
<br />
<br />
-->
<h2 id="datatableviews">Data Table Views</h2>
The data-table will support up to 30 columns, with up to 8 being visible by default. While there will be a default view for each data-table in the system, users will have the ability to show, hide, drag and change the order of columns. This interaction will include the ability to resize the width of columns.
<ul>
	<li>The only columns which cannot be moved are the checkbox(select) column and the action column. The select column will always appear on the far left while the action column will appear on the far right of the table </li>
</ul>

<h3>View Stickiness</h3>
As a user rearranges, adds, and resizes the columns of a particular table , it’s view state should be saved so that when a user leaves and the returns to the table , it will appear the way the user last viewed it.
<br />
The following parameters will be saved:
<ul>
	<li>Columns displayed</li>
	<li>Column arrangement</li>
	<li>Column width</li>
	<li>Number of items per page </li>
</ul>
<br />
<br />	

<h3>Resetting the View</h3>
This will be handled by the ‘Reset’ function in the settings drop down button. A modal dialog should appear, allowing the user to confirm the reset.

<h2 id="selectall">Select All</h2>
This feature will allow users to make bulk selections to items within any given data-table. Because users may be dealing with many "pages" of data, this function needs to be specific in respect to what is being selected. Thus a drop down will be used to allow for multiple options for selecting records.
<br />
<br />
<br />
<img src="img/datatable38.jpg">
<br />
<br />
<br />
This drop down will include the following:
<ul>
	<li>Select all on a page, or all visible</li>
	<li>Select all on all pages</li>
	<li>Invert selection (appears only after a selection has been made)</li>
	<li>Deselect all</li>
</ul>	
This drop down only needs to appear where more than one page of data is available. In cases where only one page of data is available, only a checkbox allowing the user to select or deselect all is necessary. Options in the drop down select should be dynamic. For instance, deselect options should not be displayed if nothing is selected.

<h3>Number of Records</h3>
The total number of records loaded into the table  will display above the column headers.
<br />
<br />
<br />
<img src="img/datatable39.jpg">
<br />
<br />
<br />
As items are selected on the gird, a count for the number of items selected should be displayed next to the total count. This will give the user confidence that records are selected though they may not be on the current page view.
<br />
<br />
<br />
<img src="img/datatable40.jpg">
<br />
<br />

<h3 id="selecting">Select</h3>
For tables which require a select column:
<ul>
	<li>The select column will always be the first column appearing on the left side of 
		the table.</li>
	<li>This column will be fixed and stationary (it cannot be moved or resized).</li>
	<li>Users may select multiple rows by using the checkboxes or the select all function.</li>
	<li>Selected rows will be indicated by a checked box and a highlight and/or border 
		style which will delineate the selected rows from unselected rows.</li>
</ul>	
<br />
<br />
<br />
<img src="img/datatable41.jpg">
<br />
<br />
<br />

<h3>Toggle Switches</h3>
Some data-tables will be used to display "settings" content. In these instances a checkbox is not ideal for the experience, as it can be confusing to the user when pre-selected settings are displayed. Switches make the action and intent more clear to the user for these tasks. Therefore, if switches are present, checkboxes should not; the two should never be used in the same table. Since switches replace the functionality of checkboxes they should be the first column of the data-table. 
<br />
<br />
<br />
<img src="img/datatable42.jpg">
<br />
<br />
<br />
<h3>Single Select Button</h3>
<<<<<<< HEAD
The data table can also accommodate buttons in rows, and has a special case in the "Single Select" button.  This button functions not unlike a typical radio button control, but is used instead of the radio button when the task flow or experience in the {% glossarytooltip 29ddb393-ca22-4df9-a8d4-0024d75739b1 %}Admin{% endglossarytooltip %} application are better served with the more implicit action of selecting a single choice from a data table. This provides greater visibility and immediate confirmation of the action to the user. The use of this should be carefully considered in the context of the experience to determine if it provides greater understanding to the user than radio buttons.
=======
The data table can also accommodate buttons in rows, and has a special case in the "Single Select" button.  This button functions not unlike a typical radio button control, but is used instead of the radio button when the task flow or experience in the {% glossarytooltip 29ddb393-ca22-4df9-a8d4-0024d75739b1 %}Admin{% endglossarytooltip %} application are better served with the more implicit action of selecting a single choice from a data table. This provides greater visibility and imediate confirmation of the action to the user. The use of this should be carefully considered in the context of the experience to determine if it provides greater understanding to the user than radio buttons.
>>>>>>> 89eb2806
<br />
<br />
<br />
<img src="img/single_select_button.png">
<br />
<br />
<br />


<h2 id="editing">Editing</h2>
Single item and multiple item edits are explained below.<br />
<strong>Note: Not all data-tables will allow for inline editing.</strong>

<h3>Single Item Select and Edit Interactions</h3>
<ul>
	<li>Inline editing can be instantiated by single clicking on the field to be edited. Once inline editing
		is instantiated, all appropriate fields within a row will be editable.</li>
	<li>Non-editable fields will require a disabled treatment.</li>
	<li>Once a row becomes editable, action buttons will appear below the row allowing a user to commit or
		cancel the edit.</li>
	<li>Editable fields will have a left-to-right tab order. [Tab] and [Enter] will set focus on the next 
		editable field in the tab order, unless the focus is set to the last field in the tab order in which case [Enter] will commit the edit while [Tab] will set focus to the Save button.</li>
</ul>
<br />
<br />
<br />
<img src="img/datatable43.jpg">
<br />	
<br />
<br />
<img src="img/datatable44.jpg">
<br />
<br />
<br />
Inline editing may require error handling on some fields. This should be done using real-time field validation.
Some fields may allow for only a specific set of values. In these instances, a select or multi-select interaction should be used.
<br />
<br />
<br />
<img src="img/datatable45.jpg">
<br />
<br />
<br />

<h2 id="misc">Miscellaneous Features</h2>
This section will outline additional features which may be needed for some but not all tables in Magento.

<h3>Drag and Drop Columns</h3>
Some data-tables will allow users to arrange columns in a customized order. A user "picks up" a column by click and hold or touch and hold of the column header, then drags the column into the desired position. A highlight appears between columns in the table to indicate where this column will appear when "dropped". Columns will not be allowed to precede the column of checkboxes in a table, likewise columns may not be positioned after the "Actions" column.  

When dropped on an area that is not highlighted (or off target of the highlighted area) the column will return to it’s original position. If the user wishes to maintain this position for future viewing, they must set a "Saved View", otherwise the default column order will prevail for following sessions.
<br />
<br />
<br />
<img src="img/datatable46.jpg">
<br />
<br />
<br />

<h3>Drag and Drop Rows</h3>
Some data-tables will allow users to specify an order for the records within the table. If a position has been assigned to a record, the position number will display in the ‘Position’ column. Changing position order should always shift the greater numbers in an ascending fashion, and lesser numbers in a descending fashion. E.G., if position 5 is changed to 10, the previous position 10 would become position 11, shifting all ascending records up. Position 6 through 9 would then shift down in the same manner. 6 would become 5, 7 would become 6, so on and so forth. If the ‘Position’ column is sorted, users can drag and drop single or multiple(once selected) to a different position on the table.

<strong>NOTE: Inline editing functionality should not be available for tables that require drag and drop functionality for table rows.</strong>
<h3>Single rows may be arranged via drag and drop.</h3>
<br />
<br />
<img src="img/datatable47.jpg">
<br />
<br />

<h3>Multiple rows may also be arranged via drag and drop.</h3>
<br />
<br />
<img src="img/datatable48.jpg">
<br />
<br />

<h3 id="thumb">Thumbnails</h3>
In cases where an image is associated with the data, as in the case of a product, the data-table will display a thumbnail view of the primary or default image (typically the first image in a series of image). By default the thumbnail image will appear to the far left of the table (after select checkboxes when present). The thumbnail image is a ‘clickable target’ independent of the typical click behavior of the row.
<br />
<br />
<br />
<img src="img/datatable49.jpg">
<br />
<br />
<br />
When the thumbnail is clicked a modal is presented over the data-table to provide a larger, more detailed view of the image. This modal should contain a heading that corresponds to the associated product name; a close control for the modal; a hyperlink that redirects the user to the details page.
<br />
<br />
<br />
<img src="img/datatable50.jpg">
<br />
<br />
<br />

<h3>Parent-Child relationships</h3>
The data-table will support parent-child relationships. Parent and child records will be delineated via style and/or iconography. Parent nodes will be expandable/collapsable.
<br />
<br />
<br />
<img src="img/datatable51.jpg">
<br />
<br />
<br />

<h2 id="interactions">Interactions</h2>
General interaction should follow standard web conventions. Interaction around dragging and resizing columns will utilize the cursor to indicate when an area can be dragged or resized.

<h3>Viewport Considerations</h3>
<ul>
	<li>The default data-table will display within a 1024px screen resolution without the need for horizontal 
		scrolling.</li>
	<li>Horizontal scrollbars will be present whenever the data-table’s width expands beyond the browser’s 
		viewport.</li>
	<li>The data-table controls should not expand with the table , instead the controls will float as the table  
		is scrolled in both the vertical and horizontal direction.</li>
</ul>
<br />
<br />
<img src="img/datatable52.jpg">
<br />
<br />

<h3>Column Headers</h3>
<ul>
	<li>Clicking on a column header sorts the data ascending/descending.</li>
	<li>Column headers are draggable and can be re-sized.</li>
	<li>Can be added and removed using the settings action located on the list.</li>
	<li>Data can be displayed in ascending or descending order by selecting the column header</li>
	<li>The actively sorted column is indicated by style and an ascending/descending indicator
		(Style is TBD).</li>
	<li>Can be resized by dragging the edge of the column.</li>
</ul>	

<h3>Cursors</h3>
Cursors will be used to indicate which actions the user can take in any particular situation. While cursors may differ slightly depending on operating system and browser, the below cursors are examples of what should be used per standard web conventions:
<br />
<br />
<img src="img/datatable53.jpg">
<br />
<br />

<h2 class="summary">Summary</h2>
This specification proposes a new version of Magento’s administration data-table. Features of the existing data-table have been analyzed to best represent the existing functions of the data-table.

<h3>Backwards Compatibility</h3>
This new version of the data-table will fully support the existing Magento data-table functionality. Where this document may not be explicit, it should be assumed that any existing function of the table  will be supported with this new version.



<h3 id="assets">Assets</h3>
Download <a href="src/datatable-pattern-styles.zip">ZIP</a> of PhotoShop source files.<|MERGE_RESOLUTION|>--- conflicted
+++ resolved
@@ -472,11 +472,7 @@
 <br />
 <br />
 <h3>Single Select Button</h3>
-<<<<<<< HEAD
-The data table can also accommodate buttons in rows, and has a special case in the "Single Select" button.  This button functions not unlike a typical radio button control, but is used instead of the radio button when the task flow or experience in the {% glossarytooltip 29ddb393-ca22-4df9-a8d4-0024d75739b1 %}Admin{% endglossarytooltip %} application are better served with the more implicit action of selecting a single choice from a data table. This provides greater visibility and immediate confirmation of the action to the user. The use of this should be carefully considered in the context of the experience to determine if it provides greater understanding to the user than radio buttons.
-=======
 The data table can also accommodate buttons in rows, and has a special case in the "Single Select" button.  This button functions not unlike a typical radio button control, but is used instead of the radio button when the task flow or experience in the {% glossarytooltip 29ddb393-ca22-4df9-a8d4-0024d75739b1 %}Admin{% endglossarytooltip %} application are better served with the more implicit action of selecting a single choice from a data table. This provides greater visibility and imediate confirmation of the action to the user. The use of this should be carefully considered in the context of the experience to determine if it provides greater understanding to the user than radio buttons.
->>>>>>> 89eb2806
 <br />
 <br />
 <br />
