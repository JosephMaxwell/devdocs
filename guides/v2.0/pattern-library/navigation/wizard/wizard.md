<<<<<<< HEAD
---
group: pattern
subgroup: Navigation
title: Admin Design Pattern Library
menu_title: Wizard
menu_order: 2
menu_node: 
version: 2.0
github_link: pattern-library/navigation/wizard/wizard.md
---

## Wizard
Within the Magento application, it is often necessary to guide a user step-by-step through completing a process. By using a wizard, user can complete a task easier because the user can just follow a preplanned, step-by-step path to accomplish his/her goal. It also increases the chances that the task gets completed successfully.

For solutions not described in this article or for further information, please contact the Magento UX Design Team.

<h3 id="when-to-use">When to Use</h3>
* Use this pattern when the user needs to go through a process to accomplish a task that is complex and contains several steps. 

<h3 id="when-not-to-use">When Not to Use</h3>
* The wizard bar should not co-exist with a button bar. Only one can be present per page/modal.
* Be careful when using this pattern. Wizard is a bad choice when users are experts and/or the task is done often, because Wizard has negative effect on efficiency and user control.

<h3 id="how-to-use">How to Use</h3>
* Break up a task into logical, titled steps.
* Keep the number of steps at the minimum.
* Remove or hide unnecessary interface elements that are not necessary for completing the task.
* If possible, allow some freedom for the experts.
* Show a sequence map of all the steps in the Wizard at the top of each page.
* Show a summary on the last page (if necessary).

<h3 id="structure">Structure</h3>
The whole structure must be responsive and fluid.

<img src="img/structure-wizard.jpg">

**1. Wizard Title**
This would be the page/modal title

**2. Wizard Progress**
Placement is always on the most left. The width is fluid, depending on the screen size. Must be in one line. The width can go as long to reach the buttons. But if there is not enough room, see **Variation 4** at the bottom of this document.

**3. Action Buttons and Links**
The additional links and buttons needed must be between the Wizard Progress and Next & Back buttons.

**4. Next & Back buttons**
These buttons must be present at all time and in every step of the wizard. If the button is not needed, it can be disabled. Placement is fixed at the most right of the whole container.

**5. Step Labels**
These labels are optional. Although long labels are not recommended, it is possible. The labels can flow to the next line but only two lines permitted. Any extra text are not shown but the '...' will be use to indicate that the label has extra text. 

**6. Current Step Title**
This should always be in the format "Step #: Step Label". 


<h3 id="style">Style</h3>
Refer to below for basic styling. The special cases of styling can be found under variations.
<img src="img/wizard-pattern-styles.jpg">


<h3 id="interaction-and-behavior">Interaction and Behavior</h3>

**Content Behavior**
User navigate between steps of the wizard by clicking 'Back' or 'Next' button.
The 'Back' or 'Next' buttons should only change/refreshes the content area, not the whole page. 

**Fillings Animation**
No animation

**Back Buttons behavior**
In every first step, back button is disabled. In all other steps, back button becomes enabled.

**Next Buttons behavior**
If next button exist in the very last step, it should always be disabled. (Note: refer to variations section of this document, some cases may not have next button in last step.

If a step required that the user complete the steps before proceeding, next button maybe disabled for that step.

**Visited States behavior**
If the user is creating a new flow using wizard, the future steps can be disabled. But if a user is EDITING an existing flow using wizard, all steps in the progress-bar will be accessible. The visited states does NOT behave like a visited link. The system should remember if the flow have been visited before even though the visitation is not from the same browser session.

**Other Navigation** (besides back and next buttons)
<img src="img/wizard-pattern-behavior.jpg">





<h3 id="variations"> Variations </h3>

<h4>1. Basic Process (i.e. Deploy tool)</h4>

In the first step, back button is disabled. 
<img src="img/Variation1.1.png">

<img src="img/Variation1.2.png">

In the last step, next button is disabled.

<img src="img/Variation1.3.png">


<h4>2. Process with Save Functionality at Any Step</h4>

In the first step, back button is disabled, and next button is enabled. Save button is present so the user who only need to edit specific step, can 'Save' right after they are done editing.
<img src="img/Variation3.1.png">


Any other steps, Save button is present. Both 'Back' and 'Next' buttons are enabled.
<img src="img/Variation3.2.png">


'Next' button becomes disabled. The user will use 'Save' button for saving.
<img src="img/Variation3.3.png">


<h4>3. Process with many steps that cannot fit in the given section</h4>

It is not recommended to have too many steps for a wizard. But if a use case arise such that your {% glossarytooltip 55774db9-bf9d-40f3-83db-b10cc5ae3b68 %}extension{% endglossarytooltip %} will have many steps that cannot fit the available space, please follow this truncation rule if not all steps in the navigation can be visible at once. This case may happen based on multiple reasons such as screen size changes, too many buttons, or simply too many steps.

(for specific styling of this variation, refer to the link to .psd files in Assets.)

<img src="img/Variation4.png">


<h3 id="assets">Assets</h3>

Please reach out to the Magento UX Design team if you need anything else.

<a href="src/wizard-pattern-styles.psd">Download Wizard Style - PSD source</a>


<a href="src/Variation1.psd">Download Variation 1 - PSD source</a>


<a href="src/Variation2.psd">Download Variation 2 - PSD source</a>


<a href="src/Variation3.psd">Download Variation 3 - PSD source</a>


<a href="src/Variation3.psd">Download Variation 4 - PSD source</a>


=======
../../../../v2.1/pattern-library/navigation/wizard/wizard.md
>>>>>>> 168052f6
<|MERGE_RESOLUTION|>--- conflicted
+++ resolved
@@ -1,147 +1 @@
-<<<<<<< HEAD
----
-group: pattern
-subgroup: Navigation
-title: Admin Design Pattern Library
-menu_title: Wizard
-menu_order: 2
-menu_node: 
-version: 2.0
-github_link: pattern-library/navigation/wizard/wizard.md
----
-
-## Wizard
-Within the Magento application, it is often necessary to guide a user step-by-step through completing a process. By using a wizard, user can complete a task easier because the user can just follow a preplanned, step-by-step path to accomplish his/her goal. It also increases the chances that the task gets completed successfully.
-
-For solutions not described in this article or for further information, please contact the Magento UX Design Team.
-
-<h3 id="when-to-use">When to Use</h3>
-* Use this pattern when the user needs to go through a process to accomplish a task that is complex and contains several steps. 
-
-<h3 id="when-not-to-use">When Not to Use</h3>
-* The wizard bar should not co-exist with a button bar. Only one can be present per page/modal.
-* Be careful when using this pattern. Wizard is a bad choice when users are experts and/or the task is done often, because Wizard has negative effect on efficiency and user control.
-
-<h3 id="how-to-use">How to Use</h3>
-* Break up a task into logical, titled steps.
-* Keep the number of steps at the minimum.
-* Remove or hide unnecessary interface elements that are not necessary for completing the task.
-* If possible, allow some freedom for the experts.
-* Show a sequence map of all the steps in the Wizard at the top of each page.
-* Show a summary on the last page (if necessary).
-
-<h3 id="structure">Structure</h3>
-The whole structure must be responsive and fluid.
-
-<img src="img/structure-wizard.jpg">
-
-**1. Wizard Title**
-This would be the page/modal title
-
-**2. Wizard Progress**
-Placement is always on the most left. The width is fluid, depending on the screen size. Must be in one line. The width can go as long to reach the buttons. But if there is not enough room, see **Variation 4** at the bottom of this document.
-
-**3. Action Buttons and Links**
-The additional links and buttons needed must be between the Wizard Progress and Next & Back buttons.
-
-**4. Next & Back buttons**
-These buttons must be present at all time and in every step of the wizard. If the button is not needed, it can be disabled. Placement is fixed at the most right of the whole container.
-
-**5. Step Labels**
-These labels are optional. Although long labels are not recommended, it is possible. The labels can flow to the next line but only two lines permitted. Any extra text are not shown but the '...' will be use to indicate that the label has extra text. 
-
-**6. Current Step Title**
-This should always be in the format "Step #: Step Label". 
-
-
-<h3 id="style">Style</h3>
-Refer to below for basic styling. The special cases of styling can be found under variations.
-<img src="img/wizard-pattern-styles.jpg">
-
-
-<h3 id="interaction-and-behavior">Interaction and Behavior</h3>
-
-**Content Behavior**
-User navigate between steps of the wizard by clicking 'Back' or 'Next' button.
-The 'Back' or 'Next' buttons should only change/refreshes the content area, not the whole page. 
-
-**Fillings Animation**
-No animation
-
-**Back Buttons behavior**
-In every first step, back button is disabled. In all other steps, back button becomes enabled.
-
-**Next Buttons behavior**
-If next button exist in the very last step, it should always be disabled. (Note: refer to variations section of this document, some cases may not have next button in last step.
-
-If a step required that the user complete the steps before proceeding, next button maybe disabled for that step.
-
-**Visited States behavior**
-If the user is creating a new flow using wizard, the future steps can be disabled. But if a user is EDITING an existing flow using wizard, all steps in the progress-bar will be accessible. The visited states does NOT behave like a visited link. The system should remember if the flow have been visited before even though the visitation is not from the same browser session.
-
-**Other Navigation** (besides back and next buttons)
-<img src="img/wizard-pattern-behavior.jpg">
-
-
-
-
-
-<h3 id="variations"> Variations </h3>
-
-<h4>1. Basic Process (i.e. Deploy tool)</h4>
-
-In the first step, back button is disabled. 
-<img src="img/Variation1.1.png">
-
-<img src="img/Variation1.2.png">
-
-In the last step, next button is disabled.
-
-<img src="img/Variation1.3.png">
-
-
-<h4>2. Process with Save Functionality at Any Step</h4>
-
-In the first step, back button is disabled, and next button is enabled. Save button is present so the user who only need to edit specific step, can 'Save' right after they are done editing.
-<img src="img/Variation3.1.png">
-
-
-Any other steps, Save button is present. Both 'Back' and 'Next' buttons are enabled.
-<img src="img/Variation3.2.png">
-
-
-'Next' button becomes disabled. The user will use 'Save' button for saving.
-<img src="img/Variation3.3.png">
-
-
-<h4>3. Process with many steps that cannot fit in the given section</h4>
-
-It is not recommended to have too many steps for a wizard. But if a use case arise such that your {% glossarytooltip 55774db9-bf9d-40f3-83db-b10cc5ae3b68 %}extension{% endglossarytooltip %} will have many steps that cannot fit the available space, please follow this truncation rule if not all steps in the navigation can be visible at once. This case may happen based on multiple reasons such as screen size changes, too many buttons, or simply too many steps.
-
-(for specific styling of this variation, refer to the link to .psd files in Assets.)
-
-<img src="img/Variation4.png">
-
-
-<h3 id="assets">Assets</h3>
-
-Please reach out to the Magento UX Design team if you need anything else.
-
-<a href="src/wizard-pattern-styles.psd">Download Wizard Style - PSD source</a>
-
-
-<a href="src/Variation1.psd">Download Variation 1 - PSD source</a>
-
-
-<a href="src/Variation2.psd">Download Variation 2 - PSD source</a>
-
-
-<a href="src/Variation3.psd">Download Variation 3 - PSD source</a>
-
-
-<a href="src/Variation3.psd">Download Variation 4 - PSD source</a>
-
-
-=======
-../../../../v2.1/pattern-library/navigation/wizard/wizard.md
->>>>>>> 168052f6
+../../../../v2.1/pattern-library/navigation/wizard/wizard.md