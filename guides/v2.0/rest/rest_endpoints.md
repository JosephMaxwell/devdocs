--- conflicted
+++ resolved
@@ -30,11 +30,7 @@
 
 ## Magento Enterprise Edition (EE) REST API Services per module {#eelist}
 
-<<<<<<< HEAD
 The REST APIs for Magento EE are available on EE installations only. EE installations automatically have access to all Community Edition (CE) REST APIs.
-=======
->>>>>>> a33fd55e
-
 
 ### Customer balance
     customerBalanceBalanceManagementV1
