--- conflicted
+++ resolved
@@ -2,16 +2,9 @@
 layout: default
 group: rest
 subgroup: A_rest
-<<<<<<< HEAD
-title: List of REST APIs
-menu_title: List of REST APIs
-menu_order: 3
-menu_node: 
-=======
 title: List of REST APIs by module
 menu_title: List of REST APIs by module
 menu_order: 3
->>>>>>> dab00666
 github_link: rest/list.md
 redirect_from: /guides/v1.0/rest/list.html
 ---
