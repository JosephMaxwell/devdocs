---
group: rest
subgroup: A_rest
title: Generate a local REST API reference
menu_title: Generate a local API reference
menu_order: 5
version: 2.0
github_link: rest/generate-local.md
functional_areas:
  - Integration
---

## Get more REST API documentation

The REST documentation on the Magento devdocs {% glossarytooltip a3c8f20f-b067-414e-9781-06378c193155 %}website{% endglossarytooltip %} is generated with [Swagger UI](http://swagger.io) using a schema derived from the latest build of Magento 2. However, the REST {% glossarytooltip 786086f2-622b-4007-97fe-2c19e5283035 %}API{% endglossarytooltip %} documentation on devdocs is static in that the Magento Developers website is not running an instance of Magento, and there is no live data.

Magento provides two ways to get detailed information about the structure of the REST APIs, as described below.

## Generate a full REST API reference locally

The Swagger UI is installed automatically on your server. As a result, you can generate live REST API documentation that can include {{site.data.var.ee}} modules, third-party modules, and {% glossarytooltip 55774db9-bf9d-40f3-83db-b10cc5ae3b68 %}extension{% endglossarytooltip %} attributes that have been installed on your system. To view this documentation, go to:

`http://<magento_host>/swagger`

By default, Magento returns documentation for resources available to anonymous users. If you specify a valid value in the api_key text box in the upper right corner, Swagger returns documentation for all the APIs the user has access to. To generate an API key, call the `POST /V1/integration/customer/token` or `POST /V1/integration/admin/token` as directed in [Token-based authentication]({{ page.baseurl }}/get-started/authentication/gs-authentication-token.html).

The generated Swagger documentation provides the capability to test REST API requests. A user can enter a sample request, then press the **Try it out!** button, and Swagger returns information such as a `curl` command, a request URL, a response body, a response code, and the response header. The **Try it out!** button will not work unless a bearer {% glossarytooltip 34ecb0ab-b8a3-42d9-a728-0b893e8c0417 %}authorization{% endglossarytooltip %} token has been specified.

<div class="bs-callout bs-callout-info" id="info">
  <p>The <b>Try it out!</b> feature is not available on Swagger documentation published on the Magento devdocs website.</p>
</div>

## Return the JSON schema for one or more services

You can use a REST client to generate the JSON schema for one or more services. In the client, set the method to `GET` and the {% glossarytooltip a05c59d3-77b9-47d0-92a1-2cbffe3f8622 %}URL{% endglossarytooltip %} to

`http://<magento_host>/rest/<store_code>/schema?services=<serviceName1,serviceName2,..>`

The value of `store_code` must be one of the following:

* `default`
* The assigned store code
* `all`. This value only applies to the {% glossarytooltip f3944faf-127e-4097-9918-a2e9c647d44f %}CMS{% endglossarytooltip %} and Product modules. If this value is specified, the API call affects all the merchant's stores.

For example:

`http://<magento_host>/rest/default/schema?services=catalogProductRepositoryV1`

To return information about all services:

`http://<magento_host>/rest/<store_code>/schema`

<div class="bs-callout bs-callout-info" id="info">

<p>You must specify an authorization token for an {% glossarytooltip 29ddb393-ca22-4df9-a8d4-0024d75739b1 %}admin{% endglossarytooltip %} user to return information for most endpoints. See <a href="{{ page.baseurl }}/get-started/authentication/gs-authentication-token.html">Token-based authentication</a> for more information. </p>
</div>

<<<<<<< HEAD

## Return the JSON schema for a specific store in Swagger

Through Swagger it is possible to test the different REST API Calls. By default the resources will be fetched for all storeviews as shown in the example below. To return the JSON Schema for a specific store by adding a store parameter to the url with the `store_code` of the specific store.

Default Swagger Url:
  `http://<magento_host>/swagger`

Fetched JSON schema url:
  `http://<magento_host>/rest/all/schema?services=all`
  
---

Specified Storecode in Swagger Url:
  `http://<magento_host>/swagger?store=default`
  
Fetched JSON schema url:
  `http://<magento_host>/rest/default/schema?services=all`


<h2>Related topics</h2>
=======
## Related topics
>>>>>>> 0db38503

[Token-based authentication]({{ page.baseurl }}/get-started/authentication/gs-authentication-token.html)

[List of REST APIs by module]({{ page.baseurl }}/rest/list.html)

[List of service names permodule]({{ page.baseurl }}/rest/rest_endpoints.html)<|MERGE_RESOLUTION|>--- conflicted
+++ resolved
@@ -55,7 +55,6 @@
 <p>You must specify an authorization token for an {% glossarytooltip 29ddb393-ca22-4df9-a8d4-0024d75739b1 %}admin{% endglossarytooltip %} user to return information for most endpoints. See <a href="{{ page.baseurl }}/get-started/authentication/gs-authentication-token.html">Token-based authentication</a> for more information. </p>
 </div>
 
-<<<<<<< HEAD
 
 ## Return the JSON schema for a specific store in Swagger
 
@@ -76,10 +75,7 @@
   `http://<magento_host>/rest/default/schema?services=all`
 
 
-<h2>Related topics</h2>
-=======
 ## Related topics
->>>>>>> 0db38503
 
 [Token-based authentication]({{ page.baseurl }}/get-started/authentication/gs-authentication-token.html)
 
