---

layout: default
group: howdoi
subgroup: Web APIs
title: Search using REST APIs
menu_title: Search using REST
menu_order: 2
version: 2.0
github_link: howdoi/webapi/search-criteria.md
redirect_from: /guides/v2.0/get-started/usage.html
---

## Specifying searchCriteria ##

POST, PUT, and DELETE requests to the REST Web {% glossarytooltip 786086f2-622b-4007-97fe-2c19e5283035 %}API{% endglossarytooltip %} require the service method parameters to be in the body of the request. For example, to create a Customer, you would specify a JSON array (or {% glossarytooltip 8c0645c5-aa6b-4a52-8266-5659a8b9d079 %}XML{% endglossarytooltip %} structure) in the body of the message.

For search APIs that invoke a `*Repository::getList(SearchCriteriaInterface *)` call, the searchCriteria must be specified in the {% glossarytooltip a05c59d3-77b9-47d0-92a1-2cbffe3f8622 %}URL{% endglossarytooltip %} of the GET request. The basic pattern for specifying the criteria is

{% highlight html %}
searchCriteria[filter_groups][<index>][filters][<index>][field]=<field_name>
searchCriteria[filter_groups][<index>][filters][<index>][value]=<search_value>
searchCriteria[filter_groups][<index>][filters][<index>][condition_type]=<operator>
{% endhighlight %}

where:

* `field` is an attribute name.
* `value` specifies the value to search for.
* `condition_type` is one of the following values:

Condition | Notes
--- | ---
`eq` | Equals.
`finset` | A value within a set of values
`from` | The beginning of a range. Must be used with `to`
`gt` | Greater than
`gteq` |  Greater than or equal
`in` | In. The `value` can contain a comma-separated list of values.
`like` | Like. The `value` can contain the SQL wildcard characters when `like` is specified.
`lt` | Less than
`lteq` | Less than or equal
`moreq` | More or equal
`neq` | Not equal
`nin` | Not in. The `value` can contain a comma-separated list of values.
`notnull` | Not null
`null` | Null
`to` | The end of a range. Must be used with `from`

<div class="bs-callout bs-callout-info" id="info">
  <p><code>condition_type</code> is optional if the operator is <code>eq</code>.</p>
</div>

The `filter_groups` array defines one or more `filters`. Each filter defines a search term, and the `field`, `value`, and `condition_type` of a search term must be assigned the same index number, starting with 0. Increment additional terms as needed.

When constructing a search, keep the following in mind:

* To perform a logical OR, specify multiple `filters` within a `filter_groups`.
* To perform a logical AND, specify multiple `filter_groups`.
* You cannot perform a logical OR across different `filter_groups`, such as `(A AND B) OR (X AND Y)`. ORs can be performed only within the context of a single `filter_groups`.
* You can only search top-level attributes.

The following sections provide examples of each type of search. These examples use the Magento CE sample data.

### Simple search ###
The Magento CE sample data uses the `category_gear` field to describe the categories for each item listed under Gear on sample store. Each item can be assigned to multiple categories. Electronics are assigned the code 86. The following example returns all gear tagged as electronics.

{% highlight html %}
GET http://<magento_host>/rest/V1/products/?
searchCriteria[filter_groups][0][filters][0][field]=category_gear&
searchCriteria[filter_groups][0][filters][0][value]=86&
searchCriteria[filter_groups][0][filters][0][condition_type]=finset
{% endhighlight %}

The system creates an array, as shown in the following pseudo-code.

<pre class="no-copy">
searchCriteria => [
  'filterGroups' => [
    0 => [
      'filters' => [
         0 => [
           'field' => 'category_gear',
           'value' => '86',
           'condition_type' => 'finset'
         ]
      ]
    ]
  ]
</pre>

The query returns 9 items.

### Simple search using a timestamp###
The following search finds all invoices created after the specified time (midnight, July 1 2016). You can set up a similar search to run periodically to poll for changes.

{% highlight html %}
GET http://<magento_host>/rest/V1/invoices?
searchCriteria[filter_groups][0][filters][0][field]=created_at&
searchCriteria[filter_groups][0][filters][0][value]=2016-07-01 00:00:00&
searchCriteria[filter_groups][0][filters][0][condition_type]=gt
{% endhighlight %}

#### Logical OR search####
The following example searches for all products whose names contain the string `Leggings` or `Parachute`. The instances of `%25` in the example are converted into the SQL wildcard character `%`.

{% highlight html %}
GET http://<magento_host>/index.php/rest/V1/products?
searchCriteria[filter_groups][0][filters][0][field]=name&
searchCriteria[filter_groups][0][filters][0][value]=%25Leggings%25&
searchCriteria[filter_groups][0][filters][0][condition_type]=like&
searchCriteria[filter_groups][0][filters][1][field]=name&
searchCriteria[filter_groups][0][filters][1][value]=%25Parachute%25&
searchCriteria[filter_groups][0][filters][1][condition_type]=like
{% endhighlight %}

The system creates an array, as shown in the following pseudo-code.

<<<<<<< HEAD
<pre>
=======
<pre class="no-copy">
>>>>>>> 41e09b4f
searchCriteria => [
  'filterGroups' => [
    0 => [
      'filters' => [
         0 => [
           'field' => 'name',
           'value' => '%25Leggings%25',
           'condition_type' => 'like'
         ]
         1 => [
           'field' => 'name',
           'value' => '%25Parachute%25',
           'condition_type' => 'like'
         ]
      ]
    ]
  ]
</pre>

The search returns 14 products that contain the string `Leggings` in the `name` field and 14 products that contain the string `Parachute`.

#### Logical AND search####
This sample searches for women's shorts that are size 31 and costs less than $30. In the CE sample data, women's shorts have a `sku` value that begins with `WSH`. The `sku` also contains the size and color, such as `WSH02-31-Yellow`.

{% highlight html %}
GET http://<magento_host>/rest/V1/products?
searchCriteria[filter_groups][0][filters][0][field]=sku&
searchCriteria[filter_groups][0][filters][0][value]=WSH%2531%25&
searchCriteria[filter_groups][0][filters][0][condition_type]=like&
searchCriteria[filter_groups][1][filters][0][field]=price&
searchCriteria[filter_groups][1][filters][0][value]=30&
searchCriteria[filter_groups][1][filters][0][condition_type]=lt
{% endhighlight %}

The system creates an array, as shown in the following pseudo-code.

<<<<<<< HEAD
<pre>
=======
<pre class="no-copy">
>>>>>>> 41e09b4f
searchCriteria => [
  'filterGroups' => [
    0 => [
      'filters' => [
         0 => [
           'field' => 'sku',
           'value' => 'WSH%31%',
           'condition_type' => 'like'
         ]
    1 => [
      'filters' => [
         0 => [
           'field' => 'price',
           'value' => '30',
           'condition_type' => 'lt'
         ]
      ]
    ]
  ]
</pre>
The query returns 9 items.

#### Logical AND and OR search####

This sample is similar the Logical AND sample. It searches the `sku`s for women's shorts (WSH%) or pants (WP%)in size 29. The system performs two logical ANDs to restrict the results to those that cost from $40 to $49.99

{% highlight html %}
GET http://<magento_host>/rest/V1/products?
searchCriteria[filter_groups][0][filters][0][field]=sku&
searchCriteria[filter_groups][0][filters][0][value]=WSH%2529%25&
searchCriteria[filter_groups][0][filters][0][condition_type]=like&
searchCriteria[filter_groups][0][filters][1][field]=sku&
searchCriteria[filter_groups][0][filters][1][value]=WP%2529%25&
searchCriteria[filter_groups][0][filters][1][condition_type]=like&
searchCriteria[filter_groups][1][filters][0][field]=price&
searchCriteria[filter_groups][1][filters][0][value]=40&
searchCriteria[filter_groups][1][filters][0][condition_type]=from&
searchCriteria[filter_groups][2][filters][0][field]=price&
searchCriteria[filter_groups][2][filters][0][value]=49.99&
searchCriteria[filter_groups][2][filters][0][condition_type]=to
{% endhighlight %}

The query returns 37 items.

### Other search criteria###
The following searchCriteria can be used to determine the sort order and the number of items to return.

* `searchCriteria[sortOrders][<index>][field]=<field-name>` - Specifies the field to sort on. By default, search results are returned in descending order. You can sort on multiple fields. For example, to sort on `price` first and then by `name`, call `searchCriteria[sortOrders][0][field]=price&searchCriteria[sortOrders][1][field]=name`.

* `searchCriteria[sortOrders][<index>][direction]=ASC | DESC` - Specifies whether to return results in ascending (ASC) or descending (DESC) order. To expand the previous example and sort the `price` fields in descending order and the `name` fields in ascending order, call `searchCriteria[sortOrders][0][field]=price&searchCriteria[sortOrders][1][field]=name&searchCriteria[sortOrders][1][direction]=ASC`.

* `searchCriteria[pageSize]` - Specifies the maximum number of items to return. The value must be an integer. If the `pageSize` is not specified, the system returns all matches.

* `searchCriteria[currentPage]` - Returns the current page.<|MERGE_RESOLUTION|>--- conflicted
+++ resolved
@@ -116,11 +116,7 @@
 
 The system creates an array, as shown in the following pseudo-code.
 
-<<<<<<< HEAD
-<pre>
-=======
 <pre class="no-copy">
->>>>>>> 41e09b4f
 searchCriteria => [
   'filterGroups' => [
     0 => [
@@ -157,11 +153,7 @@
 
 The system creates an array, as shown in the following pseudo-code.
 
-<<<<<<< HEAD
-<pre>
-=======
 <pre class="no-copy">
->>>>>>> 41e09b4f
 searchCriteria => [
   'filterGroups' => [
     0 => [
