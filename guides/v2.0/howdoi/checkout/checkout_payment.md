--- conflicted
+++ resolved
@@ -274,11 +274,7 @@
                                                                         <!-- Add this if your payment method requires entering a billing address-->
                                                                         <item name="%payment_method_code%" xsi:type="array">
                                                                             <item name="isBillingAddressRequired" xsi:type="boolean">true</item>
-<<<<<<< HEAD
-																		</item>
-=======
                                                                         </item>
->>>>>>> 65115778
                                                                     </item>
                                                                 </item>
                                                             </item>
