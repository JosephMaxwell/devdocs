---
layout: tutorial
group: howdoi
subgroup:
title: Add a custom payment method to checkout
subtitle: Customize Checkout
menu_order: 3
level3_subgroup: checkout-tutorial
version: 2.0
functional_areas:
  - Checkout
---

Out of the box, Magento {% glossarytooltip 278c3ce0-cd4c-4ffc-a098-695d94d73bde %}checkout{% endglossarytooltip %} consists of two steps:

- Shipping Information
- Review and Payment Information

On the Review and Payment Information step the enabled payment methods are rendered. This topic describes how to add your custom {% glossarytooltip 422b0fa8-b181-4c7c-93a2-c553abb34efd %}payment method{% endglossarytooltip %} to this list.

To implement a payment method rendering in checkout, you need to take the following steps:

1. [Create the `.js` file implementing the component (payment method renderer).](#create)
2. [Create the `.js` component registering the payment method renderer.](#register)
3. [Create a template for the payment method renderer.](#template)
4. [Declare the new payment in the checkout page layout.](#layout)

## Step 1: Create the .js component file {#create}

Your payment method renderer must be implemented as a {% glossarytooltip 9bcc648c-bd08-4feb-906d-1e24c4f2f422 %}UI component{% endglossarytooltip %}. For the sake of compatibility, upgradability and easy maintenance, do not edit the default Magento code, add your customizations in a separate module. For your checkout customization to be applied correctly, your custom module should depend on the `Magento_Checkout` module. Module dependencies are specified in the [module's `composer.json`]({{ page.baseurl }}/extension-dev-guide/build/composer-integration.html).

Do not use `Ui` for your custom module name, because `%Vendor%_Ui` notation, required when specifying paths, might cause issues.

In your custom module directory, create the component's `.js` file (payment method renderer). It must be located under the `<your_module_dir>/view/frontend/web/js/view/` directory. For example in the Magento modules, the payment methods renderers are stored in the `<Magento_module_dir>/view/frontend/web/js/view/payment/method-renderer/` directory.

Usually, your component will extend the default payment method component (default payment method renderer) implemented in the `<Magento_Checkout_module_dir>/view/frontend/web/js/view/payment/default.js` file. The following table contains the list of the `default` component's methods.

<table>
   <tbody>
      <tr>
         <th>Method</th>
         <th>Description</th>
      </tr>
      <tr class="even">
         <td><code>getCode():string</code></td>
         <td>Returns the code of the payment method</td>
      </tr>
      <tr class="odd">
         <td><code>getData():object</code></td>
         <td> Returns an object with the payment data to be sent to the server on selecting a payment method and/or an extension (on pressing Continue button). It must contain data according to <code>\Magento\Quote\Api\Data\PaymentInterface</code>. All the payment information except the method code and purchase order number is passed in the <code>additional_data</code> field.</td>
      </tr>
      <tr class="even">
         <td><code>placeOrder():bool</code></td>
         <td>Places an order if all validations passed.</td>
      </tr>
      <tr class="odd">
         <td><code>selectPaymentMethod():bool</code></td>
         <td> Adds information about the payment method selected by the user to the Quote JS object.</td>
      </tr>
      <tr class="even">
         <td><code>isChecked():string</code></td>
         <td> Returns the code of the selected payment method.</td>
      </tr>
      <tr class="odd">
         <td><code>isRadioButtonVisible():bool</code></td>
         <td> Returns <code>true</code> if only one payment method is available.</td>
      </tr>
      <tr class="even">
         <td><code>getTitle():string</code></td>
         <td>Returns the payment method title.</td>
      </tr>
      <tr class="odd">
         <td><code>validate():bool</code></td>
         <td> Used in the <code>placeOrder()</code> method. So you can override validate() in your module, and this validation will be performed in the scope of <code>placeOrder()</code>.</td>
      </tr>
      <tr class="odd">
         <td><code>getBillingAddressFormName():string</code></td>
         <td>Gets the unique billing address name.</td>
      </tr>

      <tr class="even">
         <td><code>disposeSubscriptions()</code></td>
         <td>Terminates the object's subscription.</td>
      </tr>
   </tbody>
</table>


The general view of the payment method renderer is the following:

```js
define(
    [
        'Magento_Checkout/js/view/payment/default'
    ],
    function (Component) {
        'use strict';
        return Component.extend({
            defaults: {
                template: '%path to template%'
            },
            // add required logic here
        });
    }
);
```

If your payment method requires credit cards information, you might use the Magento renderer implementing a credit card form: [`<Magento_Payment_module_dir>/view/frontend/web/js/view/payment/cc-form.js`]({{ site.mage2000url }}app/code/Magento/Payment/view/frontend/web/js/view/payment/cc-form.js). It also extends the default payment renderer, but has the following own methods:


<table>
   <tr>
      <th>Method</th>
      <th>Description</th>
   </tr>
         <tr class="even">
          <td><code>getData():object</code></td>
          <td> Returns an object with the payment data to be sent to the server on selecting a payment method and/or an extension (on pressing Continue button). It must contain data according to <code>\Magento\Quote\Api\Data\PaymentInterface</code>. All the payment information except the method code and purchase order number is passed in the <code>additional_data</code> field. Adds credit card data (type, issue date, number, CVV).</td>
     </tr>
   <tr class="odd">
      <td><code>getCcAvailableTypes():array</code></td>
      <td> Returns the list of available credit card types.</td>
   </tr>
   <tr class="even">
      <td><code>getIcons()</code></td>
      <td>Returns links to the images for available credit card types.</td>
   </tr>
   <tr class="odd">
      <td><code>getCcMonths()</code></td>
      <td> Retrieves the month of the credit card expiration date.</td>
   </tr>
   <tr class="even">
      <td><code>getCcYears()</code></td>
      <td> Retrieves the year of the credit card expiration date.</td>
   </tr>
   <tr class="odd">
      <td><code>hasVerification():bool</code></td>
      <td> A flag that shows if the credit card CVV number is required for this payment. </td>
   </tr>
   <tr class="even">
      <td><code>hasSsCardType():bool</code></td>
      <td>Returns <code>true</code> if the Solo and Switch (Maestro) card types are available.</td>
   </tr>
   <tr class="odd">
      <td><code>getCvvImageUrl():string</code></td>
      <td> Retrieves the CVV tooltip image URL.</td>
   </tr>
   <tr class="odd">
      <td><code>getCvvImageHtml():string</code></td>
      <td> Retrieves the CVV tooltip image HTML.</td>
   </tr>
   <tr class="even">
      <td><code>getSsStartYears()</code></td>
      <td>Solo or Switch (Maestro) card start year.</td>
   </tr>
</table>

### Access the system config data {#system-config-data}
<<<<<<< HEAD
=======

>>>>>>> 168052f6
Your payment method might need to get data that cannot be defined in {% glossarytooltip 73ab5daa-5857-4039-97df-11269b626134 %}layout{% endglossarytooltip %} configuration, JS components or templates directly, for example, data from the Magento system config.
This configuration is stored in the `window.checkoutConfig` variable that is defined in root checkout template.

In order to get access to the system configuration, your payment method or a group of payment methods has to implement the [`\Magento\Checkout\Model\ConfigProviderInterface`]({{ site.mage2000url }}app/code/Magento/Checkout/Model/ConfigProviderInterface.php) interface, and the class implementing it must be injected to the composite config provider via DI {% glossarytooltip b00459e5-a793-44dd-98d5-852ab33fc344 %}frontend{% endglossarytooltip %} configuration. The following code samples illustrate this.

A sample `.php` class implementing `\Magento\Checkout\Model\ConfigProviderInterface`:

```php?start_inline=1
class MyCustomPaymentConfigProvider implements \Magento\Checkout\Model\ConfigProviderInterface
{
...
    public function getConfig()
    {
        return [
            // 'key' =&gt; 'value' pairs of configuration
        ];
    }
...
}
```

A sample DI configuration file of a custom module `<your_module_dir>/etc/frontend/di.xml`:

```xml
...
<type name="Magento\Checkout\Modерel\CompositeConfigProvider">
    <arguments>
        <argument name="configProviders" xsi:type="array">
            ...
            <item name="%Custom_provider_name%" xsi:type="object">MyCustomPaymentConfigProvider</item>
            ...
        </argument>
    </arguments>
...
</type>
```
<<<<<<< HEAD

### Add other payment-related features {#payment-features}
You can also add payment-related features (like reward points, gift registry, an so on) to the Review and Payment Information checkout step. They must be implemented as UI components as well, and can be displayed before or after the list of payment methods. This is configured in the [checkout page layout file correspondingly](#layout).

## Step 2: Create the .js component that registers the renderer {#register}
=======

### Add other payment-related features {#payment-features}

You can also add payment-related features (like reward points, gift registry, an so on) to the Review and Payment Information checkout step. They must be implemented as UI components as well, and can be displayed before or after the list of payment methods. This is configured in the [checkout page layout file correspondingly](#layout).

## Step 2: Create the .js component that registers the renderer {#register}

>>>>>>> 168052f6
In your custom module directory create the `.js` UI component that registers the payment method renderer in the renderers list. It must be located under the `<your_module_dir>/view/frontend/web/js/view/` directory. For example in the Magento modules, the payment methods renderers are stored in the `<Magento_module_dir>/view/frontend/web/js/view/payment/` directory.

The file content must be similar to the following:

```js
define(
    [
        'uiComponent',
        'Magento_Checkout/js/model/payment/renderer-list'
    ],
    function (
        Component,
        rendererList
    ) {
        'use strict';
        rendererList.push(
            {
                type: '%payment_method_code%',
                component: '%js_renderer_component%'
            },
            // other payment method renderers if required
        );
        /** Add view logic here if needed */
        return Component.extend({});
    }
);
```

If your {% glossarytooltip c1e4242b-1f1a-44c3-9d72-1d5b1435e142 %}module{% endglossarytooltip %} adds several payment methods, you can register all payment methods renderers in one file.

## Step 3: Create the template for the payment method component {#template}
<<<<<<< HEAD

In your custom module directory create a new `<your_module_dir>/view/frontend/web/template/<your_template>.html` file. The template can use [Knockout JS](http://knockoutjs.com/) syntax. You can find a sample `.html` template in any module implementing payment methods, for example the Magento_Authorizenet module.

The template for rendering the Authorize.Net payment method in checkout is [`<Magento_Authorizenet_module_dir>/view/frontend/web/template/payment/authorizenet-directpost.html`]({{ site.mage2000url }}app/code/Magento/Authorizenet/view/frontend/web/template/payment/authorizenet-directpost.html).

=======

In your custom module directory create a new `<your_module_dir>/view/frontend/web/template/<your_template>.html` file. The template can use [Knockout JS](http://knockoutjs.com/) syntax. You can find a sample `.html` template in any module implementing payment methods, for example the Magento_Authorizenet module.

The template for rendering the Authorize.Net payment method in checkout is [`<Magento_Authorizenet_module_dir>/view/frontend/web/template/payment/authorizenet-directpost.html`]({{ site.mage2000url }}app/code/Magento/Authorizenet/view/frontend/web/template/payment/authorizenet-directpost.html).
>>>>>>> 168052f6

## Step 4: Declare the payment method in layout {#layout}

In your custom module directory, create a new `<your_module_dir>/view/frontend/layout/checkout_index_index.xml` file. In this file, add the following:

```xml
<page xmlns:xsi="http://www.w3.org/2001/XMLSchema-instance" layout="1column" xsi:noNamespaceSchemaLocation="urn:magento:framework:View/Layout/etc/page_configuration.xsd">
    <body>
        <referenceBlock name="checkout.root">
            <arguments>
                <argument name="jsLayout" xsi:type="array">
                    <item name="components" xsi:type="array">
                        <item name="checkout" xsi:type="array">
                            <item name="children" xsi:type="array">
                                <item name="steps" xsi:type="array">
                                    <item name="children" xsi:type="array">
                                        <item name="billing-step" xsi:type="array">
                                            <item name="component" xsi:type="string">uiComponent</item>
                                            <item name="children" xsi:type="array">
                                                <item name="payment" xsi:type="array">
                                                    <item name="children" xsi:type="array">
                                                        <!-- Declare additional before payment components. START -->
                                                        <item name="beforeMethods" xsi:type="array">
                                                            <item name="component" xsi:type="string">uiComponent</item>
                                                            <item name="displayArea" xsi:type="string">beforeMethods</item>
                                                            <item name="children" xsi:type="array">
                                                                <item name="%your_feature_name%" xsi:type="array">
                                                                    <item name="component" xsi:type="string">%path/to/your/feature_js_component%</item>
                                                                </item>
                                                            </item>
                                                        </item>
                                                        <!-- Declare additional before payment components. END -->
                                                        <!-- Declare the payment method (the component that registrates in the list). START -->
                                                        <item name="renders" xsi:type="array">
                                                            <item name="children" xsi:type="array">
                                                                <item name="%group name of the payment methods%" xsi:type="array">
                                                                    <!-- Example of value: Magento_Authorizenet/js/view/payment/authorizenet-->
                                                                    <item name="component" xsi:type="string">%component_that_registers_payment_renderer%</item>
                                                                    <item name="methods" xsi:type="array">

                                                                        <!-- Add this if your payment method requires entering a billing address-->
                                                                        <item name="%payment_method_code%" xsi:type="array">
                                                                            <item name="isBillingAddressRequired" xsi:type="boolean">true</item>
                                                                        </item>
                                                                    </item>
                                                                </item>
                                                            </item>
                                                            <!-- Declare the payment method (the component that registrates in the list). END -->
                                                            <!-- Declare additional after payment components. START -->
                                                            <item name="afterMethods" xsi:type="array">
                                                                <item name="component" xsi:type="string">uiComponent</item>
                                                                <item name="displayArea" xsi:type="string">afterMethods</item>
                                                                <item name="children" xsi:type="array">
                                                                    <item name="%your_feature_name%" xsi:type="array">
                                                                        <item name="component" xsi:type="string">%path/to/your/feature_js_component%</item>
                                                                    </item>
                                                                </item>
                                                            </item>
                                                            <!-- Declare additional after payment components. END -->
                                                        </item>
                                                    </item>
                                                </item>
                                            </item>
                                        </item>
                                    </item>
                                </item>
                            </item>
                        </item>
                    </item>
                </argument>
            </arguments>
        </referenceBlock>
    </body>
</page>
```

For an illustration of `checkout_index_index.xml` where a new payment method is declared, view [app/code/Magento/Authorizenet/view/frontend/layout/checkout_index_index.xml]({{ site.mage2000url }}app/code/Magento/Authorizenet/view/frontend/layout/checkout_index_index.xml)<|MERGE_RESOLUTION|>--- conflicted
+++ resolved
@@ -156,10 +156,7 @@
 </table>
 
 ### Access the system config data {#system-config-data}
-<<<<<<< HEAD
-=======
-
->>>>>>> 168052f6
+
 Your payment method might need to get data that cannot be defined in {% glossarytooltip 73ab5daa-5857-4039-97df-11269b626134 %}layout{% endglossarytooltip %} configuration, JS components or templates directly, for example, data from the Magento system config.
 This configuration is stored in the `window.checkoutConfig` variable that is defined in root checkout template.
 
@@ -196,21 +193,13 @@
 ...
 </type>
 ```
-<<<<<<< HEAD
 
 ### Add other payment-related features {#payment-features}
+
 You can also add payment-related features (like reward points, gift registry, an so on) to the Review and Payment Information checkout step. They must be implemented as UI components as well, and can be displayed before or after the list of payment methods. This is configured in the [checkout page layout file correspondingly](#layout).
 
 ## Step 2: Create the .js component that registers the renderer {#register}
-=======
-
-### Add other payment-related features {#payment-features}
-
-You can also add payment-related features (like reward points, gift registry, an so on) to the Review and Payment Information checkout step. They must be implemented as UI components as well, and can be displayed before or after the list of payment methods. This is configured in the [checkout page layout file correspondingly](#layout).
-
-## Step 2: Create the .js component that registers the renderer {#register}
-
->>>>>>> 168052f6
+
 In your custom module directory create the `.js` UI component that registers the payment method renderer in the renderers list. It must be located under the `<your_module_dir>/view/frontend/web/js/view/` directory. For example in the Magento modules, the payment methods renderers are stored in the `<Magento_module_dir>/view/frontend/web/js/view/payment/` directory.
 
 The file content must be similar to the following:
@@ -242,18 +231,10 @@
 If your {% glossarytooltip c1e4242b-1f1a-44c3-9d72-1d5b1435e142 %}module{% endglossarytooltip %} adds several payment methods, you can register all payment methods renderers in one file.
 
 ## Step 3: Create the template for the payment method component {#template}
-<<<<<<< HEAD
 
 In your custom module directory create a new `<your_module_dir>/view/frontend/web/template/<your_template>.html` file. The template can use [Knockout JS](http://knockoutjs.com/) syntax. You can find a sample `.html` template in any module implementing payment methods, for example the Magento_Authorizenet module.
 
 The template for rendering the Authorize.Net payment method in checkout is [`<Magento_Authorizenet_module_dir>/view/frontend/web/template/payment/authorizenet-directpost.html`]({{ site.mage2000url }}app/code/Magento/Authorizenet/view/frontend/web/template/payment/authorizenet-directpost.html).
-
-=======
-
-In your custom module directory create a new `<your_module_dir>/view/frontend/web/template/<your_template>.html` file. The template can use [Knockout JS](http://knockoutjs.com/) syntax. You can find a sample `.html` template in any module implementing payment methods, for example the Magento_Authorizenet module.
-
-The template for rendering the Authorize.Net payment method in checkout is [`<Magento_Authorizenet_module_dir>/view/frontend/web/template/payment/authorizenet-directpost.html`]({{ site.mage2000url }}app/code/Magento/Authorizenet/view/frontend/web/template/payment/authorizenet-directpost.html).
->>>>>>> 168052f6
 
 ## Step 4: Declare the payment method in layout {#layout}
 
