--- conflicted
+++ resolved
@@ -145,11 +145,6 @@
     </type>
 </config>
 ```
-<<<<<<< HEAD
-
-
-=======
->>>>>>> 168052f6
 
 ## Step 3: Create a JS component for the checkbox {#create-jscomponent}
 
