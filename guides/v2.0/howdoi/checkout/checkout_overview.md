--- conflicted
+++ resolved
@@ -27,10 +27,7 @@
 </div>
 
 ## List of available customizations
-<<<<<<< HEAD
-=======
 
->>>>>>> 168052f6
 You can customize the default checkout in multiple ways. This tutorial includes the following customizations:
 
  - [Add a new checkout step]({{ page.baseurl }}/howdoi/checkout/checkout_new_step.html)
