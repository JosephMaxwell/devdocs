--- conflicted
+++ resolved
@@ -72,10 +72,6 @@
 
 ## Step 2: Create the HTML template {#template}
 
-<<<<<<< HEAD
-## Step 2: Create the HTML template {#template}
-=======
->>>>>>> 168052f6
 Add the `knockout.js` HTML template for the form component under the `<your_module_dir>/view/frontend/web/template` directory.
 
 Example of adding the template:
@@ -114,15 +110,9 @@
 For example, the shipping JS component (see `<Magento_Checkout_module_dir>/view/frontend/web/template/shipping.html`) provides the `before-form` region and corresponding UI container.
 
 Any content added here is rendered before the Shipping Address form on the Shipping Information step. To add content to this region, create a `checkout_index_index.xml` layout update in the `<your_module_dir>/view/frontend/layout/`.
-<<<<<<< HEAD
 
 It should be similar to the following:
 
-=======
-
-It should be similar to the following:
-
->>>>>>> 168052f6
 ```xml
 <?xml version="1.0"?>
 <page xmlns:xsi="http://www.w3.org/2001/XMLSchema-instance" xsi:noNamespaceSchemaLocation="urn:magento:framework:View/Layout/etc/page_configuration.xsd">
