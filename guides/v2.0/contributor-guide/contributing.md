---
layout: default
group: contributor
subgroup: contributor
title: Code Contributions
menu_title: Code Contributions
menu_order: 1
menu_node: parent
version: 2.0
github_link: contributor-guide/contributing.md
redirect_from: /guides/v1.0/contributor-guide/contributing.html
---

The following topics are included in the Guide:

* <a href="#contribute">Contribute to Magento 2 code</a>

* <a href="#question">Questions or enhancement requests?</a>


* <a href="#requirements">Contribution requirements</a>

* <a href="#fork">Fork a repository</a>

* <a href="#pull_request">Create a pull request</a>

* <a href="#report">Report an issue</a>

* <a href="#labels">Labels applied by the Community Engineering Team</a>


<h2 id="contribute">Contribute to Magento 2 code</h2>

Use the <a href="#fork">fork</a> & <a href="#pull_request">pull</a> model to contribute to the Magento 2 codebase.
This contribution model has contributors maintaining their own copy of the forked codebase (which can be easily synced with the main copy). The forked repository is then used to submit a request to the base repository to *pull* a set of changes (hence the phrase *pull request*).

Contributions can take the form of new components or features, changes to existing features, tests, documentation (such as developer guides, user guides, examples, or specifications), bug fixes, optimizations, or just good suggestions.


The Community Engineering Team reviews all issues and contributions submitted by the community developers. During the review we might require clarifications from the contributor. If there is no response from the contributor for two weeks (14 days), the issue is closed.

Often when the Community Engineering Team works on reviewing the suggested changes, we will add a label to the issue to indicate certain information, like status or who is working the issue. If you're ever curious what the different labels mean, see the <a href="#labels">table</a> below for an explanation of each one.

<div class="bs-callout bs-callout-info" id="info">
<p>Please refer to <a href="http://www.magento.com/legaldocuments/mca">Magento Contributor Agreement</a> for detailed information about the License Agreement. All contributors are required to submit a click-through form to agree to the terms. </p>
</div>

<h2 id="question">Questions or enhancement requests?</h2>

We use this repository (the Magento 2 GitHub repository) to capture code and documentation issues. We recommend that you post all questions to a question-and-answer site, such as <a href="https://magento.stackexchange.com/" target="_blank">Stack Exchange </a> and the <a href="https://community.magento.com/" target="_blank">Magento Forums</a>, where Magento community members can quickly provide recommendations and advice.

Submit feature requests or enhancement suggestions to the new <a href="https://community.magento.com/t5/Magento-2-Feature-Requests-and/idb-p/feature-requests" target="_blank">Magento 2 Feature Requests and Improvements forum</a> (see details <a href="https://community.magento.com/t5/News-Announcements/Improvements-to-GitHub-Management/m-p/44572#M96" target="_blank">here</a>). 


<h2 id="requirements">Contribution requirements</h2>

1. Contributions must adhere to <a href="{{page.baseurl}}coding-standards/bk-coding-standards.html" target="_blank">Magento coding standards</a>.
2. Refer to the Magento development team's <a href="{{page.baseurl}}/contributor-guide/contributing_dod.html">Definition of Done</a>. We use these guidelines internally to ensure that we deliver well-tested, well-documented, solid code, and we encourage you to as well!
2. Pull requests (PRs) must be accompanied by a meaningful description of their purpose. Comprehensive descriptions increase the chances that a pull request is merged quickly and without additional clarification requests.
3. Commits must be accompanied by meaningful commit messages.
4. PRs that include bug fixing must be accompanied by a step-by-step description of how to reproduce the bug.
3. PRs that include new logic or new features must be submitted along with:
  * Unit/integration test coverage (we will be releasing more information on writing test coverage in the near future).
  * Proposed <a href="{{page.baseurl}}contributor-guide/contributing_docs.html" target="_blank">documentation</a> update. <a href="{{ site.baseurl }}" target="_blank">Documentation</a> contributions can be submitted <a href="https://github.com/magento/devdocs" target="_blank">here</a>.
4. For large features or changes, please <a href="https://github.com/magento/magento2/issues" target="_blank">open an issue</a> and discuss first. This may prevent duplicate or unnecessary effort, and it may gain you some additional contributors.
5. To report a bug, please <a href="https://github.com/magento/magento2/issues" target="_blank">open an issue</a>, and follow these <a href="https://github.com/magento/magento2/wiki/Issue-reporting-guidelines">guidelines about bugfix issues</a>.

5. All automated tests must pass successfully (all builds on <a href="https://travis-ci.org/magento/magento2" target="_blank">Travis CI</a> must be green).

<h2 id="fork">Fork a repository</h2>
To fork a repository on Github, do the following:

1. Create or log in to your account on GitHub.
2. Navigate to the <a href="https://github.com/magento/magento2" target="_blank">Magento 2 repository</a>.
3. Click **Fork** at the top right: <br><img src="{{ site.baseurl }}common/images/fork.png" alt="fork a repository">

4. Clone the repo into your development environment and start playing.

### Update the fork with the latest changes {#sync}
As community and Magento writers' changes are merged to the repository, your fork becames outdated and pull requests might result in conflicts. To see if your fork is outdated, open the fork page in GitHub and if at the top the message `This branch is NUMBER commits behind magento:2.2-develop.` displays, it means your fork must be updated.

There are two ways to update your fork. The typical way is discussed in [GitHub documentation](https://help.github.com/articles/syncing-a-fork){:target="_blank"}. Make sure to update from the correct branch!

There is also a possibility to use the GitHub interface to do that. This is referred to as a *reverse pull request*. This method has the downside of inserting unnecessary information into fork commit history. On your fork GitHub page, click **New pull request**. You should see the following message:

  There isn’t anything to compare.
  magento:2.2-develop is up to date with all commits from <your fork>:2.2-develop. Try switching the base for your comparison.

Click the base link and then click **Create pull request**. Provide a descriptive name for your pull request in the provided field.

Scroll to the bottom of the page and click **Merge pull request**, then click **Confirm Merge**.

<h2 id="pull_request">Create a pull request</h2>

First, check the <a href="https://github.com/magento/magento2/pulls?q=is%3Aopen+is%3Apr" target="_blank">existing PRs</a> and make sure you are not duplicating others’ work!

To create a pull request do the following: 

1. Create a feature branch for your changes and push those changes to the copy of your repository on GitHub. This is the best way to organize and even update your PR.
2. In your repository, click **Pull requests** on the right, and then click **New pull request**: <br><img src="{{ site.baseurl }}common/images/pr.png" target="_blank">
3. Ensure that you are creating a PR to the one of following  branches: `magento:2.3-develop`, `magento:2.2-develop` or `magento:2.1-develop` branch. We accept PRs to these branches only.
4. Review the changes, then click **Create pull request**. Fill out the form, and click **Create pull request** again to submit the PR&mdash;that’s it!


After submitting your PR, you can head over to the Magento 2 repository’s <a href="https://github.com/magento/magento2/pulls?q=is%3Aopen+is%3Apr" target="_blank">Pull Requests panel</a> to see your PR along with others. Your PR undergoes automated testing, and if it passes, the Community Engineering Team considers it for inclusion in the Magento 2 core. If some tests fail, please make the corresponding corrections in your code.

<h2 id="report">Report an issue</h2>
If you find a bug in Magento 2 code, you can report it by creating an issue in the Magento 2 repository.

**Note**: Before creating an issue, please do the following:

 1. Read the [issue reporting guidelines](https://github.com/magento/magento2/wiki/Issue-reporting-guidelines) to learn how to create an issue that can be processed in a timely manner.
 2. Check the <a href="{{ site.baseurl }}">documentation</a> to make sure the behavior you are reporting is really a bug, not a feature.
 3. Check the <a href="https://github.com/magento/magento2/issues" target="_blank"> existing issues</a> to make sure you are not duplicating somebody's work.

To add an issue:

1. In the Magento 2 public repository, click the **Issues** link on the right. <br><img src="{{ site.baseurl }}common/images/issues.png" alt="the Issues link at the right"/>
2. Click **New issue**.<br><img src="{{ site.baseurl }}common/images/new_issue.png" alt="the New Issue button"/>
3. Fill in the Title and issue description.
4. Click **Submit new issue**.


<h2 id="labels">Labels applied by the Magento team</h2>

Refer to the following table for a description of each label. These labels are applied by the Magento development team to community contributed issues and pull requests, to communicate status, impact, or which team is working on it.

<table style="width:100%">
   <colgroup>
      <col width="30%">
      <col width="70%">
   </colgroup>
   <thead>
      <tr style="background-color:lightgray">
         <th>Label image</th>
         <th>Description</th>
      </tr>
   </thead>
   <tbody>
      <tr>
        <th colspan="2">Pull Request Resolution Status</th>
      </tr>
      <tr>
         <td><img src="{{ site.baseurl }}common/images/github_accept.png" alt="the Accept button"/></td>
         <td>The pull request has been accepted and will be merged into mainline code.</td>
      </tr>
      <tr>
         <td><img src="{{ site.baseurl }}common/images/github_rejected.png" alt="the Reject button"/></td>
         <td>The pull request has been rejected and will not be merged into mainline code. Possible reasons can include but are not limited to: issue has already been fixed in another code contribution, or there is an issue with the code contribution.</td>
      </tr>
      <tr>
         <td><img src="{{ site.baseurl }}common/images/github_needs_update.png" alt="the needs update button"/></td>
         <td>The Community Engineering Team needs additional information from the reporter to properly prioritize and process the pull request.</td>
      </tr>
      <tr>
        <th colspan="2">Issue Resolution Status</th>
      </tr>
      <tr>
         <td><img src="{{ site.baseurl }}common/images/github_G1_Passed.png" alt="G1 Passed"/></td>
<<<<<<< HEAD
         <td>Automatic verification of the issue desciprion successfully passed. Minimum required information is provided (Preconditions, Steps to Reproduce, Actual Result, Expected Result).</td>
      </tr>  
      <tr>
         <td><img src="{{ site.baseurl }}common/images/github_G1_Failed.png" alt="G1 Failed"/></td>
         <td>Automatic verification of the issue desciprion failed. Minimum required information is not provided (Preconditions, Steps to Reproduce, Actual Result, Expected Result).</td>
=======
         <td>Automatic verification of the issue description successfully passed. Minimum required infomation is provided (Preconditions, Steps to Reproduce, Actual Result, Expected Result).</td>
      </tr>  
      <tr>
         <td><img src="{{ site.baseurl }}common/images/github_G1_Failed.png" alt="G1 Failed"/></td>
         <td>Automatic verification of the issue description failed. Minimum required infomation is not provided (Preconditions, Steps to Reproduce, Actual Result, Expected Result).</td>
>>>>>>> 15b3ccc0
      </tr> 
      <tr>
         <td><img src="{{ site.baseurl }}common/images/github_G2_Passed.png" alt="G2 Passed"/></td>
         <td>The Community Engineering Team has confirmed that this issue contains the minimum required information to reproduce.</td>
      </tr>
      <tr>
         <td><img src="{{ site.baseurl }}common/images/github_G3_Passed.png" alt="G3 Passed"/></td>
         <td>The Community Engineering Team has validated and confirmed the issue.</td>
      </tr>
      <tr>
         <td><img src="{{ site.baseurl }}common/images/github_Reproduced_on_20x.png" alt="Reproduced on 2.0.x"/></td>
         <td>The Community Engineering Team reproduced the issue on latest 2.0.x release.</td>
      </tr>
      <tr>
         <td><img src="{{ site.baseurl }}common/images/github_Reproduced_on_21x.png" alt="Reproduced on 2.1.x"/></td>
         <td>The Community Engineering Team reproduced the issue on latest 2.1.x release.</td>
      </tr>      
      <tr>
         <td><img src="{{ site.baseurl }}common/images/github_Reproduced_on_22x.png" alt="Reproduced on 2.2.x"/></td>
         <td>The Community Engineering Team reproduced the issue on latest 2.2.x release.</td>
      </tr>
      <tr>
         <td><img src="{{ site.baseurl }}common/images/github_Reproduced_on_23x.png" alt="Reproduced on 2.3.x"/></td>
         <td>The Community Engineering Team reproduced the issue on latest 2.3.x release.</td>
      </tr>
      <tr>
         <td><img src="{{ site.baseurl }}common/images/github_Fixed_in_20x.png" alt="Fixed in 2.0.x"/></td>
         <td>The issues has been fixed in one of the 2.0.x releases or in 2.0-develop branch and will be available with upcoming patch release.</td>
      </tr>      
      <tr>
         <td><img src="{{ site.baseurl }}common/images/github_Fixed_in_21x.png" alt="Fixed in 2.1.x"/></td>
         <td>The issues has been fixed in one of the 2.1.x releases or in 2.1-develop branch and will be available with upcoming patch release.</td>
      </tr>      
      <tr>
         <td><img src="{{ site.baseurl }}common/images/github_Fixed_in_22x.png" alt="Fixed in 2.2.x"/></td>
         <td>The issues has been fixed in one of the 2.2.x releases or in 2.2-develop branch and will be available with upcoming patch release.</td>
      </tr>
      <tr>
         <td><img src="{{ site.baseurl }}common/images/github_Fixed_in_23x.png" alt="Fixed in 2.3.x"/></td>
         <td>The issues has been fixed in one of the 2.3.x releases or in 2.3-develop branch and will be available with upcoming patch release.</td>
      </tr>
      <tr>
         <td><img src="{{ site.baseurl }}common/images/gitHub_acknowledged.png" alt="the acknowledged button"/></td>
         <td>The Community Engineering Team has created internal ticket.</td>
      </tr>
      <tr>
         <td><img src="{{ site.baseurl }}common/images/github_needs_update.png" alt="the needs update button"/></td>
         <td>The Community Engineering Team needs additional information from the reporter to properly prioritize and process the issue.</td>
      </tr>
      <tr>
         <td><img src="{{ site.baseurl }}common/images/github_Cannot_Reproduce.png" alt="Can Not Reproduce"/></td>
         <td>The Community Engineering Team can not reproduced the issue following steps to reproduce.</td>
      </tr>  
      <tr>
         <td><img src="{{ site.baseurl }}common/images/github_non-issue.png" alt="Non Issue"/></td>
         <td>A described behavior in the issue description is valid and shouldn't be changed in Magento code base.</td>
      </tr>
   </tbody>
</table><|MERGE_RESOLUTION|>--- conflicted
+++ resolved
@@ -157,19 +157,11 @@
       </tr>
       <tr>
          <td><img src="{{ site.baseurl }}common/images/github_G1_Passed.png" alt="G1 Passed"/></td>
-<<<<<<< HEAD
-         <td>Automatic verification of the issue desciprion successfully passed. Minimum required information is provided (Preconditions, Steps to Reproduce, Actual Result, Expected Result).</td>
+         <td>Automatic verification of the issue description successfully passed. Minimum required information is provided (Preconditions, Steps to Reproduce, Actual Result, Expected Result).</td>
       </tr>  
       <tr>
          <td><img src="{{ site.baseurl }}common/images/github_G1_Failed.png" alt="G1 Failed"/></td>
-         <td>Automatic verification of the issue desciprion failed. Minimum required information is not provided (Preconditions, Steps to Reproduce, Actual Result, Expected Result).</td>
-=======
-         <td>Automatic verification of the issue description successfully passed. Minimum required infomation is provided (Preconditions, Steps to Reproduce, Actual Result, Expected Result).</td>
-      </tr>  
-      <tr>
-         <td><img src="{{ site.baseurl }}common/images/github_G1_Failed.png" alt="G1 Failed"/></td>
-         <td>Automatic verification of the issue description failed. Minimum required infomation is not provided (Preconditions, Steps to Reproduce, Actual Result, Expected Result).</td>
->>>>>>> 15b3ccc0
+         <td>Automatic verification of the issue description failed. Minimum required information is not provided (Preconditions, Steps to Reproduce, Actual Result, Expected Result).</td>
       </tr> 
       <tr>
          <td><img src="{{ site.baseurl }}common/images/github_G2_Passed.png" alt="G2 Passed"/></td>
