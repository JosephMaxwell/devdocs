---
layout: default
group: contributor
subgroup: contributor
title: Code Contributions
menu_title: Code Contributions
menu_order: 1
menu_node: parent
version: 2.0
github_link: contributor-guide/contributing.md
redirect_from: /guides/v1.0/contributor-guide/contributing.html
---

The following topics are included in the Guide:

* <a href="#contribute">Contribute to Magento 2 code</a>

* <a href="#question">Questions or enhancement requests?</a>


* <a href="#requirements">Contribution requirements</a>

* <a href="#fork">Fork a repository</a>

* <a href="#pull_request">Create a pull request</a>

* <a href="#report">Report an issue</a>

* <a href="#labels">Labels applied by the Community Engineering Team</a>


<h2 id="contribute">Contribute to Magento 2 code</h2>

Use the <a href="#fork">fork</a> & <a href="#pull_request">pull</a> model to contribute to the Magento 2 codebase.
This contribution model has contributors maintaining their own copy of the forked codebase (which can be easily synced with the main copy). The forked repository is then used to submit a request to the base repository to *pull* a set of changes (hence the phrase *pull request*).

Contributions can take the form of new components or features, changes to existing features, tests, documentation (such as developer guides, user guides, examples, or specifications), bug fixes, optimizations, or just good suggestions.


The Community Engineering Team reviews all issues and contributions submitted by the community developers. During the review we might require clarifications from the contributor. If there is no response from the contributor for two weeks (14 days), the issue is closed.

Often when the Community Engineering Team works on reviewing the suggested changes, we will add a label to the issue to indicate certain information, like status or who is working the issue. If you're ever curious what the different labels mean, see the <a href="#labels">table</a> below for an explanation of each one.

<div class="bs-callout bs-callout-info" id="info">
<p>Please refer to <a href="http://www.magento.com/legaldocuments/mca">Magento Contributor Agreement</a> for detailed information about the License Agreement. All contributors are required to submit a click-through form to agree to the terms. </p>
</div>

<h2 id="question">Questions or enhancement requests?</h2>

We use this repository (the Magento 2 GitHub repository) to capture code and documentation issues. We recommend that you post all questions to a question-and-answer site, such as <a href="https://magento.stackexchange.com/" target="_blank">Stack Exchange </a> and the <a href="https://community.magento.com/" target="_blank">Magento Forums</a>, where Magento community members can quickly provide recommendations and advice.

Submit feature requests or enhancement suggestions to the new <a href="https://community.magento.com/t5/Magento-2-Feature-Requests-and/idb-p/feature-requests" target="_blank">Magento 2 Feature Requests and Improvements forum</a> (see details <a href="https://community.magento.com/t5/News-Announcements/Improvements-to-GitHub-Management/m-p/44572#M96" target="_blank">here</a>). 


<h2 id="requirements">Contribution requirements</h2>

1. Contributions must adhere to <a href="{{page.baseurl}}coding-standards/bk-coding-standards.html" target="_blank">Magento coding standards</a>.
2. Refer to the Magento development team's <a href="{{page.baseurl}}/contributor-guide/contributing_dod.html">Definition of Done</a>. We use these guidelines internally to ensure that we deliver well-tested, well-documented, solid code, and we encourage you to as well!
2. Pull requests (PRs) must be accompanied by a meaningful description of their purpose. Comprehensive descriptions increase the chances that a pull request is merged quickly and without additional clarification requests.
3. Commits must be accompanied by meaningful commit messages.
4. PRs that include bug fixing must be accompanied by a step-by-step description of how to reproduce the bug.
3. PRs that include new logic or new features must be submitted along with:
  * Unit/integration test coverage (we will be releasing more information on writing test coverage in the near future).
  * Proposed <a href="{{page.baseurl}}contributor-guide/contributing_docs.html" target="_blank">documentation</a> update. <a href="{{ site.baseurl }}" target="_blank">Documentation</a> contributions can be submitted <a href="https://github.com/magento/devdocs" target="_blank">here</a>.
4. For large features or changes, please <a href="https://github.com/magento/magento2/issues" target="_blank">open an issue</a> and discuss first. This may prevent duplicate or unnecessary effort, and it may gain you some additional contributors.
5. To report a bug, please <a href="https://github.com/magento/magento2/issues" target="_blank">open an issue</a>, and follow these <a href="https://github.com/magento/magento2/wiki/Issue-reporting-guidelines">guidelines about bugfix issues</a>.

5. All automated tests must pass successfully (all builds on <a href="https://travis-ci.org/magento/magento2" target="_blank">Travis CI</a> must be green).

<h2 id="fork">Fork a repository</h2>
To fork a repository on Github, do the following:

1. Create or log in to your account on GitHub.
2. Navigate to the <a href="https://github.com/magento/magento2" target="_blank">Magento 2 repository</a>.
3. Click **Fork** at the top right: <br><img src="{{ site.baseurl }}common/images/fork.png" alt="fork a repository">

4. Clone the repo into your development environment and start playing.

### Update the fork with the latest changes {#sync}
As community and Magento writers' changes are merged to the repository, your fork becames outdated and pull requests might result in conflicts. To see if your fork is outdated, open the fork page in GitHub and if at the top the message `This branch is NUMBER commits behind magento:2.2-develop.` displays, it means your fork must be updated.

There are two ways to update your fork. The typical way is discussed in [GitHub documentation](https://help.github.com/articles/syncing-a-fork){:target="_blank"}. Make sure to update from the correct branch!

There is also a possibility to use the GitHub interface to do that. This is referred to as a *reverse pull request*. This method has the downside of inserting unnecessary information into fork commit history. On your fork GitHub page, click **New pull request**. You should see the following message:

  There isn’t anything to compare.
  magento:2.2-develop is up to date with all commits from <your fork>:2.2-develop. Try switching the base for your comparison.

Click the base link and then click **Create pull request**. Provide a descriptive name for your pull request in the provided field.

Scroll to the bottom of the page and click **Merge pull request**, then click **Confirm Merge**.

<h2 id="pull_request">Create a pull request</h2>

First, check the <a href="https://github.com/magento/magento2/pulls?q=is%3Aopen+is%3Apr" target="_blank">existing PRs</a> and make sure you are not duplicating others’ work!

To create a pull request do the following: 

1. Create a feature branch for your changes and push those changes to the copy of your repository on GitHub. This is the best way to organize and even update your PR.
2. In your repository, click **Pull requests** on the right, and then click **New pull request**: <br><img src="{{ site.baseurl }}common/images/pr.png" target="_blank">
<<<<<<< HEAD
3. Ensure that you are creating a PR to the one of following  branches: `magento:2.3-develop`, `magento:2.2-develop` or `magento:2.1-develop` branch. We accept PRs to these branches only.
=======
3. Ensure that you are creating a PR to the `magento:2.X-develop` branch. We accept PRs to those branches only.
>>>>>>> 1f4c85ae
4. Review the changes, then click **Create pull request**. Fill out the form, and click **Create pull request** again to submit the PR&mdash;that’s it!


After submitting your PR, you can head over to the Magento 2 repository’s <a href="https://github.com/magento/magento2/pulls?q=is%3Aopen+is%3Apr" target="_blank">Pull Requests panel</a> to see your PR along with others. Your PR undergoes automated testing, and if it passes, the Community Engineering Team considers it for inclusion in the Magento 2 core. If some tests fail, please make the corresponding corrections in your code.

<h2 id="report">Report an issue</h2>
If you find a bug in Magento 2 code, you can report it by creating an issue in the Magento 2 repository.

**Note**: Before creating an issue, please do the following:

 1. Read the [issue reporting guidelines](https://github.com/magento/magento2/wiki/Issue-reporting-guidelines) to learn how to create an issue that can be processed in a timely manner.
 2. Check the <a href="{{ site.baseurl }}">documentation</a> to make sure the behavior you are reporting is really a bug, not a feature.
 3. Check the <a href="https://github.com/magento/magento2/issues" target="_blank"> existing issues</a> to make sure you are not duplicating somebody's work.

To add an issue:

1. In the Magento 2 public repository, click the **Issues** link on the right. <br><img src="{{ site.baseurl }}common/images/issues.png" alt="the Issues link at the right"/>
2. Click **New issue**.<br><img src="{{ site.baseurl }}common/images/new_issue.png" alt="the New Issue button"/>
3. Fill in the Title and issue description.
4. Click **Submit new issue**.


<h2 id="labels">Labels applied by the Magento team</h2>

Refer to the following table for a description of each label. These labels are applied by the Magento development team to community contributed issues and pull requests, to communicate status, impact, or which team is working on it.

<table style="width:100%">
   <colgroup>
      <col width="30%">
      <col width="70%">
   </colgroup>
   <thead>
      <tr style="background-color:lightgray">
         <th>Label image</th>
         <th>Description</th>
      </tr>
   </thead>
   <tbody>
      <tr>
        <th colspan="2">Pull Request Resolution Status</th>
      </tr>
      <tr>
         <td><img src="{{ site.baseurl }}common/images/github_accept.png" alt="the Accept button"/></td>
         <td>The pull request has been accepted and will be merged into mainline code.</td>
      </tr>
      <tr>
         <td><img src="{{ site.baseurl }}common/images/github_reject.png" alt="the Reject button"/></td>
         <td>The pull request has been rejected and will not be merged into mainline code. Possible reasons can include but are not limited to: issue has already been fixed in another code contribution, or there is an issue with the code contribution.</td>
      </tr>
      <tr>
         <td><img src="{{ site.baseurl }}common/images/github_needsUpdate.png" alt="the needs update button"/></td>
         <td>The Community Engineering Team needs additional information from the reporter to properly prioritize and process the pull request.</td>
      </tr>
      <tr>
        <th colspan="2">Issue Resolution Status</th>
      </tr>
      <tr>
         <td><img src="{{ site.baseurl }}common/images/github_G1_Passed.png" alt="G1 Passed"/></td>
         <td>Automatic verification of the issue desciprion successfully passed. Minimum required infomation is provided (Preconditions, Steps to Reproduce, Actual Result, Expected Result).</td>
      </tr>  
      <tr>
         <td><img src="{{ site.baseurl }}common/images/github_G1_Failed.png" alt="G1 Failed"/></td>
         <td>Automatic verification of the issue desciprion failed. Minimum required infomation is not provided (Preconditions, Steps to Reproduce, Actual Result, Expected Result).</td>
      </tr> 
      <tr>
         <td><img src="{{ site.baseurl }}common/images/github_G2_Passed.png" alt="G2 Passed"/></td>
         <td>The Community Engineering Team has confirmed that this issue contains the minimum required information to reproduce.</td>
      </tr>
      <tr>
         <td><img src="{{ site.baseurl }}common/images/gitHub_G3_Passed.png" alt="G3 Passed"/></td>
         <td>The Community Engineering Team has validated and confirmed the issue.</td>
      </tr>
      <tr>
         <td><img src="{{ site.baseurl }}common/images/github_Reproduced_on_20x.png" alt="Reproduced on 2.0.x"/></td>
         <td>The Community Engineering Team reproduced the issue on latest 2.0.x release.</td>
      </tr>
      <tr>
         <td><img src="{{ site.baseurl }}common/images/github_Reproduced_on_21x.png" alt="Reproduced on 2.1.x"/></td>
         <td>The Community Engineering Team reproduced the issue on latest 2.1.x release.</td>
      </tr>      
      <tr>
         <td><img src="{{ site.baseurl }}common/images/github_Reproduced_on_22x.png" alt="Reproduced on 2.2.x"/></td>
         <td>The Community Engineering Team reproduced the issue on latest 2.2.x release.</td>
      </tr>
      <tr>
         <td><img src="{{ site.baseurl }}common/images/github_Reproduced_on_23x.png" alt="Reproduced on 2.3.x"/></td>
         <td>The Community Engineering Team reproduced the issue on latest 2.3.x release.</td>
      </tr>
      <tr>
         <td><img src="{{ site.baseurl }}common/images/github_Fixed_20x.png" alt="Fixed in 2.0.x"/></td>
         <td>The issues has been fixed in one of the 2.0.x releases or in 2.0-develop branch and will be available with upcoming patch release.</td>
      </tr>      
      <tr>
         <td><img src="{{ site.baseurl }}common/images/github_Fixed_21x.png" alt="Fixed in 2.1.x"/></td>
         <td>The issues has been fixed in one of the 2.1.x releases or in 2.1-develop branch and will be available with upcoming patch release.</td>
      </tr>      
      <tr>
         <td><img src="{{ site.baseurl }}common/images/github_Fixed_22x.png" alt="Fixed in 2.2.x"/></td>
         <td>The issues has been fixed in one of the 2.2.x releases or in 2.2-develop branch and will be available with upcoming patch release.</td>
      </tr>
      <tr>
         <td><img src="{{ site.baseurl }}common/images/github_Fixed_23x.png" alt="Fixed in 2.3.x"/></td>
         <td>The issues has been fixed in one of the 2.3.x releases or in 2.3-develop branch and will be available with upcoming patch release.</td>
      </tr>
      <tr>
         <td><img src="{{ site.baseurl }}common/images/gitHub_acknowledged.png" alt="the acknowledged button"/></td>
         <td>The Community Engineering Team has created internal ticket.</td>
      </tr>
      <tr>
         <td><img src="{{ site.baseurl }}common/images/github_needsUpdate.png" alt="the needs update button"/></td>
         <td>The Community Engineering Team needs additional information from the reporter to properly prioritize and process the issue.</td>
      </tr>
      <tr>
         <td><img src="{{ site.baseurl }}common/images/github_Cannot_Reproduce.png" alt="Can Not Reproduce"/></td>
         <td>The Community Engineering Team can not reproduced the issue following steps to reproduce.</td>
      </tr>  
      <tr>
         <td><img src="{{ site.baseurl }}common/images/github_non-issue.png" alt="Non Issue"/></td>
         <td>A described behavior in the issue description is valid and shouldn't be changed in Magento code base.</td>
      </tr>
   </tbody>
</table><|MERGE_RESOLUTION|>--- conflicted
+++ resolved
@@ -26,7 +26,7 @@
 
 * <a href="#report">Report an issue</a>
 
-* <a href="#labels">Labels applied by the Community Engineering Team</a>
+* <a href="#labels">Labels applied by the Magento team</a>
 
 
 <h2 id="contribute">Contribute to Magento 2 code</h2>
@@ -37,9 +37,9 @@
 Contributions can take the form of new components or features, changes to existing features, tests, documentation (such as developer guides, user guides, examples, or specifications), bug fixes, optimizations, or just good suggestions.
 
 
-The Community Engineering Team reviews all issues and contributions submitted by the community developers. During the review we might require clarifications from the contributor. If there is no response from the contributor for two weeks (14 days), the issue is closed.
+The Magento 2 development team reviews all issues and contributions submitted by the community of developers in a first-in, first-out basis. During the review we might require clarifications from the contributor. If there is no response from the contributor for two weeks, the issue is closed.
 
-Often when the Community Engineering Team works on reviewing the suggested changes, we will add a label to the issue to indicate certain information, like status or who is working the issue. If you're ever curious what the different labels mean, see the <a href="#labels">table</a> below for an explanation of each one.
+Often when the Magento 2 team works on reviewing the suggested changes, we will add a label to the issue to indicate to our internal team certain information, like status or who is working the issue. If you're ever curious what the different labels mean, see the <a href="#labels">table</a> below for an explanation of each one.
 
 <div class="bs-callout bs-callout-info" id="info">
 <p>Please refer to <a href="http://www.magento.com/legaldocuments/mca">Magento Contributor Agreement</a> for detailed information about the License Agreement. All contributors are required to submit a click-through form to agree to the terms. </p>
@@ -70,21 +70,21 @@
 <h2 id="fork">Fork a repository</h2>
 To fork a repository on Github, do the following:
 
-1. Create or log in to your account on GitHub.
+1. Create or log in to your free account on GitHub. <!-- necessarily free?-->
 2. Navigate to the <a href="https://github.com/magento/magento2" target="_blank">Magento 2 repository</a>.
 3. Click **Fork** at the top right: <br><img src="{{ site.baseurl }}common/images/fork.png" alt="fork a repository">
 
 4. Clone the repo into your development environment and start playing.
 
 ### Update the fork with the latest changes {#sync}
-As community and Magento writers' changes are merged to the repository, your fork becames outdated and pull requests might result in conflicts. To see if your fork is outdated, open the fork page in GitHub and if at the top the message `This branch is NUMBER commits behind magento:2.2-develop.` displays, it means your fork must be updated.
+As community and Magento writers' changes are merged to the repository, your fork becames outdated and pull requests might result in conflicts. To see if your fork is outdated, open the fork page in GitHub and if at the top the message `This branch is NUMBER commits behind magento:2.0.` displays, it means your fork must be updated.
 
 There are two ways to update your fork. The typical way is discussed in [GitHub documentation](https://help.github.com/articles/syncing-a-fork){:target="_blank"}. Make sure to update from the correct branch!
 
 There is also a possibility to use the GitHub interface to do that. This is referred to as a *reverse pull request*. This method has the downside of inserting unnecessary information into fork commit history. On your fork GitHub page, click **New pull request**. You should see the following message:
 
   There isn’t anything to compare.
-  magento:2.2-develop is up to date with all commits from <your fork>:2.2-develop. Try switching the base for your comparison.
+  magento:2.0 is up to date with all commits from <your fork>:2.0. Try switching the base for your comparison.
 
 Click the base link and then click **Create pull request**. Provide a descriptive name for your pull request in the provided field.
 
@@ -98,15 +98,11 @@
 
 1. Create a feature branch for your changes and push those changes to the copy of your repository on GitHub. This is the best way to organize and even update your PR.
 2. In your repository, click **Pull requests** on the right, and then click **New pull request**: <br><img src="{{ site.baseurl }}common/images/pr.png" target="_blank">
-<<<<<<< HEAD
-3. Ensure that you are creating a PR to the one of following  branches: `magento:2.3-develop`, `magento:2.2-develop` or `magento:2.1-develop` branch. We accept PRs to these branches only.
-=======
 3. Ensure that you are creating a PR to the `magento:2.X-develop` branch. We accept PRs to those branches only.
->>>>>>> 1f4c85ae
 4. Review the changes, then click **Create pull request**. Fill out the form, and click **Create pull request** again to submit the PR&mdash;that’s it!
 
 
-After submitting your PR, you can head over to the Magento 2 repository’s <a href="https://github.com/magento/magento2/pulls?q=is%3Aopen+is%3Apr" target="_blank">Pull Requests panel</a> to see your PR along with others. Your PR undergoes automated testing, and if it passes, the Community Engineering Team considers it for inclusion in the Magento 2 core. If some tests fail, please make the corresponding corrections in your code.
+After submitting your PR, you can head over to the Magento 2 repository’s <a href="https://github.com/magento/magento2/pulls?q=is%3Aopen+is%3Apr" target="_blank">Pull Requests panel</a> to see your PR along with the others. Your PR undergoes automated testing, and if it passes, the core team considers it for inclusion in the Magento 2 core. If some tests fail, please make the corresponding corrections in your code.
 
 <h2 id="report">Report an issue</h2>
 If you find a bug in Magento 2 code, you can report it by creating an issue in the Magento 2 repository.
@@ -141,6 +137,26 @@
       </tr>
    </thead>
    <tbody>
+      
+      
+     
+      <tr>
+        <th colspan="2">Domains Impacted</th>
+      </tr>
+      
+      
+       <tr>
+         <td><img src="{{ site.baseurl }}common/images/github_DOC.png" alt="the Doc button"/></td>
+         <td>Affects Documentation domain.</td>
+      </tr>
+      <tr>
+         <td><img src="{{ site.baseurl }}common/images/github_PROD.png" alt="the PROD button"/></td>
+         <td>Affects the Product team (mostly feature requests or business logic change).</td>
+      </tr>
+      <tr>
+         <td><img src="{{ site.baseurl }}common/images/github_TECH.png" alt="the Tech button"/></td>
+         <td>Affects Architect Group (mostly to make decisions around technology changes).</td>
+      </tr>
       <tr>
         <th colspan="2">Pull Request Resolution Status</th>
       </tr>
@@ -150,78 +166,26 @@
       </tr>
       <tr>
          <td><img src="{{ site.baseurl }}common/images/github_reject.png" alt="the Reject button"/></td>
-         <td>The pull request has been rejected and will not be merged into mainline code. Possible reasons can include but are not limited to: issue has already been fixed in another code contribution, or there is an issue with the code contribution.</td>
-      </tr>
-      <tr>
-         <td><img src="{{ site.baseurl }}common/images/github_needsUpdate.png" alt="the needs update button"/></td>
-         <td>The Community Engineering Team needs additional information from the reporter to properly prioritize and process the pull request.</td>
+         <td>The pull request has been rejected and will not be merged into mainline code.  Possible reasons can include but are not limited to: issue has already been fixed in another code contribution, or there is an issue with the code contribution.</td>
       </tr>
       <tr>
         <th colspan="2">Issue Resolution Status</th>
       </tr>
       <tr>
-         <td><img src="{{ site.baseurl }}common/images/github_G1_Passed.png" alt="G1 Passed"/></td>
-         <td>Automatic verification of the issue desciprion successfully passed. Minimum required infomation is provided (Preconditions, Steps to Reproduce, Actual Result, Expected Result).</td>
-      </tr>  
-      <tr>
-         <td><img src="{{ site.baseurl }}common/images/github_G1_Failed.png" alt="G1 Failed"/></td>
-         <td>Automatic verification of the issue desciprion failed. Minimum required infomation is not provided (Preconditions, Steps to Reproduce, Actual Result, Expected Result).</td>
-      </tr> 
-      <tr>
-         <td><img src="{{ site.baseurl }}common/images/github_G2_Passed.png" alt="G2 Passed"/></td>
-         <td>The Community Engineering Team has confirmed that this issue contains the minimum required information to reproduce.</td>
-      </tr>
-      <tr>
-         <td><img src="{{ site.baseurl }}common/images/gitHub_G3_Passed.png" alt="G3 Passed"/></td>
-         <td>The Community Engineering Team has validated and confirmed the issue.</td>
-      </tr>
-      <tr>
-         <td><img src="{{ site.baseurl }}common/images/github_Reproduced_on_20x.png" alt="Reproduced on 2.0.x"/></td>
-         <td>The Community Engineering Team reproduced the issue on latest 2.0.x release.</td>
-      </tr>
-      <tr>
-         <td><img src="{{ site.baseurl }}common/images/github_Reproduced_on_21x.png" alt="Reproduced on 2.1.x"/></td>
-         <td>The Community Engineering Team reproduced the issue on latest 2.1.x release.</td>
-      </tr>      
-      <tr>
-         <td><img src="{{ site.baseurl }}common/images/github_Reproduced_on_22x.png" alt="Reproduced on 2.2.x"/></td>
-         <td>The Community Engineering Team reproduced the issue on latest 2.2.x release.</td>
-      </tr>
-      <tr>
-         <td><img src="{{ site.baseurl }}common/images/github_Reproduced_on_23x.png" alt="Reproduced on 2.3.x"/></td>
-         <td>The Community Engineering Team reproduced the issue on latest 2.3.x release.</td>
-      </tr>
-      <tr>
-         <td><img src="{{ site.baseurl }}common/images/github_Fixed_20x.png" alt="Fixed in 2.0.x"/></td>
-         <td>The issues has been fixed in one of the 2.0.x releases or in 2.0-develop branch and will be available with upcoming patch release.</td>
-      </tr>      
-      <tr>
-         <td><img src="{{ site.baseurl }}common/images/github_Fixed_21x.png" alt="Fixed in 2.1.x"/></td>
-         <td>The issues has been fixed in one of the 2.1.x releases or in 2.1-develop branch and will be available with upcoming patch release.</td>
-      </tr>      
-      <tr>
-         <td><img src="{{ site.baseurl }}common/images/github_Fixed_22x.png" alt="Fixed in 2.2.x"/></td>
-         <td>The issues has been fixed in one of the 2.2.x releases or in 2.2-develop branch and will be available with upcoming patch release.</td>
-      </tr>
-      <tr>
-         <td><img src="{{ site.baseurl }}common/images/github_Fixed_23x.png" alt="Fixed in 2.3.x"/></td>
-         <td>The issues has been fixed in one of the 2.3.x releases or in 2.3-develop branch and will be available with upcoming patch release.</td>
+         <td><img src="{{ site.baseurl }}common/images/github_bug.png" height="18" width="77" alt="the bug report button"/></td>
+         <td>The Magento Team has confirmed that this issue contains the minimum required information to reproduce.</td>
       </tr>
       <tr>
          <td><img src="{{ site.baseurl }}common/images/gitHub_acknowledged.png" alt="the acknowledged button"/></td>
-         <td>The Community Engineering Team has created internal ticket.</td>
+         <td>The Magento Team has validated the issue and an internal ticket has been created.</td>
+      </tr>
+      <tr>
+         <td><img src="{{ site.baseurl }}common/images/github_inProgress.png" alt="the in progress button"/></td>
+         <td>The internal ticket is currently in progress, fix is scheduled to be delivered.</td>
       </tr>
       <tr>
          <td><img src="{{ site.baseurl }}common/images/github_needsUpdate.png" alt="the needs update button"/></td>
-         <td>The Community Engineering Team needs additional information from the reporter to properly prioritize and process the issue.</td>
-      </tr>
-      <tr>
-         <td><img src="{{ site.baseurl }}common/images/github_Cannot_Reproduce.png" alt="Can Not Reproduce"/></td>
-         <td>The Community Engineering Team can not reproduced the issue following steps to reproduce.</td>
-      </tr>  
-      <tr>
-         <td><img src="{{ site.baseurl }}common/images/github_non-issue.png" alt="Non Issue"/></td>
-         <td>A described behavior in the issue description is valid and shouldn't be changed in Magento code base.</td>
+         <td>The Magento Team needs additional information from the reporter to properly prioritize and process the issue or pull request.</td>
       </tr>
    </tbody>
 </table>