---
group: contributor
subgroup: contributor
title: Code Contributions
menu_title: Code Contributions
menu_order: 1
menu_node: parent
version: 2.0
redirect_from: /guides/v1.0/contributor-guide/contributing.html
---

The following topics are included in this guide:

* [Contribute to Magento 2 code](#contribute)

* [Questions or enhancement requests?](#question)

* [Contribution requirements](#requirements)

* [Fork a repository](#fork)

* [Create a pull request](#pull_request)

* [Report an issue](#report)

* [Help triage issues](#triage)

* [Labels applied by the Community Engineering Team](#labels)

## Contribute to Magento 2 code   {#contribute}

Use the [fork](#fork) and [pull](#pull_request) model to contribute to the Magento 2 codebase.

This contribution model allows contributors to maintain their own copy of the forked codebase (which can be easily synced with the main copy). The forked repository is then used to submit a request to the base repository to *pull* a set of changes (hence the phrase *pull request*).

Contributions can take the form of new components or features, changes to existing features, tests, documentation (such as developer guides, user guides, examples, or specifications), bug fixes, optimizations, or just good suggestions.


The Community Engineering Team reviews all issues and contributions submitted by the community developers. During the review we might require clarifications from the contributor. If there is no response from the contributor in two weeks (14 days) time, the issue is closed.

Often when the Community Engineering Team works on reviewing the suggested changes, we will add a label to the issue to indicate certain information, like the status or who is working the issue. If you're ever curious what the different labels mean, see the [table](#labels) below for an explanation of each one.

{:.bs-callout .bs-callout-tip}
Please refer to [Magento Contributor Agreement](http://www.magento.com/legaldocuments/mca) for detailed information about the License Agreement. All contributors are required to submit a click-through form to agree to the terms.

## Questions or enhancement requests?   {#question}

We use this repository (the Magento 2 GitHub repository) to capture code and documentation issues. We recommend that you post all questions to a question-and-answer site, such as [Stack Exchange](https://magento.stackexchange.com/){:target="\_blank"} and the [Magento Forums](https://community.magento.com/){:target="\_blank"}, where Magento community members can quickly provide recommendations and advice.

Submit feature requests or enhancement suggestions to the new [Magento 2 Feature Requests and Improvements forum](https://community.magento.com/t5/Magento-2-Feature-Requests-and/idb-p/feature-requests){:target="\_blank"} (see details [here](https://community.magento.com/t5/News-Announcements/Improvements-to-GitHub-Management/m-p/44572#M96){:target="\_blank"}).

## Contribution requirements   {#requirements}

1. Contributions must adhere to <a href="{{ page.baseurl }}/coding-standards/bk-coding-standards.html" target="_blank">Magento coding standards</a>.
2. Refer to the Magento development team's <a href="{{ page.baseurl }}/contributor-guide/contributing_dod.html">Definition of Done</a>. We use these guidelines internally to ensure that we deliver well-tested, well-documented, and solid code. We encourage you to use this as well!
2. Pull requests (PRs) must be accompanied by a meaningful description of their purpose. Comprehensive descriptions increase the chances that a pull request is merged quickly and without additional clarification requests.
3. Commits must be accompanied by meaningful commit messages.
4. PRs that include bug fixes must be accompanied by a step-by-step description of how to reproduce the bug.
3. PRs that include new logic or new features must be submitted along with:
  * Unit/integration test coverage (we will be releasing more information about writing test coverage in the near future).
<<<<<<< HEAD
  * Proposed [documentation]({{ page.baseurl }}/contributor-guide/contributing_docs.html) updates. [Documentation]({{ site.baseurl }}/) contributions can be submitted [here](https://github.com/magento/devdocs){:target="\_blank"}.
4. For large features or changes, please [open an issue](https://github.com/magento/magento2/issues){:target="\_blank"} and discuss it with us first. This may prevent duplicate or unnecessary effort, and it may gain you some additional contributors.
5. To report a bug, please [open an issue](https://github.com/magento/magento2/issues){:target="\_blank"}, and follow these [guidelines about bugfix issues](https://github.com/magento/magento2/wiki/Issue-reporting-guidelines).
=======
  * Proposed <a href="https://github.com/magento/devdocs/blob/master/.github/CONTRIBUTING.md" target="_blank">documentation</a> updates. <a href="{{ site.baseurl }}/" target="_blank">Documentation</a> contributions can be submitted <a href="https://github.com/magento/devdocs" target="_blank">here</a>.
4. For large features or changes, please <a href="https://github.com/magento/magento2/issues" target="_blank">open an issue</a> and discuss it with us first. This may prevent duplicate or unnecessary effort, and it may gain you some additional contributors.
5. To report a bug, please <a href="https://github.com/magento/magento2/issues" target="_blank">open an issue</a>, and follow these <a href="https://github.com/magento/magento2/wiki/Issue-reporting-guidelines">guidelines about bugfix issues</a>.
>>>>>>> 9357c69d

5. All automated tests must pass successfully (all builds on [Travis CI](https://travis-ci.org/magento/magento2){:target="\_blank"} must be green).

## Fork a repository   {#fork}

To fork a repository on Github:

1. Create or log in to your account on GitHub.
2. Navigate to the [Magento 2 repository](https://github.com/magento/magento2){:target="\_blank"}.
3. Click **Fork** at the top right:

    ![Fork a Repository]({{site.baseurl}}/common/images/fork.png)

4. Clone the repo into your development environment and start playing.

### Update the fork with the latest changes {#sync}

As community and Magento writers' changes are merged to the repository, your fork becomes outdated and pull requests might result in conflicts. To see if your fork is outdated, open the fork page in GitHub and if a `This branch is NUMBER commits behind magento:2.2-develop.` message is displayed at the top of the page. If so, your fork must be updated.

There are two ways to update your fork. The typical way is discussed in [GitHub documentation](https://help.github.com/articles/syncing-a-fork){:target="_blank"}. Make sure to update from the correct branch!

You can also use the GitHub interface to update forks, referred to as a *reverse pull request*. Though this method does have a downside: it inserts unnecessary information into your fork commit history.

1. On your fork GitHub page, click **New pull request**. You should see the following message:

   ```There isn’t anything to compare.
   magento:2.2-develop is up to date with all commits from <your fork>:2.2-develop. Try switching the base for your comparison.```

2. Click the base link and then click **Create pull request**.
3. Provide a descriptive name for your pull request in the provided field.
4. Scroll to the bottom of the page and click **Merge pull request**, then click **Confirm Merge**.

Check out this video to see the process in action:

<iframe width="560" height="315" src="https://www.youtube.com/embed/mJDCL0uzIpY" frameborder="0" allow="autoplay; encrypted-media" allowfullscreen></iframe>

## Create a pull request   {#pull_request}

First, check the <a href="https://github.com/magento/magento2/pulls?q=is%3Aopen+is%3Apr" target="_blank">existing PRs</a> and make sure you are not duplicating others’ work.

To create a pull request:

1. Create a feature branch for your changes and push those changes to the copy of your repository on GitHub. This is the best way to organize and even update your PR.
2. In your repository, click **Pull requests** on the right, and then click **New pull request**.

    ![Pull Request]({{site.baseurl}}/common/images/pr.png)

3. Ensure that you are creating a PR to the one of following  branches: `magento:2.3-develop`, `magento:2.2-develop` or `magento:2.1-develop` branch. We accept PRs to these branches only.
4. Review the changes, then click **Create pull request**. Fill out the form, and click **Create pull request** again to submit the PR&mdash;that’s it!


After submitting your PR, you can head over to the Magento 2 repository’s [Pull Requests panel](https://github.com/magento/magento2/pulls?q=is%3Aopen+is%3Apr) to see your PR. Your PR undergoes automated testing, and if it passes, the Community Engineering Team considers it for inclusion in the Magento 2 core. If some tests fail, please make the corresponding corrections in your code.

## Report an issue   {#report}

If you find a bug in Magento 2 code, you can report it by creating an issue in the Magento 2 repository.

Before creating an issue:

 1. Read the [issue reporting guidelines](https://github.com/magento/magento2/wiki/Issue-reporting-guidelines) to learn how to create an issue that can be processed in a timely manner.
 2. Check the [documentation]({{ site.baseurl }}/) to make sure the behavior you are reporting is really a bug, not a feature.
 3. Check the [existing issues](https://github.com/magento/magento2/issues){:target="_blank"} to make sure you are not duplicating somebody's work.


To add an issue:

1. In the Magento 2 public repository, click the **Issues** link on the right.

    ![Pull Request]({{site.baseurl}}/common/images/issues.png)

2. Click **New issue**.

    ![Pull Request]({{site.baseurl}}/common/images/new_issues.png)

3. Fill in the Title and Issue description.
4. Click **Submit new issue**.

## Help triage issues [![](https://www.codetriage.com/magento/magento2/badges/users.svg)][1]{: target="_blank"}   {#triage}

[1]: https://www.codetriage.com/magento/magento2

In addition to contributing code, you can help to triage issues. This can include reproducing bug reports or asking for vital information, such as affected versions or instructions to reproduce bugs. If you would like to start triaging issues, one easy way to get started is to <a href="https://www.codetriage.com/magento/magento2" target="_blank">subscribe to Magento on CodeTriage</a>.

## Labels applied by the Magento team   {#labels}

Refer to the following table for a description of each label. These labels are applied by the Magento development team to community contributed issues and pull requests, to communicate status, impact, or which team is working on it.

<table style="width:100%">
   <colgroup>
      <col width="30%">
      <col width="70%">
   </colgroup>
   <thead>
      <tr style="background-color:lightgray">
         <th>Label image</th>
         <th>Description</th>
      </tr>
   </thead>
   <tbody>
      <tr>
        <th colspan="2">Pull Request Resolution Status</th>
      </tr>
      <tr>
         <td><img src="{{ site.baseurl }}/common/images/github_accept.png" alt="the Accept button"/></td>
         <td>The pull request has been accepted and will be merged into mainline code.</td>
      </tr>
      <tr>
         <td><img src="{{ site.baseurl }}/common/images/github_rejected.png" alt="the Reject button"/></td>
         <td>The pull request has been rejected and will not be merged into mainline code. Possible reasons can include but are not limited to: issue has already been fixed in another code contribution, or there is an issue with the code contribution.</td>
      </tr>
      <tr>
         <td><img src="{{ site.baseurl }}/common/images/github_needs_update.png" alt="the needs update button"/></td>
         <td>The Community Engineering Team needs additional information from the reporter to properly prioritize and process the pull request.</td>
      </tr>
      <tr>
        <th colspan="2">Issue Resolution Status</th>
      </tr>
      <tr>
         <td><img src="{{ site.baseurl }}/common/images/github_G1_Passed.png" alt="G1 Passed"/></td>
         <td>Automatic verification of the issue description successfully passed. Minimum required information is provided (Preconditions, Steps to Reproduce, Actual Result, Expected Result).</td>
      </tr>
      <tr>
         <td><img src="{{ site.baseurl }}/common/images/github_G1_Failed.png" alt="G1 Failed"/></td>
         <td>Automatic verification of the issue description failed. Minimum required information is not provided (Preconditions, Steps to Reproduce, Actual Result, Expected Result).</td>
      </tr>
      <tr>
         <td><img src="{{ site.baseurl }}/common/images/github_G2_Passed.png" alt="G2 Passed"/></td>
         <td>The Community Engineering Team has confirmed that this issue contains the minimum required information to reproduce.</td>
      </tr>
      <tr>
         <td><img src="{{ site.baseurl }}/common/images/github_G3_Passed.png" alt="G3 Passed"/></td>
         <td>The Community Engineering Team has validated and confirmed the issue.</td>
      </tr>
      <tr>
         <td><img src="{{ site.baseurl }}/common/images/github_Reproduced_on_20x.png" alt="Reproduced on 2.0.x"/></td>
         <td>The Community Engineering Team reproduced the issue on latest 2.0.x release.</td>
      </tr>
      <tr>
         <td><img src="{{ site.baseurl }}/common/images/github_Reproduced_on_21x.png" alt="Reproduced on 2.1.x"/></td>
         <td>The Community Engineering Team reproduced the issue on latest 2.1.x release.</td>
      </tr>
      <tr>
         <td><img src="{{ site.baseurl }}/common/images/github_Reproduced_on_22x.png" alt="Reproduced on 2.2.x"/></td>
         <td>The Community Engineering Team reproduced the issue on latest 2.2.x release.</td>
      </tr>
      <tr>
         <td><img src="{{ site.baseurl }}/common/images/github_Reproduced_on_23x.png" alt="Reproduced on 2.3.x"/></td>
         <td>The Community Engineering Team reproduced the issue on latest 2.3.x release.</td>
      </tr>
      <tr>
         <td><img src="{{ site.baseurl }}/common/images/github_Fixed_in_20x.png" alt="Fixed in 2.0.x"/></td>
         <td>The issue has been fixed in one of the 2.0.x releases or in 2.0-develop branch and will be available with upcoming patch release.</td>
      </tr>
      <tr>
         <td><img src="{{ site.baseurl }}/common/images/github_Fixed_in_21x.png" alt="Fixed in 2.1.x"/></td>
         <td>The issue has been fixed in one of the 2.1.x releases or in 2.1-develop branch and will be available with upcoming patch release.</td>
      </tr>
      <tr>
         <td><img src="{{ site.baseurl }}/common/images/github_Fixed_in_22x.png" alt="Fixed in 2.2.x"/></td>
         <td>The issue has been fixed in one of the 2.2.x releases or in 2.2-develop branch and will be available with upcoming patch release.</td>
      </tr>
      <tr>
         <td><img src="{{ site.baseurl }}/common/images/github_Fixed_in_23x.png" alt="Fixed in 2.3.x"/></td>
         <td>The issue has been fixed in one of the 2.3.x releases or in 2.3-develop branch and will be available with upcoming patch release.</td>
      </tr>
      <tr>
         <td><img src="{{ site.baseurl }}/common/images/gitHub_acknowledged.png" alt="the acknowledged button"/></td>
         <td>The Community Engineering Team has created internal ticket.</td>
      </tr>
      <tr>
         <td><img src="{{ site.baseurl }}/common/images/github_needs_update.png" alt="the needs update button"/></td>
         <td>The Community Engineering Team needs additional information from the reporter to properly prioritize and process the issue.</td>
      </tr>
      <tr>
         <td><img src="{{ site.baseurl }}/common/images/github_Cannot_Reproduce.png" alt="Can Not Reproduce"/></td>
         <td>The Community Engineering Team cannot reproduce the issue with the given steps to reproduce.</td>
      </tr>
      <tr>
         <td><img src="{{ site.baseurl }}/common/images/github_non-issue.png" alt="Non Issue"/></td>
         <td>A described behavior in the issue description is valid and shouldn't be changed in Magento code base.</td>
      </tr>
   </tbody>
</table><|MERGE_RESOLUTION|>--- conflicted
+++ resolved
@@ -58,16 +58,9 @@
 4. PRs that include bug fixes must be accompanied by a step-by-step description of how to reproduce the bug.
 3. PRs that include new logic or new features must be submitted along with:
   * Unit/integration test coverage (we will be releasing more information about writing test coverage in the near future).
-<<<<<<< HEAD
   * Proposed [documentation]({{ page.baseurl }}/contributor-guide/contributing_docs.html) updates. [Documentation]({{ site.baseurl }}/) contributions can be submitted [here](https://github.com/magento/devdocs){:target="\_blank"}.
 4. For large features or changes, please [open an issue](https://github.com/magento/magento2/issues){:target="\_blank"} and discuss it with us first. This may prevent duplicate or unnecessary effort, and it may gain you some additional contributors.
 5. To report a bug, please [open an issue](https://github.com/magento/magento2/issues){:target="\_blank"}, and follow these [guidelines about bugfix issues](https://github.com/magento/magento2/wiki/Issue-reporting-guidelines).
-=======
-  * Proposed <a href="https://github.com/magento/devdocs/blob/master/.github/CONTRIBUTING.md" target="_blank">documentation</a> updates. <a href="{{ site.baseurl }}/" target="_blank">Documentation</a> contributions can be submitted <a href="https://github.com/magento/devdocs" target="_blank">here</a>.
-4. For large features or changes, please <a href="https://github.com/magento/magento2/issues" target="_blank">open an issue</a> and discuss it with us first. This may prevent duplicate or unnecessary effort, and it may gain you some additional contributors.
-5. To report a bug, please <a href="https://github.com/magento/magento2/issues" target="_blank">open an issue</a>, and follow these <a href="https://github.com/magento/magento2/wiki/Issue-reporting-guidelines">guidelines about bugfix issues</a>.
->>>>>>> 9357c69d
-
 5. All automated tests must pass successfully (all builds on [Travis CI](https://travis-ci.org/magento/magento2){:target="\_blank"} must be green).
 
 ## Fork a repository   {#fork}
