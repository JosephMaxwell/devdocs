--- conflicted
+++ resolved
@@ -83,11 +83,8 @@
 To create a pull request do the following: 
 
 1. Create a local branch for your changes and push those changes to the copy of your repository on GitHub. This is the best way to organize and even update your PR.
-<<<<<<< HEAD
 
 2. Navigate to the <a href="https://github.com/magento/devdocs" target="_blank">DevDocs repository</a>, and then click **New pull request**.
-=======
->>>>>>> fa830fa3
 
 2. In the DevDocs repository, click **New pull request**.
 
