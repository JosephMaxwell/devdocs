---
group: config-guide
subgroup: 04_CLI
title: Command line configuration
menu_title: Command line configuration
menu_node: parent
menu_order: 1
version: 2.0
redirect_from: /guides/v1.0/config-guide/cli/config-cli.html
functional_areas:
  - Configuration
  - System
  - Setup
---

## Introducing the Magento command-line interface (CLI)   {#config-new-cli-intro}

{% include install/new-cli-intro.html %}

This topic discusses configuring the Magento software using the CLI. For information about installing Magento, see <a href="{{ page.baseurl }}/install-gde/bk-install-guide.html">Installation overview</a>.
<<<<<<< HEAD
=======

## Before you start configuring Magento   {#config-install-cli-prereq}
>>>>>>> 168052f6

{% include install/before-you-begin-cli.html %}

## First steps   {#config-install-cli-first}

{% include install/first-steps-cli.html %}

#### Next step 

<a href="{{ page.baseurl }}/config-guide/cli/config-cli-subcommands.html">Get started with command-line configuration</a><|MERGE_RESOLUTION|>--- conflicted
+++ resolved
@@ -18,11 +18,8 @@
 {% include install/new-cli-intro.html %}
 
 This topic discusses configuring the Magento software using the CLI. For information about installing Magento, see <a href="{{ page.baseurl }}/install-gde/bk-install-guide.html">Installation overview</a>.
-<<<<<<< HEAD
-=======
 
 ## Before you start configuring Magento   {#config-install-cli-prereq}
->>>>>>> 168052f6
 
 {% include install/before-you-begin-cli.html %}
 
