--- conflicted
+++ resolved
@@ -16,10 +16,7 @@
 {% include config/cli-intro.md %}
 
 ## Overview of static view files deployment {#config-cli-static-overview}
-<<<<<<< HEAD
-=======
 
->>>>>>> 168052f6
 The static view files deployment command enables you to write {% glossarytooltip 363662cb-73f1-4347-a15e-2d2adabeb0c2 %}static files{% endglossarytooltip %} to the Magento file system when the Magento software is set for <a href="{{ page.baseurl }}/config-guide/bootstrap/magento-modes.html#production-mode">production mode</a>.
 
 The term *static view file* refers to the following:
