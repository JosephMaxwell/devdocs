--- conflicted
+++ resolved
@@ -66,13 +66,8 @@
 			<th>Required?</th>
 		</tr>
 	<tr>
-<<<<<<< HEAD
 		<td>&lt;languages&gt;</td>
 		<td><p>Space-separated list of <a href="http://www.loc.gov/standards/iso639-2/php/code_list.php" target="_blank">ISO-639</a> language codes for which to output static view files. (Default is <code>en_US</code>.)</p>
-=======
-		<td>&lt;lang></td>
-		<td><p>Space-separated list of <a href="http://www.loc.gov/standards/iso639-2/php/code_list.php" target="\_blank">ISO-636</a> language codes for which to output static view files. (Default is <code>en_US</code>.)</p>
->>>>>>> a41872bb
 		<p>You can find the list by running <code>magento info:language:list</code>.</p></td>
 	<td><p>No</p></td>
 	</tr>
