--- conflicted
+++ resolved
@@ -62,10 +62,7 @@
 	Catalog Search:                                    Reindex required
 
 ## Reindex {#config-cli-subcommands-index-reindex}
-<<<<<<< HEAD
-=======
 
->>>>>>> 168052f6
 Use this command to reindex all or selected indexers one time only.
 
 <div class="bs-callout bs-callout-info" id="info" markdown="1">
