---
layout: default
group: config-guide
<<<<<<< HEAD
subgroup: 04_CLI
title: Run unit tests
menu_title: Run unit tests
=======
subgroup: CLI
title: Running tests using bin/magento
menu_title: Running tests
>>>>>>> e9048429
menu_node: 
menu_order: 400
github_link: config-guide/cli/config-cli-subcommands-test.md
redirect_from: /guides/v1.0/config-guide/cli/config-cli-subcommands-test.html
---


#### Contents

*	<a href="#config-cli-subcommands-tests-overview">Overview of tests</a>
*	<a href="#config-cli-before">First steps</a>
*	<a href="#config-cli-subcommands-tests-run">Run tests</a>

<h2 id="config-cli-subcommands-tests-overview">Overview of tests</h2>
This command runs a set of tests defined in the Magento 2 code base. You can either run all tests or tests you select.

Whenever a not supported type is specified, the program terminates and lists all available types.

Following execution, a detailed report displays showing the test run and results.

<h3 id="config-cli-subcommands-tests-prereq">Prerequisites</h3>
Before you run this command, all of the following must be true:

*	The `Magento_Developer` module must be enabled. You can enable it as follows:

		magento module:enable [--force] Magento_Developer

	Use the `--force` option only if it's necessary.

*	Your system must be set up to run the desired tests.

	For example, to run integration tests, you should copy `dev/tests/integration/etc/install-config-mysql.php.dist` to `dev/tests/integration/etc/install-config-mysql.php` and modify it to suit your environment.

<h2 id="config-cli-before">First steps</h2>
{% include install/first-steps-cli.html %}
In addition to the command arguments discussed here, see <a href="{{ site.gdeurl }}config-guide/cli/config-cli-subcommands.html#config-cli-subcommands-common">Common arguments</a>.

<h2 id="config-cli-subcommands-tests-run">Running tests</h2>
Command usage:

	magento dev:tests:run [--all] <test>

To list the available test types, enter

	magento dev:tests:run --help

This gives you a list like

    all, unit, integration, integration-all, static, static-all, integrity, legacy

For example, to run integration tests, enter

	magento dev:tests:run integration

#### Related topics

*	<a href="{{ site.gdeurl }}config-guide/cli/config-cli-subcommands-cache.html">Manage the cache</a>
*	<a href="{{ site.gdeurl }}config-guide/cli/config-cli-subcommands-index.html">Manage the indexers</a>
*	<a href="{{ site.gdeurl }}config-guide/cli/config-cli-subcommands-cron.html">Configure and run cron</a>
*	<a href="{{ site.gdeurl }}config-guide/cli/config-cli-subcommands-compiler.html">Code compiler</a>
*	<a href="{{ site.gdeurl }}config-guide/cli/config-cli-subcommands-mode.html">Set the Magento mode</a>
*	<a href="{{ site.gdeurl }}config-guide/cli/config-cli-subcommands-urn.html">URN highlighter</a>
*	<a href="{{ site.gdeurl }}config-guide/cli/config-cli-subcommands-depen.html">Dependency reports</a>
*	<a href="{{ site.gdeurl }}config-guide/cli/config-cli-subcommands-i18n.html">Translation dictionaries and language packages</a>
*	<a href="{{ site.gdeurl }}config-guide/cli/config-cli-subcommands-static-view.html">Deploy static view files</a>
*	<a href="{{ site.gdeurl }}config-guide/cli/config-cli-subcommands-less-sass.html">Create symlinks to LESS files</a>
*	<a href="{{ site.gdeurl }}config-guide/cli/config-cli-subcommands-layout-xml.html">Convert layout XML files</a>
*	<a href="{{ site.gdeurl }}config-guide/cli/config-cli-subcommands-perf-data.html">Generate data for performance testing</a><|MERGE_RESOLUTION|>--- conflicted
+++ resolved
@@ -1,15 +1,9 @@
 ---
 layout: default
 group: config-guide
-<<<<<<< HEAD
 subgroup: 04_CLI
 title: Run unit tests
 menu_title: Run unit tests
-=======
-subgroup: CLI
-title: Running tests using bin/magento
-menu_title: Running tests
->>>>>>> e9048429
 menu_node: 
 menu_order: 400
 github_link: config-guide/cli/config-cli-subcommands-test.md
