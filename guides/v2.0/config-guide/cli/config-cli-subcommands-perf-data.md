---
group: config-guide
subgroup: 04_CLI
title: Generate data for performance testing
menu_title: Generate data for performance testing
menu_node:
menu_order: 800
version: 2.0
redirect_from: /guides/v1.0/config-guide/cli/config-cli-subcommands-perf-data.html
functional_areas:
  - Configuration
  - System
  - Setup
---

{% include config/cli-intro.md %}

## Overview of performance testing data {#config-cli-perf-overview}
<<<<<<< HEAD
=======

>>>>>>> 168052f6
To use the [Magento Performance Toolkit]({{ site.mage2000url }}setup/performance-toolkit){:target="\_blank"} or another tool for performance testing, you must generate a large amount of data (for example, stores, categories, products, and so on).

You can adjust the amount of data you create using *profiles* (small, medium, large, and extra large). The next section discusses profiles in more detail.

The following figure shows how a product displays on the {% glossarytooltip 1a70d3ac-6bd9-475a-8937-5f80ca785c14 %}storefront{% endglossarytooltip %} using the small profile:

![Sample storefront with generated data]({{ site.baseurl }}/common/images/config_generate-data.png){:width="550px"}

This gives you an idea about what the data looks like.

## About profiles {#config-cli-perf-prof}

The following table provides details about the data generator profiles (small, medium, large, and extra large).

Profiles are located in `<your Magento install dir>/setup/performance-toolkit/profiles/<ce or ee>`

For example, `/var/www/html/magento2/setup/performance-toolkit/profiles/ce`

<table>
    <tbody>
        <tr>
            <th>Parameter</th>
            <th>Small profile</th>
            <th>Medium profile</th>
            <th>Large profile</th>
            <th>Extra large profile</th>
        </tr>

    <tr>
        <td><p>websites</p></td>
        <td><p>1</p></td>
        <td><p>1</p></td>
        <td><p>3</p></td>
        <td><p>5</p></td>
    </tr>
    <tr>
        <td><p>store_groups</p></td>
        <td><p>1</p></td>   
        <td><p>2</p></td>
        <td><p>3</p></td>
        <td><p>5</p></td>   
    </tr>
    <tr>
        <td><p>store_views</p></td>
        <td><p>1</p></td>   
        <td><p>2</p></td>
        <td><p>3</p></td>
        <td><p>5</p></td>   
    </tr>
    <tr>
        <td><p>simple_products</p></td>
        <td><p>800</p></td>
        <td><p>16,000</p></td>
        <td><p>400,000</p></td>
        <td><p>800,000</p></td>
    </tr>
    <tr>
        <td><p>configurable_products</p></td>
        <td><p>50</p></td>  
        <td><p>1,000</p></td>
        <td><p>25,000</p></td>
        <td><p>50,000</p></td>  
    </tr>
    <tr>
        <td><p>categories</p></td>
        <td><p>30</p></td>  
        <td><p>300</p></td>
        <td><p>1,000</p></td>
        <td><p>3,000</p></td>   
    </tr>
    <tr>
        <td><p>categories_nesting_level</p></td>
        <td><p>3</p></td>   
        <td><p>3</p></td>
        <td><p>3</p></td>
        <td><p>6</p></td>   
    </tr>
    <tr>
        <td><p>catalog_price_rules</p></td>
        <td><p>10</p></td>  
        <td><p>20</p></td>
        <td><p>50</p></td>
        <td><p>100</p></td>
    </tr>
    <tr>
        <td><p>catalog_target_rules</p></td>
        <td><p>2</p></td>   
        <td><p>5</p></td>
        <td><p>10</p></td>
        <td><p>50</p></td>  
    </tr>
    <tr>
        <td><p>cart_price_rules</p></td>
        <td><p>10</p></td>  
        <td><p>20</p></td>
        <td><p>50</p></td>
        <td><p>100</p></td>     
    </tr>
    <tr>
        <td><p>cart_price_rules_floor</p></td>
        <td><p>2</p></td>   
        <td><p>2</p></td>
        <td><p>2</p></td>
        <td><p>5</p></td>       
    </tr>
    <tr>
        <td><p>customers</p></td>
        <td><p>20</p></td>  
        <td><p>200</p></td>
        <td><p>2,000</p></td>
        <td><p>5,000</p></td>       
    </tr>
    <tr>
        <td><p>tax rates</p></td>
        <td><p>40,000</p></td>  
        <td><p>40,000</p></td>
        <td><p>40,000</p></td>
        <td><p>40,000</p></td>      
    </tr>
    <tr>
        <td><p>orders</p></td>
        <td><p>80</p></td>  
        <td><p>1,600</p></td>
        <td><p>40,000</p></td>
        <td><p>80,000</p></td>      
    </tr>
    </tbody>
</table>

## Run the data generator {#config-cli-perf-run}

<div class="bs-callout bs-callout-warning" markdown="1">
Before running the data generator, disable all cron jobs running on the server. Disabling cron jobs prevents the data generator from performing actions that conflict with active cron jobs and avoids unnecessary errors.
</div>

Run the command as discussed in this section. After the command runs, you must [reindex all indexers]({{ page.baseurl }}/config-guide/cli/config-cli-subcommands-index.html#config-cli-subcommands-index-reindex).

Command options:

    bin/magento setup:perf:generate-fixtures {path to profile}

Where `<path to profile>` specifies the absolute file system path to, and name of, a profile.

For example,

    bin/magento setup:perf:generate-fixtures /var/www/html/magento2/setup/performance-toolkit/profiles/ce/small.xml

Sample output for the small profile:

    Generating profile with following params:
     |- Websites: 1
     |- Store Groups: 1
     |- Store Views: 1
     |- Categories: 30
     |- Simple products: 800
     |- Configurable products: 50
     |- Customers: 20
     |- Cart Price Rules: 10
     |- Catalog Price Rules: 10
     |- Orders: 80
    Generating websites, stores and store views...  done in <time>
    Generating categories...  done in <time>
    Generating simple products...  done in <time>
    Generating configurable EAV variations...  done in <time>
    ... more ...

#### Related topics
<<<<<<< HEAD
=======

>>>>>>> 168052f6
*   [Manage the cache]({{ page.baseurl }}/config-guide/cli/config-cli-subcommands-cache.html)
*   [Manage the indexers]({{ page.baseurl }}/config-guide/cli/config-cli-subcommands-index.html)
*   [Configure and run cron]({{ page.baseurl }}/config-guide/cli/config-cli-subcommands-cron.html)
*   [Code compiler]({{ page.baseurl }}/config-guide/cli/config-cli-subcommands-compiler.html)
*   [Set the Magento mode]({{ page.baseurl }}/config-guide/cli/config-cli-subcommands-mode.html)
*   [URN highlighter]({{ page.baseurl }}/config-guide/cli/config-cli-subcommands-urn.html)
*   [Dependency reports]({{ page.baseurl }}/config-guide/cli/config-cli-subcommands-depen.html)
*   [Translation dictionaries and language packages]({{ page.baseurl }}/config-guide/cli/config-cli-subcommands-i18n.html)
*   [Deploy static view files]({{ page.baseurl }}/config-guide/cli/config-cli-subcommands-static-view.html)
*   [Create symlinks to LESS files]({{ page.baseurl }}/config-guide/cli/config-cli-subcommands-less-sass.html)
*   [Run unit tests]({{ page.baseurl }}/config-guide/cli/config-cli-subcommands-test.html)
*   [Convert layout XML files]({{ page.baseurl }}/config-guide/cli/config-cli-subcommands-layout-xml.html)<|MERGE_RESOLUTION|>--- conflicted
+++ resolved
@@ -16,10 +16,7 @@
 {% include config/cli-intro.md %}
 
 ## Overview of performance testing data {#config-cli-perf-overview}
-<<<<<<< HEAD
-=======
 
->>>>>>> 168052f6
 To use the [Magento Performance Toolkit]({{ site.mage2000url }}setup/performance-toolkit){:target="\_blank"} or another tool for performance testing, you must generate a large amount of data (for example, stores, categories, products, and so on).
 
 You can adjust the amount of data you create using *profiles* (small, medium, large, and extra large). The next section discusses profiles in more detail.
@@ -187,10 +184,7 @@
     ... more ...
 
 #### Related topics
-<<<<<<< HEAD
-=======
 
->>>>>>> 168052f6
 *   [Manage the cache]({{ page.baseurl }}/config-guide/cli/config-cli-subcommands-cache.html)
 *   [Manage the indexers]({{ page.baseurl }}/config-guide/cli/config-cli-subcommands-index.html)
 *   [Configure and run cron]({{ page.baseurl }}/config-guide/cli/config-cli-subcommands-cron.html)
