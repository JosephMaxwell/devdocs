--- conflicted
+++ resolved
@@ -33,10 +33,7 @@
 Other channels can have a different set of handlers and logic.
 
 ## Get started with logging {#config-log-start}
-<<<<<<< HEAD
-=======
 
->>>>>>> 168052f6
 To start working with a logger, you must get a `\Psr\Log\LoggerInterface` instance. One way to do that is illustrated in our [database logging example]({{ page.baseurl }}/config-guide/log/log-db.html).
 
 Another way follows:
