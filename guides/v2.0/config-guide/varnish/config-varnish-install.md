---
group: config-guide
subgroup: 09_Varnish
title: Install Varnish
menu_title: Install Varnish
menu_order: 5
menu_node:
version: 2.0
functional_areas:
  - Configuration
  - System
  - Setup
---

Installing the Varnish software is beyond the scope of this guide. For more information about installing Varnish, see:

*	<a href="http://wiki.mikejung.biz/Varnish" target="_blank">installation wiki</a>
*	<a href="https://www.varnish-cache.org/docs" target="_blank">Varnish installation guides</a>
*	<a href="http://www.tecmint.com/install-varnish-cache-web-accelerator" target="_blank">How to install Varnish (Tecmint)</a>

<div class="bs-callout bs-callout-info" id="info">
	<p>This topic is written for Varnish on CentOS and Apache 2.2. If you're setting up Varnish in a different environment, some commands are likely different. Consult the preceding documentation for more information.</p>
</div>

## Confirm your Varnish version   {#config-varnish-version}

Enter the following command to display the version of Varnish you're running:

	varnishd -V

A sample follows:

	varnishd (varnish-4.0.3 revision b8c4a34)
	Copyright (c) 2006 Verdens Gang AS
	Copyright (c) 2006-2014 Varnish Software AS

Make sure the version is at least 3.0.5 or any version of 4.x before continuing.

### Next step
<<<<<<< HEAD
=======

>>>>>>> 168052f6
<a href="{{ page.baseurl }}/config-guide/varnish/config-varnish-configure.html">Configure Varnish and your web server</a><|MERGE_RESOLUTION|>--- conflicted
+++ resolved
@@ -37,8 +37,5 @@
 Make sure the version is at least 3.0.5 or any version of 4.x before continuing.
 
 ### Next step
-<<<<<<< HEAD
-=======
 
->>>>>>> 168052f6
 <a href="{{ page.baseurl }}/config-guide/varnish/config-varnish-configure.html">Configure Varnish and your web server</a>