--- conflicted
+++ resolved
@@ -75,10 +75,7 @@
 	MagentoCronGroup: <username1> ... <usernameN>
 
 ### Secure cron in `.htaccess`
-<<<<<<< HEAD
-=======
-
->>>>>>> 168052f6
+
 To secure cron in Magento's `.htaccess` file:
 
 1.	Log in to your Magento server as, or switch to, the {% glossarytooltip 5e7de323-626b-4d1b-a7e5-c8d13a92c5d3 %}Magento file system owner{% endglossarytooltip %}.
