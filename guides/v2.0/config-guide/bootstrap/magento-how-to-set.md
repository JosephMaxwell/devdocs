--- conflicted
+++ resolved
@@ -13,12 +13,8 @@
   - Setup
 ---
 
-<<<<<<< HEAD
-<h2 id="config-bootparam-overview">Overview of setting bootstrap parameter values</h2>
-=======
 ## Overview of setting bootstrap parameter values   {#config-bootparam-overview}
 
->>>>>>> 168052f6
 This topic discusses how to set the values of Magento application bootstrap parameters. <a href="{{ page.baseurl }}/config-guide/bootstrap/magento-bootstrap.html">More information about Magento application bootstrapping</a>.
 
 The following table discusses the bootstrap parameters you can set:
