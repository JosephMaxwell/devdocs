---
group: fedg
subgroup: D_CSS_G
title: Simple style changes with client-side LESS compilation vs. server-side
menu_title: Simple style changes with client-side LESS compilation vs. server-side
menu_order: 2
version: 2.0
functional_areas:
  - Frontend
---
## What's in this topic

After you <a href="{{ page.baseurl }}/frontend-dev-guide/themes/theme-create.html" target="_blank">create a theme</a>, before starting to change the styles, is deciding, which LESS compilation mode you will use. There are <a href="{{ page.baseurl }}/frontend-dev-guide/css-topics/css-preprocess.html#LESS compilation modes" target="_blank">two modes available in Magento</a>: server-side compilation mode and client-side (recommended for {% glossarytooltip d2093e4a-2b71-48a3-99b7-b32af7158019 %}theme{% endglossarytooltip %} development).
This topic demonstrates on a practical example how the choice of the mode influences the styles development.

The first step, creating and applying a theme is done before the compilation mode is chosen, so it is described only once, but is required whatever compilation mode you will further use.

In the examples in this topic the <a href="{{ page.baseurl }}/frontend-dev-guide/css-guide/css_quick_guide_approach.html#simple_extend">simplest approach for customizing theme styles</a> is used: changes are done in the `_extend.less` of the new theme.

In our examples we will change the color and font of the primary buttons. The default view of the primary buttons can be illustrated by the **Create an Account** button view on the Customer login page:

<img src="{{ site.baseurl }}/common/images/extend_less_screenshot0.png" alt="Admin login page with the default view of the primary buttons">

## First step: Create and apply a theme   {#first_step}

1. Create a new theme as described in the <a href="{{ page.baseurl }}/frontend-dev-guide/themes/theme-create.html" target="_blank">Create a theme</a> topic. In your `theme.xml` specify Magento Luma or Magento Blank as a parent theme.
2. <a href="{{ page.baseurl }}/frontend-dev-guide/themes/theme-apply.html#theme-apply-apply">Apply your theme</a> in the {% glossarytooltip 18b930cf-09cc-47c9-a5e5-905f86c43f81 %}Magento Admin{% endglossarytooltip %}.

Server-side is the default mode for LESS compilation, so if you do not change this, your Magento instance is using server-side compilation mode.

## Making simple style changes in server-side compilation mode   {#server-side}

The following is an illustration of how the process of making simple changes looks like with the server-side LESS compilation mode:
<ol>
<li>Create and apply a theme.</li>
<li>In your theme directory, add <code>web/css/source/_extend.less</code>.</li>
<li>Change the color of the buttons by adding the following code in <code>_extend.less</code>:

<img src="{{ site.baseurl }}/common/images/extend_less_code_1.png" alt="Less code redefining the color of the primary buttons">
</li>
<li markdown="1">[Clean static files cache]({{ page.baseurl }}/frontend-dev-guide/cache_for_frontdevs.html#clean_static_cache)</li>
<li>Refresh the page, and view the changes applied. For example:

<img src="{{ site.baseurl }}/common/images/extend_less_screenshot1.png" alt="Less code redefining the color of the primary buttons">
</li>
<li>Change the font of the buttons by adding the following code in <code>_extend.less</code>:

<img src="{{ site.baseurl }}/common/images/extend_less_code_2.png" alt="Less code redefining the font of the primary buttons">
</li>
<li>Delete all files in the following directories:
<ul>
<li><code>pub/static/frontend/&lt;Your_Vendor&gt;/&lt;your_theme&gt;</code></li>
<li><code>var/view_preprocessed/less</code> </li>
</ul>
</li>
<li>Refresh the page, and view the changes applied.

<img src="{{ site.baseurl }}/common/images/extend_less_screenshot2.png" alt="Admin login page where the font of the buttons was changed">
</li>
</ol>

If your Magento instance uses the server-side compilation mode, to make your changes apply, you need to clean the previously generated static view files. Several ways to do this are described in the [Clean static files cache]({{ page.baseurl }}/frontend-dev-guide/cache_for_frontdevs.html#clean_static_cache) topic. You can automate this process by additionally installing Grunt, and using the built-in Grunt commands to watch the changes and clean the directories. The flow of making changes using Grunt is described in the following section.

## Making simple style changes in server-side compilation mode using Grunt   {#server-side-grunt}

<ol>
<li>Create and apply a theme. </li>
<li>In your theme directory, add <code>web/css/source/_extend.less</code>.</li>
<li>Install Grunt and register your theme as described in <a href="{{ page.baseurl }}/frontend-dev-guide/css-topics/css_debug.html#grunt_prereq" target="_blank">Installing and configuring Grunt</a>.</li>
<li>From your Magento installation directory, run the following commands:
<ul>
<li><code>grunt exec:&lt;your_theme&gt;</code></li>
<li><code>grunt less:&lt;your_theme&gt;</code></li>
<li><code>grunt watch</code></li>
</ul>
Where <code>&lt;your_theme&gt;</code> is the code of your theme. Conventionally it should coincide with the theme directory name.
</li>
<li>Change the color of the buttons by adding the following code in <code>_extend.less</code>:
<img src="{{ site.baseurl }}/common/images/extend_less_code_1.png" alt="Less code redefining the color of the primary buttons">
</li>
<li>Refresh the page and view your changes applied:
<img src="{{ site.baseurl }}/common/images/extend_less_screenshot1.png" alt="Admin login page where the color of the button was changed">
</li>
<li>Change the font of the buttons by adding the following code in <code>_extend.less</code>:
<img src="{{ site.baseurl }}/common/images/extend_less_code_2.png" alt="Less code redefining the font of the primary buttons">
</li>
<li>Refresh the page and view your changes applied:
<img src="{{ site.baseurl }}/common/images/extend_less_screenshot2.png" alt="Admin login page where the font of the buttons was changed">
</li>
</ol>

## Making simple style changes in client-side compilation mode   {#client-side}

<ol>
<li>Create and apply a theme.</li>
<li>In your theme directory, add <code>web/css/source/_extend.less</code>.</li>
<li>In the Magento Admin, change the LESS compilation mode to client-side under <b>STORES</b> > <b>Configuration</b> > <b>ADVANCED</b> > <b>Developer</b> > <b>Front-end development workflow</b> > <b>Workflow type</b>. For detailed description see the <a href="{{ page.baseurl }}/frontend-dev-guide/css-topics/css-preprocess.html#less_modes">CSS preprocessing</a> topic.</li>
<li markdown="1">[Clean static files cache]({{ page.baseurl }}/frontend-dev-guide/cache_for_frontdevs.html#clean_static_cache)
</li>
<li>Change the color of the buttons by adding the following code in <code>_extend.less</code>:

<img src="{{ site.baseurl }}/common/images/extend_less_code_1.png" alt="Less code redefining the color of the primary buttons">
</li>
<li>Refresh the page and view your changes applied:

<img src="{{ site.baseurl }}/common/images/extend_less_screenshot1.png" alt="Admin login page where the font of the buttons was changed">
</li>
<li>Change the font of the buttons by adding the following code in <code>_extend.less</code>:

<img src="{{ site.baseurl }}/common/images/extend_less_code_2.png" alt="Less code redefining the font of the primary buttons">
</li>
<li>Refresh the page and view your changes applied:

<img src="{{ site.baseurl }}/common/images/extend_less_screenshot2.png" alt="Admin login page where the font of the buttons was changed">
</li>
</ol>

If your Magento instance uses the client-side compilation mode, simple changes are applied at once. In case of more sophisticated changes, you might need to manually clean the theme sub-directory in the <code>pub/static/frontend</code> directory. There are more details about these types of changes and about the client-side mode implementation in the <a href="{{ page.baseurl }}/frontend-dev-guide/css-topics/css_debug.html#css_debug_client" target="_blank">Styles debugging</a> topic.
<<<<<<< HEAD
=======

## Recommended reading
>>>>>>> 168052f6

<ul>
<li><a href="{{ page.baseurl }}/frontend-dev-guide/css-topics/css_debug.html" target="_blank">Styles debugging</a></li>
<li><a href="{{ page.baseurl }}/frontend-dev-guide/css-topics/css-preprocess.html" target="_blank">CSS preprocessing</a></li>
</ul><|MERGE_RESOLUTION|>--- conflicted
+++ resolved
@@ -116,11 +116,8 @@
 </ol>
 
 If your Magento instance uses the client-side compilation mode, simple changes are applied at once. In case of more sophisticated changes, you might need to manually clean the theme sub-directory in the <code>pub/static/frontend</code> directory. There are more details about these types of changes and about the client-side mode implementation in the <a href="{{ page.baseurl }}/frontend-dev-guide/css-topics/css_debug.html#css_debug_client" target="_blank">Styles debugging</a> topic.
-<<<<<<< HEAD
-=======
 
 ## Recommended reading
->>>>>>> 168052f6
 
 <ul>
 <li><a href="{{ page.baseurl }}/frontend-dev-guide/css-topics/css_debug.html" target="_blank">Styles debugging</a></li>
