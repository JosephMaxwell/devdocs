--- conflicted
+++ resolved
@@ -46,11 +46,7 @@
 -   In the {% glossarytooltip 18b930cf-09cc-47c9-a5e5-905f86c43f81 %}Magento Admin{% endglossarytooltip %}. Go to **System** > **Tools** > **Cache Management** and click **Flush {% glossarytooltip 363662cb-73f1-4347-a15e-2d2adabeb0c2 %}Static Files{% endglossarytooltip %} Cache**.
 
     <div class="bs-callout bs-callout-info" id="info" markdown="1">
-<<<<<<< HEAD
-    This option is only availble in `developer` mode. Refer to the [static view files overview]({{ page.baseurl }}/config-guide/cli/config-cli-subcommands-static-view.html#config-cli-static-overview) for more information.
-=======
     This option is only available in `developer` mode. Refer to the [static view files overview]({{ page.baseurl }}/config-guide/cli/config-cli-subcommands-static-view.html#config-cli-static-overview) for more information.
->>>>>>> 168052f6
 
 -   Manually by clearing the `pub/static` and `var/view_preprocessed` directories and subdirectories _except_ for `pub/static/.htaccess`.
 
