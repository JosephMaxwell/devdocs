---
group: fedg
subgroup: B_Layouts
title: Layout file types
menu_title: Layout file types
menu_order: 3
version: 2.0
redirect_from: /guides/v1.0/frontend-dev-guide/layouts/layout-types.html
functional_areas:
  - Frontend
---
<head>
	<style>
		table tr td, table tr th {border: 1px solid #ABABAB}
	</style>
</head>

## What's in this topic

For a particular page, its {% glossarytooltip 73ab5daa-5857-4039-97df-11269b626134 %}layout{% endglossarytooltip %} is defined by two major layout components: *page layout* file and *page configuration* file. 

A page layout file defines the page wireframe, for example, one-column layout. Technically page layout is an .xml file defining the structure inside the `<body>` section of the {% glossarytooltip a2aff425-07dd-4bd6-9671-29b7edefa871 %}HTML{% endglossarytooltip %} page {% glossarytooltip 8f407f13-4350-449b-9dc5-217dcf01bc42 %}markup{% endglossarytooltip %}. Page layouts feature only <a href="{{ page.baseurl }}/frontend-dev-guide/layouts/layout-overview.html#layout_overview_blocks" target="_blank">containers</a>. 
All page layouts used for page rendering should be declared in the page layout declaration file.

Page configuration is also an .xml file. It defines the detailed structure (page header, footer, etc.), contents and page meta information, including the page layout used. Page configuration features both main elements, <a href="{{ page.baseurl }}/frontend-dev-guide/layouts/layout-overview.html#layout_overview_blocks" target="_blank">blocks of particular classes</a> and containers.

We also distinguish the third type of layout files, *generic layouts*. They are .xml files which define the contents and detailed structure inside the <code>&lt;body&gt;</code> section of the HTML page markup. These files are used for pages returned by AJAX requests, emails, HTML snippets and so on.

This article gives a comprehensive description of each layout file type.

## Page layout   {#layout-types-page}

Page layout declares the wireframe of a page inside the <code>&lt;body&gt;</code> section, for example one-column layout or two-column layout. 

Allowed layout instructions:

* <a href="{{ page.baseurl }}/frontend-dev-guide/layouts/xml-instructions.html#fedg_layout_xml-instruc_ex_cont" target="_blank">&nbsp;&lt;container&gt;</a>
* <a href="{{ page.baseurl }}/frontend-dev-guide/layouts/xml-instructions.html#fedg_layout_xml-instruc_ex_ref" target="_blank">&nbsp;&lt;referenceContainer&gt;</a>
* <a href="{{ page.baseurl }}/frontend-dev-guide/layouts/xml-instructions.html#fedg_layout_xml-instruc_ex_mv" target="_blank">&nbsp;&lt;move&gt;</a>
* <a href="{{ page.baseurl }}/frontend-dev-guide/layouts/xml-instructions.html#fedg_layout_xml-instruc_ex_upd" target="_blank">&nbsp;&lt;update&gt;</a> 

Sample page layout:

`<Magento_Theme_module_dir>/view/frontend/page_layout/2columns-left.xml`

{%highlight xml%}
<layout xmlns:xsi="http://www.w3.org/2001/XMLSchema-instance" xsi:noNamespaceSchemaLocation="urn:magento:framework:View/Layout/etc/page_layout.xsd">
    <update handle="1column"/>
    <referenceContainer name="columns">
        <container name="div.sidebar.main" htmlTag="div" htmlClass="sidebar sidebar-main" after="main">
            <container name="sidebar.main" as="sidebar_main" label="Sidebar Main"/>
        </container>
        <container name="div.sidebar.additional" htmlTag="div" htmlClass="sidebar sidebar-additional" after="div.sidebar.main">
            <container name="sidebar.additional" as="sidebar_additional" label="Sidebar Additional"/>
        </container>
    </referenceContainer>
</layout>
{%endhighlight xml%}

### Page layout files conventional location   {#layout-types-page-conv}

Conventionally page layouts must be located as follows:

* Module page layouts: `<module_dir>/view/frontend/page_layout`
* Theme page layouts: `<theme_dir>/<Namespace>_<Module>/page_layout`

### Page layouts declaration   {#layout-types-page-dec}

To be able to use a layout for actual page rendering, you need to declare it in `layouts.xml`.

Conventionally layout declaration file can be located in one of the following locations: 


<ul>
<li>Module layout declarations: <code>&lt;module_dir&gt;/view/frontend/layouts.xml</code></li>
<li>Theme layout declaration: <code>&lt;theme_dir&gt;/&lt;Namespace&gt;_&lt;Module&gt;/layouts.xml</code></li>

</ul>

<br>
<p>Declare a layout file using the <code>&lt;layout&gt;&lt;/layout&gt;</code> instruction, for which specify the following:</p>


<ul>
 <li><code>&lt;layout&nbsp;id=&quot;layout_file_name&quot;&gt;</code>. For example, the <code>2columns-left.xml</code> page layout is declared like following: <code>&lt;layout&nbsp;id&nbsp;=&nbsp;&quot;2columns-left&quot;/&gt;</code></li>

<li><code>&lt;label&nbsp;translate=&quot;true|false&quot;&gt;{Label_used_in_Admin}&lt;/label&gt;</code></li>
</ul>

Sample page layout declaration file:

    <Magento_Theme_module_dir>/view/frontend/layouts.xml

{%highlight xml%}
<page_layouts xmlns:xsi="http://www.w3.org/2001/XMLSchema-instance" xsi:noNamespaceSchemaLocation="urn:magento:framework:View/PageLayout/etc/layouts.xsd">
    <layout id="1column">
        <label translate="true">1 column</label>
    </layout>
    <layout id="2columns-left">
        <label translate="true">2 columns with left bar</label>
    </layout>
    <layout id="2columns-right">
        <label translate="true">2 columns with right bar</label>
    </layout>
    <layout id="3columns">
        <label translate="true">3 columns</label>
    </layout>
</page_layouts>
{%endhighlight xml%}

## Page configuration   {#layout-types-conf}

The page configuration adds content to the wireframe defined in a page layout file. A page configuration also contains page meta-information, and contents of the <code>&lt;head&gt;</code> section.

### Page configuration file conventional location   {#layout-type-conf-loc}

Conventionally page configuration files must be located as follows:

<ul>
<li> {% glossarytooltip c1e4242b-1f1a-44c3-9d72-1d5b1435e142 %}Module{% endglossarytooltip %} page configurations: <code>&lt;module_dir&gt;/view/frontend/layout</code></li>
<li> {% glossarytooltip d2093e4a-2b71-48a3-99b7-b32af7158019 %}Theme{% endglossarytooltip %} page configurations: <code>&lt;theme_dir&gt;/&lt;Namespace&gt;_&lt;Module&gt;/layout</code></li>
</ul>

### Page configuration structure and allowed layout instructions

<<<<<<< HEAD
<h3>Page configuration structure and allowed layout instructions</h3>

=======
>>>>>>> 168052f6
The following table describes the instructions specific for page configuration files. For the descriptions of common layout instructions see the <a href="{{ page.baseurl }}/frontend-dev-guide/layouts/xml-instructions.html" target="_blank">Layout instructions</a> article.

<table>
  <tbody>
    <tr>
      <th>Element</th>
      <th colspan="1">Attributes</th>
      <th colspan="1">Parent of</th>
      <th>Description</th>
    </tr>
    <tr>
      <td>
        <code><span>&lt;page&gt;&lt;/page&gt;</span></code>
      </td>
      <td colspan="1">
        <ul>
          <li>
            <code>layout = {layout}</code>
          </li>
          <li>
            <code>xsi:noNamespaceSchemaLocation ="{path_to_schema}"</code>            
          </li>
        </ul>
      </td>
      <td colspan="1">
        <ul>
          <li><code>&lt;html&gt;</code></li>
          <li><code>&lt;head&gt;</code></li>
          <li><code>&lt;body&gt;</code></li>
          <li><code>&lt;update&gt;</code></li>
        </ul>
      </td>
      <td>Mandatory root element.</td>
    </tr>
    <tr>
      <td colspan="1"><code>&lt;html&gt;&lt;/html&gt;</code></td>
      <td colspan="1">
        <p>none</p>
      </td>
      <td colspan="1">
        <ul>
          <li><code>&lt;attribute&gt;</code></li>
        </ul>
      </td>
      <td colspan="1">
        <span>Mandatory element.</span>
      </td>
    </tr>
    <tr>
      <td colspan="1"><code>&lt;head&gt;&lt;/head&gt;</code></td>
      <td colspan="1">none</td>
      <td colspan="1">
        <ul>
          <li><code>&lt;title&gt;</code></li>
          <li><code>&lt;meta&gt;</code></li>
          <li><code>&lt;link&gt;</code></li>
          <li><code>&lt;css&gt;</code></li>
          <li><code>&lt;script&gt;</code></li>
        </ul>
      </td>
      <td colspan="1"></td>
    </tr>
    <tr>
      <td colspan="1"><code>&lt;body&gt;&lt;/body&gt;</code></td>
      <td colspan="1">none</td>
      <td colspan="1">
        <ul>
          <li><code>&lt;block&gt;</code></li>
          <li><code>&lt;container&gt;</code></li>
          <li><code>&lt;move&gt;</code></li>
       <li><code>&lt;attribute&gt;</code></li>
          <li><code>&lt;referenceBlock&gt;</code></li>
          <li><code>&lt;referenceContainer&gt;</code></li>
          <li><code>&lt;action&gt;</code></li>
        </ul>
      </td>
      <td colspan="1"></td>
    </tr>
    <tr>
      <td colspan="1"><code>&lt;attribute&gt;</code></td>
      <td colspan="1">
        <ul>
          <li><code>name = {arbitrary_name}</code>
          </li>
          <li><code>value = {arbitrary_value}</code>
          </li>
        </ul>
      </td>
      <td colspan="1"></td>
      <td colspan="1">
        <p>Specified for <code>&lt;html&gt;</code>, rendered like following:</p>
        <p><code>&lt;html name="value'&gt;</code></p>
      </td>
    </tr>
    <tr>
      <td colspan="1">
        <p><code>&lt;title&gt;</code></p>
      </td>
      <td colspan="1">none</td>
      <td colspan="1">none</td>
      <td colspan="1">Page title</td>
    </tr>
    <tr>
      <td colspan="1">
        <p><code>&lt;meta&gt;</code></p>
      </td>
      <td colspan="1">
        <ul>
          <li>
            <span><code>content</code></span>
          </li>
          <li>
            <span><code>charset</code></span>
          </li>
          <li>
            <span><code>http-equiv</code></span>
          </li>
          <li>
            <span><code>name</code></span>
          </li>
          <li>
            <span><code>scheme</code></span>
          </li>
        </ul>
      </td>
      <td colspan="1">
        <span>none</span>
      </td>
      <td colspan="1"></td>
    </tr>
    <tr>
      <td colspan="1">
        <p><code>&lt;link&gt;</code></p>
      </td>
      <td colspan="1">
        <ul>
          <li>
            <span><code>defer</code></span>
          </li>
          <li>
            <span><code>ie_condition</code></span>
          </li>
          <li>
            <span><code>charset</code></span>
          </li>
          <li>
            <span><code>hreflang</code></span>
          </li>
          <li>
            <span><code>media</code></span>
          </li>
          <li>
            <span><code>rel</code></span>
          </li>
          <li>
            <span><code>rev</code></span>
          </li>
          <li>
            <span><code>sizes</code></span>
          </li>
          <li>
            <span><code>src</code></span>
          </li>
          <li>
            <span><code>src_type</code></span>
          </li>
          <li>
            <span><code>target</code></span>
          </li>
          <li>
            <span><code>type</code></span>
          </li>
        </ul>
      </td>
      <td colspan="1">
        <span>none</span>
      </td>
      <td colspan="1"> </td>
    </tr>
    <tr>
      <td colspan="1">
        <span><code>&lt;css&gt;</code></span>
      </td>
      <td colspan="1">
        <ul>
          <li>
            <span><code>defer</code></span>
          </li>
          <li>
            <span><code>ie_condition</code></span>
          </li>
          <li>
            <span><code>charset</code></span>
          </li>
          <li>
            <span><code>hreflang</code></span>
          </li>
          <li>
            <span><code>media</code></span>
          </li>
          <li>
            <span><code>rel</code></span>
          </li>
          <li>
            <span><code>rev</code></span>
          </li>
          <li>
            <span><code>sizes</code></span>
          </li>
          <li>
            <span><code>src</code></span>
          </li>
          <li>
            <span><code>src_type</code></span>
          </li>
          <li>
            <span><code>target</code></span>
          </li>
          <li>
            <span><code>type</code></span>
          </li>
        </ul>
      </td>
      <td colspan="1">
        <span>none</span>
      </td>
      <td colspan="1"></td>
    </tr>
    <tr>
      <td colspan="1">
        <p><code>&lt;script&gt;</code></p>
      </td>
      <td colspan="1">
        <ul>
          <li>
            <span><code>defer</code></span>
          </li>
          <li>
            <span><code>ie_condition</code></span>
          </li>
          <li>
            <span><code>async</code></span>
          </li>
          <li>
            <span><code>charset</code></span>
          </li>
          <li>
            <span><code>src</code></span>
          </li>
          <li>
            <span><code>src_type</code></span>
          </li>
          <li>
            <span><code>type</code></span>
          </li>
        </ul>
      </td>
      <td colspan="1">
        <span>none</span>
      </td>
      <td colspan="1"></td>
    </tr>
  </tbody>
</table>

## Generic layout   {#layout-types-gen}

Generic layouts define the contents and detailed structure inside the <code>&lt;body&gt;</code> section of the HTML page markup. 

### Generic layout file conventional location   {#layout-type-gen-loc}

Conventionally generic layout files must be located as follows:

<ul>
<li>Module generic layouts: <code>&lt;module_dir&gt;/view/frontend/layout</code></li>
<li>Theme generic layouts: <code>&lt;theme_dir&gt;/&lt;Namespace&gt;_&lt;Module&gt;/layout</code></li>
</ul>

### Generic layout structure and allowed layout instructions

<<<<<<< HEAD
<h3>Generic layout structure and allowed layout instructions</h3>

=======
>>>>>>> 168052f6
The following table describes the instructions specific for generic layout files. For the descriptions of common layout instructions see the <a href="{{ page.baseurl }}/frontend-dev-guide/layouts/xml-instructions.html" target="_blank">Layout instructions</a> article.

<table>
  <tbody>
    <tr>
      <th>Element</th>
      <th colspan="1">Attributes</th>
      <th colspan="1">Parent of</th>
      <th>Description</th>
    </tr>
    <tr>
      <td>
        <code> &lt;layout&gt;&lt;/layout&gt; </code>
      </td>
      <td colspan="1">
        <ul>
          <li>
            <code >
              xsi:noNamespaceSchemaLocation="{path_to_schema}"
</code>
          </li>
        </ul>
      </td>
      <td colspan="1">
        <ul>
          <li><code>&lt;container&gt;</code></li>
          <li><code>&lt;update&gt;</code></li>

        </ul>
      </td>
      <td>Mandatory root element.</td>
    </tr>
    <tr>
      <td>
        <code> &lt;update&gt; </code>
      </td>
      <td colspan="1">
        <ul>
          <li>
            <code>handle="{name_of_handle_to_include}"</code>
          </li>
        </ul>
      </td>
      <td colspan="1">
none
      </td>
<td></td>
    </tr>
    <tr>
      <td colspan="1"><code>&lt;container&gt;</code></td>
      <td colspan="1">
<ul>
<li><code>name="root"</code></li>
<li>For complete list of attributes, see <a href="{{ page.baseurl }}/frontend-dev-guide/layouts/xml-instructions.html#container" target="_blank">Layout instructions</a></li>
</ul>
</td>
      <td colspan="1">
        <ul>
          <li><code>&lt;block&gt;</code></li>
          <li><code>&lt;container&gt;</code></li>
          <li><code>&lt;referenceBlock&gt;</code></li>
          <li><code>&lt;referenceContainer&gt;</code></li>
          
        </ul>
      </td>
      <td colspan="1"> Mandatory element</td>
    </tr>


  </tbody>
</table>

Sample generic layout:

{%highlight xml%}
<layout xmlns:xsi="http://www.w3.org/2001/XMLSchema-instance" xsi:noNamespaceSchemaLocation="urn:magento:framework:View/Layout/etc/layout_generic.xsd">
    <update handle="formkey"/>
    <update handle="adminhtml_googleshopping_types_block"/>
    <container name="root">
        <block class="Magento\Backend\Block\Widget\Grid\Container" name="googleshopping.types.container" template="Magento_Backend::widget/grid/container/empty.phtml"/>
    </container>
</layout>
{%endhighlight xml%}
<|MERGE_RESOLUTION|>--- conflicted
+++ resolved
@@ -123,11 +123,6 @@
 
 ### Page configuration structure and allowed layout instructions
 
-<<<<<<< HEAD
-<h3>Page configuration structure and allowed layout instructions</h3>
-
-=======
->>>>>>> 168052f6
 The following table describes the instructions specific for page configuration files. For the descriptions of common layout instructions see the <a href="{{ page.baseurl }}/frontend-dev-guide/layouts/xml-instructions.html" target="_blank">Layout instructions</a> article.
 
 <table>
@@ -408,11 +403,6 @@
 
 ### Generic layout structure and allowed layout instructions
 
-<<<<<<< HEAD
-<h3>Generic layout structure and allowed layout instructions</h3>
-
-=======
->>>>>>> 168052f6
 The following table describes the instructions specific for generic layout files. For the descriptions of common layout instructions see the <a href="{{ page.baseurl }}/frontend-dev-guide/layouts/xml-instructions.html" target="_blank">Layout instructions</a> article.
 
 <table>
