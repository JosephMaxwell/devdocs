---
group: fedg
subgroup: B_Layouts
title: Common layout customization tasks
menu_title: Common layout customization tasks
menu_order: 6
version: 2.0
redirect_from: /guides/v1.0/frontend-dev-guide/layouts/xml-manage.html
functional_areas:
  - Frontend
---

## What's in this topic

This article describes the following typical {% glossarytooltip 73ab5daa-5857-4039-97df-11269b626134 %}layout{% endglossarytooltip %} customization tasks:

*	<a href="#layout_markup_columns">Set the page layout</a>
*	<a href="#layout_markup_css">Include static resources (JavaScript, CSS, fonts) in &lt;head&gt;</a>
*	<a href="#layout_markup_css_remove">Remove static resources (JavaScript, CSS, fonts) in &lt;head&gt;</a>
*	<a href="#create_cont">Create a container</a>
*	<a href="#ref_container">Reference a container</a>
*	<a href="#xml-manage-block">Create a block</a>
*	<a href="#set_template">Set a block's template</a>
*	<a href="#layout_markup_modify-block">Modify block arguments</a>
*	<a href="#xml-manage-ref-block">Reference a block</a>
*	<a href="#layout_markup_block-properties">Use block object methods to set block properties</a>
*	<a href="#layout_markup_rearrange">Rearrange elements</a>
*	<a href="#layout_markup_remove_elements">Remove elements</a>
*	<a href="#layout_markup_replace_elements">Replace elements</a>

<div class="bs-callout bs-callout-info" id="info">
<span class="glyphicon-class">
  <p>To ensure stability and secure your customizations from being deleted during upgrade, do not change out-of-the-box Magento {% glossarytooltip c1e4242b-1f1a-44c3-9d72-1d5b1435e142 %}module{% endglossarytooltip %} and {% glossarytooltip d2093e4a-2b71-48a3-99b7-b32af7158019 %}theme{% endglossarytooltip %} layouts. To customize layout, create extending and overriding layout files in your custom theme.</p></span>
</div>

## Set the page layout   {#layout_markup_columns}

The type of page layout to be used for a certain page is defined in the page configuration file, in the `layout` attribute of the root <code>&lt;page&gt;</code> node.

Example:
Change the layout of Advanced Search page from default "1-column" to "2-column with left bar". To do this, extend `catalogsearch_advanced_index.xml` in your theme by adding the following layout:

<b><code>app/design/frontend/&lt;Vendor&gt;/&lt;theme&gt;/Magento_CatalogSearch/layout/catalogsearch_advanced_index.xml</code></b>

{%highlight xml%}
<page layout="2columns-left" xmlns:xsi="http://www.w3.org/2001/XMLSchema-instance" xsi:noNamespaceSchemaLocation="urn:magento:framework:View/Layout/etc/page_configuration.xsd">
...
</page>
{%endhighlight xml%}

## Include static resources (JavaScript, CSS, fonts)   {#layout_markup_css}

<<<<<<< HEAD
<h2 id="layout_markup_css">Include static resources (JavaScript, CSS, fonts)</h2>

=======
>>>>>>> 168052f6
JavaScript, {% glossarytooltip 6c5cb4e9-9197-46f2-ba79-6147d9bfe66d %}CSS{% endglossarytooltip %} and other static assets are added in the `<head>` section of a <a href="{{ page.baseurl }}/frontend-dev-guide/layouts/layout-types.html#layout-types-conf" target="_blank">page configuration</a> file. The default look of a Magento store page `<head>` is defined by `app/code/Magento/Theme/view/frontend/layout/default_head_blocks.xml`. The recommended way to add CSS and {% glossarytooltip 312b4baf-15f7-4968-944e-c814d53de218 %}JavaScript{% endglossarytooltip %} is to extend this file in your custom theme, and add the assets there.
The following file is a sample of a file you must add:

<code>&lt;theme_dir&gt;/Magento_Theme/layout/default_head_blocks.xml</code>

{%highlight xml%}
<page xmlns:xsi="http://www.w3.org/2001/XMLSchema-instance" xsi:noNamespaceSchemaLocation="urn:magento:framework:View/Layout/etc/page_configuration.xsd">
    <head>
        <!-- Add local resources -->
    	<css src="css/my-styles.css"/>
    
        <!-- The following two ways to add local JavaScript files are equal -->
        <script src="Magento_Catalog::js/sample1.js"/>
        <link src="js/sample.js"/>
		
    	<!-- Add external resources -->
	<css src="https://maxcdn.bootstrapcdn.com/bootstrap/3.3.4/css/bootstrap-theme.min.css" src_type="url" />
        <script src="https://maxcdn.bootstrapcdn.com/bootstrap/3.3.4/js/bootstrap.min.js" src_type="url" />
        <link rel="stylesheet" type="text/css" src="http://fonts.googleapis.com/css?family=Montserrat" src_type="url" /> 
    </head>
</page>
{%endhighlight xml%}


When adding external resources, specifying the <code>src_type="url"</code> argument value is a must.

If you'd like to include a google webfont, you have to add the <code>rel="stylesheet" type="text/css"</code> to the <link> tag, otherwise it won't work.


You can use either `<link src="js/sample.js"/>` or `<script src="js/sample.js"/>` instruction to add a locally stored JavaScript file to your theme.

The path to assets is specified relatively to one of the following locations:
<ul>
<li><code>&lt;theme_dir&gt;/web</code></li>
<li><code>&lt;theme_dir&gt;/&lt;Namespace&gt;_&lt;Module&gt;/web</code></li>

</ul>

### Adding conditional comments

<a href="http://en.wikipedia.org/wiki/Conditional_comment" target="_blank">Conditional comments</a> are meant to give special instructions for Internet Explorer. 
In the terms of adding assets, you can add CSS files to be included for a specific version of Internet Explorer. 
A sample follows:

{%highlight xml%}
    <head>
        <css src="css/ie-9.css" ie_condition="IE 9" />
    </head>
</page>
{%endhighlight xml%}

This adds an IE conditional comment in the generated HTML, like in the following example:

{%highlight html%}
<!--[if IE 9]>
<link rel="stylesheet" type="text/css" media="all" href="<your_store_web_address>/pub/static/frontend/OrangeCo/orange/en_US/css/ie-9.css" />
<![endif]-->
{%endhighlight html%}

In this example, <code>orange</code> is a custom theme created by the OrangeCo vendor.

## Remove static resources (JavaScript, CSS, fonts)   {#layout_markup_css_remove}

To remove the static resources, linked in a page `<head>`, make a change similar to the following in a theme extending file:

`app/design/frontend/<Vendor>/<theme>/Magento_Theme/layout/default_head_blocks.xml`

{%highlight xml%}
<page xmlns:xsi="http://www.w3.org/2001/XMLSchema-instance" xsi:noNamespaceSchemaLocation="urn:magento:framework:View/Layout/etc/page_configuration.xsd">
   <head>
        <!-- Remove local resources -->
        <remove src="css/styles-m.css" />
        <remove src="my-js.js"/>
        <remove src="Magento_Catalog::js/compare.js" />
								
	<!-- Remove external resources -->
        <remove src="https://maxcdn.bootstrapcdn.com/bootstrap/3.3.4/css/bootstrap-theme.min.css"/>
        <remove src="https://maxcdn.bootstrapcdn.com/bootstrap/3.3.4/js/bootstrap.min.js"/>
        <remove src="http://fonts.googleapis.com/css?family=Montserrat" /> 
   </head>
{%endhighlight xml%}

Note, that if a static asset is added with a module path (for example `Magento_Catalog::js/sample.js`) in the initial layout, you need to specify the module path as well when removing the asset.

## Create a container   {#create_cont}

Use the following sample to create (declare) a container:

{%highlight xml%}
<container name="some.container" as="someContainer" label="Some Container" htmlTag="div" htmlClass="some-container" />
{%endhighlight xml%}

## Reference a container   {#ref_container}

To update a container use the <a href="{{ page.baseurl }}/frontend-dev-guide/layouts/xml-instructions.html#fedg_layout_xml-instruc_ex_ref" target="_blank">`<referenceContainer>`</a> instruction.

Example: add links to the page header panel.

{%highlight xml%}
<referenceContainer name="header.panel">
    <block class="Magento\Framework\View\Element\Html\Links" name="header.links">
        <arguments>
            <argument name="css_class" xsi:type="string">header links</argument>
        </arguments>
    </block>
</referenceContainer>
{%endhighlight xml%}

## Create a block   {#xml-manage-block}

Blocks are created (declared) using the <a href="{{ page.baseurl }}/frontend-dev-guide/layouts/xml-instructions.html#fedg_layout_xml-instruc_ex_block" target="_blank">`<block>`</a> instruction.

Example: add a block with a product {% glossarytooltip fd4bed67-7130-4415-8a6f-ad8d8ef8f25e %}SKU{% endglossarytooltip %} information.

{%highlight xml%}
<block class="Magento\Catalog\Block\Product\View\Description" name="product.info.sku" template="product/view/attribute.phtml" after="product.info.type">
    <arguments>
        <argument name="at_call" xsi:type="string">getSku</argument>
        <argument name="at_code" xsi:type="string">sku</argument>
        <argument name="css_class" xsi:type="string">sku</argument>
    </arguments>
</block>
{%endhighlight xml%}

## Reference a block   {#xml-manage-ref-block}

<<<<<<< HEAD
<h2 id="xml-manage-ref-block">Reference a block</h2>

=======
>>>>>>> 168052f6
To update a block use the <a href="{{ page.baseurl }}/frontend-dev-guide/layouts/xml-instructions.html#fedg_layout_xml-instruc_ex_ref" target="_blank">`<referenceBlock>`</a> instruction.

Example: pass the image to the `logo` block.

{%highlight xml%}
<referenceBlock name="logo">
    <arguments>
        <argument name="logo_file" xsi:type="string">images/logo.png</argument>
    </arguments>
</referenceBlock>
{%endhighlight xml%}

## Set a block template {#set_template}

There are two ways to set the template for a block:

- using the `template` attribute
- using the `<argument>` instruction

Both approaches are demonstrated in the following examples of changing the template of the page title block.

**Example 1:**

{%highlight xml%}
 <referenceBlock name="page.main.title" template="%Namespace_Module::new_template.phtml%"/>
{%endhighlight%}

**Example 2:** 

{%highlight xml%}
 <referenceBlock name="page.main.title">
     <arguments>
         <argument name="template" xsi:type="string">%Namespace_Module::new_template.phtml%</argument>
     </arguments>
 </referenceBlock>
{%endhighlight%}

In both example, the template is specified according to the following:

 * `Namespace_Module:` defines the module the template belongs to. For example, `Magento_Catalog`.
 * `new_template.phtml`: the path to the template relatively to the `templates` directory. It might be `<module_dir>/view/<area>/templates` or `<theme_dir>/<Namespace_Module>/templates`.


<div class="bs-callout bs-callout-info" id="info">
  <p>Template values specified as attributes have higher priority during layout generation, than the ones specified using <code>&lt;argument&gt;</code>. It means, that if for a certain block, a template is set as attribute, it will override the value you specify in <code>&lt;argument&gt;</code> for the same block.</p>
</div>

## Modify block arguments   {#layout_markup_modify-block}

To modify block arguments, use the `<referenceBlock>` instruction.

Example: change the value of the existing block argument and add a new argument.

Initial block declaration:

{%highlight xml%}
...
<block class="Namespace_Module_Block_Type" name="block.example">
    <arguments>
        <argument name="label" xsi:type="string">Block Label</argument>
    </arguments>
</block>
...
{%endhighlight xml%}

Extending layout:

{%highlight xml%}
...
<referenceBlock name="block.example">
    <arguments>
        <!-- Modified block argument -->
        <argument name="label" xsi:type="string">New Block Label</argument>
        <!-- Newly added block argument -->
        <argument name="custom_label" xsi:type="string">Custom Block Label</argument>
    </arguments>
</referenceBlock> 
...
{%endhighlight xml%}

## Use block object methods to set block properties   {#layout_markup_block-properties}

There are two ways to access block object methods:

- using the <a href="{{ page.baseurl }}/frontend-dev-guide/layouts/xml-instructions.html#argument"><code>&lt;argument&gt;</code></a> instruction for `<block>` or `<referenceBlock>`
- using the <a href="{{ page.baseurl }}/frontend-dev-guide/layouts/xml-instructions.html#fedg_layout_xml-instruc_ex_act"><code>&lt;action&gt;</code></a> instruction. This way is not recommended, but can be used for calling those methods, which are not refactored yet to be accessed through `<argument>`. 

Example 1: Set a CSS class and add an attribute for the product page using `<argument>`.

Extending layout:

{%highlight xml%}
<referenceBlock name="page.main.title">
    <arguments>
        <argument name="css_class" xsi:type="string">product</argument>
        <argument name="add_base_attribute" xsi:type="string">itemprop="name"</argument>
    </arguments>
</referenceBlock>
{%endhighlight xml%}

Example 2: Set a page title using `<action>`. 

<div class="bs-callout bs-callout-warning" id="info">
<span class="glyphicon-class">
 <p>Do not use <code>&lt;action&gt;</code>, if the method implementation allows calling it using <code>&lt;argument&gt;</code> for <code>&lt;block&gt;</code> or <code>&lt;referenceBlock&gt;</code>.</p></span>
</div>


Extending layout:

{%highlight xml%}
	...
	<referenceBlock name="page.main.title">
	    <action method="setPageTitle">
	        <argument translate="true" name="title" xsi:type="string">Catalog Advanced Search</argument>
	    </action>
	</referenceBlock>
	...
{%endhighlight xml%}

## Rearrange elements   {#layout_markup_rearrange}

In layout files you can change the elements order on a page. This can be done using one of the following:

* <a href="{{ page.baseurl }}/frontend-dev-guide/layouts/xml-instructions.html#fedg_layout_xml-instruc_ex_mv" target="_blank">`<move>` instruction</a>: allows changing elements' order and parent.
* <a href="{{ page.baseurl }}/frontend-dev-guide/layouts/xml-instructions.html#fedg_xml-instrux_before-after" target="_blank">`before` and `after` attributes of `<block>`</a>: allows changing elements' order within one parent.

<p></p>
Example of `<move>` usage:
put the stock availability and SKU blocks next to the product price on a product page.

In the Magento Blank theme these elements are located as follows:

<img src="{{ site.baseurl }}/common/images/layout_image1.png" />

Let's place the stock availability and SKU blocks after product price block on a product page, and move the review block out of the product-info-price container.
To do this, add the extending `catalog_product_view.xml` in the `app/design/frontend/OrangeCo/orange/Magento_Catalog/layout/` directory:

{%highlight xml%}
<page layout="1column" xmlns:xsi="http://www.w3.org/2001/XMLSchema-instance" xsi:noNamespaceSchemaLocation="urn:magento:framework:View/Layout/etc/page_configuration.xsd">
    <body>
        <move element="product.info.stock.sku" destination="product.info.price" after="product.price.final"/>
        <move element="product.info.review" destination="product.info.main" before="product.info.price"/>
    </body>
</page>

{%endhighlight xml%}

This would make the product page look like following:

<img src="{{ site.baseurl }}/common/images/layout_image2.png" />

<div class="bs-callout bs-callout-info" id="info">
<span class="glyphicon-class">
  <p>To learn how to locate the layout file you need to customize, see <a href="{{ page.baseurl }}/frontend-dev-guide/themes/debug-theme.html" target="_blank">Locate templates, layouts, and styles</a>.</p></span>
</div>

## Remove elements   {#layout_markup_remove_elements}

Elements are removed using the `remove` attribute for the `<referenceBlock>` and `<referenceContainer>`. 

**Example**: remove the Compare Products {% glossarytooltip 31751771-8163-434b-88bc-c5f94d859fc3 %}sidebar{% endglossarytooltip %} block from all store pages. 

This block is declared in `app/code/Magento/Catalog/view/frontend/layout/default.xml`:

{%highlight xml%}
<page xmlns:xsi="http://www.w3.org/2001/XMLSchema-instance" xsi:noNamespaceSchemaLocation="urn:magento:framework:View/Layout/etc/page_configuration.xsd">
    <body>
...
        <referenceContainer name="sidebar.additional">
            <block class="Magento\Catalog\Block\Product\Compare\Sidebar" name="catalog.compare.sidebar" template="product/compare/sidebar.phtml"/>
        </referenceContainer>
...
    </body>
</page>
{%endhighlight xml%}


To remove the block, add the extending `default.xml` in your theme:
`<theme_dir>/Magento_Catalog/layout/default.xml`

In this file, reference the element having added the `remove` attribute:

{%highlight xml%}

<page xmlns:xsi="http://www.w3.org/2001/XMLSchema-instance" xsi:noNamespaceSchemaLocation="urn:magento:framework:View/Layout/etc/page_configuration.xsd">
    <body>
...
        <referenceBlock name="catalog.compare.sidebar" remove="true" />
...
    </body>
</page>

{%endhighlight xml%}

## Replace elements   {#layout_markup_replace_elements}

<<<<<<< HEAD
<h2 id="layout_markup_replace_elements">Replace elements</h2>

To replace an element, <a href="{{ page.baseurl }}/frontend-dev-guide/layouts/xml-instructions.html#fedg_layout_xml-instruc_ex_rem" target="_blank">remove it</a> and add a new one.

=======
To replace an element, <a href="{{ page.baseurl }}/frontend-dev-guide/layouts/xml-instructions.html#fedg_layout_xml-instruc_ex_rem" target="_blank">remove it</a> and add a new one.
>>>>>>> 168052f6

#### Related topics:

*	<a href="{{ page.baseurl }}/frontend-dev-guide/layouts/xml-instructions.html" target="_blank">Layout instructions</a>
*	<a href="{{ page.baseurl }}/frontend-dev-guide/layouts/layout-extend.html" target="_blank">Extend a layout</a>
<|MERGE_RESOLUTION|>--- conflicted
+++ resolved
@@ -50,11 +50,6 @@
 
 ## Include static resources (JavaScript, CSS, fonts)   {#layout_markup_css}
 
-<<<<<<< HEAD
-<h2 id="layout_markup_css">Include static resources (JavaScript, CSS, fonts)</h2>
-
-=======
->>>>>>> 168052f6
 JavaScript, {% glossarytooltip 6c5cb4e9-9197-46f2-ba79-6147d9bfe66d %}CSS{% endglossarytooltip %} and other static assets are added in the `<head>` section of a <a href="{{ page.baseurl }}/frontend-dev-guide/layouts/layout-types.html#layout-types-conf" target="_blank">page configuration</a> file. The default look of a Magento store page `<head>` is defined by `app/code/Magento/Theme/view/frontend/layout/default_head_blocks.xml`. The recommended way to add CSS and {% glossarytooltip 312b4baf-15f7-4968-944e-c814d53de218 %}JavaScript{% endglossarytooltip %} is to extend this file in your custom theme, and add the assets there.
 The following file is a sample of a file you must add:
 
@@ -181,11 +176,6 @@
 
 ## Reference a block   {#xml-manage-ref-block}
 
-<<<<<<< HEAD
-<h2 id="xml-manage-ref-block">Reference a block</h2>
-
-=======
->>>>>>> 168052f6
 To update a block use the <a href="{{ page.baseurl }}/frontend-dev-guide/layouts/xml-instructions.html#fedg_layout_xml-instruc_ex_ref" target="_blank">`<referenceBlock>`</a> instruction.
 
 Example: pass the image to the `logo` block.
@@ -383,14 +373,7 @@
 
 ## Replace elements   {#layout_markup_replace_elements}
 
-<<<<<<< HEAD
-<h2 id="layout_markup_replace_elements">Replace elements</h2>
-
 To replace an element, <a href="{{ page.baseurl }}/frontend-dev-guide/layouts/xml-instructions.html#fedg_layout_xml-instruc_ex_rem" target="_blank">remove it</a> and add a new one.
-
-=======
-To replace an element, <a href="{{ page.baseurl }}/frontend-dev-guide/layouts/xml-instructions.html#fedg_layout_xml-instruc_ex_rem" target="_blank">remove it</a> and add a new one.
->>>>>>> 168052f6
 
 #### Related topics:
 
