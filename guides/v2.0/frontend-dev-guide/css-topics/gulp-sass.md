--- conflicted
+++ resolved
@@ -1,12 +1,7 @@
 ---
 layout: default
 group: fedg
-subgroup: D_CSS
 title: Use Sass preprocessor and Gulp task runner
-menu_order: 8
-menu_node:
-level3_menu_node: level3child
-level3_subgroup: custom-preprocess
 version: 2.0
 github_link: frontend-dev-guide/css-topics/gulp-sass.md
 functional_areas:
@@ -57,12 +52,7 @@
 
 1. Create a theme, as described in [Create a new storefront theme]({{page.baseurl}}frontend-dev-guide/themes/theme-create.html).
 
-<<<<<<< HEAD
-4. Set up a Gulp task for Sass compilation. For this, put the file with the task code   to the root of your theme directory (`app/code/frontend/<Vendor>/<theme>`). You can use the following code sample (no changes needed, create an empty `app/code/frontend/<Vendor>/<theme>/gulpfile.js` and copy-paste this code): 
- `package.json`:
-=======
-2. Set up a Gulp task for Sass compilation by placing the file with the task code in the root of your theme directory (`app/code/frontend/<Vendor>/<theme>`). Create an empty `app/code/frontend/<Vendor>/<theme>/gulp.js` file and copy-paste this `package.json` code into it (no changes needed):
->>>>>>> 4abd112c
+2. Set up a Gulp task for Sass compilation by placing the file with the task code in the root of your theme directory (`app/code/frontend/<Vendor>/<theme>`). Create an empty `app/code/frontend/<Vendor>/<theme>/gulpfile.js` file and copy-paste this `package.json` code into it (no changes needed):
 
    ```js
 
