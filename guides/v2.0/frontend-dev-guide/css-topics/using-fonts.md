--- conflicted
+++ resolved
@@ -18,12 +18,8 @@
 
 Place the font files to your theme directory under: <code>&lt;theme_dir&gt;/web/fonts</code>.
 
-<<<<<<< HEAD
-<h3 id="ext_fonts">External fonts</h3>
-=======
 ### External fonts   {#ext_fonts}
 
->>>>>>> 168052f6
 To use external fonts, include them in the page configuration file, as described in <a href="{{ page.baseurl }}/frontend-dev-guide/layouts/xml-manage.html#layout_markup_css" >Include static resources (JavaScript, CSS, fonts)</a>.
 
 ## Include fonts   {#fonts}
