--- conflicted
+++ resolved
@@ -49,10 +49,6 @@
 A search through the app directory for occurrences of "minicart-wrapper" in `.phtml` files returns the `app/code/Magento/Checkout/view/frontend/templates/cart/minicart.phtml` template.
 
 Since it is not recommended to edit the default files, you need to add overriding files if you want to customize the template. For details about overriding templates please refer to <a href="{{ page.baseurl }}/frontend-dev-guide/templates/template-walkthrough.html">Customizing Theme Template</a>.
-<<<<<<< HEAD
-
-=======
->>>>>>> 168052f6
 
 ## Locate layouts {#debug-theme-layout}
 
@@ -80,10 +76,6 @@
 3. The Magento_Checkout layouts are located in `app/code/Magento/Checkout/view/frontend/layout/`. After searching this directory for occurrences of "`minicart.phtml`", we define that the layout we are looking for is `app/code/Magento/Checkout/view/frontend/layout/default.xml`.
 
 After you located the necessary layout file, you can create your custom layout file with the corresponding name in your theme folder to add <a href="{{ page.baseurl }}/frontend-dev-guide/layouts/layout-extend.html" target="_blank">extending</a> or <a href="{{ page.baseurl }}/frontend-dev-guide/layouts/layout-override.html" target="_blank">overriding</a> content. Please see <a href="{{ page.baseurl }}/frontend-dev-guide/layouts/layout-overview.html">Customizing Theme Layouts</a> for more details.
-<<<<<<< HEAD
-
-=======
->>>>>>> 168052f6
 
 ## Locate styles {#debug-theme-style}
 
