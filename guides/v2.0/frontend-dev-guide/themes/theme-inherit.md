--- conflicted
+++ resolved
@@ -94,11 +94,6 @@
 OrangeCo wants it to be replaced with a holiday one, so it places a new background image with exactly the same name and {% glossarytooltip 55774db9-bf9d-40f3-83db-b10cc5ae3b68 %}extension{% endglossarytooltip %} in `app/design/frontend/OrangeCo/orange_winter/web/images/background.jpg`
 
 Once the Orange Winter theme is [applied]({{ page.baseurl }}/frontend-dev-guide/themes/theme-apply.html), the new holiday image overrides the one from Orange, so on {% glossarytooltip 1a70d3ac-6bd9-475a-8937-5f80ca785c14 %}storefront{% endglossarytooltip %} the holiday background is visible.
-<<<<<<< HEAD
-
-<img src="{{ site.baseurl }}/common/images/inh-background2.jpg"/>
-=======
->>>>>>> 168052f6
 
 <img src="{{ site.baseurl }}/common/images/inh-background2.jpg"/>
 
