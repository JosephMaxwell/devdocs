---
group: fedg
subgroup: G_Translate
title: Translate theme strings
menu_title: Translate theme strings
menu_order: 1
version: 2.0
functional_areas:
  - Frontend
---

## What's in this topic ##

Your custom {% glossarytooltip d2093e4a-2b71-48a3-99b7-b32af7158019 %}theme{% endglossarytooltip %} might contain new strings that are not present in the Magento out of the box themes. To ensure that your theme is displayed correctly with any language applied on a store view, you need to make sure that the unique strings of your theme are added to the translation <a href="{{ page.baseurl }}/frontend-dev-guide/translations/xlate.html#translate_terms">dictionary</a> when the <a href="{{ page.baseurl }}/config-guide/cli/config-cli-subcommands-i18n.html#config-cli-subcommands-xlate-dict" target="_blank">i18n tool</a> is run. 
Then when a new {% glossarytooltip 9c4c7b9b-43f0-4454-8e8c-fb62ad40c35f %}language package{% endglossarytooltip %} is created and used to translate a store view, all theme strings are translated as well.

This topic describes how to add theme strings in a way that they get collected by the i18n tool and are added to the dictionary.

## Strings added in .phtml templates   {#add_strings_phtml}

To ensure that your new string is added to the dictionary and translated, use the `__('<your_string>')` method when outputting a string in a <a href="{{ page.baseurl }}/frontend-dev-guide/templates/template-overview.html" target="_blank">.phtml template</a>.

For example:

{% highlight html+php %}
    <h3><?php echo __('Create Backup') ?></h3>

{% endhighlight html+php %}

If your string contains a variable, to add a placeholder for this variable in the dictionary, use syntax similar to the following:

{% highlight html+php%}
    <h3><?php echo sprintf(__('Hello %s'), $yourVariable) ?></h3>

{% endhighlight html+php%}

In this example, the <i>'Hello %s'</i> string is added to the dictionary when the i18n tool is run.

## Strings added in email templates   {#add_strings_email}

If your theme contains <a href="{{ page.baseurl }}/frontend-dev-guide/templates/template-email.html#customize-email-theme" target="_blank">custom email templates</a>, their strings can be added to the dictionary as well. 
To make sure the strings of an email template are added to the dictionary, use the  {% raw %} {{trans}}  {% endraw %} <a href="{{ page.baseurl }}/frontend-dev-guide/templates/template-email.html#localization" target="_blank">directive</a>. 

Custom email templates <a href="{{ page.baseurl }}/frontend-dev-guide/templates/template-email.html#customize-email-admin" target="_blank">added using the Admin panel</a>, are not stored in the file system, and their stings are not added to the dictionary.

<<<<<<< HEAD
<h2 id="add_strings_ui_html">Strings added in UI component templates</h2>
=======
## Strings added in UI component templates   {#add_strings_ui_html}
>>>>>>> 168052f6

To ensure that the text you add in `.html` templates of UI components is added to the dictionary, mark the text using the `i18n` custom binding. The following code samples illustrate how it should be used for different cases of adding a text:

- when a string is added in the scope of an HTML element:
 
{% highlight HTML%}
    <span data-bind="i18n: 'Sign In'"></span>
{% endhighlight HTML%}

- when a string is added with no binding to an HTML element:

{% highlight HTML%}
    <!-- ko i18n: 'You have no items in your shopping cart.' --><!-- /ko -->
{% endhighlight HTML%}	

- when a string is added as an attribute of an HTML element:

{% highlight HTML%}
    <input type="text" data-bind="attr: {placeholder: $t('First Name')}" />
{% endhighlight HTML%}

## Strings added in UI components configuration files   {#add_strings_ui_xml}

To ensure that the text you add in UI components configuration `.xml` files is added to the dictionary, use the `translate` attribute: set `translate=true` for the corresponding element. The following code sample is an illustration:

{% highlight xml%}
    <item name="label" xsi:type="string" translate="true">Delete</item>
{% endhighlight xml%}

In this example, the *Delete* string is added to the dictionary when the i18n tool is run.

## Strings added in .js files   {#add_strings_js}

To ensure that the text you add in a <code>.js</code> file is collected by the i18n tool and added to the dictionary, take the following steps:
<ol>
<li>Link the <code>mage/translate</code> library:

{% highlight js%}
	define (['jquery', 'mage/translate'], function ($) {...});
{% endhighlight js%}
</li>
<li>Use the <code>$.mage.__('')</code> function when adding a string:

{% highlight js%}
	$.mage.__('<string>');
{% endhighlight js%}

If your string contains a variable, to add a placeholder for this variable to the string stored in the dictionary, use the syntax similar to the following:

{% highlight js%}
    $.mage.__('Hello %1').replace('%1', yourVariable);
{% endhighlight js%}

In this example, the <i>'Hello %1'</i> string is added to the dictionary when the i18n tool is run.

</li>
</ol>
<|MERGE_RESOLUTION|>--- conflicted
+++ resolved
@@ -43,11 +43,7 @@
 
 Custom email templates <a href="{{ page.baseurl }}/frontend-dev-guide/templates/template-email.html#customize-email-admin" target="_blank">added using the Admin panel</a>, are not stored in the file system, and their stings are not added to the dictionary.
 
-<<<<<<< HEAD
-<h2 id="add_strings_ui_html">Strings added in UI component templates</h2>
-=======
 ## Strings added in UI component templates   {#add_strings_ui_html}
->>>>>>> 168052f6
 
 To ensure that the text you add in `.html` templates of UI components is added to the dictionary, mark the text using the `i18n` custom binding. The following code samples illustrate how it should be used for different cases of adding a text:
 
