---
layout: howtom2devgde_chapters
title: Understanding Integration Authorization 
---

<h1 id="what-is-integration">Understanding Integration Authorization</h1>

<p><a href="{{ site.githuburl }}guides/m2devgde/v1.0.0.0/integration/integration-auth.md" target="_blank"><em>Help us improve this page</em></a>&nbsp;<img src="{{ site.baseurl }}common/images/newWindow.gif"/></p>

Hello!

<<<<<<< HEAD
You can authenticate a third-party system with Magento in any of the following ways:
=======
You can authenticate an integrated third-party system with Magento in any of the following ways:
>>>>>>> e1459469

*  (Preferred) Using a secure, cloud-based OAuth workflow

*  For situations where it's not possible to use OAuth, the merchant can generate the keys in the Magento Admin and send them to you

The access check for API calls is performed by two layers: service layer and presentation layer.

<h2 id="service-layer">Service Layer</h2>

The service layer checks specific access privileges and authorizes a user to change specific information for which they have privileges. For example, the service layer checks to see if a user has privileges to edit a product's price and, if so, enables the user to edit the price.

<h2 id="presentation-layer">Presentation Layer</h2>

The presentation layer defines resources in the `acl.xml` file, and retrieves the list of resources necessary for invoking each operation in `[your magento install dir]/app/code/vendor/module/etc/webapi.xml`

<script src="https://gist.github.com/xcomSteveJohnson/9750491.js"></script>
<|MERGE_RESOLUTION|>--- conflicted
+++ resolved
@@ -9,11 +9,7 @@
 
 Hello!
 
-<<<<<<< HEAD
-You can authenticate a third-party system with Magento in any of the following ways:
-=======
 You can authenticate an integrated third-party system with Magento in any of the following ways:
->>>>>>> e1459469
 
 *  (Preferred) Using a secure, cloud-based OAuth workflow
 
