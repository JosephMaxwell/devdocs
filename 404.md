--- conflicted
+++ resolved
@@ -16,8 +16,4 @@
 To report a missing page, please submit an issue in our public [GitHub](https://github.com/magento/devdocs) repo.
 
 
-<<<<<<< HEAD
-[Return to main page]({{ site.baseurl }})
-=======
-[Return to main page]({{ site.baseurl }}/)
->>>>>>> 168052f6
+[Return to main page]({{ site.baseurl }}/)